<<<<<<< HEAD
const { ipcRenderer: ipc, clipboard } = require('electron');
const { dialog } = require('electron').remote;
const currentWindow = require('electron').remote.getCurrentWindow();
const keytar = require('keytar');
const fs = require('fs');
const electronSettings = require('electron-settings');
const Kerl = require('iota.lib.js/lib/crypto/kerl/kerl');
const Curl = require('iota.lib.js/lib/crypto/curl/curl');
const Converter = require('iota.lib.js/lib/crypto/converter/converter');
const argon2 = require('argon2');
const machineUuid = require('machine-uuid-sync');
const kdbx = require('../kdbx');
const Entangled = require('../Entangled');
const { byteToTrit, byteToChar, removeNonAlphaNumeric } = require('../../src/libs/helpers');
const ledger = require('../hardware/Ledger');
const Realm = require('../Realm');
=======
import { ipcRenderer as ipc, clipboard, remote } from 'electron';
import keytar from 'keytar';
import fs from 'fs';
import electronSettings from 'electron-settings';
import Kerl from 'iota.lib.js/lib/crypto/kerl/kerl';
import Curl from 'iota.lib.js/lib/crypto/curl/curl';
import Converter from 'iota.lib.js/lib/crypto/converter/converter';
import argon2 from 'argon2';
import machineUuid from 'machine-uuid-sync';
import { byteToTrit, byteToChar } from 'libs/iota/converter';
import { removeNonAlphaNumeric } from 'libs/utils';

import kdbx from '../kdbx';
import Entangled from '../Entangled';
import ledger from '../hardware/Ledger';
import { version } from '../../package.json';
>>>>>>> b84e12d0

const capitalize = (string) => {
    return string.charAt(0).toUpperCase() + string.slice(1).toLowerCase();
};

/**
 * Format iota value to thousand units
 * @param {number} iota - Value in iotas
 * @returns {string} - Formatted value
 */
const formatIotas = (iota) => {
    if (!iota) {
        return '0i';
    }
    const units = ['i', 'Ki', 'Mi', 'Gi', 'Ti'];
    const length = Math.floor(iota.toString().length / 3);
    const pow = 1000 ** length;
    const value = parseFloat((length !== 0 ? iota / pow : iota).toPrecision(2));
    return value + units[length];
};

let locales = {
    multipleTx: 'You received multiple transactions to {{account}}',
    valueTx: 'You received {{value}} to {{account}}',
    messageTx: 'You received a message to {{account}}',
    confirmedIn: 'Incoming {{value}} transaction was confirmed at {{account}}',
    confirmedOut: 'Outgoing {{value}} transaction was confirmed at {{account}}',
};

let onboardingSeed = null;
let onboardingGenerated = false;

// Use a different keychain entry for development versions
const KEYTAR_SERVICE = remote.app.isPackaged ? 'Trinity wallet' : 'Trinity wallet (dev)';

/**
 * Global Electron helper for native support
 */
const Electron = {
    /**
     * Set clipboard value, in case of Seed array, trigger Garbage Collector
     * @param {string|array} Content - Target content
     * @returns {undefined}
     */
    clipboard: (content) => {
        if (content) {
            const clip =
                typeof content === 'string'
                    ? content
                    : Array.from(content)
                          .map((byte) => byteToChar(byte))
                          .join('');
            clipboard.writeText(clip);
            if (typeof content !== 'string') {
                global.gc();
            }
        } else {
            clipboard.clear();
        }
    },

    /**
     * Do Proof of Work
     * @param {string} trytes - Input trytes
     * @param {number} mwm - Min Weight Magnitude
     * @returns {string} Proof of Work
     */
    powFn: async (trytes, mwm) => {
        return await Entangled.powFn(trytes, mwm);
    },

    /**
     * Generate address
     * @param {string | array} seed - Input seed
     * @param {number} index - Address index
     * @param {number} security - Address generation security level
     * @param {total} total - Amount of addresses to generate
     * @returns {string} Generated address
     */
    genFn: async (seed, index, security, total) => {
        if (!total || total === 1) {
            return await Entangled.genFn(seed, index, security);
        }

        const addresses = [];

        for (let i = 0; i < total; i++) {
            const address = await Entangled.genFn(seed, index + i, security);
            addresses.push(address);
        }

        return addresses;
    },

    /**
     * Gets machine UUID
     * @return {string}
     */
    getUuid: () => machineUuid(),

    /**
     * Proxy native menu attribute settings
     * @param {string} Attribute - Target attribute
     * @param {any} Value - Target attribute value
     * @returns {undefined}
     */
    updateMenu: (attribute, value) => {
        ipc.send('menu.update', {
            attribute: attribute,
            value: value,
        });
    },

    /**
     * Trigger auto update
     * @returns {undefined}
     */
    autoUpdate: () => {
        ipc.send('updates.check');
    },

    /**
     * Proxy deep link value to main process
     * @returns {undefined}
     */
    requestDeepLink: () => {
        ipc.send('request.deepLink');
    },

    /**
     * Get local storage item by item key
     * @param {string} Key - Target item key
     * @returns {any} Storage item value
     */
    getStorage(key) {
        return electronSettings.get(key);
    },

    /**
     * Set local storage item by item key
     * @param {string} Key - Target item key
     * @param {any} Storage - Target item value
     * @returns {boolean} If item update is succesfull
     */
    setStorage(key, item) {
        ipc.send('storage.update', JSON.stringify({ key, item }));
        return electronSettings.set(key, item);
    },

    /**
     * Remove local storage item by item key
     * @param {string} Key - Target item key
     * @returns {boolean} If item removal is succesfull
     */
    removeStorage(key) {
        return electronSettings.delete(key);
    },

    /**
     * Remove all local storage items
     * @returns {undefined}
     */
    clearStorage() {
        const keys = electronSettings.getAll();
        Object.keys(keys).forEach((key) => this.removeStorage(key));
    },

    /**
     * Get all local storage item keys
     * @returns {array} Storage item keys
     */
    getAllStorage() {
        const data = electronSettings.getAll();
        const keys = Object.keys(data).filter((key) => key.indexOf('reduxPersist') === 0);
        return keys;
    },

    /**
     * Get all keychain account entries
     * @returns {promise} Promise resolves in an Array of entries
     */
    listKeychain: () => {
        return keytar.findCredentials(KEYTAR_SERVICE);
    },

    /**
     * Get keychain account entry by account name
     * @param accountName - Target account name
     * @returns {promise} Promise resolves in account object
     */
    readKeychain: (accountName) => {
        return keytar.getPassword(KEYTAR_SERVICE, accountName);
    },

    /**
     * Set keychain account entry by account name
     * @param accountName - Target account name
     * @param content - Target account content
     * @returns {promise} Promise resolves in success boolean
     */
    setKeychain: (accountName, content) => {
        return keytar.setPassword(KEYTAR_SERVICE, accountName, content);
    },

    /**
     * Remove keychain account by account name
     * @param accountName - Target account name
     * @returns {promise} Promise resolves in a success boolean
     */
    removeKeychain: (accountName) => {
        return keytar.deletePassword(KEYTAR_SERVICE, accountName);
    },

    /**
     * Hash input using argon2
     * @param {Uint8Array} input - Input data
     * @param {Uint8Array} salt - Salt used fro hashing
     * @returns {Uint8Array} Raw Argon2 hash
     */
    argon2: (input, salt) => {
        return argon2.hash(input, {
            raw: true,
            salt: Buffer.from(salt),
        });
    },

    /**
     * Get currrent operating system
     * @returns {string} Operating system code - win32|linux|darwin
     */
    getOS: () => {
        return process.platform;
    },

    /**
     * Get currrent release number
     * @returns {string}
     */
    getVersion: () => {
        return version;
    },

    /**
     * Minimize Wallet window
     * @returns {undefined}
     */
    minimize: () => {
        remote.getCurrentWindow().minimize();
    },

    /**
     * Toggle Wallet window maximize state
     * @returns {undefined}
     */
    maximize: () => {
        const window = remote.getCurrentWindow();
        if (window.isMaximized()) {
            window.unmaximize();
        } else {
            window.maximize();
        }
    },

    /**
     * Focus main wallet window
     * @param {string} view - optional view to navigate to
     */
    focus: (view) => {
        ipc.send('window.focus', view);
    },

    /**
     * Close current wallet windoow
     * @returns {undefined}
     */
    close: () => {
        remote.getCurrentWindow().close();
    },

    /**
     * Trigger native menu visibility on Windows platforms
     * @returns {undefined}
     */
    showMenu: () => {
        ipc.send('menu.popup');
    },

    /**
     * Set onboarding seed variable to bypass Redux
     * @param {array} Seed - Target seed byte array
     * @param {boolean} isGenerated - Is the seed generated using Trinity
     * @returns {undefined}
     */
    setOnboardingSeed: (seed, isGenerated) => {
        onboardingSeed = seed;
        onboardingGenerated = isGenerated ? true : false;
    },

    /**
     * Get onboarding seed value
     * @returns {array} Onboarding seed value
     */
    getOnboardingSeed: () => {
        return onboardingSeed;
    },

    /**
     * Get onboarding seed generated in Trinity state
     * @returns {boolean} Is seed generated
     */
    getOnboardingGenerated: () => {
        return onboardingGenerated;
    },

    /**
     * Calculate seed checksum
     * @param {array} bytes - Target seed byte array
     * @returns {string | array} Seed checksum
     */
    getChecksum: (bytes) => {
        let rawTrits = [];

        for (let i = 0; i < bytes.length; i++) {
            rawTrits = rawTrits.concat(byteToTrit(bytes[i]));
        }

        const kerl = new Kerl();
        const checksumTrits = [];
        kerl.initialize();
        kerl.absorb(rawTrits, 0, rawTrits.length);
        kerl.squeeze(checksumTrits, 0, Curl.HASH_LENGTH);

        const checksum = Converter.trytes(checksumTrits.slice(-9));

        return checksum;
    },

    /**
     * Trigger Garbage Collector
     * @returns {undefined}
     */
    garbageCollect: () => {
        global.gc();
    },

    /**
     * Show a native dialog box
     * @param {string} message - Dialog box content
     * @param {string} buttonTitle - dialog box button title
     * @param {string} title - Dialog box title, is not shown on all platforms
     * @returns {number} Returns 0 after dialog button press
     */
    dialog: async (message, buttonTitle, title) => {
        return await remote.dialog.showMessageBox(remote.getCurrentWindow(), {
            type: 'info',
            title,
            message,
            buttons: [buttonTitle],
        });
    },

    /**
     * Send a IPC message to current window
     * @param {string} type - Message type
     * @param {any} payload - Message payload
     */
    send: (type, payload) => {
        remote.getCurrentWindow().webContents.send(type, payload);
    },

    /**
     * Export SeedVault file
     * @param {array} - Seed object array
     * @param {string} - Plain text password to use for SeedVault
     * @returns {undefined}
     */
    exportSeeds: async (seeds, password) => {
        try {
            const content = await kdbx.exportVault(seeds, password);
            const now = new Date();
            let prefix = 'SeedVault';
            if (seeds.length === 1) {
                prefix = removeNonAlphaNumeric(seeds[0].title, 'SeedVault').trim();
            }
            const path = await remote.dialog.showSaveDialog(remote.getCurrentWindow(), {
                title: 'Export keyfile',
                defaultPath: `${prefix}-${now
                    .toISOString()
                    .slice(0, 16)
                    .replace(/[-:]/g, '')
                    .replace('T', '-')}.kdbx`,
                buttonLabel: 'Export',
                filters: [{ name: 'SeedVault File', extensions: ['kdbx'] }],
            });

            if (!path) {
                throw Error('Export cancelled');
            }

            fs.writeFileSync(path, Buffer.from(content));

            return false;
        } catch (error) {
            return error.message;
        }
    },

    /**
     * Decrypt SeedVault file
     * @param {buffer} buffer - SeedVault file content
     * @param {string} - Plain text password for SeedVailt decryption
     * @returns {array} Seed object array
     */
    importSeed: async (buffer, password) => {
        const seeds = await kdbx.importVault(buffer, password);
        return seeds;
    },

    /**
     * Create and show a native notification based on new transactions
     * @param {string} accountName - target account name
     * @param {array} transactions - new transactions
     * @param {array} confirmations - recently confirmed transactions
     */
    notify: (accountName, transactions, confirmations) => {
        if (!transactions.length && !confirmations.length) {
            return;
        }

        const data = electronSettings.get('reduxPersist:settings');
        const settings = JSON.parse(data);

        if (!settings.notifications.general) {
            return;
        }

        let message = '';

        if (transactions.length > 1) {
            message = locales.multipleTx;
        } else if (transactions.length && transactions[0].transferValue === 0) {
            if (!settings.notifications.messages) {
                return;
            }
            message = locales.messageTx;
        } else if (transactions.length) {
            message = locales.valueTx.replace('{{value}}', formatIotas(transactions[0].transferValue));
        } else if (settings.notifications.confirmations) {
            message = confirmations[0].incoming ? locales.confirmedIn : locales.confirmedOut;
            message = message.replace('{{value}}', formatIotas(confirmations[0].transferValue));
        }

        const notification = new Notification('Trinity', {
            body: message.replace('{{account}}', accountName),
        });

        notification.onclick = () => {
            remote.getCurrentWindow().webContents.send('account.switch', accountName);
        };
    },

    /**
     * Set native menu and notification locales
     * @param {function} t - i18n locale helper
     * @returns {undefiend}
     */
    changeLanguage: (t) => {
        ipc.send('menu.language', {
            about: t('settings:aboutTrinity'),
            errorLog: t('notificationLog:errorLog'),
            checkUpdate: t('checkForUpdates'),
            sendFeedback: 'Send feedback',
            settings: capitalize(t('home:settings')),
            accountSettings: t('settings:accountManagement'),
            accountName: t('addAdditionalSeed:accountName'),
            viewSeed: t('accountManagement:viewSeed'),
            viewAddresses: t('accountManagement:viewAddresses'),
            tools: t('accountManagement:tools'),
            newAccount: t('accountManagement:addNewAccount'),
            language: t('languageSetup:language'),
            node: t('node'),
            currency: t('settings:currency'),
            theme: t('settings:theme'),
            twoFA: t('settings:twoFA'),
            changePassword: t('settings:changePassword'),
            advanced: t('settings:advanced'),
            hide: t('settings:hide'),
            hideOthers: t('settings:hideOthers'),
            showAll: t('settings:showAll'),
            quit: t('settings:quit'),
            edit: t('settings:edit'),
            undo: t('settings:undo'),
            redo: t('settings:redo'),
            cut: t('settings:cut'),
            copy: t('settings:copy'),
            paste: t('settings:paste'),
            selectAll: t('settings:selectAll'),
            account: t('account'),
            balance: capitalize(t('home:balance')),
            send: capitalize(t('home:send')),
            receive: capitalize(t('home:receive')),
            history: capitalize(t('home:history')),
            logout: t('settings:logout'),
            help: t('help'),
            logoutConfirm: t('logoutConfirmationModal:logoutConfirmation'),
            yes: t('yes'),
            no: t('no'),
            updates: {
                errorRetrievingUpdateData: t('updates:errorRetrievingUpdateData'),
                noUpdatesAvailable: t('updates:noUpdatesAvailable'),
                noUpdatesAvailableExplanation: t('updates:noUpdatesAvailableExplanation'),
                newVersionAvailable: t('updates:newVersionAvailable'),
                newVersionAvailableExplanation: t('updates:newVersionAvailableExplanation'),
                installUpdate: t('updates:installUpdate'),
                installUpdateExplanation: t('updates:installUpdateExplanation'),
            },
        });

        locales = {
            multipleTx: t('notifications:multipleTx', { account: '{{account}}' }),
            valueTx: t('notifications:valueTx', { account: '{{account}}', value: '{{value}}' }),
            messageTx: t('notifications:messageTx', { account: '{{account}}', value: '{{value}}' }),
            confirmedIn: t('notifications:confirmedIn', { account: '{{account}}', value: '{{value}}' }),
            confirmedOut: t('notifications:confirmedOut', { account: '{{account}}', value: '{{value}}' }),
        };
    },

    /**
     * Return Realm instance
     * @returns {Object} - Realm instance
     */
    getRealm: () => {
        return Realm;
    },

    /**
     * Add native window wallet event listener
     * @param {string} event - Target event name
     * @param {function} callback - Event trigger callback
     * @returns {undefined}
     */
    onEvent: function(event, callback) {
        let listeners = this._eventListeners[event];
        if (!listeners) {
            listeners = this._eventListeners[event] = [];
            ipc.on(event, (e, args) => {
                listeners.forEach((call) => {
                    call(args);
                });
            });
        }
        listeners.push(callback);
    },

    /**
     * Remove native window wallet event listener
     * @param {string} event - Target event name
     * @param {function} callback - Event trigger callback
     * @returns {undefined}
     */
    removeEvent: function(event, callback) {
        const listeners = this._eventListeners[event];
        listeners.forEach((call, index) => {
            if (call === callback) {
                listeners.splice(index, 1);
            }
        });
    },

    _eventListeners: {},

    ledger,
};

export default Electron;<|MERGE_RESOLUTION|>--- conflicted
+++ resolved
@@ -1,21 +1,3 @@
-<<<<<<< HEAD
-const { ipcRenderer: ipc, clipboard } = require('electron');
-const { dialog } = require('electron').remote;
-const currentWindow = require('electron').remote.getCurrentWindow();
-const keytar = require('keytar');
-const fs = require('fs');
-const electronSettings = require('electron-settings');
-const Kerl = require('iota.lib.js/lib/crypto/kerl/kerl');
-const Curl = require('iota.lib.js/lib/crypto/curl/curl');
-const Converter = require('iota.lib.js/lib/crypto/converter/converter');
-const argon2 = require('argon2');
-const machineUuid = require('machine-uuid-sync');
-const kdbx = require('../kdbx');
-const Entangled = require('../Entangled');
-const { byteToTrit, byteToChar, removeNonAlphaNumeric } = require('../../src/libs/helpers');
-const ledger = require('../hardware/Ledger');
-const Realm = require('../Realm');
-=======
 import { ipcRenderer as ipc, clipboard, remote } from 'electron';
 import keytar from 'keytar';
 import fs from 'fs';
@@ -31,8 +13,8 @@
 import kdbx from '../kdbx';
 import Entangled from '../Entangled';
 import ledger from '../hardware/Ledger';
+import Realm from '../Realm';
 import { version } from '../../package.json';
->>>>>>> b84e12d0
 
 const capitalize = (string) => {
     return string.charAt(0).toUpperCase() + string.slice(1).toLowerCase();
