--- conflicted
+++ resolved
@@ -2,22 +2,21 @@
 const electron = require('electron');
 const initMenu = require('./lib/Menu.js');
 const path = require('path');
-<<<<<<< HEAD
-const app = electron.app;
-=======
 const settings = require('electron-settings');
 
->>>>>>> 1dc65d4b
 const BrowserWindow = electron.BrowserWindow;
 const url = require('url');
 const devMode = process.env.NODE_ENV === 'development';
 
-let deeplinkingUrl;
+let deeplinkingUrl = '';
 const windows = {
     main: null,
 };
 
-<<<<<<< HEAD
+if (!devMode) {
+    protocol.registerStandardSchemes(['iota']);
+}
+
 const shouldQuit = app.makeSingleInstance((argv, workingDirectory) => {
     if (process.platform == 'win32') {
         deeplinkingUrl = argv.slice(1);
@@ -28,10 +27,6 @@
 if (shouldQuit) {
     app.quit();
     return;
-=======
-if (!devMode) {
-    protocol.registerStandardSchemes(['iota']);
->>>>>>> 1dc65d4b
 }
 
 function createWindow() {
@@ -52,11 +47,7 @@
         minWidth: 440,
         minHeight: 720,
         titleBarStyle: 'hidden',
-<<<<<<< HEAD
-        backgroundColor: '#18373D',
-=======
         backgroundColor: settings.get('backgroundColor') ? settings.get('backgroundColor') : '#1a373e',
->>>>>>> 1dc65d4b
         webPreferences: {
             nodeIntegration: false,
             preload: path.resolve(__dirname, 'lib/Window.js'),
@@ -105,14 +96,15 @@
     }
 });
 
-<<<<<<< HEAD
 app.setAsDefaultProtocolClient('iota');
 app.on('open-url', function(event, url) {
         event.preventDefault();
         let deeplinkingUrl = url;
         console.log('test main' + url);
+    setTimeout(() => {
         windows.main.webContents.send('url-params', url);
         logEverywhere('open-url# ' + deeplinkingUrl);
+    });
 });
 
 function logEverywhere(s) {
@@ -121,8 +113,7 @@
         windows.main.webContents.executeJavaScript(`console.log("${s}")`);
     }
 }
-=======
+
 ipc.on('settings.update', (e, data) => {
     settings.set(data.attribute, data.value);
-});
->>>>>>> 1dc65d4b
+});