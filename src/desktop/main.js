const { ipcMain: ipc, app, protocol } = require('electron');
const electron = require('electron');
const initMenu = require('./lib/Menu.js');
const path = require('path');
const settings = require('electron-settings');

const BrowserWindow = electron.BrowserWindow;
const url = require('url');
const devMode = process.env.NODE_ENV === 'development';

let deeplinkingUrl = '';
let delayForWindowToBeLoaded = 0;
const windows = {
    main: null,
};

if (!devMode) {
    protocol.registerStandardSchemes(['iota']);
<<<<<<< HEAD
    delayForWindowToBeLoaded = 500;
}

const shouldQuit = app.makeSingleInstance((argv, workingDirectory) => {
    if (process.platform == 'win32') {
        deeplinkingUrl = argv.slice(1);
    }
    logEverywhere('app.makeSingleInstance# ' + deeplinkingUrl);
});

if (shouldQuit) {
    app.quit();
    return;
=======
>>>>>>> 390e47ee
}

function createWindow() {
    protocol.registerFileProtocol('iota', (request, callback) => {
        callback(
            request.url
                .replace('iota:/', app.getAppPath())
                .split('?')[0]
                .split('#')[0],
        );
    });

    windows.main = new BrowserWindow({
        width: 1024,
        height: 768,
        maxWidth: 1280,
        maxHeight: 820,
        minWidth: 440,
        minHeight: 720,
        titleBarStyle: 'hidden',
<<<<<<< HEAD
        backgroundColor: settings.get('backgroundColor') ? settings.get('backgroundColor') : '#1a373e',
=======
        backgroundColor: settings.get('backgroundColor') ? settings.get('backgroundColor') : '#E8EBF1',
>>>>>>> 390e47ee
        webPreferences: {
            nodeIntegration: false,
            preload: path.resolve(__dirname, 'lib/Window.js'),
        },
    });

    const url = devMode ? 'http://localhost:1074/' : 'iota://dist/index.html';

    windows.main.loadURL(url);

    if (devMode) {
        windows.main.webContents.openDevTools();

        const {
            default: installExtension,
            REACT_DEVELOPER_TOOLS,
            REDUX_DEVTOOLS,
        } = require('electron-devtools-installer');

        installExtension(REACT_DEVELOPER_TOOLS);
        installExtension(REDUX_DEVTOOLS);
    }

    windows.main.on('closed', () => {
        windows.main = null;
    });
}

const getWindow = function(windowName) {
    return windows[windowName];
};

initMenu(app, getWindow);

app.on('ready', createWindow);

app.on('window-all-closed', () => {
    if (process.platform !== 'darwin') {
        app.quit();
    }
});

app.on('activate', () => {
    if (windows.main === null) {
        createWindow();
    }
});

<<<<<<< HEAD
app.setAsDefaultProtocolClient('iota');
app.on('open-url', function(event, url) {
        event.preventDefault();
        deeplinkingUrl = url;
        console.log('test main' + url);
    setTimeout(() => {
        windows.main.webContents.send('url-params', url);
        logEverywhere('open-url# ' + deeplinkingUrl);
    }, delayForWindowToBeLoaded);
});

function logEverywhere(s) {
    console.log(s);
    if (windows.main && windows.main.webContents) {
        windows.main.webContents.executeJavaScript(`console.log("${s}")`);
    }
}

ipc.on('refresh.deepLink', () => {
    delayForWindowToBeLoaded = 0;

});

=======
>>>>>>> 390e47ee
ipc.on('settings.update', (e, data) => {
    settings.set(data.attribute, data.value);
});<|MERGE_RESOLUTION|>--- conflicted
+++ resolved
@@ -16,8 +16,7 @@
 
 if (!devMode) {
     protocol.registerStandardSchemes(['iota']);
-<<<<<<< HEAD
-    delayForWindowToBeLoaded = 500;
+    delayForWindowToBeLoaded = 2000;
 }
 
 const shouldQuit = app.makeSingleInstance((argv, workingDirectory) => {
@@ -30,8 +29,6 @@
 if (shouldQuit) {
     app.quit();
     return;
-=======
->>>>>>> 390e47ee
 }
 
 function createWindow() {
@@ -52,11 +49,7 @@
         minWidth: 440,
         minHeight: 720,
         titleBarStyle: 'hidden',
-<<<<<<< HEAD
-        backgroundColor: settings.get('backgroundColor') ? settings.get('backgroundColor') : '#1a373e',
-=======
         backgroundColor: settings.get('backgroundColor') ? settings.get('backgroundColor') : '#E8EBF1',
->>>>>>> 390e47ee
         webPreferences: {
             nodeIntegration: false,
             preload: path.resolve(__dirname, 'lib/Window.js'),
@@ -105,7 +98,6 @@
     }
 });
 
-<<<<<<< HEAD
 app.setAsDefaultProtocolClient('iota');
 app.on('open-url', function(event, url) {
         event.preventDefault();
@@ -129,8 +121,6 @@
 
 });
 
-=======
->>>>>>> 390e47ee
 ipc.on('settings.update', (e, data) => {
     settings.set(data.attribute, data.value);
 });