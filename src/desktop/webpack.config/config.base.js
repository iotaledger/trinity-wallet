--- conflicted
+++ resolved
@@ -65,10 +65,7 @@
             },
             {
                 test: /\.workers?\.js$/,
-<<<<<<< HEAD
-=======
                 exclude: /node_modules/,
->>>>>>> 669d3bc5
                 use: [{ loader: 'worker-loader', options: { publicPath: '/' } }, { loader: 'babel-loader' }],
             },
         ],
