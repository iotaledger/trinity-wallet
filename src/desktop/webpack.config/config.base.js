const path = require('path');
const ExtractTextPlugin = require('extract-text-webpack-plugin');
const HtmlWebpackPlugin = require('html-webpack-plugin');
const CaseSensitivePathsPlugin = require('case-sensitive-paths-webpack-plugin');

module.exports = {
    entry: ['./src/index.js'],
    output: {
        path: path.join(__dirname, '..', 'dist'),
        pathinfo: false,
        filename: 'bundle.js',
        publicPath: '/',
    },
    module: {
        rules: [
            {
                test: /\.js$/,
                exclude: /node_modules/,
                use: [
                    {
                        loader: 'babel-loader',
                    },
                ],
            },
            {
                test: /\.css$/,
                exclude: /node_modules/,
                use: ['css-hot-loader'].concat(
                    ExtractTextPlugin.extract({
                        publicPath: process.env.NODE_ENV === 'production' ? '../' : undefined,
                        use: [
                            {
                                loader: 'css-loader',
                                options: {
                                    camelCase: true,
                                    modules: true,
                                    importLoaders: 1,
                                    localIdentName:
                                        process.env.NODE_ENV === 'production' ? '[hash:base64]' : '[name]__[local]',
                                    sourceMap: true,
                                },
                            },
                            {
                                loader: 'postcss-loader',
                                options: {
                                    sourceMap: true,
                                },
                            },
                        ],
                    }),
                ),
            },
            {
                test: /\.(png|jpg|jpeg|svg|ttf|woff)$/,
                exclude: /node_modules/,
                use: [
                    {
                        loader: 'url-loader',
                        options: {
                            limit: 8192,
                            name: 'images/[hash:8].[ext]',
                        },
                    },
                ],
            },
            {
                test: /\.workers?\.js$/,
<<<<<<< HEAD
=======
                exclude: /node_modules/,
>>>>>>> 390e47ee
                use: [{ loader: 'worker-loader', options: { publicPath: '/' } }, { loader: 'babel-loader' }],
            },
        ],
    },
    resolve: {
        modules: ['node_modules', path.resolve(__dirname, '..', 'src'), path.resolve(__dirname, '..', '..', 'shared')],
    },
    plugins: [
        new CaseSensitivePathsPlugin(),
        new ExtractTextPlugin({
            filename: 'css/[name].css',
            allChunks: false,
        }),
        new HtmlWebpackPlugin({
            title: 'Trinity',
            inject: false,
            template: __dirname + '/index.html',
        }),
    ],
};<|MERGE_RESOLUTION|>--- conflicted
+++ resolved
@@ -65,10 +65,7 @@
             },
             {
                 test: /\.workers?\.js$/,
-<<<<<<< HEAD
-=======
                 exclude: /node_modules/,
->>>>>>> 390e47ee
                 use: [{ loader: 'worker-loader', options: { publicPath: '/' } }, { loader: 'babel-loader' }],
             },
         ],
