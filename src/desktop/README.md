# IOTA Trinity Desktop Wallet

This is the repository for the IOTA Trinity Desktop Wallet. The application is based on [React](https://reactjs.org) and built on [Electron](https://electronjs.org/).

## Building the application

To build the application locally from source, follow these steps:

### 1. Install Node.JS and Electron

First you need to install Node.JS if you haven’t done that already.
Then run the following command to install electron globally.

```
yarn global add electron
```

### 2. Clone or download the Trinity repo from GitLab.

Clone the GitLab repo by running this command:

```
<<<<<<< HEAD
git clone https://github.com/iotaledger/trinity-wallet.git
```
=======
git clone git@github.com:iotaledger/trinity-wallet.git
```

Or [download](https://github.com/iotaledger/trinity-wallet/archive/develop.zip) the repo and extract the archive.
>>>>>>> 75da83a8

After cloning or downloading and extracting the application run:

```
cd trinity-wallet
```

### 3. Install dependencies

Now we need to install dependencies, such as the electron installer or the React code packager. Do this by running:

```
yarn full-setup
```

### 4. Build Trinity desktop appplication
<<<<<<< HEAD
When the yarn install is done you can build the wallet application by running:
=======

When the npm install is done you can build the wallet application by running:

>>>>>>> 75da83a8
```
yarn compile:mac
```

Change `mac` to your operating system - `mac`, `win` or `linux`.

This will start the building process for the Trinity Desktop application and could take a couple of minutes to finish.

After the building is finished, the application executable and installation files will be located in the directory `src/desktop/out/`.

### 4. Run Trinity desktop app in development mode

To start the application in development mode, run

```
yarn start
```

Note: you might have to rebuild the `keytar` node module under Windows with `.\node_modules\.bin\electron-builder install-app-deps`
as there's a bug with it ([link](https://github.com/atom/node-keytar/issues/51)).

## Trinity theming

To create proof checking screenshots of key wallet views for all Trinity themes, run

```
<<<<<<< HEAD
yarn styleguide
=======
npm run style:shots
>>>>>>> 75da83a8
```

After the command finished, the screenshots will be located in the directory `/shots/`<|MERGE_RESOLUTION|>--- conflicted
+++ resolved
@@ -20,15 +20,10 @@
 Clone the GitLab repo by running this command:
 
 ```
-<<<<<<< HEAD
 git clone https://github.com/iotaledger/trinity-wallet.git
-```
-=======
-git clone git@github.com:iotaledger/trinity-wallet.git
 ```
 
 Or [download](https://github.com/iotaledger/trinity-wallet/archive/develop.zip) the repo and extract the archive.
->>>>>>> 75da83a8
 
 After cloning or downloading and extracting the application run:
 
@@ -45,13 +40,9 @@
 ```
 
 ### 4. Build Trinity desktop appplication
-<<<<<<< HEAD
+
 When the yarn install is done you can build the wallet application by running:
-=======
 
-When the npm install is done you can build the wallet application by running:
-
->>>>>>> 75da83a8
 ```
 yarn compile:mac
 ```
@@ -78,11 +69,7 @@
 To create proof checking screenshots of key wallet views for all Trinity themes, run
 
 ```
-<<<<<<< HEAD
-yarn styleguide
-=======
-npm run style:shots
->>>>>>> 75da83a8
+yarn style:shots
 ```
 
 After the command finished, the screenshots will be located in the directory `/shots/`