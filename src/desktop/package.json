{
  "name": "trinity-desktop",
  "productName": "Trinity",
  "version": "0.4.3",
  "private": true,
  "url": "https://trinity.iota.org",
  "homepage": "https://trinity.iota.org",
  "description": "Desktop wallet for IOTA",
  "main": "dist/main.js",
  "author": "IOTA Foundation <contact@iota.org>",
  "license": "Apache-2.0 OR EPL-2.0",
  "moduleRoots": [
    ".",
    "src",
    "../shared"
  ],
  "repository": {
    "type": "git",
    "url": "git+https://github.com/iotaledger/trinity-wallet.git"
  },
  "scripts": {
<<<<<<< HEAD
    "start": "concurrently --kill-others \"npm run devserver\" \"cross-env NODE_ENV=development electron main.js\"",
    "postinstall": "patch-package && electron-builder install-app-deps",
    "electron": "electron main.js",
=======
    "start": "concurrently --kill-others \"npm run devserver\" \"cross-env NODE_ENV=development electron -r @babel/register main.js\"",
    "postinstall": "patch-package && electron-builder install-app-deps",
>>>>>>> f75ef757
    "devserver": "node server.js",
    "style:shots": "node scripts/puppeteer.js",
    "build": "rimraf dist && concurrently \"npm run build-main\" \"npm run build-app\"",
    "build-main": "./node_modules/.bin/cross-env NODE_ENV=production webpack --env=production --config webpack.config/config.main.js",
    "build-app": "./node_modules/.bin/cross-env NODE_ENV=production webpack --env=production --config webpack.config/config.app.js",
    "compile": "npm run build && npm run compile:linux && npm run compile:mac && npm run compile:win",
    "compile:linux": "./node_modules/.bin/electron-builder --linux --x64",
    "compile:mac": "./node_modules/.bin/cross-env electron-builder --mac --x64",
    "compile:win": "./node_modules/.bin/electron-builder --win --x64",
    "auditjs": "./../../node_modules/.bin/auditjs -nl error -w whitelist.json",
    "prepare-release": "yarn version && echo Successfully incremented version number! Please remember to run git add ., git commit, git push --tags, and git push",
    "release": "./node_modules/.bin/cross-env CSC_IDENTITY_AUTO_DISCOVERY=false build -mwl"
  },
  "devDependencies": {
    "@babel/core": "^7.1.2",
    "@babel/plugin-proposal-class-properties": "^7.1.0",
    "@babel/plugin-proposal-object-rest-spread": "^7.0.0",
    "@babel/preset-env": "^7.1.0",
    "@babel/preset-react": "^7.0.0",
    "babel-loader": "^8.0.4",
    "bugsnag-build-reporter": "^1.0.0",
    "bugsnag-sourcemaps": "^1.0.4",
    "concurrently": "^4.0.1",
    "cross-env": "^5.2.0",
    "css-loader": "^1.0.0",
    "dart-sass": "^1.14.1",
    "electron": "^3.0.10",
    "electron-builder": "^20.38",
    "electron-devtools-installer": "^2.2.4",
    "electron-notarize": "0.0.5",
    "electron-screenshot": "^1.0.5",
    "express": "^4.16.3",
    "file-loader": "^2.0.0",
    "html-webpack-plugin": "^3.2.0",
<<<<<<< HEAD
    "mini-css-extract-plugin": "^0.4.3",
=======
    "mini-css-extract-plugin": "^0.5.0",
>>>>>>> f75ef757
    "patch-package": "^5.1.1",
    "puppeteer": "^1.9.0",
    "react-dev-utils": "^6.0.4",
    "rimraf": "^2.6.2",
    "sass-loader": "^7.1.0",
    "style-loader": "^0.23.0",
    "url-loader": "^1.1.1",
    "webpack": "^4.20.2",
    "webpack-cli": "^3.1.2",
    "webpack-dev-middleware": "^3.4.0",
    "webpack-hot-middleware": "^2.24.2"
  },
  "build": {
    "productName": "Trinity",
    "artifactName": "${name}-${version}.${ext}",
    "copyright": "IOTA Foundation",
    "directories": {
      "buildResources": "./assets",
      "output": "./out"
    },
    "files": [
      "dist/",
      "assets/",
      "package.json"
    ],
    "appId": "org.iota.trinity",
    "asar": true,
    "protocols": [
      {
        "name": "IOTA URL Scheme",
        "schemes": [
          "iota"
        ]
      }
    ],
    "dmg": {
      "iconSize": 120,
      "title": "${productName}",
      "contents": [
        {
          "x": 520,
          "y": 250,
          "type": "link",
          "path": "/Applications"
        },
        {
          "x": 170,
          "y": 250,
          "type": "file"
        }
      ]
    },
    "win": {
      "publisherName": "IOTA Stiftung",
      "target": "nsis"
    },
    "linux": {
      "target": [
        "AppImage"
      ],
      "desktop": {
        "Name": "Trinity",
        "Comment": "Desktop wallet for IOTA",
        "Categories": "Office;Network;Finance"
      }
    },
    "mac": {
      "category": "public.app-category.finance",
      "target": [
        "dmg",
        "zip"
      ],
      "entitlements": "./entitlements.mac.plist"
    },
    "publish": {
      "provider": "generic",
      "url": "https://iotaledger-files.s3.amazonaws.com/trinity/desktop/releases/",
      "publishAutoUpdate": true,
      "channel": "latest"
    }
  },
  "dependencies": {
    "@babel/register": "^7.0.0",
    "@ledgerhq/hw-transport-node-hid": "^4.24.0",
    "argon2": "rihardsgravis/node-argon2#prebuild-release",
    "authenticator": "^1.1.5",
    "bugsnag-js": "^4.7.3",
    "bugsnag-react": "^1.1.1",
    "classnames": "^2.2.6",
    "electron-settings": "^3.2.0",
    "electron-updater": "4.0.4",
    "entangled-node": "rihardsgravis/entangled-node#v0.1.3",
    "hw-app-iota": "^0.5.1",
    "i18next": "^12.0.0",
    "iota.lib.js": "^0.5.1",
    "kdbxweb": "^1.2.4",
    "keytar": "^4.3.0",
    "machine-uuid-sync": "https://github.com/rajivshah3/machine-uuid-sync",
    "perfect-scrollbar": "^1.4.0",
    "qr.js": "^0.0.0",
    "react": "^16.5.2",
    "react-dom": "^16.5.2",
    "react-i18next": "^8.0.7",
    "react-lottie": "^1.2.3",
    "react-markdown": "^3.6.0",
    "react-qr-reader": "^2.1.1",
    "react-redux": "^5.0.7",
    "react-router-dom": "^4.3.1",
    "react-transition-group": "^2.5.0",
    "recharts": "^1.3.2",
    "redux": "^4.0.0"
  }
}<|MERGE_RESOLUTION|>--- conflicted
+++ resolved
@@ -19,14 +19,8 @@
     "url": "git+https://github.com/iotaledger/trinity-wallet.git"
   },
   "scripts": {
-<<<<<<< HEAD
-    "start": "concurrently --kill-others \"npm run devserver\" \"cross-env NODE_ENV=development electron main.js\"",
-    "postinstall": "patch-package && electron-builder install-app-deps",
-    "electron": "electron main.js",
-=======
     "start": "concurrently --kill-others \"npm run devserver\" \"cross-env NODE_ENV=development electron -r @babel/register main.js\"",
     "postinstall": "patch-package && electron-builder install-app-deps",
->>>>>>> f75ef757
     "devserver": "node server.js",
     "style:shots": "node scripts/puppeteer.js",
     "build": "rimraf dist && concurrently \"npm run build-main\" \"npm run build-app\"",
@@ -61,11 +55,7 @@
     "express": "^4.16.3",
     "file-loader": "^2.0.0",
     "html-webpack-plugin": "^3.2.0",
-<<<<<<< HEAD
-    "mini-css-extract-plugin": "^0.4.3",
-=======
     "mini-css-extract-plugin": "^0.5.0",
->>>>>>> f75ef757
     "patch-package": "^5.1.1",
     "puppeteer": "^1.9.0",
     "react-dev-utils": "^6.0.4",
