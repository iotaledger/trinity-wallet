{
  "name": "trinity-desktop",
  "productName": "Trinity",
  "version": "0.3.6",
  "private": true,
  "url": "https://trinity.iota.org",
  "homepage": "https://trinity.iota.org",
  "description": "Desktop wallet for IOTA",
  "main": "main.js",
  "author": "IOTA Foundation <contact@iota.org>",
  "license": "Apache-2.0",
  "moduleRoots": [
    ".",
    "src",
    "../shared"
  ],
  "repository": {
    "type": "git",
    "url": "git+https://github.com/iotaledger/trinity-wallet.git"
  },
  "scripts": {
    "start": "concurrently --kill-others \"npm run devserver\" \"cross-env NODE_ENV=development electron main.js\"",
    "postinstall": "electron-builder install-app-deps",
    "electron": "electron main.js",
    "devserver": "node server.js",
    "style:shots": "node scripts/puppeteer.js",
    "build": "rm -rf ./dist && ./node_modules/.bin/cross-env NODE_ENV=production webpack --env=production --config webpack.config",
    "compile": "npm run build && npm run compile:linux && npm run compile:mac && npm run compile:win",
    "compile:linux": "./node_modules/.bin/electron-builder --linux --x64",
    "compile:mac": "./node_modules/.bin/cross-env electron-builder --mac --x64",
    "compile:win": "./node_modules/.bin/electron-builder --win --x64",
    "audit": "./../../node_modules/.bin/auditjs -l error -w whitelist.json",
    "prepare-release": "yarn version && echo Successfully incremented version number! Please remember to run git add ., git commit, git push --tags, and git push",
    "release": "./node_modules/.bin/cross-env CSC_IDENTITY_AUTO_DISCOVERY=false build -mwl"
  },
  "devDependencies": {
    "@babel/core": "^7.1.2",
    "@babel/plugin-proposal-class-properties": "^7.1.0",
    "@babel/plugin-proposal-object-rest-spread": "^7.0.0",
    "@babel/preset-env": "^7.1.0",
    "@babel/preset-react": "^7.0.0",
    "babel-loader": "^8.0.4",
    "babel-polyfill": "^6.26.0",
    "bugsnag-build-reporter": "^1.0.0",
    "bugsnag-sourcemaps": "^1.0.4",
    "concurrently": "^4.0.1",
    "copy-webpack-plugin": "^4.5.2",
    "cross-env": "^5.2.0",
    "css-loader": "^1.0.0",
    "dart-sass": "^1.14.1",
    "electron": "^3.0.2",
    "electron-builder": "^20.28.4",
    "electron-devtools-installer": "^2.2.4",
    "electron-screenshot": "^1.0.5",
    "express": "^4.16.3",
    "file-loader": "^2.0.0",
    "html-webpack-plugin": "^3.2.0",
    "mini-css-extract-plugin": "^0.4.3",
    "puppeteer": "^1.8.0",
    "react-dev-utils": "^5.0.2",
    "sass-loader": "^7.1.0",
    "style-loader": "^0.23.0",
    "url-loader": "^1.1.1",
    "webpack": "^4.20.2",
    "webpack-cli": "^3.1.2",
    "webpack-dev-middleware": "^3.4.0",
    "webpack-hot-middleware": "^2.24.2"
  },
  "build": {
    "productName": "Trinity",
    "artifactName": "${name}-${version}.${ext}",
    "copyright": "IOTA Foundation",
    "directories": {
      "buildResources": "./assets",
      "output": "./out"
    },
    "appId": "org.iota.trinity",
    "asar": true,
    "protocols": [
      {
        "name": "IOTA URL Scheme",
        "schemes": [
          "iota"
        ]
      }
    ],
    "dmg": {
      "iconSize": 120,
      "title": "${productName}",
      "contents": [
        {
          "x": 520,
          "y": 250,
          "type": "link",
          "path": "/Applications"
        },
        {
          "x": 170,
          "y": 250,
          "type": "file"
        }
      ]
    },
    "win": {
      "target": "nsis"
    },
    "linux": {
      "target": [
        "AppImage"
      ],
      "desktop": {
        "Name": "Trinity",
        "Comment": "Desktop wallet for IOTA",
        "Categories": "Office;Network;Finance"
      }
    },
    "mac": {
      "category": "public.app-category.finance",
      "target": [
        "dmg",
        "zip"
      ]
    },
    "publish": {
      "provider": "github",
      "publishAutoUpdate": true,
      "vPrefixedTagName": false
    }
  },
  "dependencies": {
<<<<<<< HEAD
    "@ledgerhq/hw-transport-node-hid": "^4.22.0",
=======
>>>>>>> 95e421db
    "argon2": "rihardsgravis/node-argon2#prebuild-release",
    "authenticator": "^1.1.5",
    "bugsnag-js": "^4.7.3",
    "bugsnag-react": "^1.1.1",
    "classnames": "^2.2.6",
    "curl.lib.js": "^1.0.22",
    "electron-settings": "^3.2.0",
    "electron-updater": "^3.1.2",
    "entangled-node": "rihardsgravis/entangled-node",
    "hw-app-iota": "^0.4.1",
    "i18next": "^11.9.0",
    "iota.lib.js": "^0.5.1",
    "kdbxweb": "^1.2.4",
    "keytar": "^4.2.1",
    "machine-uuid-sync": "https://github.com/rajivshah3/machine-uuid-sync",
    "perfect-scrollbar": "^1.4.0",
    "qr.js": "^0.0.0",
    "react": "^16.5.2",
    "react-dom": "^16.5.2",
    "react-i18next": "^7.12.0",
    "react-lottie": "^1.2.3",
    "react-markdown": "^3.6.0",
    "react-qr-reader": "^2.1.0",
    "react-redux": "^5.0.7",
    "react-router-dom": "^4.3.1",
    "react-transition-group": "^2.5.0",
    "recharts": "^1.3.1",
    "redux": "^4.0.0",
    "usb": "github:tessel/node-usb"
  }
}<|MERGE_RESOLUTION|>--- conflicted
+++ resolved
@@ -128,10 +128,6 @@
     }
   },
   "dependencies": {
-<<<<<<< HEAD
-    "@ledgerhq/hw-transport-node-hid": "^4.22.0",
-=======
->>>>>>> 95e421db
     "argon2": "rihardsgravis/node-argon2#prebuild-release",
     "authenticator": "^1.1.5",
     "bugsnag-js": "^4.7.3",
