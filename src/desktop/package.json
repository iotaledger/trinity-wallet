{
  "name": "trinity-desktop",
  "productName": "Trinity",
  "version": "1.1.0-RC1",
  "url": "https://trinity.iota.org",
  "homepage": "https://trinity.iota.org",
  "description": "Desktop wallet for IOTA",
  "main": "dist/main.js",
  "author": "IOTA Foundation <contact@iota.org>",
  "license": "Apache-2.0 OR EPL-2.0",
  "moduleRoots": [
    ".",
    "src",
    "../shared"
  ],
  "repository": {
    "type": "git",
    "url": "git+https://github.com/iotaledger/trinity-wallet.git"
  },
  "scripts": {
    "start": "concurrently --kill-others \"npm run devserver\" \"cross-env NODE_ENV=development electron -r @babel/register native/Index.js\"",
<<<<<<< HEAD
    "postinstall": "patch-package && electron-builder install-app-deps",
=======
    "postinstall": "electron-builder install-app-deps",
>>>>>>> 5de148ed
    "devserver": "node scripts/webpackServer.js",
    "build": "rimraf dist && npm run build-main && npm run build-app",
    "build-main": "./node_modules/.bin/cross-env NODE_ENV=production webpack --env=production --config webpack.config/config.main.js",
    "build-app": "./node_modules/.bin/cross-env NODE_ENV=production webpack --env=production --config webpack.config/config.app.js",
    "compile": "npm run build && npm run compile:linux && npm run compile:mac && npm run compile:win",
    "compile:linux": "./node_modules/.bin/electron-builder --linux --x64",
    "compile:mac": "./node_modules/.bin/cross-env electron-builder --mac --x64",
    "compile:win": "./node_modules/.bin/electron-builder --win --x64",
    "test": "npm run build-app && jest"
  },
  "devDependencies": {
    "@babel/plugin-proposal-class-properties": "7.5.0",
    "@babel/preset-env": "7.5.4",
    "@babel/preset-react": "7.0.0",
    "@jest-runner/electron": "2.0.2",
    "babel-core": "7.0.0-bridge.0",
    "babel-jest": "24.8.0",
    "babel-loader": "8.0.6",
    "bugsnag-build-reporter": "1.0.2",
    "concurrently": "4.1.1",
    "cross-env": "5.2.0",
    "css-loader": "3.0.0",
    "dart-sass": "1.22.4",
    "electron": "4.2.6",
    "electron-builder": "20.44.4",
    "electron-devtools-installer": "2.2.4",
    "electron-notarize": "^0.1.1",
    "enzyme": "^3.10.0",
    "enzyme-adapter-react-16": "^1.14.0",
    "enzyme-to-json": "^3.4.0",
    "express": "4.17.1",
    "file-loader": "4.1.0",
    "html-webpack-plugin": "3.2.0",
    "jest": "24.8.0",
    "jest-image-snapshot": "^2.9.0",
    "mini-css-extract-plugin": "0.7.0",
    "puppeteer": "1.18.1",
    "raw-loader": "3.0.0",
    "react-dev-utils": "9.0.1",
    "regenerator-runtime": "^0.13.2",
    "rimraf": "2.6.3",
    "sass-loader": "7.1.0",
    "style-loader": "0.23.1",
    "url-loader": "2.0.1",
    "webpack": "4.35.3",
    "webpack-cli": "3.3.5",
    "webpack-dev-middleware": "3.7.0",
    "webpack-hot-middleware": "2.25.0"
  },
  "build": {
    "productName": "Trinity",
    "artifactName": "${name}-${version}.${ext}",
    "copyright": "IOTA Foundation",
    "directories": {
      "buildResources": "./assets",
      "output": "./out"
    },
    "afterSign": "./scripts/notarize.macos.js",
    "files": [
      "dist/",
      "assets/",
      "package.json",
      "!node_modules/realm/android${/*}",
      "!node_modules/realm/build${/*}",
      "!node_modules/realm/react-native${/*}",
      "!node_modules/realm/scripts${/*}",
      "!node_modules/realm/src${/*}",
      "!node_modules/realm/vendor${/*}"
    ],
    "appId": "org.iota.trinity",
    "asar": true,
    "protocols": [
      {
        "name": "IOTA URL Scheme",
        "schemes": [
          "iota"
        ]
      }
    ],
    "dmg": {
      "iconSize": 120,
      "title": "${productName}",
      "sign": false,
      "contents": [
        {
          "x": 520,
          "y": 250,
          "type": "link",
          "path": "/Applications"
        },
        {
          "x": 170,
          "y": 250,
          "type": "file"
        }
      ]
    },
    "nsis": {
      "deleteAppDataOnUninstall": true
    },
    "win": {
      "publisherName": "IOTA Stiftung",
      "target": "nsis",
      "timeStampServer": "http://timestamp.digicert.com"
    },
    "linux": {
      "target": [
        "AppImage"
      ],
      "desktop": {
        "Name": "Trinity",
        "Comment": "Desktop wallet for IOTA",
        "Categories": "Office;Network;Finance"
      }
    },
    "mac": {
      "category": "public.app-category.finance",
      "target": [
        "dmg",
        "zip"
      ],
      "entitlements": "./entitlements.mac.plist",
      "entitlementsInherit": "./entitlements.mac.plist",
      "hardenedRuntime": true,
      "gatekeeperAssess": false,
      "asarUnpack": [
        "**/*.node"
      ]
    },
    "publish": {
      "provider": "generic",
      "url": "https://iotaledger-files.s3.amazonaws.com/trinity/desktop/releases/win7/",
      "publishAutoUpdate": true,
      "channel": "latest"
    }
  },
  "dependencies": {
    "@babel/register": "7.4.4",
    "@bugsnag/js": "6.3.2",
    "@bugsnag/plugin-react": "^6.2.0",
    "@ledgerhq/hw-transport-node-hid": "^4.68.2",
    "argon2": "0.24.0",
    "babel-polyfill": "6.26.0",
    "classnames": "2.2.6",
    "electron-settings": "3.2.0",
    "electron-updater": "4.0.14",
    "entangled-node": "rihardsgravis/entangled-node#a39bfbf",
    "hw-app-iota": "0.6.1",
    "i18next": "17.0.6",
    "iota.lib.js": "0.5.2",
    "kdbxweb": "1.2.7",
    "keytar": "4.11.0",
    "lottie-web": "5.5.6",
    "node-machine-id": "1.1.12",
    "perfect-scrollbar": "1.4.0",
    "qr.js": "0.0.0",
    "react": "16.8.6",
    "react-dom": "16.8.6",
    "react-i18next": "10.11.4",
    "react-markdown": "4.1.0",
    "react-qr-reader": "2.2.1",
    "react-redux": "5.1.1",
    "react-router-dom": "5.0.1",
    "react-transition-group": "4.2.1",
    "realm": "2.29.0",
    "recharts": "1.6.2",
    "redux": "4.0.4"
  },
  "jest": {
    "runner": "@jest-runner/electron",
    "globalSetup": "<rootDir>scripts/jestSetup.js",
    "globalTeardown": "<rootDir>scripts/jestTeardown.js",
    "testEnvironment": "<rootDir>scripts/jestEnv.js",
    "setupFilesAfterEnv": [
      "<rootDir>scripts/jestLibs.js"
    ],
    "snapshotSerializers": [
      "enzyme-to-json/serializer"
    ],
    "modulePaths": [
      "src",
      "../shared"
    ],
    "moduleNameMapper": {
      "\\.(scss)$": "<rootDir>/__mocks__/styleMock.js",
      "\\.(svg)$": "<rootDir>/__mocks__/fileMock.js",
      "\\.(md)$": "<rootDir>/__mocks__/markdownMock.js"
    },
    "transformIgnorePatterns": [
      "node_modules/react-qr-reader/"
    ]
  }
}<|MERGE_RESOLUTION|>--- conflicted
+++ resolved
@@ -19,11 +19,7 @@
   },
   "scripts": {
     "start": "concurrently --kill-others \"npm run devserver\" \"cross-env NODE_ENV=development electron -r @babel/register native/Index.js\"",
-<<<<<<< HEAD
-    "postinstall": "patch-package && electron-builder install-app-deps",
-=======
     "postinstall": "electron-builder install-app-deps",
->>>>>>> 5de148ed
     "devserver": "node scripts/webpackServer.js",
     "build": "rimraf dist && npm run build-main && npm run build-app",
     "build-main": "./node_modules/.bin/cross-env NODE_ENV=production webpack --env=production --config webpack.config/config.main.js",
