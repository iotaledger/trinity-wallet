--- conflicted
+++ resolved
@@ -40,11 +40,7 @@
     "babel-core": "^7.0.0-bridge.0",
     "babel-jest": "^24.8.0",
     "babel-loader": "8.0.6",
-<<<<<<< HEAD
     "bugsnag-build-reporter": "1.0.2",
-=======
-    "bugsnag-build-reporter": "1.0.1",
->>>>>>> 6485ecb7
     "concurrently": "4.1.0",
     "cross-env": "5.2.0",
     "css-loader": "2.1.1",
@@ -52,15 +48,10 @@
     "electron": "3.1.9",
     "electron-builder": "20.41.0",
     "electron-devtools-installer": "2.2.4",
-<<<<<<< HEAD
-    "electron-screenshot": "1.0.5",
-    "express": "4.17.1",
-=======
     "enzyme": "^3.9.0",
     "enzyme-adapter-react-16": "^1.13.1",
     "enzyme-to-json": "^3.3.5",
-    "express": "4.17.0",
->>>>>>> 6485ecb7
+    "express": "4.17.1",
     "file-loader": "3.0.1",
     "html-webpack-plugin": "3.2.0",
     "jest": "^24.8.0",
@@ -154,14 +145,9 @@
   },
   "dependencies": {
     "@babel/register": "7.4.4",
-<<<<<<< HEAD
     "@ledgerhq/hw-transport-node-hid": "4.60.3",
     "@bugsnag/js": "^6.3.0",
-=======
-    "@bugsnag/js": "^6.2.0",
->>>>>>> 6485ecb7
     "@bugsnag/plugin-react": "^6.2.0",
-    "@ledgerhq/hw-transport-node-hid": "4.60.0",
     "argon2": "rihardsgravis/node-argon2#ae1a860",
     "babel-polyfill": "6.26.0",
     "classnames": "2.2.6",
