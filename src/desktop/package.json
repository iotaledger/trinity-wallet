{
  "name": "trinity-desktop",
  "productName": "Trinity",
  "version": "0.4.6",
  "private": true,
  "url": "https://trinity.iota.org",
  "homepage": "https://trinity.iota.org",
  "description": "Desktop wallet for IOTA",
  "main": "dist/main.js",
  "author": "IOTA Foundation <contact@iota.org>",
  "license": "Apache-2.0 OR EPL-2.0",
  "moduleRoots": [
    ".",
    "src",
    "../shared"
  ],
  "repository": {
    "type": "git",
    "url": "git+https://github.com/iotaledger/trinity-wallet.git"
  },
  "scripts": {
    "start": "concurrently --kill-others \"npm run devserver\" \"cross-env NODE_ENV=development electron -r @babel/register main.js\"",
    "postinstall": "electron-builder install-app-deps",
    "devserver": "node server.js",
    "style:shots": "node scripts/puppeteer.js",
    "build": "rimraf dist && concurrently \"npm run build-main\" \"npm run build-app\"",
    "build-main": "./node_modules/.bin/cross-env NODE_ENV=production webpack --env=production --config webpack.config/config.main.js",
    "build-app": "./node_modules/.bin/cross-env NODE_ENV=production webpack --env=production --config webpack.config/config.app.js",
    "compile": "npm run build && npm run compile:linux && npm run compile:mac && npm run compile:win",
    "compile:linux": "./node_modules/.bin/electron-builder --linux --x64",
    "compile:mac": "./node_modules/.bin/cross-env electron-builder --mac --x64",
    "compile:win": "./node_modules/.bin/electron-builder --win --x64",
    "auditjs": "./../../node_modules/.bin/auditjs -nl error -w whitelist.json",
    "prepare-release": "yarn version && echo Successfully incremented version number! Please remember to run git add ., git commit, git push --tags, and git push",
    "release": "./node_modules/.bin/cross-env CSC_IDENTITY_AUTO_DISCOVERY=false build -mwl"
  },
  "devDependencies": {
    "@babel/core": "^7.2.2",
    "@babel/plugin-proposal-class-properties": "^7.3.0",
    "@babel/plugin-proposal-object-rest-spread": "^7.3.2",
    "@babel/preset-env": "^7.3.1",
    "@babel/preset-react": "^7.0.0",
    "babel-loader": "^8.0.5",
    "bugsnag-build-reporter": "^1.0.1",
    "bugsnag-sourcemaps": "^1.1.0",
    "concurrently": "^4.1.0",
    "cross-env": "^5.2.0",
    "css-loader": "^2.1.0",
    "dart-sass": "^1.17.0",
    "electron": "^3.1.3",
    "electron-builder": "^20.38",
    "electron-devtools-installer": "^2.2.4",
    "electron-screenshot": "^1.0.5",
    "express": "^4.16.3",
    "file-loader": "^3.0.1",
    "html-webpack-plugin": "^3.2.0",
    "mini-css-extract-plugin": "^0.5.0",
    "puppeteer": "^1.12.2",
    "react-dev-utils": "^7.0.3",
    "rimraf": "^2.6.3",
    "sass-loader": "^7.1.0",
    "style-loader": "^0.23.0",
    "url-loader": "^1.1.1",
    "webpack": "^4.29.3",
    "webpack-cli": "^3.2.3",
    "webpack-dev-middleware": "^3.5.2",
    "webpack-hot-middleware": "^2.24.2"
  },
  "build": {
    "productName": "Trinity",
    "artifactName": "${name}-${version}.${ext}",
    "copyright": "IOTA Foundation",
    "directories": {
      "buildResources": "./assets",
      "output": "./out"
    },
    "files": [
      "dist/",
      "assets/",
      "package.json"
    ],
    "appId": "org.iota.trinity",
    "asar": true,
    "protocols": [
      {
        "name": "IOTA URL Scheme",
        "schemes": [
          "iota"
        ]
      }
    ],
    "dmg": {
      "iconSize": 120,
      "title": "${productName}",
      "contents": [
        {
          "x": 520,
          "y": 250,
          "type": "link",
          "path": "/Applications"
        },
        {
          "x": 170,
          "y": 250,
          "type": "file"
        }
      ]
    },
    "win": {
      "publisherName": "IOTA Stiftung",
      "target": "nsis"
    },
    "linux": {
      "target": [
        "AppImage"
      ],
      "desktop": {
        "Name": "Trinity",
        "Comment": "Desktop wallet for IOTA",
        "Categories": "Office;Network;Finance"
      }
    },
    "mac": {
      "category": "public.app-category.finance",
      "target": [
        "dmg",
        "zip"
      ]
    },
    "publish": {
      "provider": "generic",
      "url": "https://iotaledger-files.s3.amazonaws.com/trinity/desktop/releases/",
      "publishAutoUpdate": true,
      "channel": "latest"
    }
  },
  "dependencies": {
    "@babel/register": "^7.0.0",
    "@ledgerhq/hw-transport-node-hid": "^4.35.0",
    "argon2": "rihardsgravis/node-argon2#prebuild-release",
    "authenticator": "^1.1.5",
    "babel-polyfill": "^6.26.0",
    "bugsnag-js": "^4.7.3",
    "bugsnag-react": "^1.1.1",
    "classnames": "^2.2.6",
    "electron-settings": "^3.2.0",
    "electron-updater": "4.0.6",
    "entangled-node": "rihardsgravis/entangled-node#v0.1.3",
    "hw-app-iota": "^0.5.1",
    "i18next": "^15.0.2",
    "iota.lib.js": "^0.5.1",
    "kdbxweb": "^1.2.6",
    "keytar": "^4.4.0",
    "machine-uuid-sync": "https://github.com/rajivshah3/machine-uuid-sync",
    "perfect-scrollbar": "^1.4.0",
    "qr.js": "^0.0.0",
    "react": "^16.8.1",
    "react-dom": "^16.8.1",
    "react-i18next": "^9.0.10",
    "react-lottie": "^1.2.3",
    "react-markdown": "^4.0.6",
    "react-qr-reader": "^2.1.2",
    "react-redux": "^5.0.7",
    "react-router-dom": "^4.3.1",
    "react-transition-group": "^2.5.3",
<<<<<<< HEAD
    "realm": "^2.21.0",
    "recharts": "^1.4.2",
=======
    "recharts": "^1.4.3",
>>>>>>> 09e83965
    "redux": "^4.0.0"
  }
}<|MERGE_RESOLUTION|>--- conflicted
+++ resolved
@@ -163,12 +163,8 @@
     "react-redux": "^5.0.7",
     "react-router-dom": "^4.3.1",
     "react-transition-group": "^2.5.3",
-<<<<<<< HEAD
     "realm": "^2.21.0",
-    "recharts": "^1.4.2",
-=======
     "recharts": "^1.4.3",
->>>>>>> 09e83965
     "redux": "^4.0.0"
   }
 }