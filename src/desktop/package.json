{
    "name": "iota-desktop-wallet",
    "productName": "Trinity",
    "version": "0.1.0",
    "url": "https://gitlab.com/iota-community/wallet",
<<<<<<< HEAD
    "description": "iota light wallet for desktop",
=======
    "description": "IOTA desktop wallet",
>>>>>>> 6a2b0b8e
    "main": "main.js",
    "author": "IOTA Foundation",
    "moduleRoots": [
        ".",
        "src",
        "../shared"
    ],
    "scripts": {
        "start": "concurrently --kill-others \"npm run devserver\" \"cross-env NODE_ENV=development electron main.js\"",
        "electron": "electron main.js",
        "devserver": "node server.js",
        "styleguide": "cross-env BUILD_TARGET=styleguide node server.js",
        "build": "rm -rf ./dist && cross-env NODE_ENV=production webpack -p --env=production --config webpack.config",
        "build:styleguide": "rm -rf ./dist && cross-env NODE_ENV=production BUILD_TARGET=styleguide webpack -p --env=production --config webpack.config",
        "compile": "npm run compile:linux && npm run compile:mac && npm run compile:win",
        "compile:linux": "npm run build && electron-builder --linux --x64 --ia32",
        "compile:mac": "npm run build && cross-env CSC_IDENTITY_AUTO_DISCOVERY=false && electron-builder --mac --x64",
        "compile:win": "npm run build && electron-builder --win --x64 --ia32",
        "compile:win64": "npm run build && electron-builder --win --x64",
        "compile:win32": "npm run build && electron-builder --win --x32"
    },
    "devDependencies": {
        "babel-core": "^6.26.0",
        "babel-loader": "^7.1.2",
        "babel-plugin-transform-class-properties": "^6.24.1",
        "babel-plugin-transform-object-rest-spread": "^6.26.0",
        "babel-polyfill": "^6.26.0",
        "babel-preset-es2015": "^6.24.1",
        "babel-preset-react": "^6.24.1",
        "babel-preset-react-hmre": "^1.1.1",
        "case-sensitive-paths-webpack-plugin": "^2.1.1",
        "classnames": "^2.2.5",
        "concurrently": "^3.5.1",
        "cross-env": "^5.1.3",
        "css-hot-loader": "^1.3.7",
        "css-loader": "^0.28.9",
        "electron": "^1.8.3",
        "electron-builder": "^20.0.4",
        "electron-devtools-installer": "^2.2.3",
        "express": "^4.16.2",
        "extract-text-webpack-plugin": "^3.0.2",
        "file-loader": "^1.1.6",
        "html-webpack-plugin": "^2.30.1",
        "i18next": "^10.3.0",
        "postcss-custom-media": "^6.0.0",
        "postcss-loader": "^2.1.0",
        "postcss-nested": "^3.0.0",
        "postcss-normalize": "^4.0.0",
        "qrcode.react": "^0.8.0",
        "react": "^16.2.0",
        "react-dev-utils": "^5.0.0",
        "react-dom": "^16.2.0",
        "react-error-overlay": "^4.0.0",
        "react-i18next": "^7.3.6",
        "react-qr-reader": "^2.0.1",
        "react-redux": "^5.0.6",
        "react-router-dom": "^4.2.2",
        "redux": "^3.7.2",
        "sjcl": "^1.0.7",
        "style-loader": "^0.20.1",
        "uglifyjs-webpack-plugin": "^1.1.8",
        "url-loader": "^1.0.1",
        "webpack": "^3.11.0",
        "webpack-dev-middleware": "^2.0.5",
        "webpack-hot-middleware": "^2.21.0",
        "worker-loader": "^1.1.0"
    },
    "build": {
        "productName": "Trinity",
        "directories": {
            "buildResources": "./assets",
            "output": "./out"
        },
        "appId": "com.iotatoken.trinity",
        "asar": true,
        "protocols": [
            {
                "name": "IOTA URL Scheme",
                "schemes": [
                    "iota"
                ]
            }
        ],
        "dmg": {
            "iconSize": 125,
            "title": "${productName}",
            "contents": [
                {
                    "x": 235,
                    "y": 290,
                    "type": "link",
                    "path": "/Applications"
                },
                {
                    "x": 235,
                    "y": 20,
                    "type": "file"
                }
            ]
        },
        "win": {
            "target": "nsis"
        },
        "linux": {
            "target": [
                "AppImage",
                "deb",
                "rpm",
                "tar.gz"
            ]
        },
        "mac": {
            "category": "public.app-category.finance"
        }
    },
    "dependencies": {
        "authenticator": "^1.1.3",
<<<<<<< HEAD
        "react-lottie": "^1.0.0",
        "react-markdown": "^3.2.0",
        "react-textarea-autosize": "^5.2.1",
=======
        "electron-settings": "^3.1.4",
        "react-lottie": "^1.0.0",
        "react-markdown": "^3.2.0",
        "react-textarea-autosize": "^6.0.0",
>>>>>>> 6a2b0b8e
        "react-transition-group": "^2.2.1",
        "recharts": "^1.0.0-beta.10"
    }
}<|MERGE_RESOLUTION|>--- conflicted
+++ resolved
@@ -3,11 +3,7 @@
     "productName": "Trinity",
     "version": "0.1.0",
     "url": "https://gitlab.com/iota-community/wallet",
-<<<<<<< HEAD
-    "description": "iota light wallet for desktop",
-=======
     "description": "IOTA desktop wallet",
->>>>>>> 6a2b0b8e
     "main": "main.js",
     "author": "IOTA Foundation",
     "moduleRoots": [
@@ -125,16 +121,10 @@
     },
     "dependencies": {
         "authenticator": "^1.1.3",
-<<<<<<< HEAD
-        "react-lottie": "^1.0.0",
-        "react-markdown": "^3.2.0",
-        "react-textarea-autosize": "^5.2.1",
-=======
         "electron-settings": "^3.1.4",
         "react-lottie": "^1.0.0",
         "react-markdown": "^3.2.0",
         "react-textarea-autosize": "^6.0.0",
->>>>>>> 6a2b0b8e
         "react-transition-group": "^2.2.1",
         "recharts": "^1.0.0-beta.10"
     }
