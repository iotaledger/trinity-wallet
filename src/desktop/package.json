--- conflicted
+++ resolved
@@ -49,8 +49,11 @@
         "postcss-loader": "^2.0.6",
         "postcss-nested": "^2.1.2",
         "postcss-normalize": "^4.0.0",
+        "qrcode.react": "^0.7.2",
         "randombytes": "^2.0.5",
         "react": "^16.0.0",
+        "react-copy-to-clipboard": "^5.0.1",
+        "react-qr-reader": "^1.2.1",
         "react-dev-utils": "^4.1.0",
         "react-dom": "^16.0.0",
         "react-error-overlay": "^2.0.1",
@@ -103,13 +106,5 @@
         "mac": {
             "category": "public.app-category.developer-tools"
         }
-    },
-    "dependencies": {
-<<<<<<< HEAD
-=======
-        "qrcode.react": "^0.7.2",
-        "react-copy-to-clipboard": "^5.0.1",
->>>>>>> 21a1c179
-        "react-qr-reader": "^1.2.1"
     }
 }