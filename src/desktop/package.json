--- conflicted
+++ resolved
@@ -187,13 +187,9 @@
     "react-redux": "5.1.1",
     "react-router-dom": "5.1.2",
     "react-transition-group": "4.3.0",
-<<<<<<< HEAD
-    "realm": "5.0.5",
-=======
     "react-virtualized-auto-sizer": "1.0.2",
     "react-window": "1.8.5",
-    "realm": "5.0.3",
->>>>>>> 8507a5d6
+    "realm": "5.0.5",
     "recharts": "1.8.5",
     "redux": "4.0.5"
   },
