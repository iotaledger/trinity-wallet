--- conflicted
+++ resolved
@@ -1,11 +1,7 @@
 {
   "name": "trinity-desktop",
   "productName": "Trinity",
-<<<<<<< HEAD
-  "version": "1.2.0",
-=======
   "version": "1.2.1",
->>>>>>> 662802de
   "url": "https://trinity.iota.org",
   "homepage": "https://trinity.iota.org",
   "description": "Desktop wallet for IOTA",
