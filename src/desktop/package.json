{
  "name": "trinity-desktop-rc",
<<<<<<< HEAD
  "productName": "Trinity",
  "version": "1.3.0-rc",
=======
  "productName": "Trinity-RC",
  "version": "1.3.0-rc2",
>>>>>>> 8ae9a408
  "url": "https://trinity.iota.org",
  "homepage": "https://trinity.iota.org",
  "description": "Desktop wallet for IOTA",
  "main": "dist/main.js",
  "author": "IOTA Foundation <contact@iota.org>",
  "license": "Apache-2.0 OR EPL-2.0",
  "moduleRoots": [
    ".",
    "src",
    "../shared"
  ],
  "repository": {
    "type": "git",
    "url": "git+https://github.com/iotaledger/trinity-wallet.git"
  },
  "scripts": {
    "start": "concurrently --kill-others \"npm run devserver\" \"cross-env NODE_ENV=development electron -r @babel/register native/Index.js\"",
    "postinstall": "electron-builder install-app-deps",
    "devserver": "node scripts/webpackServer.js",
    "build": "rimraf dist && npm run build-main && npm run build-app",
    "build-main": "./node_modules/.bin/cross-env NODE_ENV=production webpack --env=production --config webpack.config/config.main.js",
    "build-app": "./node_modules/.bin/cross-env NODE_ENV=production webpack --env=production --config webpack.config/config.app.js",
    "compile": "npm run build && npm run compile:linux && npm run compile:mac && npm run compile:win",
    "compile:linux": "./node_modules/.bin/electron-builder --linux --x64",
    "compile:mac": "./node_modules/.bin/cross-env electron-builder --mac --x64",
    "compile:win": "./node_modules/.bin/electron-builder --win --x64",
    "test": "npm run build-app && jest"
  },
  "devDependencies": {
    "@babel/plugin-proposal-class-properties": "7.5.0",
    "@babel/preset-env": "7.5.4",
    "@babel/preset-react": "7.0.0",
    "@jest-runner/electron": "2.0.2",
    "babel-core": "7.0.0-bridge.0",
    "babel-jest": "24.8.0",
    "babel-loader": "8.0.6",
    "bugsnag-build-reporter": "1.0.2",
    "concurrently": "4.1.1",
    "cross-env": "5.2.0",
    "css-loader": "3.0.0",
    "dart-sass": "1.22.4",
    "electron": "4.2.6",
    "electron-builder": "20.44.4",
    "electron-devtools-installer": "2.2.4",
    "electron-notarize": "^0.2.1",
    "enzyme": "^3.10.0",
    "enzyme-adapter-react-16": "^1.14.0",
    "enzyme-to-json": "^3.4.0",
    "express": "4.17.1",
    "file-loader": "4.1.0",
    "html-webpack-plugin": "3.2.0",
    "jest": "24.9.0",
    "jest-image-snapshot": "^2.11.0",
    "mini-css-extract-plugin": "0.7.0",
    "puppeteer": "2.0.0",
    "raw-loader": "3.0.0",
    "react-dev-utils": "9.1.0",
    "regenerator-runtime": "^0.13.2",
    "rimraf": "3.0.0",
    "sass-loader": "7.3.1",
    "style-loader": "0.23.1",
    "url-loader": "2.0.1",
    "webpack": "4.35.3",
    "webpack-cli": "3.3.10",
    "webpack-dev-middleware": "3.7.0",
    "webpack-hot-middleware": "2.25.0"
  },
  "build": {
    "productName": "Trinity-RC",
    "artifactName": "trinity-desktop-${version}.${ext}",
    "copyright": "IOTA Foundation",
    "directories": {
      "buildResources": "./assets/RC",
      "output": "./out"
    },
    "afterSign": "./scripts/notarize.macos.js",
    "files": [
      "dist/",
      "assets/",
      "package.json",
      "!node_modules/realm/android${/*}",
      "!node_modules/realm/build${/*}",
      "!node_modules/realm/react-native${/*}",
      "!node_modules/realm/scripts${/*}",
      "!node_modules/realm/src${/*}",
      "!node_modules/realm/vendor${/*}"
    ],
    "appId": "org.iota.trinity-rc",
    "asar": true,
    "protocols": [
      {
        "name": "IOTA URL Scheme",
        "schemes": [
          "iota"
        ]
      }
    ],
    "dmg": {
      "iconSize": 120,
      "title": "${productName}",
      "sign": false,
      "contents": [
        {
          "x": 520,
          "y": 250,
          "type": "link",
          "path": "/Applications"
        },
        {
          "x": 170,
          "y": 250,
          "type": "file"
        }
      ]
    },
    "nsis": {
      "deleteAppDataOnUninstall": true
    },
    "win": {
      "publisherName": "IOTA Stiftung",
      "target": "nsis",
      "timeStampServer": "http://timestamp.digicert.com"
    },
    "linux": {
      "target": [
        "AppImage"
      ],
      "desktop": {
        "Name": "Trinity RC",
        "Comment": "Desktop wallet for IOTA",
        "Categories": "Office;Network;Finance"
      }
    },
    "mac": {
      "category": "public.app-category.finance",
      "target": [
        "dmg",
        "zip"
      ],
      "entitlements": "./entitlements.mac.plist",
      "entitlementsInherit": "./entitlements.mac.plist",
      "hardenedRuntime": true,
      "gatekeeperAssess": false,
      "asarUnpack": [
        "**/*.node"
      ]
    },
    "publish": {
      "provider": "generic",
      "url": "https://iotaledger-files.s3.amazonaws.com/trinity/desktop/releases/",
      "publishAutoUpdate": true,
      "channel": "latest"
    }
  },
  "dependencies": {
    "@babel/register": "7.4.4",
    "@bugsnag/js": "6.3.2",
    "@bugsnag/plugin-react": "^6.2.0",
    "@ledgerhq/hw-transport-node-hid": "^4.68.2",
    "argon2": "0.24.0",
    "babel-polyfill": "6.26.0",
    "classnames": "2.2.6",
    "electron-settings": "3.2.0",
    "electron-updater": "4.0.14",
    "entangled-node": "rihardsgravis/entangled-node#b685472",
    "hw-app-iota": "0.6.1",
    "i18next": "17.0.6",
    "iota.lib.js": "0.5.2",
    "kdbxweb": "1.2.7",
    "keytar": "4.11.0",
    "lottie-web": "5.5.9",
    "node-machine-id": "1.1.12",
    "perfect-scrollbar": "1.4.0",
    "qr.js": "0.0.0",
    "react": "16.8.6",
    "react-dom": "16.8.6",
    "react-i18next": "10.11.4",
    "react-markdown": "4.1.0",
    "react-qr-reader": "2.2.1",
    "react-redux": "5.1.1",
    "react-router-dom": "5.0.1",
    "react-transition-group": "4.2.1",
    "realm": "2.29.2",
    "recharts": "1.6.2",
    "redux": "4.0.4"
  },
  "jest": {
    "runner": "@jest-runner/electron",
    "globalSetup": "<rootDir>scripts/jestSetup.js",
    "globalTeardown": "<rootDir>scripts/jestTeardown.js",
    "testEnvironment": "<rootDir>scripts/jestEnv.js",
    "setupFilesAfterEnv": [
      "<rootDir>scripts/jestLibs.js"
    ],
    "snapshotSerializers": [
      "enzyme-to-json/serializer"
    ],
    "modulePaths": [
      "src",
      "../shared"
    ],
    "moduleNameMapper": {
      "\\.(scss)$": "<rootDir>/__mocks__/styleMock.js",
      "\\.(svg)$": "<rootDir>/__mocks__/fileMock.js",
      "\\.(md)$": "<rootDir>/__mocks__/markdownMock.js"
    },
    "transformIgnorePatterns": [
      "node_modules/react-qr-reader/"
    ]
  }
}<|MERGE_RESOLUTION|>--- conflicted
+++ resolved
@@ -1,12 +1,7 @@
 {
   "name": "trinity-desktop-rc",
-<<<<<<< HEAD
-  "productName": "Trinity",
-  "version": "1.3.0-rc",
-=======
   "productName": "Trinity-RC",
   "version": "1.3.0-rc2",
->>>>>>> 8ae9a408
   "url": "https://trinity.iota.org",
   "homepage": "https://trinity.iota.org",
   "description": "Desktop wallet for IOTA",
