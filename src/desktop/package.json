--- conflicted
+++ resolved
@@ -1,11 +1,7 @@
 {
   "name": "trinity-desktop-rc",
   "productName": "Trinity",
-<<<<<<< HEAD
-  "version": "1.3.0-rc",
-=======
   "version": "1.2.2",
->>>>>>> b67e217d
   "url": "https://trinity.iota.org",
   "homepage": "https://trinity.iota.org",
   "description": "Desktop wallet for IOTA",
