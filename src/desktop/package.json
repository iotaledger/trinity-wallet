--- conflicted
+++ resolved
@@ -44,13 +44,8 @@
     "concurrently": "4.1.0",
     "cross-env": "5.2.0",
     "css-loader": "2.1.1",
-<<<<<<< HEAD
-    "dart-sass": "1.20.3",
+    "dart-sass": "1.21.0",
     "electron": "4.2.3",
-=======
-    "dart-sass": "1.21.0",
-    "electron": "3.1.11",
->>>>>>> 4f1e876b
     "electron-builder": "20.43.0",
     "electron-devtools-installer": "2.2.4",
     "enzyme": "^3.10.0",
