{
  "name": "trinity-desktop",
  "productName": "Trinity",
  "version": "0.5.0",
  "url": "https://trinity.iota.org",
  "homepage": "https://trinity.iota.org",
  "description": "Desktop wallet for IOTA",
  "main": "dist/main.js",
  "author": "IOTA Foundation <contact@iota.org>",
  "license": "Apache-2.0 OR EPL-2.0",
  "moduleRoots": [
    ".",
    "src",
    "../shared"
  ],
  "repository": {
    "type": "git",
    "url": "git+https://github.com/iotaledger/trinity-wallet.git"
  },
  "scripts": {
    "start": "concurrently --kill-others \"npm run devserver\" \"cross-env NODE_ENV=development electron -r @babel/register native/Index.js\"",
    "postinstall": "electron-builder install-app-deps",
    "devserver": "node scripts/webpackServer.js",
    "build": "rimraf dist && npm run build-main && npm run build-app",
    "build-main": "./node_modules/.bin/cross-env NODE_ENV=production webpack --env=production --config webpack.config/config.main.js",
    "build-app": "./node_modules/.bin/cross-env NODE_ENV=production webpack --env=production --config webpack.config/config.app.js",
    "compile": "npm run build && npm run compile:linux && npm run compile:mac && npm run compile:win",
    "compile:linux": "./node_modules/.bin/electron-builder --linux --x64",
    "compile:mac": "./node_modules/.bin/cross-env electron-builder --mac --x64",
    "compile:win": "./node_modules/.bin/electron-builder --win --x64",
    "test": "npm run build-app && jest"
  },
  "devDependencies": {
    "@babel/core": "7.4.4",
    "@babel/plugin-proposal-class-properties": "7.4.4",
    "@babel/plugin-proposal-object-rest-spread": "7.4.4",
    "@babel/preset-env": "7.4.4",
    "@babel/preset-react": "7.0.0",
    "@jest-runner/electron": "^1.1.1",
    "babel-core": "^7.0.0-bridge.0",
    "babel-jest": "^24.8.0",
    "babel-loader": "8.0.6",
    "bugsnag-build-reporter": "1.0.1",
    "concurrently": "4.1.0",
    "cross-env": "5.2.0",
    "css-loader": "2.1.1",
    "dart-sass": "1.20.1",
    "electron": "3.1.9",
    "electron-builder": "20.40.2",
    "electron-devtools-installer": "2.2.4",
    "enzyme": "^3.9.0",
    "enzyme-adapter-react-16": "^1.13.1",
    "enzyme-to-json": "^3.3.5",
    "express": "4.17.0",
    "file-loader": "3.0.1",
    "html-webpack-plugin": "3.2.0",
    "jest": "^24.8.0",
    "jest-image-snapshot": "^2.8.2",
    "mini-css-extract-plugin": "0.6.0",
    "puppeteer": "1.16.0",
    "react-dev-utils": "9.0.1",
    "regenerator-runtime": "^0.13.2",
    "rimraf": "2.6.3",
    "sass-loader": "7.1.0",
    "style-loader": "0.23.1",
    "url-loader": "1.1.2",
    "webpack": "4.32.0",
    "webpack-cli": "3.3.2",
    "webpack-dev-middleware": "3.7.0",
    "webpack-hot-middleware": "2.25.0"
  },
  "build": {
    "productName": "Trinity",
    "artifactName": "${name}-${version}.${ext}",
    "copyright": "IOTA Foundation",
    "directories": {
      "buildResources": "./assets",
      "output": "./out"
    },
    "files": [
      "dist/",
      "assets/",
      "package.json",
      "!node_modules/realm/android${/*}",
      "!node_modules/realm/build${/*}",
      "!node_modules/realm/react-native${/*}",
      "!node_modules/realm/scripts${/*}",
      "!node_modules/realm/src${/*}",
      "!node_modules/realm/vendor${/*}"
    ],
    "appId": "org.iota.trinity",
    "asar": true,
    "protocols": [
      {
        "name": "IOTA URL Scheme",
        "schemes": [
          "iota"
        ]
      }
    ],
    "dmg": {
      "iconSize": 120,
      "title": "${productName}",
      "contents": [
        {
          "x": 520,
          "y": 250,
          "type": "link",
          "path": "/Applications"
        },
        {
          "x": 170,
          "y": 250,
          "type": "file"
        }
      ]
    },
    "win": {
      "publisherName": "IOTA Stiftung",
      "target": "nsis"
    },
    "linux": {
      "target": [
        "AppImage"
      ],
      "desktop": {
        "Name": "Trinity",
        "Comment": "Desktop wallet for IOTA",
        "Categories": "Office;Network;Finance"
      }
    },
    "mac": {
      "category": "public.app-category.finance",
      "target": [
        "dmg",
        "zip"
      ]
    },
    "publish": {
      "provider": "generic",
      "url": "https://iotaledger-files.s3.amazonaws.com/trinity/desktop/releases/",
      "publishAutoUpdate": true,
      "channel": "latest"
    }
  },
  "dependencies": {
    "@babel/register": "7.4.4",
<<<<<<< HEAD
=======
    "@ledgerhq/hw-transport-node-hid": "4.58.0",
>>>>>>> 9a23a83e
    "@bugsnag/js": "^6.2.0",
    "@bugsnag/plugin-react": "^6.2.0",
    "@ledgerhq/hw-transport-node-hid": "4.57.0",
    "argon2": "rihardsgravis/node-argon2#ae1a860",
    "babel-polyfill": "6.26.0",
    "classnames": "2.2.6",
    "electron-settings": "3.2.0",
    "electron-updater": "4.0.6",
    "entangled-node": "rihardsgravis/entangled-node#73ccd5e",
    "hw-app-iota": "0.6.1",
    "i18next": "15.1.2",
    "iota.lib.js": "0.5.1",
    "kdbxweb": "1.2.7",
    "keytar": "4.7.0",
    "machine-uuid-sync": "https://github.com/rajivshah3/machine-uuid-sync#a5ffa8e",
    "perfect-scrollbar": "1.4.0",
    "qr.js": "0.0.0",
    "react": "16.8.6",
    "react-dom": "16.8.6",
    "react-i18next": "9.0.10",
    "react-lottie": "1.2.3",
    "react-markdown": "4.0.8",
    "react-qr-reader": "2.2.1",
    "react-redux": "5.1.1",
    "react-router-dom": "5.0.0",
    "react-transition-group": "4.0.1",
    "realm": "2.23.0",
    "recharts": "1.6.1",
    "redux": "4.0.1",
    "usb": "1.5.0"
  },
  "jest": {
    "runner": "@jest-runner/electron",
    "globalSetup": "<rootDir>scripts/jestSetup.js",
    "globalTeardown": "<rootDir>scripts/jestTeardown.js",
    "testEnvironment": "<rootDir>scripts/jestEnv.js",
    "setupFilesAfterEnv": [
      "<rootDir>scripts/jestLibs.js"
    ],
    "snapshotSerializers": [
      "enzyme-to-json/serializer"
    ],
    "modulePaths": [
      "src",
      "../shared"
    ],
    "moduleNameMapper": {
      "\\.(scss)$": "<rootDir>/__mocks__/styleMock.js",
      "\\.(svg)$": "<rootDir>/__mocks__/fileMock.js"
    },
    "transformIgnorePatterns": [
      "node_modules/react-qr-reader/"
    ]
  }
}<|MERGE_RESOLUTION|>--- conflicted
+++ resolved
@@ -145,13 +145,9 @@
   },
   "dependencies": {
     "@babel/register": "7.4.4",
-<<<<<<< HEAD
-=======
-    "@ledgerhq/hw-transport-node-hid": "4.58.0",
->>>>>>> 9a23a83e
     "@bugsnag/js": "^6.2.0",
     "@bugsnag/plugin-react": "^6.2.0",
-    "@ledgerhq/hw-transport-node-hid": "4.57.0",
+    "@ledgerhq/hw-transport-node-hid": "4.58.0",
     "argon2": "rihardsgravis/node-argon2#ae1a860",
     "babel-polyfill": "6.26.0",
     "classnames": "2.2.6",
