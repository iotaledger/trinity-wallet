--- conflicted
+++ resolved
@@ -163,12 +163,8 @@
     "react-qr-reader": "^2.1.1",
     "react-redux": "^5.0.7",
     "react-router-dom": "^4.3.1",
-<<<<<<< HEAD
-    "react-transition-group": "^2.5.0",
+    "react-transition-group": "^2.5.1",
     "realm": "^2.21.0",
-=======
-    "react-transition-group": "^2.5.1",
->>>>>>> e2c65933
     "recharts": "^1.4.1",
     "redux": "^4.0.0"
   }
