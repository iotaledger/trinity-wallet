{
  "name": "trinity-desktop",
  "productName": "Trinity",
  "version": "0.3.6",
  "private": true,
  "url": "https://trinity.iota.org",
  "homepage": "https://trinity.iota.org",
  "description": "Desktop wallet for IOTA",
  "main": "main.js",
  "author": "IOTA Foundation <contact@iota.org>",
  "license": "Apache-2.0",
  "moduleRoots": [
    ".",
    "src",
    "../shared"
  ],
  "repository": {
    "type": "git",
    "url": "git+https://github.com/iotaledger/trinity-wallet.git"
  },
  "scripts": {
    "start": "concurrently --kill-others \"npm run devserver\" \"cross-env NODE_ENV=development electron main.js\"",
    "postinstall": "electron-builder install-app-deps",
    "electron": "electron main.js",
    "devserver": "node server.js",
    "style:shots": "node scripts/puppeteer.js",
    "build": "rm -rf ./dist && ./node_modules/.bin/cross-env NODE_ENV=production webpack --env=production --config webpack.config",
    "compile": "npm run build && npm run compile:linux && npm run compile:mac && npm run compile:win",
    "compile:linux": "./node_modules/.bin/electron-builder --linux --x64",
    "compile:mac": "./node_modules/.bin/cross-env electron-builder --mac --x64",
    "compile:win": "./node_modules/.bin/electron-builder --win --x64",
    "audit": "./../../node_modules/.bin/auditjs -l error -w whitelist.json",
    "prepare-release": "yarn version && echo Successfully incremented version number! Please remember to run git add ., git commit, git push --tags, and git push",
    "release": "./node_modules/.bin/cross-env CSC_IDENTITY_AUTO_DISCOVERY=false build -mwl"
  },
  "devDependencies": {
    "@babel/core": "^7.1.2",
    "@babel/plugin-proposal-class-properties": "^7.1.0",
    "@babel/plugin-proposal-object-rest-spread": "^7.0.0",
    "@babel/preset-env": "^7.1.0",
    "@babel/preset-react": "^7.0.0",
    "babel-loader": "^8.0.4",
<<<<<<< HEAD
    "babel-polyfill": "^6.26.0",
=======
>>>>>>> 85505ffd
    "bugsnag-build-reporter": "^1.0.0",
    "bugsnag-sourcemaps": "^1.0.4",
    "concurrently": "^4.0.1",
    "copy-webpack-plugin": "^4.5.2",
    "cross-env": "^5.2.0",
    "css-loader": "^1.0.0",
    "dart-sass": "^1.14.1",
<<<<<<< HEAD
    "electron": "^3.0.2",
=======
    "electron": "^3.0.3",
>>>>>>> 85505ffd
    "electron-builder": "^20.28.4",
    "electron-devtools-installer": "^2.2.4",
    "electron-screenshot": "^1.0.5",
    "express": "^4.16.3",
    "file-loader": "^2.0.0",
    "html-webpack-plugin": "^3.2.0",
    "mini-css-extract-plugin": "^0.4.3",
    "puppeteer": "^1.9.0",
    "react-dev-utils": "^6.0.4",
    "sass-loader": "^7.1.0",
    "style-loader": "^0.23.0",
    "url-loader": "^1.1.1",
    "webpack": "^4.20.2",
    "webpack-cli": "^3.1.2",
    "webpack-dev-middleware": "^3.4.0",
    "webpack-hot-middleware": "^2.24.2"
  },
  "build": {
    "productName": "Trinity",
    "artifactName": "${name}-${version}.${ext}",
    "copyright": "IOTA Foundation",
    "directories": {
      "buildResources": "./assets",
      "output": "./out"
    },
    "appId": "org.iota.trinity",
    "asar": true,
    "protocols": [
      {
        "name": "IOTA URL Scheme",
        "schemes": [
          "iota"
        ]
      }
    ],
    "dmg": {
      "iconSize": 120,
      "title": "${productName}",
      "contents": [
        {
          "x": 520,
          "y": 250,
          "type": "link",
          "path": "/Applications"
        },
        {
          "x": 170,
          "y": 250,
          "type": "file"
        }
      ]
    },
    "win": {
      "target": "nsis"
    },
    "linux": {
      "target": [
        "AppImage"
      ],
      "desktop": {
        "Name": "Trinity",
        "Comment": "Desktop wallet for IOTA",
        "Categories": "Office;Network;Finance"
      }
    },
    "mac": {
      "category": "public.app-category.finance",
      "target": [
        "dmg",
        "zip"
      ]
    },
    "publish": {
      "provider": "github",
      "publishAutoUpdate": true,
      "vPrefixedTagName": false
    }
  },
  "dependencies": {
    "@ledgerhq/hw-transport-node-hid": "^4.24.0",
    "argon2": "rihardsgravis/node-argon2#prebuild-release",
    "authenticator": "^1.1.5",
    "bugsnag-js": "^4.7.3",
    "bugsnag-react": "^1.1.1",
    "classnames": "^2.2.6",
    "electron-settings": "^3.2.0",
    "electron-updater": "^3.1.2",
    "entangled-node": "rihardsgravis/entangled-node",
<<<<<<< HEAD
    "hw-app-iota": "^0.4.1",
    "i18next": "^11.9.0",
=======
>>>>>>> 85505ffd
    "iota.lib.js": "^0.5.1",
    "kdbxweb": "^1.2.4",
    "keytar": "^4.3.0",
    "machine-uuid-sync": "https://github.com/rajivshah3/machine-uuid-sync",
    "perfect-scrollbar": "^1.4.0",
    "qr.js": "^0.0.0",
    "react": "^16.5.2",
    "react-dom": "^16.5.2",
    "react-i18next": "^8.0.7",
    "react-lottie": "^1.2.3",
    "react-markdown": "^3.6.0",
    "react-qr-reader": "^2.1.1",
    "react-redux": "^5.0.7",
    "react-router-dom": "^4.3.1",
    "react-transition-group": "^2.5.0",
<<<<<<< HEAD
    "recharts": "^1.3.1",
    "redux": "^4.0.0",
    "usb": "github:tessel/node-usb"
=======
    "recharts": "^1.3.2",
    "redux": "^4.0.0"
>>>>>>> 85505ffd
  }
}<|MERGE_RESOLUTION|>--- conflicted
+++ resolved
@@ -40,10 +40,6 @@
     "@babel/preset-env": "^7.1.0",
     "@babel/preset-react": "^7.0.0",
     "babel-loader": "^8.0.4",
-<<<<<<< HEAD
-    "babel-polyfill": "^6.26.0",
-=======
->>>>>>> 85505ffd
     "bugsnag-build-reporter": "^1.0.0",
     "bugsnag-sourcemaps": "^1.0.4",
     "concurrently": "^4.0.1",
@@ -51,11 +47,7 @@
     "cross-env": "^5.2.0",
     "css-loader": "^1.0.0",
     "dart-sass": "^1.14.1",
-<<<<<<< HEAD
-    "electron": "^3.0.2",
-=======
     "electron": "^3.0.3",
->>>>>>> 85505ffd
     "electron-builder": "^20.28.4",
     "electron-devtools-installer": "^2.2.4",
     "electron-screenshot": "^1.0.5",
@@ -144,11 +136,7 @@
     "electron-settings": "^3.2.0",
     "electron-updater": "^3.1.2",
     "entangled-node": "rihardsgravis/entangled-node",
-<<<<<<< HEAD
     "hw-app-iota": "^0.4.1",
-    "i18next": "^11.9.0",
-=======
->>>>>>> 85505ffd
     "iota.lib.js": "^0.5.1",
     "kdbxweb": "^1.2.4",
     "keytar": "^4.3.0",
@@ -164,13 +152,8 @@
     "react-redux": "^5.0.7",
     "react-router-dom": "^4.3.1",
     "react-transition-group": "^2.5.0",
-<<<<<<< HEAD
-    "recharts": "^1.3.1",
+    "recharts": "^1.3.2",
     "redux": "^4.0.0",
     "usb": "github:tessel/node-usb"
-=======
-    "recharts": "^1.3.2",
-    "redux": "^4.0.0"
->>>>>>> 85505ffd
   }
 }