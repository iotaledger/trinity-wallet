--- conflicted
+++ resolved
@@ -1,12 +1,7 @@
 {
   "name": "trinity-desktop",
   "productName": "Trinity",
-<<<<<<< HEAD
-  "version": "0.5.0",
-=======
   "version": "0.5.1",
-  "private": true,
->>>>>>> f04a2d83
   "url": "https://trinity.iota.org",
   "homepage": "https://trinity.iota.org",
   "description": "Desktop wallet for IOTA",
@@ -25,12 +20,7 @@
   "scripts": {
     "start": "concurrently --kill-others \"npm run devserver\" \"cross-env NODE_ENV=development electron -r @babel/register native/Index.js\"",
     "postinstall": "electron-builder install-app-deps",
-<<<<<<< HEAD
     "devserver": "node scripts/webpackServer.js",
-=======
-    "devserver": "node server.js",
-    "style:shots": "node scripts/puppeteer.js",
->>>>>>> f04a2d83
     "build": "rimraf dist && npm run build-main && npm run build-app",
     "build-main": "./node_modules/.bin/cross-env NODE_ENV=production webpack --env=production --config webpack.config/config.main.js",
     "build-app": "./node_modules/.bin/cross-env NODE_ENV=production webpack --env=production --config webpack.config/config.app.js",
@@ -155,13 +145,9 @@
   },
   "dependencies": {
     "@babel/register": "7.4.4",
-<<<<<<< HEAD
-=======
-    "@ledgerhq/hw-transport-node-hid": "4.60.0",
->>>>>>> f04a2d83
     "@bugsnag/js": "^6.2.0",
     "@bugsnag/plugin-react": "^6.2.0",
-    "@ledgerhq/hw-transport-node-hid": "4.58.0",
+    "@ledgerhq/hw-transport-node-hid": "4.60.0",
     "argon2": "rihardsgravis/node-argon2#ae1a860",
     "babel-polyfill": "6.26.0",
     "classnames": "2.2.6",
