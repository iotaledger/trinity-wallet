{
  "name": "trinity-desktop",
  "productName": "Trinity",
  "version": "0.4.6",
  "private": true,
  "url": "https://trinity.iota.org",
  "homepage": "https://trinity.iota.org",
  "description": "Desktop wallet for IOTA",
  "main": "dist/main.js",
  "author": "IOTA Foundation <contact@iota.org>",
  "license": "Apache-2.0 OR EPL-2.0",
  "moduleRoots": [
    ".",
    "src",
    "../shared"
  ],
  "repository": {
    "type": "git",
    "url": "git+https://github.com/iotaledger/trinity-wallet.git"
  },
  "scripts": {
    "start": "concurrently --kill-others \"npm run devserver\" \"cross-env NODE_ENV=development electron -r @babel/register main.js\"",
    "postinstall": "electron-builder install-app-deps",
    "devserver": "node server.js",
    "style:shots": "node scripts/puppeteer.js",
    "build": "rimraf dist && concurrently \"npm run build-main\" \"npm run build-app\"",
    "build-main": "./node_modules/.bin/cross-env NODE_ENV=production webpack --env=production --config webpack.config/config.main.js",
    "build-app": "./node_modules/.bin/cross-env NODE_ENV=production webpack --env=production --config webpack.config/config.app.js",
    "compile": "npm run build && npm run compile:linux && npm run compile:mac && npm run compile:win",
    "compile:linux": "./node_modules/.bin/electron-builder --linux --x64",
    "compile:mac": "./node_modules/.bin/cross-env electron-builder --mac --x64",
    "compile:win": "./node_modules/.bin/electron-builder --win --x64",
    "auditjs": "./../../node_modules/.bin/auditjs -n -l error -w whitelist.json",
    "prepare-release": "yarn version && echo Successfully incremented version number! Please remember to run git add ., git commit, git push --tags, and git push",
    "release": "./node_modules/.bin/cross-env CSC_IDENTITY_AUTO_DISCOVERY=false build -mwl"
  },
  "devDependencies": {
    "@babel/core": "7.4.4",
    "@babel/plugin-proposal-class-properties": "7.4.0",
    "@babel/plugin-proposal-object-rest-spread": "7.4.4",
    "@babel/preset-env": "7.4.3",
    "@babel/preset-react": "7.0.0",
    "babel-loader": "8.0.5",
    "bugsnag-build-reporter": "1.0.1",
    "bugsnag-sourcemaps": "1.1.0",
    "concurrently": "4.1.0",
    "cross-env": "5.2.0",
    "css-loader": "2.1.1",
    "dart-sass": "1.19.0",
    "electron": "3.1.8",
    "electron-builder": "20.39.0",
    "electron-devtools-installer": "2.2.4",
    "electron-screenshot": "1.0.5",
    "express": "4.16.4",
    "file-loader": "3.0.1",
    "html-webpack-plugin": "3.2.0",
    "mini-css-extract-plugin": "0.6.0",
    "puppeteer": "1.15.0",
    "react-dev-utils": "9.0.0",
    "rimraf": "2.6.3",
    "sass-loader": "7.1.0",
    "style-loader": "0.23.1",
    "url-loader": "1.1.2",
    "webpack": "4.30.0",
    "webpack-cli": "3.3.1",
    "webpack-dev-middleware": "3.6.2",
    "webpack-hot-middleware": "2.24.4"
  },
  "build": {
    "productName": "Trinity",
    "artifactName": "${name}-${version}.${ext}",
    "copyright": "IOTA Foundation",
    "directories": {
      "buildResources": "./assets",
      "output": "./out"
    },
    "files": [
      "dist/",
      "assets/",
      "package.json",
      "!node_modules/realm/android${/*}",
      "!node_modules/realm/build${/*}",
      "!node_modules/realm/react-native${/*}",
      "!node_modules/realm/scripts${/*}",
      "!node_modules/realm/src${/*}",
      "!node_modules/realm/vendor${/*}"
    ],
    "appId": "org.iota.trinity",
    "asar": true,
    "protocols": [
      {
        "name": "IOTA URL Scheme",
        "schemes": [
          "iota"
        ]
      }
    ],
    "dmg": {
      "iconSize": 120,
      "title": "${productName}",
      "contents": [
        {
          "x": 520,
          "y": 250,
          "type": "link",
          "path": "/Applications"
        },
        {
          "x": 170,
          "y": 250,
          "type": "file"
        }
      ]
    },
    "win": {
      "publisherName": "IOTA Stiftung",
      "target": "nsis"
    },
    "linux": {
      "target": [
        "AppImage"
      ],
      "desktop": {
        "Name": "Trinity",
        "Comment": "Desktop wallet for IOTA",
        "Categories": "Office;Network;Finance"
      }
    },
    "mac": {
      "category": "public.app-category.finance",
      "target": [
        "dmg",
        "zip"
      ]
    },
    "publish": {
      "provider": "generic",
      "url": "https://iotaledger-files.s3.amazonaws.com/trinity/desktop/releases/",
      "publishAutoUpdate": true,
      "channel": "latest"
    }
  },
  "dependencies": {
    "@babel/register": "7.4.0",
    "@ledgerhq/hw-transport-node-hid": "4.54.0",
    "argon2": "rihardsgravis/node-argon2#ae1a860",
    "babel-polyfill": "6.26.0",
    "bugsnag-js": "4.7.3",
    "bugsnag-react": "1.1.1",
    "classnames": "2.2.6",
    "electron-settings": "3.2.0",
    "electron-updater": "4.0.6",
    "entangled-node": "rihardsgravis/entangled-node#73ccd5e",
    "hw-app-iota": "0.6.1",
    "i18next": "15.1.0",
    "iota.lib.js": "0.5.1",
<<<<<<< HEAD
    "kdbxweb": "1.2.6",
    "keytar": "4.4.1",
    "lottie-web": "^5.5.2",
=======
    "kdbxweb": "1.2.7",
    "keytar": "4.6.0",
>>>>>>> cbf1de56
    "machine-uuid-sync": "https://github.com/rajivshah3/machine-uuid-sync#a5ffa8e",
    "perfect-scrollbar": "1.4.0",
    "qr.js": "0.0.0",
    "react": "16.8.6",
    "react-dom": "16.8.6",
    "react-i18next": "9.0.10",
<<<<<<< HEAD
    "react-markdown": "4.0.6",
=======
    "react-lottie": "1.2.3",
    "react-markdown": "4.0.8",
>>>>>>> cbf1de56
    "react-qr-reader": "2.2.1",
    "react-redux": "5.1.1",
    "react-router-dom": "5.0.0",
    "react-transition-group": "4.0.0",
    "realm": "2.23.0",
    "recharts": "1.5.0",
    "redux": "4.0.1"
  }
}<|MERGE_RESOLUTION|>--- conflicted
+++ resolved
@@ -154,26 +154,16 @@
     "hw-app-iota": "0.6.1",
     "i18next": "15.1.0",
     "iota.lib.js": "0.5.1",
-<<<<<<< HEAD
-    "kdbxweb": "1.2.6",
-    "keytar": "4.4.1",
-    "lottie-web": "^5.5.2",
-=======
     "kdbxweb": "1.2.7",
     "keytar": "4.6.0",
->>>>>>> cbf1de56
+    "lottie-web": "^5.5.2",
     "machine-uuid-sync": "https://github.com/rajivshah3/machine-uuid-sync#a5ffa8e",
     "perfect-scrollbar": "1.4.0",
     "qr.js": "0.0.0",
     "react": "16.8.6",
     "react-dom": "16.8.6",
     "react-i18next": "9.0.10",
-<<<<<<< HEAD
-    "react-markdown": "4.0.6",
-=======
-    "react-lottie": "1.2.3",
     "react-markdown": "4.0.8",
->>>>>>> cbf1de56
     "react-qr-reader": "2.2.1",
     "react-redux": "5.1.1",
     "react-router-dom": "5.0.0",
