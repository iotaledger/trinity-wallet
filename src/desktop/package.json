{
  "name": "trinity-desktop",
  "productName": "Trinity",
  "version": "0.5.2",
  "url": "https://trinity.iota.org",
  "homepage": "https://trinity.iota.org",
  "description": "Desktop wallet for IOTA",
  "main": "dist/main.js",
  "author": "IOTA Foundation <contact@iota.org>",
  "license": "Apache-2.0 OR EPL-2.0",
  "moduleRoots": [
    ".",
    "src",
    "../shared"
  ],
  "repository": {
    "type": "git",
    "url": "git+https://github.com/iotaledger/trinity-wallet.git"
  },
  "scripts": {
    "start": "concurrently --kill-others \"npm run devserver\" \"cross-env NODE_ENV=development electron -r @babel/register native/Index.js\"",
    "postinstall": "electron-builder install-app-deps",
    "devserver": "node scripts/webpackServer.js",
    "build": "rimraf dist && npm run build-main && npm run build-app",
    "build-main": "./node_modules/.bin/cross-env NODE_ENV=production webpack --env=production --config webpack.config/config.main.js",
    "build-app": "./node_modules/.bin/cross-env NODE_ENV=production webpack --env=production --config webpack.config/config.app.js",
    "compile": "npm run build && npm run compile:linux && npm run compile:mac && npm run compile:win",
    "compile:linux": "./node_modules/.bin/electron-builder --linux --x64",
    "compile:mac": "./node_modules/.bin/cross-env electron-builder --mac --x64",
    "compile:win": "./node_modules/.bin/electron-builder --win --x64",
    "test": "npm run build-app && jest"
  },
  "devDependencies": {
    "@babel/core": "7.4.5",
    "@babel/plugin-proposal-class-properties": "7.4.4",
    "@babel/plugin-proposal-object-rest-spread": "7.4.4",
    "@babel/preset-env": "7.4.5",
    "@babel/preset-react": "7.0.0",
    "@jest-runner/electron": "^2.0.0",
    "babel-core": "^7.0.0-bridge.0",
    "babel-jest": "^24.8.0",
    "babel-loader": "8.0.6",
    "bugsnag-build-reporter": "1.0.2",
    "concurrently": "4.1.0",
    "cross-env": "5.2.0",
    "css-loader": "2.1.1",
    "dart-sass": "1.20.3",
<<<<<<< HEAD
    "electron": "4.2.3",
    "electron-builder": "20.41.0",
=======
    "electron": "3.1.10",
    "electron-builder": "20.43.0",
>>>>>>> 1a391ce4
    "electron-devtools-installer": "2.2.4",
    "enzyme": "^3.10.0",
    "enzyme-adapter-react-16": "^1.14.0",
    "enzyme-to-json": "^3.3.5",
    "express": "4.17.1",
    "file-loader": "3.0.1",
    "html-webpack-plugin": "3.2.0",
    "jest": "^24.8.0",
    "jest-image-snapshot": "^2.8.2",
    "mini-css-extract-plugin": "0.7.0",
    "puppeteer": "1.17.0",
    "react-dev-utils": "9.0.1",
    "regenerator-runtime": "^0.13.2",
    "rimraf": "2.6.3",
    "sass-loader": "7.1.0",
    "style-loader": "0.23.1",
    "url-loader": "1.1.2",
    "webpack": "4.33.0",
    "webpack-cli": "3.3.2",
    "webpack-dev-middleware": "3.7.0",
    "webpack-hot-middleware": "2.25.0"
  },
  "build": {
    "productName": "Trinity",
    "artifactName": "${name}-${version}.${ext}",
    "copyright": "IOTA Foundation",
    "directories": {
      "buildResources": "./assets",
      "output": "./out"
    },
    "files": [
      "dist/",
      "assets/",
      "package.json",
      "!node_modules/realm/android${/*}",
      "!node_modules/realm/build${/*}",
      "!node_modules/realm/react-native${/*}",
      "!node_modules/realm/scripts${/*}",
      "!node_modules/realm/src${/*}",
      "!node_modules/realm/vendor${/*}"
    ],
    "appId": "org.iota.trinity",
    "asar": true,
    "protocols": [
      {
        "name": "IOTA URL Scheme",
        "schemes": [
          "iota"
        ]
      }
    ],
    "dmg": {
      "iconSize": 120,
      "title": "${productName}",
      "contents": [
        {
          "x": 520,
          "y": 250,
          "type": "link",
          "path": "/Applications"
        },
        {
          "x": 170,
          "y": 250,
          "type": "file"
        }
      ]
    },
    "win": {
      "publisherName": "IOTA Stiftung",
      "target": "nsis"
    },
    "linux": {
      "target": [
        "AppImage"
      ],
      "desktop": {
        "Name": "Trinity",
        "Comment": "Desktop wallet for IOTA",
        "Categories": "Office;Network;Finance"
      }
    },
    "mac": {
      "category": "public.app-category.finance",
      "target": [
        "dmg",
        "zip"
      ]
    },
    "publish": {
      "provider": "generic",
      "url": "https://iotaledger-files.s3.amazonaws.com/trinity/desktop/releases/",
      "publishAutoUpdate": true,
      "channel": "latest"
    }
  },
  "dependencies": {
    "@babel/register": "7.4.4",
    "@ledgerhq/hw-transport-node-hid": "4.61.1",
    "@bugsnag/js": "^6.3.0",
    "@bugsnag/plugin-react": "^6.2.0",
    "argon2": "rihardsgravis/node-argon2#ae1a860",
    "babel-polyfill": "6.26.0",
    "classnames": "2.2.6",
    "electron-settings": "3.2.0",
    "electron-updater": "4.0.6",
    "entangled-node": "rihardsgravis/entangled-node#a39bfbf",
    "hw-app-iota": "0.6.1",
    "i18next": "17.0.1",
    "iota.lib.js": "0.5.2",
    "kdbxweb": "1.2.7",
    "keytar": "4.9.0",
    "machine-uuid-sync": "https://github.com/rajivshah3/machine-uuid-sync#a5ffa8e",
    "perfect-scrollbar": "1.4.0",
    "qr.js": "0.0.0",
    "react": "16.8.6",
    "react-dom": "16.8.6",
    "react-i18next": "10.11.0",
    "react-lottie": "1.2.3",
    "react-markdown": "4.0.8",
    "react-qr-reader": "2.2.1",
    "react-redux": "5.1.1",
    "react-router-dom": "5.0.1",
    "react-transition-group": "4.1.0",
    "realm": "2.23.0",
    "recharts": "1.6.2",
    "redux": "4.0.1",
    "usb": "1.5.0"
  },
  "jest": {
    "runner": "@jest-runner/electron",
    "globalSetup": "<rootDir>scripts/jestSetup.js",
    "globalTeardown": "<rootDir>scripts/jestTeardown.js",
    "testEnvironment": "<rootDir>scripts/jestEnv.js",
    "setupFilesAfterEnv": [
      "<rootDir>scripts/jestLibs.js"
    ],
    "snapshotSerializers": [
      "enzyme-to-json/serializer"
    ],
    "modulePaths": [
      "src",
      "../shared"
    ],
    "moduleNameMapper": {
      "\\.(scss)$": "<rootDir>/__mocks__/styleMock.js",
      "\\.(svg)$": "<rootDir>/__mocks__/fileMock.js"
    },
    "transformIgnorePatterns": [
      "node_modules/react-qr-reader/"
    ]
  }
}<|MERGE_RESOLUTION|>--- conflicted
+++ resolved
@@ -45,13 +45,8 @@
     "cross-env": "5.2.0",
     "css-loader": "2.1.1",
     "dart-sass": "1.20.3",
-<<<<<<< HEAD
     "electron": "4.2.3",
-    "electron-builder": "20.41.0",
-=======
-    "electron": "3.1.10",
     "electron-builder": "20.43.0",
->>>>>>> 1a391ce4
     "electron-devtools-installer": "2.2.4",
     "enzyme": "^3.10.0",
     "enzyme-adapter-react-16": "^1.14.0",
