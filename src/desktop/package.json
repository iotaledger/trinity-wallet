{
<<<<<<< HEAD
  "name": "desktop",
  "productName": "Trinity",
  "version": "0.3.1-rc.1",
=======
  "name": "trinity-desktop",
  "productName": "Trinity",
  "version": "0.3.1-rc.2",
>>>>>>> cc5d2909
  "private": true,
  "url": "https://trinity.iota.org",
  "homepage": "https://trinity.iota.org",
  "description": "Desktop wallet for IOTA",
  "main": "main.js",
  "author": "IOTA Foundation <contact@iota.org>",
  "license": "Apache-2.0",
  "moduleRoots": [
    ".",
    "src",
    "../shared"
  ],
  "repository": {
    "type": "git",
    "url": "git+https://github.com/iotaledger/trinity-wallet.git"
  },
  "scripts": {
    "start": "concurrently --kill-others \"npm run devserver\" \"cross-env NODE_ENV=development electron main.js\"",
    "postinstall": "electron-builder install-app-deps",
    "electron": "electron main.js",
    "devserver": "node server.js",
    "style:shots": "node scripts/puppeteer.js",
    "build": "rm -rf ./dist && cross-env NODE_ENV=production webpack --env=production --config webpack.config",
    "compile": "npm run build && npm run compile:linux && npm run compile:mac && npm run compile:win",
    "compile:linux": "electron-builder --linux --x64",
    "compile:mac": "cross-env CSC_IDENTITY_AUTO_DISCOVERY=false electron-builder --mac --x64",
    "compile:win": "electron-builder --win --x64",
    "audit": "./../../node_modules/.bin/auditjs -l error -w whitelist.json",
    "prepare-release": "yarn version && echo Successfully incremented version number! Please remember to run git add ., git commit, git push --tags, and git push",
    "release": "cross-env CSC_IDENTITY_AUTO_DISCOVERY=false build -mwl"
  },
  "devDependencies": {
    "babel-core": "^6.26.3",
    "babel-loader": "^7.1.5",
    "babel-plugin-transform-class-properties": "^6.24.1",
    "babel-polyfill": "^6.26.0",
    "babel-preset-env": "^1.7.0",
    "babel-preset-react": "^6.24.1",
    "babel-preset-react-hmre": "^1.1.1",
    "bugsnag-build-reporter": "^1.0.0",
    "bugsnag-sourcemaps": "^1.0.4",
    "concurrently": "^3.6.1",
    "copy-webpack-plugin": "^4.5.2",
    "cross-env": "^5.2.0",
    "css-loader": "^1.0.0",
    "dart-sass": "^1.10.3",
    "electron": "^2.0.6",
    "electron-builder": "^20.26.1",
    "electron-devtools-installer": "^2.2.4",
    "electron-screenshot": "^1.0.5",
    "express": "^4.16.3",
    "file-loader": "^1.1.11",
    "html-webpack-plugin": "^3.2.0",
    "mini-css-extract-plugin": "^0.4.1",
    "puppeteer": "^1.6.2",
    "react-dev-utils": "^5.0.1",
    "sass-loader": "^7.1.0",
    "style-loader": "^0.21.0",
    "url-loader": "^1.0.1",
    "webpack": "^4.16.5",
    "webpack-cli": "^3.1.0",
    "webpack-dev-middleware": "^3.1.3",
    "webpack-hot-middleware": "^2.22.3"
  },
  "build": {
    "productName": "Trinity",
    "artifactName": "${name}-${version}.${ext}",
    "copyright": "IOTA Foundation",
    "directories": {
      "buildResources": "./assets",
      "output": "./out"
    },
    "appId": "com.iotatoken.trinity",
    "asar": true,
    "protocols": [
      {
        "name": "IOTA URL Scheme",
        "schemes": [
          "iota"
        ]
      }
    ],
    "dmg": {
      "iconSize": 120,
      "title": "${productName}",
      "contents": [
        {
          "x": 520,
          "y": 250,
          "type": "link",
          "path": "/Applications"
        },
        {
          "x": 170,
          "y": 250,
          "type": "file"
        }
      ]
    },
    "win": {
      "target": "nsis"
    },
    "linux": {
      "target": [
        "AppImage"
      ],
      "desktop": {
        "Name": "Trinity",
        "Comment": "Desktop wallet for IOTA",
        "Categories": "Office;Network;Finance"
      }
    },
    "mac": {
      "category": "public.app-category.finance",
      "target": [
        "dmg",
        "zip"
      ]
    },
    "publish": {
      "provider": "github",
      "publishAutoUpdate": true
    }
  },
  "dependencies": {
    "argon2": "rihardsgravis/node-argon2#prebuild-release",
    "authenticator": "^1.1.5",
    "bugsnag-js": "^4.7.3",
    "bugsnag-react": "^1.1.1",
    "classnames": "^2.2.6",
    "curl.lib.js": "^1.0.22",
    "date-fns": "^1.29.0",
    "electron-settings": "^3.2.0",
    "entangled-node": "rihardsgravis/entangled-node",
    "i18next": "^11.5.0",
    "iota.lib.js": "^0.4.7",
    "kdbxweb": "^1.2.4",
    "keytar": "^4.2.1",
    "machine-uuid": "^1.2.0",
    "perfect-scrollbar": "^1.4.0",
    "qr.js": "^0.0.0",
    "react": "^16.4.2",
    "react-dom": "^16.4.2",
    "react-i18next": "^7.10.1",
    "react-lottie": "^1.2.3",
    "react-markdown": "^3.4.1",
    "react-qr-reader": "^2.1.0",
    "react-redux": "^5.0.7",
    "react-router-dom": "^4.3.1",
    "react-transition-group": "^2.4.0",
    "recharts": "^1.1.0",
    "redux": "^4.0.0"
  }
}<|MERGE_RESOLUTION|>--- conflicted
+++ resolved
@@ -1,13 +1,7 @@
 {
-<<<<<<< HEAD
   "name": "desktop",
   "productName": "Trinity",
-  "version": "0.3.1-rc.1",
-=======
-  "name": "trinity-desktop",
-  "productName": "Trinity",
   "version": "0.3.1-rc.2",
->>>>>>> cc5d2909
   "private": true,
   "url": "https://trinity.iota.org",
   "homepage": "https://trinity.iota.org",
