{
  "name": "trinity-desktop",
  "productName": "Trinity",
  "version": "0.4.6",
  "private": true,
  "url": "https://trinity.iota.org",
  "homepage": "https://trinity.iota.org",
  "description": "Desktop wallet for IOTA",
  "main": "dist/main.js",
  "author": "IOTA Foundation <contact@iota.org>",
  "license": "Apache-2.0 OR EPL-2.0",
  "moduleRoots": [
    ".",
    "src",
    "../shared"
  ],
  "repository": {
    "type": "git",
    "url": "git+https://github.com/iotaledger/trinity-wallet.git"
  },
  "scripts": {
    "start": "concurrently --kill-others \"npm run devserver\" \"cross-env NODE_ENV=development electron -r @babel/register main.js\"",
    "postinstall": "electron-builder install-app-deps",
    "devserver": "node server.js",
    "style:shots": "node scripts/puppeteer.js",
    "build": "rimraf dist && concurrently \"npm run build-main\" \"npm run build-app\"",
    "build-main": "./node_modules/.bin/cross-env NODE_ENV=production webpack --env=production --config webpack.config/config.main.js",
    "build-app": "./node_modules/.bin/cross-env NODE_ENV=production webpack --env=production --config webpack.config/config.app.js",
    "compile": "npm run build && npm run compile:linux && npm run compile:mac && npm run compile:win",
    "compile:linux": "./node_modules/.bin/electron-builder --linux --x64",
    "compile:mac": "./node_modules/.bin/cross-env electron-builder --mac --x64",
    "compile:win": "./node_modules/.bin/electron-builder --win --x64",
    "auditjs": "./../../node_modules/.bin/auditjs -n -l error -w whitelist.json",
    "prepare-release": "yarn version && echo Successfully incremented version number! Please remember to run git add ., git commit, git push --tags, and git push",
    "release": "./node_modules/.bin/cross-env CSC_IDENTITY_AUTO_DISCOVERY=false build -mwl"
  },
  "devDependencies": {
    "@babel/core": "7.4.3",
    "@babel/plugin-proposal-class-properties": "7.4.0",
    "@babel/plugin-proposal-object-rest-spread": "7.4.3",
    "@babel/preset-env": "7.4.3",
    "@babel/preset-react": "7.0.0",
    "babel-loader": "8.0.5",
    "bugsnag-build-reporter": "1.0.1",
    "bugsnag-sourcemaps": "1.1.0",
    "concurrently": "4.1.0",
    "cross-env": "5.2.0",
    "css-loader": "2.1.1",
    "dart-sass": "1.18.0",
    "electron": "3.1.8",
    "electron-builder": "20.39.0",
    "electron-devtools-installer": "2.2.4",
    "electron-screenshot": "1.0.5",
    "express": "4.16.4",
    "file-loader": "3.0.1",
    "html-webpack-plugin": "3.2.0",
    "mini-css-extract-plugin": "0.6.0",
    "puppeteer": "1.14.0",
    "react-dev-utils": "8.0.0",
    "rimraf": "2.6.3",
    "sass-loader": "7.1.0",
    "style-loader": "0.23.1",
    "url-loader": "1.1.2",
    "webpack": "4.30.0",
    "webpack-cli": "3.3.0",
    "webpack-dev-middleware": "3.6.2",
    "webpack-hot-middleware": "2.24.3"
  },
  "build": {
    "productName": "Trinity",
    "artifactName": "${name}-${version}.${ext}",
    "copyright": "IOTA Foundation",
    "directories": {
      "buildResources": "./assets",
      "output": "./out"
    },
    "files": [
      "dist/",
      "assets/",
      "package.json",
      "!node_modules/realm/android${/*}",
      "!node_modules/realm/build${/*}",
      "!node_modules/realm/react-native${/*}",
      "!node_modules/realm/scripts${/*}",
      "!node_modules/realm/src${/*}",
      "!node_modules/realm/vendor${/*}"
    ],
    "appId": "org.iota.trinity",
    "asar": true,
    "protocols": [
      {
        "name": "IOTA URL Scheme",
        "schemes": [
          "iota"
        ]
      }
    ],
    "dmg": {
      "iconSize": 120,
      "title": "${productName}",
      "contents": [
        {
          "x": 520,
          "y": 250,
          "type": "link",
          "path": "/Applications"
        },
        {
          "x": 170,
          "y": 250,
          "type": "file"
        }
      ]
    },
    "win": {
      "publisherName": "IOTA Stiftung",
      "target": "nsis"
    },
    "linux": {
      "target": [
        "AppImage"
      ],
      "desktop": {
        "Name": "Trinity",
        "Comment": "Desktop wallet for IOTA",
        "Categories": "Office;Network;Finance"
      }
    },
    "mac": {
      "category": "public.app-category.finance",
      "target": [
        "dmg",
        "zip"
      ]
    },
    "publish": {
      "provider": "generic",
      "url": "https://iotaledger-files.s3.amazonaws.com/trinity/desktop/releases/",
      "publishAutoUpdate": true,
      "channel": "latest"
    }
  },
  "dependencies": {
    "@babel/register": "7.4.0",
    "@ledgerhq/hw-transport-node-hid": "4.50.0",
    "argon2": "rihardsgravis/node-argon2#ae1a860",
    "babel-polyfill": "6.26.0",
    "bugsnag-js": "4.7.3",
    "bugsnag-react": "1.1.1",
    "classnames": "2.2.6",
    "electron-settings": "3.2.0",
    "electron-updater": "4.0.6",
    "entangled-node": "rihardsgravis/entangled-node#87142d9",
    "hw-app-iota": "0.6.1",
    "i18next": "15.0.9",
    "iota.lib.js": "0.5.1",
    "kdbxweb": "1.2.7",
    "keytar": "4.4.1",
    "machine-uuid-sync": "https://github.com/rajivshah3/machine-uuid-sync#a5ffa8e",
    "perfect-scrollbar": "1.4.0",
    "qr.js": "0.0.0",
    "react": "16.8.6",
    "react-dom": "16.8.6",
    "react-i18next": "9.0.10",
    "react-lottie": "1.2.3",
    "react-markdown": "4.0.8",
    "react-qr-reader": "2.2.1",
    "react-redux": "5.1.1",
<<<<<<< HEAD
    "react-router-dom": "5.0.0",
    "react-transition-group": "4.0.0",
    "realm": "2.23.0",
=======
    "react-router-dom": "4.3.1",
    "react-transition-group": "2.9.0",
    "realm": "2.26.1",
>>>>>>> 16e69cde
    "recharts": "1.5.0",
    "redux": "4.0.1"
  }
}<|MERGE_RESOLUTION|>--- conflicted
+++ resolved
@@ -166,15 +166,9 @@
     "react-markdown": "4.0.8",
     "react-qr-reader": "2.2.1",
     "react-redux": "5.1.1",
-<<<<<<< HEAD
     "react-router-dom": "5.0.0",
     "react-transition-group": "4.0.0",
-    "realm": "2.23.0",
-=======
-    "react-router-dom": "4.3.1",
-    "react-transition-group": "2.9.0",
     "realm": "2.26.1",
->>>>>>> 16e69cde
     "recharts": "1.5.0",
     "redux": "4.0.1"
   }
