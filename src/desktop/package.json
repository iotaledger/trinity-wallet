{
  "name": "trinity-desktop",
  "productName": "Trinity",
  "version": "0.4.6",
  "private": true,
  "url": "https://trinity.iota.org",
  "homepage": "https://trinity.iota.org",
  "description": "Desktop wallet for IOTA",
  "main": "dist/main.js",
  "author": "IOTA Foundation <contact@iota.org>",
  "license": "Apache-2.0 OR EPL-2.0",
  "moduleRoots": [
    ".",
    "src",
    "../shared"
  ],
  "repository": {
    "type": "git",
    "url": "git+https://github.com/iotaledger/trinity-wallet.git"
  },
  "scripts": {
    "start": "concurrently --kill-others \"npm run devserver\" \"cross-env NODE_ENV=development electron -r @babel/register main.js\"",
    "postinstall": "electron-builder install-app-deps",
    "devserver": "node server.js",
    "style:shots": "node scripts/puppeteer.js",
    "build": "rimraf dist && concurrently \"npm run build-main\" \"npm run build-app\"",
    "build-main": "./node_modules/.bin/cross-env NODE_ENV=production webpack --env=production --config webpack.config/config.main.js",
    "build-app": "./node_modules/.bin/cross-env NODE_ENV=production webpack --env=production --config webpack.config/config.app.js",
    "compile": "npm run build && npm run compile:linux && npm run compile:mac && npm run compile:win",
    "compile:linux": "./node_modules/.bin/electron-builder --linux --x64",
    "compile:mac": "./node_modules/.bin/cross-env electron-builder --mac --x64",
    "compile:win": "./node_modules/.bin/electron-builder --win --x64",
    "auditjs": "./../../node_modules/.bin/auditjs -nl error -w whitelist.json",
    "prepare-release": "yarn version && echo Successfully incremented version number! Please remember to run git add ., git commit, git push --tags, and git push",
    "release": "./node_modules/.bin/cross-env CSC_IDENTITY_AUTO_DISCOVERY=false build -mwl"
  },
  "devDependencies": {
    "@babel/core": "^7.2.2",
    "@babel/plugin-proposal-class-properties": "^7.3.0",
    "@babel/plugin-proposal-object-rest-spread": "^7.3.2",
    "@babel/preset-env": "^7.3.1",
    "@babel/preset-react": "^7.0.0",
    "babel-loader": "^8.0.5",
    "bugsnag-build-reporter": "^1.0.1",
    "bugsnag-sourcemaps": "^1.1.0",
    "concurrently": "^4.1.0",
    "cross-env": "^5.2.0",
    "css-loader": "^2.1.0",
    "dart-sass": "^1.17.0",
    "electron": "^3.1.3",
    "electron-builder": "^20.38",
    "electron-devtools-installer": "^2.2.4",
    "electron-screenshot": "^1.0.5",
    "express": "^4.16.3",
    "file-loader": "^3.0.1",
    "html-webpack-plugin": "^3.2.0",
    "mini-css-extract-plugin": "^0.5.0",
    "puppeteer": "^1.12.2",
    "react-dev-utils": "^7.0.3",
    "rimraf": "^2.6.3",
    "sass-loader": "^7.1.0",
    "style-loader": "^0.23.0",
    "url-loader": "^1.1.1",
    "webpack": "^4.29.3",
    "webpack-cli": "^3.2.3",
    "webpack-dev-middleware": "^3.5.2",
    "webpack-hot-middleware": "^2.24.2"
  },
  "build": {
    "productName": "Trinity",
    "artifactName": "${name}-${version}.${ext}",
    "copyright": "IOTA Foundation",
    "directories": {
      "buildResources": "./assets",
      "output": "./out"
    },
    "files": [
      "dist/",
      "assets/",
      "package.json"
    ],
    "appId": "org.iota.trinity",
    "asar": true,
    "protocols": [
      {
        "name": "IOTA URL Scheme",
        "schemes": [
          "iota"
        ]
      }
    ],
    "dmg": {
      "iconSize": 120,
      "title": "${productName}",
      "contents": [
        {
          "x": 520,
          "y": 250,
          "type": "link",
          "path": "/Applications"
        },
        {
          "x": 170,
          "y": 250,
          "type": "file"
        }
      ]
    },
    "win": {
      "publisherName": "IOTA Stiftung",
      "target": "nsis"
    },
    "linux": {
      "target": [
        "AppImage"
      ],
      "desktop": {
        "Name": "Trinity",
        "Comment": "Desktop wallet for IOTA",
        "Categories": "Office;Network;Finance"
      }
    },
    "mac": {
      "category": "public.app-category.finance",
      "target": [
        "dmg",
        "zip"
      ]
    },
    "publish": {
      "provider": "generic",
      "url": "https://iotaledger-files.s3.amazonaws.com/trinity/desktop/releases/",
      "publishAutoUpdate": true,
      "channel": "latest"
    }
  },
  "dependencies": {
    "@babel/register": "^7.0.0",
    "@ledgerhq/hw-transport-node-hid": "^4.35.0",
    "argon2": "rihardsgravis/node-argon2#prebuild-release",
    "authenticator": "^1.1.5",
    "babel-polyfill": "^6.26.0",
    "bugsnag-js": "^4.7.3",
    "bugsnag-react": "^1.1.1",
    "classnames": "^2.2.6",
    "electron-settings": "^3.2.0",
    "electron-updater": "4.0.6",
    "entangled-node": "rihardsgravis/entangled-node#v0.1.3",
<<<<<<< HEAD
    "hw-app-iota": "^0.6.1",
    "i18next": "^14.1.1",
=======
    "hw-app-iota": "^0.5.1",
    "i18next": "^15.0.2",
>>>>>>> 97dda484
    "iota.lib.js": "^0.5.1",
    "kdbxweb": "^1.2.6",
    "keytar": "^4.4.0",
    "machine-uuid-sync": "https://github.com/rajivshah3/machine-uuid-sync",
    "perfect-scrollbar": "^1.4.0",
    "qr.js": "^0.0.0",
    "react": "^16.8.1",
    "react-dom": "^16.8.0",
    "react-i18next": "^9.0.10",
    "react-lottie": "^1.2.3",
    "react-markdown": "^4.0.6",
    "react-qr-reader": "^2.1.2",
    "react-redux": "^5.0.7",
    "react-router-dom": "^4.3.1",
    "react-transition-group": "^2.5.3",
    "recharts": "^1.4.3",
    "redux": "^4.0.0"
  }
}<|MERGE_RESOLUTION|>--- conflicted
+++ resolved
@@ -146,13 +146,8 @@
     "electron-settings": "^3.2.0",
     "electron-updater": "4.0.6",
     "entangled-node": "rihardsgravis/entangled-node#v0.1.3",
-<<<<<<< HEAD
     "hw-app-iota": "^0.6.1",
-    "i18next": "^14.1.1",
-=======
-    "hw-app-iota": "^0.5.1",
     "i18next": "^15.0.2",
->>>>>>> 97dda484
     "iota.lib.js": "^0.5.1",
     "kdbxweb": "^1.2.6",
     "keytar": "^4.4.0",
