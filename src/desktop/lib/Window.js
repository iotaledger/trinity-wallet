--- conflicted
+++ resolved
@@ -1,20 +1,11 @@
-<<<<<<< HEAD
-const { ipcRenderer: ipc, shell } = require('electron');
-const settings = require('../package.json');
-=======
 const { ipcRenderer: ipc, shell, clipboard } = require('electron');
 const packageFile = require('../package.json');
->>>>>>> 6a2b0b8e
 
 const capitalize = (string) => {
     return string.charAt(0).toUpperCase() + string.slice(1).toLowerCase();
 };
 
 const Electron = {
-<<<<<<< HEAD
-    gotoLatestRelease: () => {
-        shell.openExternal(settings.url);
-=======
     clipboard: (content) => {
         if (content.length > 0) {
             clipboard.writeText(content);
@@ -25,7 +16,6 @@
 
     gotoLatestRelease: () => {
         shell.openExternal(packageFile.url);
->>>>>>> 6a2b0b8e
     },
 
     updateMenu: (attribute, value) => {
