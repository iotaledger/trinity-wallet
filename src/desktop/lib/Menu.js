const { Menu, ipcMain, dialog, shell } = require('electron');

const state = {
   authorised: false,
};

let language = {
<<<<<<< HEAD
   about: 'About',
   checkUpdate: 'Check for Updates',
   settings: 'Settings',
   accountSettings: 'Account management',
   newAccount: 'Add new account',
   language: 'Language',
   currency: 'Currency',
   theme: 'Theme',
   twoFA: 'Two-factor authentication',
   changePassword: 'Change password',
   advanced: 'Advanced settings',
   hide: 'Hide',
   hideOthers: 'Hide Others',
   showAll: 'Show All',
   quit: 'Quit',
   edit: 'Edit',
   undo: 'Undo',
   redo: 'Redo',
   cut: 'Cut',
   copy: 'Copy',
   paste: 'Paste',
   selectAll: 'Select All',
   account: 'Account',
   balance: 'Balance',
   send: 'Send',
   receive: 'Receive',
   history: 'History',
   logout: 'Logout',
   logoutConfirm: 'Are you sure you want to log out?',
   yes: 'Yes',
   no: 'No',
=======
    about: 'About',
    checkUpdate: 'Check for Updates',
    settings: 'Settings',
    accountSettings: 'Account management',
    newAccount: 'Add new account',
    language: 'Language',
    node: 'Node',
    currency: 'Currency',
    theme: 'Theme',
    twoFA: 'Two-factor authentication',
    changePassword: 'Change password',
    advanced: 'Advanced settings',
    hide: 'Hide',
    hideOthers: 'Hide Others',
    showAll: 'Show All',
    quit: 'Quit',
    edit: 'Edit',
    undo: 'Undo',
    redo: 'Redo',
    cut: 'Cut',
    copy: 'Copy',
    paste: 'Paste',
    selectAll: 'Select All',
    account: 'Account',
    balance: 'Balance',
    send: 'Send',
    receive: 'Receive',
    history: 'History',
    logout: 'Logout',
    logoutConfirm: 'Are you sure you want to log out?',
    yes: 'Yes',
    no: 'No',
>>>>>>> acf08346
};

const initMenu = (app, getWindow) => {
   const navigate = (path) => {
      const mainWindow = getWindow('main');
      if (mainWindow) {
         mainWindow.webContents.send('menu', path);
      }
   };

<<<<<<< HEAD
   const createMenu = () => {
      const template = [
         {
            label: app.getName(),
=======
    const createMenu = () => {
        const template = [
            {
                label: app.getName(),
                submenu: [
                    {
                        label: `${language.about} ${app.getName()}`,
                        role: 'about',
                    },
                    {
                        label: `${language.checkUpdate}...`,
                        click: () => navigate('update'),
                    },
                    {
                        label: language.settings,
                        submenu: [
                            {
                                label: language.language,
                                click: () => navigate('settings/language'),
                            },
                            {
                                label: language.node,
                                click: () => navigate('settings/node'),
                            },
                            {
                                label: language.currency,
                                click: () => navigate('settings/currency'),
                            },
                            {
                                label: language.theme,
                                click: () => navigate('settings/theme'),
                            },
                            {
                                type: 'separator',
                            },
                            {
                                label: language.twoFA,
                                enabled: state.authorised,
                                click: () => navigate('settings/twoFa'),
                            },
                            {
                                label: language.changePassword,
                                enabled: state.authorised,
                                click: () => navigate('settings/password'),
                            },
                            {
                                label: language.advanced,
                                enabled: state.authorised,
                                click: () => navigate('settings/advanced'),
                            },
                        ],
                    },
                    {
                        type: 'separator',
                    },
                    {
                        label: `${language.hide} ${app.getName()}`,
                        role: 'hide',
                    },
                    {
                        label: language.hideOthers,
                        role: 'hideothers',
                    },
                    {
                        label: language.showAll,
                        role: 'unhide',
                    },
                    {
                        type: 'separator',
                    },
                    {
                        label: language.quit,
                        accelerator: 'Command+Q',
                        click: function() {
                            app.quit();
                        },
                    },
                ],
            },
        ];

        template.push({
            label: language.edit,
>>>>>>> acf08346
            submenu: [
               {
                  label: `${language.about} ${app.getName()}`,
                  role: 'about',
               },
               {
                  label: `${language.checkUpdate}...`,
                  click: () => navigate('update'),
               },
               {
                  label: language.settings,
                  submenu: [
                     {
                        label: language.language,
                        click: () => navigate('settings/language'),
                     },
                     {
                        label: language.currency,
                        click: () => navigate('settings/currency'),
                     },
                     {
                        label: language.theme,
                        click: () => navigate('settings/theme'),
                     },
                     {
                        type: 'separator',
                     },
                     {
                        label: language.twoFA,
                        enabled: state.authorised,
                        click: () => navigate('settings/twoFa'),
                     },
                     {
                        label: language.changePassword,
                        enabled: state.authorised,
                        click: () => navigate('settings/password'),
                     },
                     {
                        label: language.advanced,
                        enabled: state.authorised,
                        click: () => navigate('settings/advanced'),
                     },
                  ],
               },
               {
                  type: 'separator',
               },
               {
                  label: `${language.hide} ${app.getName()}`,
                  role: 'hide',
               },
               {
                  label: language.hideOthers,
                  role: 'hideothers',
               },
               {
                  label: language.showAll,
                  role: 'unhide',
               },
               {
                  type: 'separator',
               },
               {
                  label: language.quit,
                  accelerator: 'Command+Q',
                  click: function () {
                     app.quit();
                  },
               },
            ],
         },
      ];

<<<<<<< HEAD
      template.push({
         label: language.edit,
         submenu: [
            { label: language.undo, accelerator: 'CmdOrCtrl+Z', selector: 'undo:' },
            { label: language.redo, accelerator: 'Shift+CmdOrCtrl+Z', selector: 'redo:' },
            { type: 'separator' },
            { label: language.cut, accelerator: 'CmdOrCtrl+X', selector: 'cut:' },
            { label: language.copy, accelerator: 'CmdOrCtrl+C', selector: 'copy:' },
            { label: language.paste, accelerator: 'CmdOrCtrl+V', selector: 'paste:' },
            { label: language.selectAll, accelerator: 'CmdOrCtrl+A', selector: 'selectAll:' },
         ],
      });
=======
        if (state.authorised) {
            template.push({
                label: language.account,
                submenu: [
                    {
                        label: language.send,
                        click: () => navigate('wallet/send'),
                    },
                    {
                        label: language.receive,
                        click: () => navigate('wallet/receive'),
                    },
                    {
                        type: 'separator',
                    },
                    {
                        label: language.accountSettings,
                        click: () => navigate('account/name'),
                    },
                    {
                        type: 'separator',
                    },
                    {
                        label: language.newAccount,
                        click: () => navigate('addAccount'),
                    },
                    {
                        type: 'separator',
                    },
                    {
                        label: language.logout,
                        click: function() {
                            const mainWindow = getWindow('main');
                            if (mainWindow) {
                                dialog.showMessageBox(
                                    mainWindow,
                                    {
                                        type: 'question',
                                        title: language.logout,
                                        message: language.logoutConfirm,
                                        buttons: [language.yes, language.no],
                                    },
                                    (index) => {
                                        if (index === 1) {
                                            mainWindow.webContents.send('menu', 'logout');
                                        }
                                    },
                                );
                            }
                        },
                    },
                ],
            });
        }
>>>>>>> acf08346

      if (state.authorised) {
         template.push({
            label: language.account,
            submenu: [
               {
                  label: language.send,
                  click: () => navigate('wallet/send'),
               },
               {
                  label: language.receive,
                  click: () => navigate('wallet/receive'),
               },
               {
                  type: 'separator',
               },
               {
                  label: language.accountSettings,
                  click: () => navigate('account/name'),
               },
               {
                  type: 'separator',
               },
               {
                  label: language.newAccount,
                  click: () => navigate('addAccount'),
               },
               {
                  type: 'separator',
               },
               {
                  label: language.logout,
                  click: function () {
                     const mainWindow = getWindow('main');
                     if (mainWindow) {
                        dialog.showMessageBox(
                           mainWindow,
                           {
                              type: 'question',
                              title: language.logout,
                              message: language.logoutConfirm,
                              buttons: [language.yes, language.no],
                           },
                           (index) => {
                              if (index === 1) {
                                 mainWindow.webContents.send('menu', 'logout');
                              }
                           },
                        );
                     }
                  },
               },
            ],
         });
      }

      template.push({
         label: 'Help',
         submenu: [
            {
               label: `${app.getName()} Help`,
               click: function () {
                  //TODO: Change to wallet documentation link
                  shell.openExternal('https://iota.readme.io/docs/what-is-iota');
               },
            },
         ],
      });

      const applicationMenu = Menu.buildFromTemplate(template);
      Menu.setApplicationMenu(applicationMenu);
   };

   app.once('ready', () => {
      ipcMain.on('menu.update', (e, settings) => {
         state[settings.attribute] = settings.value;
         createMenu();
      });

      ipcMain.on('menu.language', (e, data) => {
         language = data;
         createMenu();
      });

      createMenu();
   });
};

module.exports = initMenu;<|MERGE_RESOLUTION|>--- conflicted
+++ resolved
@@ -1,43 +1,10 @@
 const { Menu, ipcMain, dialog, shell } = require('electron');
 
 const state = {
-   authorised: false,
+    authorised: false,
 };
 
 let language = {
-<<<<<<< HEAD
-   about: 'About',
-   checkUpdate: 'Check for Updates',
-   settings: 'Settings',
-   accountSettings: 'Account management',
-   newAccount: 'Add new account',
-   language: 'Language',
-   currency: 'Currency',
-   theme: 'Theme',
-   twoFA: 'Two-factor authentication',
-   changePassword: 'Change password',
-   advanced: 'Advanced settings',
-   hide: 'Hide',
-   hideOthers: 'Hide Others',
-   showAll: 'Show All',
-   quit: 'Quit',
-   edit: 'Edit',
-   undo: 'Undo',
-   redo: 'Redo',
-   cut: 'Cut',
-   copy: 'Copy',
-   paste: 'Paste',
-   selectAll: 'Select All',
-   account: 'Account',
-   balance: 'Balance',
-   send: 'Send',
-   receive: 'Receive',
-   history: 'History',
-   logout: 'Logout',
-   logoutConfirm: 'Are you sure you want to log out?',
-   yes: 'Yes',
-   no: 'No',
-=======
     about: 'About',
     checkUpdate: 'Check for Updates',
     settings: 'Settings',
@@ -70,23 +37,16 @@
     logoutConfirm: 'Are you sure you want to log out?',
     yes: 'Yes',
     no: 'No',
->>>>>>> acf08346
 };
 
 const initMenu = (app, getWindow) => {
-   const navigate = (path) => {
-      const mainWindow = getWindow('main');
-      if (mainWindow) {
-         mainWindow.webContents.send('menu', path);
-      }
-   };
-
-<<<<<<< HEAD
-   const createMenu = () => {
-      const template = [
-         {
-            label: app.getName(),
-=======
+    const navigate = (path) => {
+        const mainWindow = getWindow('main');
+        if (mainWindow) {
+            mainWindow.webContents.send('menu', path);
+        }
+    };
+
     const createMenu = () => {
         const template = [
             {
@@ -170,94 +130,17 @@
 
         template.push({
             label: language.edit,
->>>>>>> acf08346
             submenu: [
-               {
-                  label: `${language.about} ${app.getName()}`,
-                  role: 'about',
-               },
-               {
-                  label: `${language.checkUpdate}...`,
-                  click: () => navigate('update'),
-               },
-               {
-                  label: language.settings,
-                  submenu: [
-                     {
-                        label: language.language,
-                        click: () => navigate('settings/language'),
-                     },
-                     {
-                        label: language.currency,
-                        click: () => navigate('settings/currency'),
-                     },
-                     {
-                        label: language.theme,
-                        click: () => navigate('settings/theme'),
-                     },
-                     {
-                        type: 'separator',
-                     },
-                     {
-                        label: language.twoFA,
-                        enabled: state.authorised,
-                        click: () => navigate('settings/twoFa'),
-                     },
-                     {
-                        label: language.changePassword,
-                        enabled: state.authorised,
-                        click: () => navigate('settings/password'),
-                     },
-                     {
-                        label: language.advanced,
-                        enabled: state.authorised,
-                        click: () => navigate('settings/advanced'),
-                     },
-                  ],
-               },
-               {
-                  type: 'separator',
-               },
-               {
-                  label: `${language.hide} ${app.getName()}`,
-                  role: 'hide',
-               },
-               {
-                  label: language.hideOthers,
-                  role: 'hideothers',
-               },
-               {
-                  label: language.showAll,
-                  role: 'unhide',
-               },
-               {
-                  type: 'separator',
-               },
-               {
-                  label: language.quit,
-                  accelerator: 'Command+Q',
-                  click: function () {
-                     app.quit();
-                  },
-               },
+                { label: language.undo, accelerator: 'CmdOrCtrl+Z', selector: 'undo:' },
+                { label: language.redo, accelerator: 'Shift+CmdOrCtrl+Z', selector: 'redo:' },
+                { type: 'separator' },
+                { label: language.cut, accelerator: 'CmdOrCtrl+X', selector: 'cut:' },
+                { label: language.copy, accelerator: 'CmdOrCtrl+C', selector: 'copy:' },
+                { label: language.paste, accelerator: 'CmdOrCtrl+V', selector: 'paste:' },
+                { label: language.selectAll, accelerator: 'CmdOrCtrl+A', selector: 'selectAll:' },
             ],
-         },
-      ];
-
-<<<<<<< HEAD
-      template.push({
-         label: language.edit,
-         submenu: [
-            { label: language.undo, accelerator: 'CmdOrCtrl+Z', selector: 'undo:' },
-            { label: language.redo, accelerator: 'Shift+CmdOrCtrl+Z', selector: 'redo:' },
-            { type: 'separator' },
-            { label: language.cut, accelerator: 'CmdOrCtrl+X', selector: 'cut:' },
-            { label: language.copy, accelerator: 'CmdOrCtrl+C', selector: 'copy:' },
-            { label: language.paste, accelerator: 'CmdOrCtrl+V', selector: 'paste:' },
-            { label: language.selectAll, accelerator: 'CmdOrCtrl+A', selector: 'selectAll:' },
-         ],
-      });
-=======
+        });
+
         if (state.authorised) {
             template.push({
                 label: language.account,
@@ -312,93 +195,37 @@
                 ],
             });
         }
->>>>>>> acf08346
-
-      if (state.authorised) {
-         template.push({
-            label: language.account,
+
+        template.push({
+            label: 'Help',
             submenu: [
-               {
-                  label: language.send,
-                  click: () => navigate('wallet/send'),
-               },
-               {
-                  label: language.receive,
-                  click: () => navigate('wallet/receive'),
-               },
-               {
-                  type: 'separator',
-               },
-               {
-                  label: language.accountSettings,
-                  click: () => navigate('account/name'),
-               },
-               {
-                  type: 'separator',
-               },
-               {
-                  label: language.newAccount,
-                  click: () => navigate('addAccount'),
-               },
-               {
-                  type: 'separator',
-               },
-               {
-                  label: language.logout,
-                  click: function () {
-                     const mainWindow = getWindow('main');
-                     if (mainWindow) {
-                        dialog.showMessageBox(
-                           mainWindow,
-                           {
-                              type: 'question',
-                              title: language.logout,
-                              message: language.logoutConfirm,
-                              buttons: [language.yes, language.no],
-                           },
-                           (index) => {
-                              if (index === 1) {
-                                 mainWindow.webContents.send('menu', 'logout');
-                              }
-                           },
-                        );
-                     }
-                  },
-               },
+                {
+                    label: `${app.getName()} Help`,
+                    click: function() {
+                        //TODO: Change to wallet documentation link
+                        shell.openExternal('https://iota.readme.io/docs/what-is-iota');
+                    },
+                },
             ],
-         });
-      }
-
-      template.push({
-         label: 'Help',
-         submenu: [
-            {
-               label: `${app.getName()} Help`,
-               click: function () {
-                  //TODO: Change to wallet documentation link
-                  shell.openExternal('https://iota.readme.io/docs/what-is-iota');
-               },
-            },
-         ],
-      });
-
-      const applicationMenu = Menu.buildFromTemplate(template);
-      Menu.setApplicationMenu(applicationMenu);
-   };
-
-   app.once('ready', () => {
-      ipcMain.on('menu.update', (e, settings) => {
-         state[settings.attribute] = settings.value;
-         createMenu();
-      });
-
-      ipcMain.on('menu.language', (e, data) => {
-         language = data;
-         createMenu();
-      });
-
-      createMenu();
-   });
+        });
+
+        const applicationMenu = Menu.buildFromTemplate(template);
+        Menu.setApplicationMenu(applicationMenu);
+    };
+
+    app.once('ready', () => {
+        ipcMain.on('menu.update', (e, settings) => {
+            state[settings.attribute] = settings.value;
+            createMenu();
+        });
+
+        ipcMain.on('menu.language', (e, data) => {
+            language = data;
+            createMenu();
+        });
+
+        createMenu();
+    });
 };
 
 module.exports = initMenu;