const { Menu, ipcMain, dialog, shell } = require('electron');

const state = {
    authorised: false,
};

let language = {
    about: 'About',
    settings: 'Settings',
    language: 'Language',
    currency: 'Currency',
    theme: 'Theme',
    twoFA: 'Two-factor authentication',
    changePassword: 'Change password',
    advanced: 'Advanced settings',
    hide: 'Hide',
    hideOthers: 'Hide Others',
    showAll: 'Show All',
    quit: 'Quit',
    edit: 'Edit',
    undo: 'Undo',
    redo: 'Redo',
    cut: 'Cut',
    copy: 'Copy',
    paste: 'Paste',
    selectAll: 'Select All',
    wallet: 'Wallet',
    balance: 'Balance',
    send: 'Send',
    receive: 'Receive',
    history: 'History',
    logout: 'Logout',
    logoutConfirm: 'Are you sure you want to log out?',
    yes: 'Yes',
    no: 'No',
};

const initMenu = (app, getWindow) => {
    const navigate = path => {
        const mainWindow = getWindow('main');
        if (mainWindow) {
            mainWindow.webContents.send('menu', path);
        }
    };

    const createMenu = () => {
        const template = [
            {
                label: app.getName(),
                submenu: [
                    {
                        label: `${language.about} ${app.getName()}`,
                        role: 'about',
                    },
                    {
                        label: language.settings,
                        submenu: [
                            {
                                label: language.language,
                                click: () => navigate('settings/language'),
                            },
                            {
                                label: language.currency,
                                click: () => navigate('settings/currency'),
                            },
                            {
                                label: language.theme,
                                click: () => navigate('settings/theme'),
                            },
                            {
                                type: 'separator',
                            },
                            {
                                label: language.twoFA,
                                enabled: state.authorised,
                                click: () => navigate('settings/twoFA'),
                            },
                            {
                                label: language.changePassword,
                                enabled: state.authorised,
                                click: () => navigate('settings/changePassword'),
                            },
                            {
                                label: language.advanced,
                                enabled: state.authorised,
                                click: () => navigate('settings/advanced'),
                            },
                        ],
                    },
                    {
                        type: 'separator',
                    },
                    {
                        label: `${language.hide} ${app.getName()}`,
                        role: 'hide',
                    },
                    {
                        label: language.hideOthers,
                        role: 'hideothers',
                    },
                    {
                        label: language.showAll,
                        role: 'unhide',
                    },
                    {
                        type: 'separator',
                    },
                    {
                        label: language.quit,
                        accelerator: 'Command+Q',
                        click: function() {
                            app.quit();
                        },
                    },
                ],
            },
        ];

        template.push({
            label: language.edit,
            submenu: [
                { label: language.undo, accelerator: 'CmdOrCtrl+Z', selector: 'undo:' },
                { label: language.redo, accelerator: 'Shift+CmdOrCtrl+Z', selector: 'redo:' },
                { type: 'separator' },
                { label: language.cut, accelerator: 'CmdOrCtrl+X', selector: 'cut:' },
                { label: language.copy, accelerator: 'CmdOrCtrl+C', selector: 'copy:' },
                { label: language.paste, accelerator: 'CmdOrCtrl+V', selector: 'paste:' },
                { label: language.selectAll, accelerator: 'CmdOrCtrl+A', selector: 'selectAll:' },
            ],
        });

        if (state.authorised) {
            template.push({
                label: language.wallet,
                submenu: [
                    {
                        label: language.balance,
                        click: () => navigate('balance'),
                    },
                    {
                        label: language.send,
                        click: () => navigate('send'),
                    },
                    {
                        label: language.receive,
                        click: () => navigate('receive'),
                    },
                    {
                        label: language.history,
                        click: () => navigate('history'),
                    },
                    {
                        type: 'separator',
                    },
                    {
                        label: language.logout,
                        click: function() {
                            const mainWindow = getWindow('main');
                            if (mainWindow) {
                                dialog.showMessageBox(
                                    mainWindow,
                                    {
                                        type: 'question',
                                        title: language.logout,
                                        message: language.logoutConfirm,
                                        buttons: [language.yes, language.no],
                                    },
<<<<<<< HEAD
                                    (index) => {
                                        if (index === 1) {
=======
                                    index => {
                                        if (index === 0) {
>>>>>>> f316bbee
                                            mainWindow.webContents.send('menu', 'logout');
                                        }
                                    },
                                );
                            }
                        },
                    },
                ],
            });
        }

        template.push({
            label: 'Help',
            submenu: [
                {
                    label: `${app.getName()} Help`,
                    click: function() {
                        //TODO: Change to wallet documentation link
                        shell.openExternal('https://iota.readme.io/docs/what-is-iota');
                    },
                },
            ],
        });

        const applicationMenu = Menu.buildFromTemplate(template);
        Menu.setApplicationMenu(applicationMenu);
    };

    app.once('ready', () => {
        ipcMain.on('menu.update', (e, settings) => {
            state[settings.attribute] = settings.value;
            createMenu();
        });

        ipcMain.on('menu.language', (e, data) => {
            language = data;
            createMenu();
        });

        createMenu();
    });
};

module.exports = initMenu;<|MERGE_RESOLUTION|>--- conflicted
+++ resolved
@@ -24,7 +24,7 @@
     copy: 'Copy',
     paste: 'Paste',
     selectAll: 'Select All',
-    wallet: 'Wallet',
+    account: 'Account',
     balance: 'Balance',
     send: 'Send',
     receive: 'Receive',
@@ -131,7 +131,7 @@
 
         if (state.authorised) {
             template.push({
-                label: language.wallet,
+                label: language.account,
                 submenu: [
                     {
                         label: language.balance,
@@ -165,13 +165,8 @@
                                         message: language.logoutConfirm,
                                         buttons: [language.yes, language.no],
                                     },
-<<<<<<< HEAD
-                                    (index) => {
-                                        if (index === 1) {
-=======
                                     index => {
                                         if (index === 0) {
->>>>>>> f316bbee
                                             mainWindow.webContents.send('menu', 'logout');
                                         }
                                     },
