import React from 'react';
import PropTypes from 'prop-types';
import classNames from 'classnames';
import { createRandomSeed } from 'libs/seedUtil';
<<<<<<< HEAD
import { MAX_SEED_LENGTH } from 'libs/util';
=======
import Letter from './Letter';
>>>>>>> a412f0c6

import css from './SeedGenerator.css';

export default class SeedGenerator extends React.PureComponent {
    static propTypes = {
        seed: PropTypes.string,
        onUpdatedSeed: PropTypes.func,
    };

    state = {
        seed: this.props.seed || null,
        updateCounter: {},
    };

    componentDidMount() {
        this.onUpdatedSeed(this.state.seed);
    }

    componentWillReceiveProps(nextProps) {
        if (nextProps.seed !== this.props.seed) {
            this.setState(() => ({
                seed: nextProps.seed,
            }));
        }
    }

    componentDidUpdate(prevProps, prevState) {
        if (prevState.seed !== this.state.seed) {
            return this.onUpdatedSeed(this.state.seed, prevState.seed);
        }
    }

    onUpdatedSeed = (seed = this.state.seed, previous = null) => {
        if (typeof this.props.onUpdatedSeed === 'function') {
            const differenceCounter = (seed || '').split('').reduce((acc, v, i) => {
                return v === (previous || '')[i] ? acc : acc + 1;
            }, 0);
            // we got a completely new seed, so reset the updateCounter for letters
            if (differenceCounter > 1) {
                this.setState(() => ({
                    updateCounter: {},
                }));
            }
            return this.props.onUpdatedSeed(seed, previous);
        }
    };

    onLetterPressed = e => {
        e.preventDefault();
        const { target: { dataset } } = e;
        this.changeRandomLetterAtPosition(Number(dataset.index));
    };

    changeRandomLetterAtPosition = position => {
        this.setState(state => {
            const seed = state.seed
                .split('')
                .map((letter, index) => (index === Number(position) ? createRandomSeed(1) : letter))
                .join('');

            const updateCounter = {
                ...state.updateCounter,
                [position]: (state.updateCounter[position] || 0) + 1,
            };

            return {
                seed,
                updateCounter,
            };
        });
    };

    render() {
        const { seed, updateCounter } = this.state;
        const dummyArray = new Array(MAX_SEED_LENGTH).fill('');
        return (
            <div className={classNames(css.wrapper, seed ? css.enabled : css.disabled)}>
                {seed
                    ? seed.split('').map((letter, index) => {
                          return (
                              <Letter
                                  index={index}
                                  onClick={this.onLetterPressed}
                                  key={`${index}${letter}`}
                                  value={letter}
                                  updated={updateCounter[index] || 0}
                              />
                          );
                      })
                    : Array(MAX_SEED_LENGTH)
                          .fill('')
                          .map((item, key) => <Letter key={key} updated={0} />)}
            </div>
        );
    }
}<|MERGE_RESOLUTION|>--- conflicted
+++ resolved
@@ -2,11 +2,7 @@
 import PropTypes from 'prop-types';
 import classNames from 'classnames';
 import { createRandomSeed } from 'libs/seedUtil';
-<<<<<<< HEAD
 import { MAX_SEED_LENGTH } from 'libs/util';
-=======
-import Letter from './Letter';
->>>>>>> a412f0c6
 
 import css from './SeedGenerator.css';
 
