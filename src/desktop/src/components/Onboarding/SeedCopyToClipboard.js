import React from 'react';
import PropTypes from 'prop-types';
import { connect } from 'react-redux';
import { translate } from 'react-i18next';
import BoxedSeed from '../UI/BoxedSeed';
import { CopyToClipboard } from 'react-copy-to-clipboard';
import { showNotification } from 'actions/notifications';
import { getSelectedSeed } from 'selectors/seeds';
import Header from './Header';
import Button from '../UI/Button';
import Steps from '../UI/Steps';
import css from './SeedCopyToClipboard.css';

class SeedCopyToClipboard extends React.PureComponent {
    static propTypes = {
        t: PropTypes.func.isRequired,
        seed: PropTypes.string,
        showNotification: PropTypes.func.isRequired,
    };

    render() {
        const { t, seed } = this.props;

        return (
            <div>
                <Header headline={t('title')} />
                <Steps currentStep="clipboard" />
                <main>
                    <p>
                        Click the button below to copy your seed to a password manager. It will stay in your clipboard
                        until you continue to your next screen.
                    </p>
                    <BoxedSeed t={t} seed={seed} />
                    <div className={css.buttonWrapper}>
                        <CopyToClipboard text={seed}>
                            <Button
                                variant="success"
                                onClick={() =>
                                    this.props.showNotification({
                                        type: 'success',
                                        title: 'Seed copied to clipboard!',
                                    })}
                            >
                                {t('button1')}
                            </Button>
                        </CopyToClipboard>
                    </div>
                </main>
                <footer>
<<<<<<< HEAD
                    <div style={{ display: 'flex', justifyContent: 'center', alignItems: 'center' }}>
                        <Button to="/seed/save" variant="warning">
                            {t('button2')}
                        </Button>
                    </div>
=======
                    <Button to="/onboarding/seed/save" variant="warning">
                        {t('button2')}
                    </Button>
>>>>>>> 4bec9557
                </footer>
            </div>
        );
    }
}

const mapStateToProps = state => ({
    seed: getSelectedSeed(state).seed,
});

const mapDispatchToProps = {
    showNotification,
};

export default translate('saveYourSeed3')(connect(mapStateToProps, mapDispatchToProps)(SeedCopyToClipboard));<|MERGE_RESOLUTION|>--- conflicted
+++ resolved
@@ -47,17 +47,9 @@
                     </div>
                 </main>
                 <footer>
-<<<<<<< HEAD
-                    <div style={{ display: 'flex', justifyContent: 'center', alignItems: 'center' }}>
-                        <Button to="/seed/save" variant="warning">
-                            {t('button2')}
-                        </Button>
-                    </div>
-=======
-                    <Button to="/onboarding/seed/save" variant="warning">
+                    <Button to="/seed/save" variant="warning">
                         {t('button2')}
                     </Button>
->>>>>>> 4bec9557
                 </footer>
             </div>
         );
