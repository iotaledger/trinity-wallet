import React, { PureComponent } from 'react';
import PropTypes from 'prop-types';
import { translate } from 'react-i18next';
<<<<<<< HEAD
=======
import { connect } from 'react-redux';
import { getSelectedSeed } from 'selectors/seeds';
import BoxedSeed from './BoxedSeed';
>>>>>>> 14ff7acc
import Header from './Header';
import BoxedSeed from '../UI/BoxedSeed';
import Button from '../UI/Button';
import Steps from '../UI/Steps';

class SeedManualCopy extends PureComponent {
    static propTypes = {
        t: PropTypes.func.isRequired,
        seed: PropTypes.string,
    };

    render() {
        const { t, seed } = this.props;

        return (
            <div>
                <Header headline={t('title')} />
                <Steps currentStep="manual" />
                <main>
                    <p>
                        Your seed is 81 characters read from left to right. Write down your seed and checksum and triple
                        check they are correct.
                    </p>
                    <BoxedSeed t={t} seed={seed} />
                </main>
                <footer>
                    <Button to="/onboarding/seed/save" variant="warning">
                        {t('done')}
                    </Button>
                </footer>
            </div>
        );
    }
}

const mapStateToProps = state => ({
    seed: getSelectedSeed(state).seed,
});

export default translate('saveYourSeed2')(connect(mapStateToProps)(SeedManualCopy));<|MERGE_RESOLUTION|>--- conflicted
+++ resolved
@@ -1,12 +1,8 @@
 import React, { PureComponent } from 'react';
 import PropTypes from 'prop-types';
 import { translate } from 'react-i18next';
-<<<<<<< HEAD
-=======
 import { connect } from 'react-redux';
 import { getSelectedSeed } from 'selectors/seeds';
-import BoxedSeed from './BoxedSeed';
->>>>>>> 14ff7acc
 import Header from './Header';
 import BoxedSeed from '../UI/BoxedSeed';
 import Button from '../UI/Button';
