--- conflicted
+++ resolved
@@ -4,12 +4,8 @@
 import { translate } from 'react-i18next';
 import { renameCurrentSeed } from 'actions/seeds';
 import { getSelectedSeed } from 'selectors/seeds';
-<<<<<<< HEAD
 import { showError } from 'actions/notifications';
-import Template, { Main, Footer } from './Template';
-=======
 import Template, { Content, Footer } from './Template';
->>>>>>> a53af3ad
 import Infobox from '../UI/Infobox';
 import Button from '../UI/Button';
 import Input from '../UI/Input';
@@ -59,13 +55,8 @@
         const { name } = this.state;
         return (
             <Template>
-<<<<<<< HEAD
-                <Main>
+                <Content>
                     <p>{t('addAdditionalSeed:enterAccountName')}</p>
-=======
-                <Content>
-                    <p>{t('text')}</p>
->>>>>>> a53af3ad
                     <div className={css.formGroup}>
                         <label>{t('addAdditionalSeed:accountName')}</label>
                         <Input value={name} placeholder={t('addAdditionalSeed:accountName')} onChange={this.setName} />
