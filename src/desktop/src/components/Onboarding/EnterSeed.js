--- conflicted
+++ resolved
@@ -117,13 +117,8 @@
                             <strong>{t('reminder')}</strong>
                         </p>
                     </Infobox>
-<<<<<<< HEAD
                 </Main>
                 <Footer>
-=======
-                </main>
-                <footer>
->>>>>>> 9f1d7525
                     <Button to="/wallet" variant="warning">
                         {t('button2')}
                     </Button>
