import React from 'react';
import PropTypes from 'prop-types';
import { translate } from 'react-i18next';
import { connect } from 'react-redux';
import { addCustomNode, setFullNode } from 'actions/settings';
import Template, { Main, Footer } from './Template';
import Button from '../UI/Button';
import ServerSelect from '../UI/ServerSelect';

import css from '../Layout/Onboarding.css';

class LightServerSetup extends React.PureComponent {
    static propTypes = {
        addCustomNode: PropTypes.func.isRequired,
        setFullNode: PropTypes.func.isRequired,
        fullNode: PropTypes.string.isRequired,
        history: PropTypes.shape({
            push: PropTypes.func.isRequired,
        }).isRequired,
        t: PropTypes.func.isRequired,
    };

    state = {
        fullNode: this.props.fullNode,
    };

    onCustomServerChange = e => {
        const { target: { value: customServer } } = e;
        this.setState(() => ({
            customServer,
        }));
    };

    onRequestNext = () => {
        const { customServer, fullNode } = this.state;
        const { history, addCustomNode, setFullNode } = this.props;

        if (customServer) {
            if (addCustomNode(customServer) && setFullNode(customServer)) {
                history.push('/wallet');
                return;
            }
            return;
        }

        if (setFullNode(fullNode)) {
            history.push('/wallet');
            return;
        }
    };

    setServer = server => {
        this.setState(() => ({
            fullNode: server,
            customServer: null,
        }));
    };

    render() {
        const { t } = this.props;
        const { fullNode } = this.state;
        return (
            <Template headline={t('title')}>
                <Main>
                    <p>{t('text1')}</p>
                    <p>{t('text2')}</p>
                    <p>{t('text3')}</p>
                    <div className={css.formGroup}>
                        <label>{t('server_label')}</label>
                        <ServerSelect onChange={this.setServer} fullNode={fullNode} />
                    </div>
                    {fullNode === '' && (
                        <div className={css.formGroup}>
                            <label>{t('custom_server_label')}</label>
                            <input type="text" name="customServer" onChange={this.onCustomServerChange} autoFocus />
                        </div>
                    )}
<<<<<<< HEAD
                </Main>
                <Footer>
=======
                </main>
                <footer>
>>>>>>> c3470d93
                    <Button to="/instructions" variant="warning">
                        {t('button2')}
                    </Button>
                    <Button onClick={this.onRequestNext} variant="success">
                        {t('button1')}
                    </Button>
                </Footer>
            </Template>
        );
    }
}

const mapStateToProps = state => ({
    fullNode: state.settings.fullNode,
});

const mapDispatchToProps = {
    addCustomNode,
    setFullNode,
};

export default translate('lightserver')(connect(mapStateToProps, mapDispatchToProps)(LightServerSetup));<|MERGE_RESOLUTION|>--- conflicted
+++ resolved
@@ -75,13 +75,8 @@
                             <input type="text" name="customServer" onChange={this.onCustomServerChange} autoFocus />
                         </div>
                     )}
-<<<<<<< HEAD
                 </Main>
                 <Footer>
-=======
-                </main>
-                <footer>
->>>>>>> c3470d93
                     <Button to="/instructions" variant="warning">
                         {t('button2')}
                     </Button>
