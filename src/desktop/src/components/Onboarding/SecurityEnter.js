import React from 'react';
import PropTypes from 'prop-types';
import { connect } from 'react-redux';
import { translate } from 'react-i18next';
import { securelyPersistSeeds } from 'libs/util';
import { addAndSelectSeed, clearSeeds } from 'actions/seeds';
import { showError } from 'actions/notifications';
import { seedsSelector } from 'selectors/seeds';
import { isValidPassword } from 'libs/util';
import Template, { Content, Footer } from './Template';
<<<<<<< HEAD
import { securelyPersistSeeds } from 'libs/storage';
=======
>>>>>>> a412f0c6
import Button from '../UI/Button';
import Infobox from '../UI/Infobox';
import PasswordInput from '../UI/PasswordInput';
import css from '../Layout/Onboarding.css';

class SecurityEnter extends React.PureComponent {
    static propTypes = {
        t: PropTypes.func.isRequired,
        clearSeeds: PropTypes.func.isRequired,
        history: PropTypes.shape({
            push: PropTypes.func.isRequired,
        }).isRequired,
        seeds: PropTypes.object,
        showError: PropTypes.func.isRequired,
    };

    state = {};

    onRequestNext = e => {
        e.preventDefault();
        const { clearSeeds, history, seeds, setOnboardingCompletionStatus, showError, t } = this.props;
        const { password, passwordConfirm } = this.state;

        if (password !== passwordConfirm) {
            return showError({
                title: t('changePassword:passwordsDoNotMatch'),
                text: t('changePassword:passwordsDoNotMatchExplanation'),
            });
        }

        if (!isValidPassword(password)) {
            return showError({
                title: t('changePassword:passwordTooShort'),
                text: t('changePassword:passwordTooShortExplanation'),
            });
        }

        securelyPersistSeeds(password, seeds);
        clearSeeds();
        history.push('/done');
    };

    changeHandler = e => {
        const { target: { name, value } } = e;
        this.setState(() => ({
            [name]: value,
        }));
    };

    render() {
        const { t } = this.props;
        return (
            <Template type="form" onSubmit={this.onRequestNext}>
                <Content>
                    <p>{t('setPassword:nowWeNeedTo')}</p>
                    <div className={css.formGroup}>
                        <PasswordInput
                            placeholder={t('global:password')}
                            name="password"
                            onChange={this.changeHandler}
                        />
                    </div>
                    <div className={css.formGroup}>
                        <PasswordInput
                            placeholder={t('setPassword:retypePassword')}
                            name="passwordConfirm"
                            onChange={this.changeHandler}
                        />
                    </div>
                    <Infobox>
                        <p>{t('setPassword:anEncryptedCopy')}</p>
                    </Infobox>
                </Content>
                <Footer>
                    <Button to="/seed/name" variant="warning">
                        {t('global:back')}
                    </Button>
                    <Button type="submit" variant="success">
                        {t('global:done')}
                    </Button>
                </Footer>
            </Template>
        );
    }
}

const mapStateToProps = state => ({
    seeds: seedsSelector(state),
});

const mapDispatchToProps = {
    addAndSelectSeed,
    clearSeeds,
    showError,
};

export default translate('setPassword')(connect(mapStateToProps, mapDispatchToProps)(SecurityEnter));<|MERGE_RESOLUTION|>--- conflicted
+++ resolved
@@ -8,10 +8,7 @@
 import { seedsSelector } from 'selectors/seeds';
 import { isValidPassword } from 'libs/util';
 import Template, { Content, Footer } from './Template';
-<<<<<<< HEAD
 import { securelyPersistSeeds } from 'libs/storage';
-=======
->>>>>>> a412f0c6
 import Button from '../UI/Button';
 import Infobox from '../UI/Infobox';
 import PasswordInput from '../UI/PasswordInput';
