import React from 'react';
import PropTypes from 'prop-types';
import QrReader from 'react-qr-reader';
import { connect } from 'react-redux';
import { translate } from 'react-i18next';
import { isValidSeed } from 'libs/util';
import { showError } from 'actions/notifications';
import { addAndSelectSeed, clearSeeds } from 'actions/seeds';
import { getSelectedSeed } from 'selectors/seeds';
<<<<<<< HEAD
import Template, { Content, Footer } from './Template';
=======
import { MAX_SEED_LENGTH } from 'libs/util';
import Template, { Main, Footer } from './Template';
>>>>>>> 39e21984
import Button from '../UI/Button';
import Modal from '../UI/Modal';
import Infobox from '../UI/Infobox';

import css from '../Layout/Onboarding.css';

class SeedEnter extends React.PureComponent {
    static propTypes = {
        addAndSelectSeed: PropTypes.func.isRequired,
        clearSeeds: PropTypes.func.isRequired,
        history: PropTypes.shape({
            push: PropTypes.func.isRequired,
        }).isRequired,
        // selectedSeed: PropTypes.shape({
        //     seed: PropTypes.string,
        // }).isRequired,
        showError: PropTypes.func.isRequired,
        t: PropTypes.func.isRequired,
    };

    state = {
        seed: '',
    };

    onChange = e => {
        const { target: { name, value = '' } } = e;
        this.setState(() => ({
            [name]: value.replace(/[^A-Z9]*/g, ''),
        }));
    };

    getPaddedSeed = seed => {
        return `${seed}${'9'.repeat(MAX_SEED_LENGTH - seed.length < 0 ? 0 : MAX_SEED_LENGTH - seed.length)}`;
    };

    openScanner = () => {
        this.setState(() => ({
            showScanner: true,
        }));
    };

    closeScanner = () => {
        this.setState(() => ({
            showScanner: false,
        }));
    };

    onScanEvent = seed => {
        console.log('SEED:', seed);
        if (seed !== null) {
            this.setState(() => ({
                showScanner: false,
                seed,
            }));
        }
    };

    onScanError = err => {
        console.log(err);
    };

    onSubmit = e => {
        e.preventDefault();
        const { addAndSelectSeed, clearSeeds, history, showError, t } = this.props;
        const { seed } = this.state;
        if (!isValidSeed(seed)) {
            showError({
                title: t('invalid_seed_title'),
                text: t('invalid_seed_text'),
            });
            return;
        }
        clearSeeds();
        addAndSelectSeed(seed);
        history.push('/seed/name');
    };

    render() {
        const { t } = this.props;
        const { seed = '', showScanner } = this.state;
        return (
            <Template type="form" onSubmit={this.onSubmit}>
                <Content>
                    <div className={css.formGroup}>
                        <textarea
                            name="seed"
                            className={css.seed}
                            placeholder={t('placeholder')}
                            value={seed}
                            onChange={this.onChange}
                            maxLength={MAX_SEED_LENGTH}
                            rows={6}
                        />
                        <p>
                            {seed.length}/{MAX_SEED_LENGTH}
                        </p>
                    </div>
                    {/* TODO: prettier fucks this whole part up. maybe we can find a better solution here */}
                    {!showScanner && (
                        <Button type="button" onClick={this.openScanner} variant="cta">
                            {t('scan_code')}
                        </Button>
                    )}
                    <Modal
                        isOpen={showScanner}
                        onStateChange={showScanner => this.setState({ showScanner })}
                        hideCloseButton
                    >
                        {/* prevent qrscanner from scanning if not shown */}
                        {showScanner && (
                            <QrReader
                                delay={350}
                                className={css.qrScanner}
                                onError={this.onScanError}
                                onScan={this.onScanEvent}
                            />
                        )}
                        <Button type="button" onClick={this.closeScanner} variant="cta">
                            {t('close')}
                        </Button>
                    </Modal>
                    <Infobox>
                        <p>{t('seed_explanation')}</p>
                        <p>
                            <strong>{t('reminder')}</strong>
                        </p>
                    </Infobox>
                </Content>
                <Footer>
                    <Button to="/wallet-setup" variant="warning">
                        {t('button2')}
                    </Button>
                    <Button type="submit" variant="success">
                        {t('button1')}
                    </Button>
                </Footer>
            </Template>
        );
    }
}

const mapStateToProps = state => ({
    selectedSeed: getSelectedSeed(state),
});

const mapDispatchToProps = {
    showError,
    addAndSelectSeed,
    clearSeeds,
};

export default translate('enterSeed')(connect(mapStateToProps, mapDispatchToProps)(SeedEnter));<|MERGE_RESOLUTION|>--- conflicted
+++ resolved
@@ -7,12 +7,8 @@
 import { showError } from 'actions/notifications';
 import { addAndSelectSeed, clearSeeds } from 'actions/seeds';
 import { getSelectedSeed } from 'selectors/seeds';
-<<<<<<< HEAD
+import { MAX_SEED_LENGTH } from 'libs/util';
 import Template, { Content, Footer } from './Template';
-=======
-import { MAX_SEED_LENGTH } from 'libs/util';
-import Template, { Main, Footer } from './Template';
->>>>>>> 39e21984
 import Button from '../UI/Button';
 import Modal from '../UI/Modal';
 import Infobox from '../UI/Infobox';
