import React from 'react';
import PropTypes from 'prop-types';
import { translate } from 'react-i18next';
import Template, { Content, Footer } from './Template';
import Button from '../UI/Button';
import Infobox from '../UI/Infobox';

class WalletSetup extends React.PureComponent {
    static propTypes = {
        t: PropTypes.func.isRequired,
    };

    render() {
        const { t } = this.props;
        return (
            <Template>
<<<<<<< HEAD
                <Main>
                    <p>{t('walletSetup:okay')}</p>
                    <p>{t('walletSetup:doYouAlreadyHaveASeed')}</p>
=======
                <Content>
                    <p>{t('text1')}</p>
                    <p>{t('text2')}</p>
>>>>>>> a53af3ad
                    <Infobox>
                        <p>{t('walletSetup:seedExplanation')}</p>
                        <p>
                            {t('walletSetup:explanation1')}
                            <strong>{t('walletSetup:explanation2')}</strong>
                            {t('walletSetup:explanation3')}
                            <strong>{t('walletSetup:explanation4')}</strong>
                            {t('walletSetup:explanation5')}
                        </p>
                        <p>
                            <strong>{t('walletSetup:keepSafe')}</strong>
                        </p>
                    </Infobox>
                </Content>
                <Footer>
                    <Button to="/seed/generate" variant="warning">
                        {t('global:no')}
                    </Button>
                    <Button to="/seed/enter" variant="success">
                        {t('global:yes')}
                    </Button>
                </Footer>
            </Template>
        );
    }
}

export default translate('welcome2')(WalletSetup);<|MERGE_RESOLUTION|>--- conflicted
+++ resolved
@@ -14,15 +14,9 @@
         const { t } = this.props;
         return (
             <Template>
-<<<<<<< HEAD
-                <Main>
+                <Content>
                     <p>{t('walletSetup:okay')}</p>
                     <p>{t('walletSetup:doYouAlreadyHaveASeed')}</p>
-=======
-                <Content>
-                    <p>{t('text1')}</p>
-                    <p>{t('text2')}</p>
->>>>>>> a53af3ad
                     <Infobox>
                         <p>{t('walletSetup:seedExplanation')}</p>
                         <p>
