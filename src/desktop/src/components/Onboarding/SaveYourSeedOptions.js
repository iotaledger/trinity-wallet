import React, { PureComponent } from 'react';
import PropTypes from 'prop-types';
import { translate } from 'react-i18next';
import { connect } from 'react-redux';
import { getSelectedSeed } from 'selectors/seeds';
import Header from './Header';
import Button from '../UI/Button';
import css from './SaveYourSeedOptions.css';

class SaveYourSeedOptions extends PureComponent {
    static propTypes = {
        t: PropTypes.func.isRequired,
    };

    render() {
        const { t } = this.props;

        return (
            <div>
                <Header headline={t('title')} />
                <p>{t('text1')}</p>
<<<<<<< HEAD
                <main>
                    <Button to="/seed/save/manual" variant="extra">
=======
                <main className={css.main}>
                    <Button to="/onboarding/seed/save/manual" variant="extra">
>>>>>>> 142e31e4
                        {t('optionA')}
                    </Button>
                    <Button to="/seed/save/paperwallet" variant="extra">
                        {t('optionB')}
                    </Button>
                    <Button to="/seed/save/clipboard" variant="extra">
                        {t('optionC')}
                    </Button>
                </main>
                <footer>
                    <Button to="/onboarding/seed/generate" variant="warning">
                        {t('button2')}
                    </Button>
                    <Button to="/onboarding/seed/save" variant="success">
                        {t('button1')}
                    </Button>
                </footer>
            </div>
        );
    }
}

const mapStateToProps = state => ({
    seed: getSelectedSeed(state).seed,
});

export default translate('saveYourSeed')(connect(mapStateToProps)(SaveYourSeedOptions));<|MERGE_RESOLUTION|>--- conflicted
+++ resolved
@@ -19,13 +19,8 @@
             <div>
                 <Header headline={t('title')} />
                 <p>{t('text1')}</p>
-<<<<<<< HEAD
-                <main>
+                <main className={css.main}>
                     <Button to="/seed/save/manual" variant="extra">
-=======
-                <main className={css.main}>
-                    <Button to="/onboarding/seed/save/manual" variant="extra">
->>>>>>> 142e31e4
                         {t('optionA')}
                     </Button>
                     <Button to="/seed/save/paperwallet" variant="extra">
