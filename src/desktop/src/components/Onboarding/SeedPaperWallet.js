import React, { PureComponent } from 'react';
import PropTypes from 'prop-types';
import QRCode from 'qrcode.react';
import { translate } from 'react-i18next';
import { connect } from 'react-redux';
import { getSelectedSeed } from 'selectors/seeds';
<<<<<<< HEAD
import Template, { Content, Footer } from './Template';
=======
import { MAX_SEED_LENGTH } from 'libs/util';
import Template, { Main, Footer } from './Template';
>>>>>>> 4d4c1e62
import BoxedSeed from '../UI/BoxedSeed';
import Button from '../UI/Button';
import Steps from '../UI/Steps';
import css from './SeedPaperWallet.css';

class SeedPaperWallet extends PureComponent {
    static propTypes = {
        t: PropTypes.func.isRequired,
        seed: PropTypes.string,
    };

    render() {
        const { t, seed } = this.props;

        return (
            <Template>
                <Content>
                    <Steps currentStep="paper" />
                    <p>Click the button below to print a paper copy of your seed. Store it safely.</p>
                    <div className={css.wrapper}>
                        <div className={css.innerWrapper}>
                            <BoxedSeed t={t} seed={seed} color="black" size="small" />
                            <div className={css.midWrapper}>
                                <span
                                >{`Your seed is ${MAX_SEED_LENGTH} characters long. Please read from left to right.`}</span>
                            </div>
                            <div className={css.qrCodeWrapper}>
                                <QRCode value={seed} />
                            </div>
                        </div>
                    </div>
                    <div className={css.printBtnWrapper}>
                        <Button to="/" variant="cta">
                            {t('button1')}
                        </Button>
                    </div>
                </Content>
                <Footer>
                    <Button to="/seed/save" variant="success">
                        {t('button2')}
                    </Button>
                </Footer>
            </Template>
        );
    }
}

const mapStateToProps = state => ({
    seed: getSelectedSeed(state).seed,
});

export default translate('saveYourSeed4')(connect(mapStateToProps)(SeedPaperWallet));<|MERGE_RESOLUTION|>--- conflicted
+++ resolved
@@ -4,12 +4,8 @@
 import { translate } from 'react-i18next';
 import { connect } from 'react-redux';
 import { getSelectedSeed } from 'selectors/seeds';
-<<<<<<< HEAD
+import { MAX_SEED_LENGTH } from 'libs/util';
 import Template, { Content, Footer } from './Template';
-=======
-import { MAX_SEED_LENGTH } from 'libs/util';
-import Template, { Main, Footer } from './Template';
->>>>>>> 4d4c1e62
 import BoxedSeed from '../UI/BoxedSeed';
 import Button from '../UI/Button';
 import Steps from '../UI/Steps';
