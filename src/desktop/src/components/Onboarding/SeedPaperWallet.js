--- conflicted
+++ resolved
@@ -36,22 +36,14 @@
                             </div>
                         </div>
                     </div>
-<<<<<<< HEAD
-                </main>
-                <footer>
-                    <div style={{ display: 'flex', justifyContent: 'center', alignItems: 'center' }}>
-                        <Button to="/seed/save" variant="success">
-                            {t('button2')}
-=======
                     <div className={css.printBtnWrapper}>
                         <Button to="/" variant="success">
                             {t('button1')}
->>>>>>> 4bec9557
                         </Button>
                     </div>
                 </main>
                 <footer>
-                    <Button to="/onboarding/seed/save" variant="success">
+                    <Button to="/seed/save" variant="success">
                         {t('button2')}
                     </Button>
                 </footer>
