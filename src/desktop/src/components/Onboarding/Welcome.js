import React from 'react';
import PropTypes from 'prop-types';
import { translate } from 'react-i18next';
import Template, { Main, Footer } from './Template';
import Button from '../UI/Button';
import LanguageSelect from '../UI/LanguageSelect';
import css from '../Layout/Onboarding.css';

export default translate('setLanguage')(
    class Welcome extends React.PureComponent {
        static propTypes = {
            t: PropTypes.func.isRequired,
        };

        render() {
            const { t } = this.props;
            return (
                <Template headline="Hello / Salut / Hola / Hallo">
                    <Main>
                        <div className={css.formGroup}>
                            <label>{t('dropdown_title')}</label>
                            <LanguageSelect />
                        </div>
                    </Main>
                    <Footer>
<<<<<<< HEAD
                        <Button to="/onboarding/instructions" variant="success">
=======
                        <Button to="/instructions" variant="success">
>>>>>>> 9f1d7525
                            {t('button1')}
                        </Button>
                    </Footer>
                </Template>
            );
        }
    },
);<|MERGE_RESOLUTION|>--- conflicted
+++ resolved
@@ -23,11 +23,7 @@
                         </div>
                     </Main>
                     <Footer>
-<<<<<<< HEAD
-                        <Button to="/onboarding/instructions" variant="success">
-=======
                         <Button to="/instructions" variant="success">
->>>>>>> 9f1d7525
                             {t('button1')}
                         </Button>
                     </Footer>
