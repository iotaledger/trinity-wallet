import React from 'react';
// import { Switch, Route } from 'react-router-dom';
import { Switch, Route, Link } from 'react-router-dom';
import Welcome from '../Onboarding/Welcome';
import Instructions from '../Onboarding/Instructions';
import LightServerSetup from '../Onboarding/LightServerSetup';
import WalletSetup from '../Onboarding/WalletSetup';
import GenerateSeed from '../Onboarding/GenerateSeed';
import EnterSeed from '../Onboarding/EnterSeed';
<<<<<<< HEAD
import SaveSeed from '../Onboarding/SaveSeed';
=======
import SaveYourSeedOptions from '../Onboarding/SaveYourSeedOptions';
import SeedManualCopy from '../Onboarding/SeedManualCopy';
import SeedCopyToClipboard from '../Onboarding/SeedCopyToClipboard';
import SeedPaperWallet from '../Onboarding/SeedPaperWallet';
>>>>>>> 303de192

import css from './Onboarding.css';

const Placeholder = () => {
    return (
        <div>
            Placeholder
            <Link to="/">Home</Link>
        </div>
    );
};

const Done = () => {
    return <div>Hi! Nice to meet you.</div>;
};

export default class Onboarding extends React.Component {
    render() {
        return (
            <div className={css.wrapper}>
                <Switch>
                    <Route exact path="/" component={Welcome} />
                    <Route exact path="/onboarding/instructions" component={Instructions} />
                    <Route exact path="/onboarding/lightserver" component={LightServerSetup} />
                    <Route exact path="/onboarding/wallet" component={WalletSetup} />
                    <Route exact path="/onboarding/seed/enter" component={EnterSeed} />
                    <Route exact path="/onboarding/seed/generate" component={GenerateSeed} />
<<<<<<< HEAD
                    <Route exact path="/onboarding/seed/generate/save" component={SaveSeed} />
                    <Route exact path="/onboarding/seed/generate/save/manual" component={Placeholder} />
                    <Route exact path="/onboarding/seed/generate/save/pdf" component={Placeholder} />
                    <Route exact path="/onboarding/seed/generate/save/clipboard" component={Placeholder} />
                    <Route exact path="/onboarding/seed/enter" component={EnterSeed} />
                    <Route exact path="/onboarding/security/password" component={Done} />
=======
                    <Route exact path="/onboarding/seed/generate/save/options" component={SaveYourSeedOptions} />
                    <Route exact path="/onboarding/seed/generate/save/manual" component={SeedManualCopy} />
                    <Route
                        exact
                        path="/onboarding/seed/generate/save/copy-to-clipboard"
                        component={SeedCopyToClipboard}
                    />
                    <Route exact path="/onboarding/seed/generate/save/paper-wallet" component={SeedPaperWallet} />
                    <Route exact path="/onboarding/security/password" component={Placeholder} />
>>>>>>> 303de192
                    <Route exact path="/onboarding/security/password/set" component={Placeholder} />
                    <Route exact path="/onboarding/security/extra" component={Placeholder} />
                    <Route exact path="/onboarding/security/extra/authenticator" component={Placeholder} />
                    <Route exact path="/onboarding/done" component={Placeholder} />
                </Switch>
            </div>
        );
    }
}<|MERGE_RESOLUTION|>--- conflicted
+++ resolved
@@ -7,14 +7,11 @@
 import WalletSetup from '../Onboarding/WalletSetup';
 import GenerateSeed from '../Onboarding/GenerateSeed';
 import EnterSeed from '../Onboarding/EnterSeed';
-<<<<<<< HEAD
-import SaveSeed from '../Onboarding/SaveSeed';
-=======
+// import SaveSeed from '../Onboarding/SaveSeed';
 import SaveYourSeedOptions from '../Onboarding/SaveYourSeedOptions';
 import SeedManualCopy from '../Onboarding/SeedManualCopy';
 import SeedCopyToClipboard from '../Onboarding/SeedCopyToClipboard';
 import SeedPaperWallet from '../Onboarding/SeedPaperWallet';
->>>>>>> 303de192
 
 import css from './Onboarding.css';
 
@@ -36,34 +33,21 @@
         return (
             <div className={css.wrapper}>
                 <Switch>
-                    <Route exact path="/" component={Welcome} />
-                    <Route exact path="/onboarding/instructions" component={Instructions} />
-                    <Route exact path="/onboarding/lightserver" component={LightServerSetup} />
-                    <Route exact path="/onboarding/wallet" component={WalletSetup} />
-                    <Route exact path="/onboarding/seed/enter" component={EnterSeed} />
+                    <Route path="/onboarding/instructions" component={Instructions} />
+                    <Route path="/onboarding/lightserver" component={LightServerSetup} />
+                    <Route path="/onboarding/wallet" component={WalletSetup} />
+                    <Route path="/onboarding/seed/enter" component={EnterSeed} />
                     <Route exact path="/onboarding/seed/generate" component={GenerateSeed} />
-<<<<<<< HEAD
-                    <Route exact path="/onboarding/seed/generate/save" component={SaveSeed} />
-                    <Route exact path="/onboarding/seed/generate/save/manual" component={Placeholder} />
-                    <Route exact path="/onboarding/seed/generate/save/pdf" component={Placeholder} />
-                    <Route exact path="/onboarding/seed/generate/save/clipboard" component={Placeholder} />
-                    <Route exact path="/onboarding/seed/enter" component={EnterSeed} />
+                    <Route exact path="/onboarding/seed/save" component={SaveYourSeedOptions} />
+                    <Route path="/onboarding/seed/save/manual" component={SeedManualCopy} />
+                    <Route path="/onboarding/seed/save/copy-to-clipboard" component={SeedCopyToClipboard} />
+                    <Route path="/onboarding/seed/save/paper-wallet" component={SeedPaperWallet} />
                     <Route exact path="/onboarding/security/password" component={Done} />
-=======
-                    <Route exact path="/onboarding/seed/generate/save/options" component={SaveYourSeedOptions} />
-                    <Route exact path="/onboarding/seed/generate/save/manual" component={SeedManualCopy} />
-                    <Route
-                        exact
-                        path="/onboarding/seed/generate/save/copy-to-clipboard"
-                        component={SeedCopyToClipboard}
-                    />
-                    <Route exact path="/onboarding/seed/generate/save/paper-wallet" component={SeedPaperWallet} />
-                    <Route exact path="/onboarding/security/password" component={Placeholder} />
->>>>>>> 303de192
-                    <Route exact path="/onboarding/security/password/set" component={Placeholder} />
+                    <Route path="/onboarding/security/password/set" component={Placeholder} />
                     <Route exact path="/onboarding/security/extra" component={Placeholder} />
-                    <Route exact path="/onboarding/security/extra/authenticator" component={Placeholder} />
-                    <Route exact path="/onboarding/done" component={Placeholder} />
+                    <Route path="/onboarding/security/extra/authenticator" component={Placeholder} />
+                    <Route path="/onboarding/done" component={Placeholder} />
+                    <Route path="/" component={Welcome} />
                 </Switch>
             </div>
         );
