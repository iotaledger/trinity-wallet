import React from 'react';
import PropTypes from 'prop-types';
import { connect } from 'react-redux';
import { persistStore } from 'redux-persist';
import { withRouter } from 'react-router-dom';
import store from '../store';
import i18next from 'libs/i18next';
import Loading from 'components/Layout/Loading';
import Onboarding from 'components/Layout/Onboarding';
import Notifications from 'components/UI/Notifications';

import './App.css';

class ErrorBoundary extends React.Component {
    static propTypes = {
        children: PropTypes.node,
    };

    state = {};

    componentDidCatch(error) {
        this.setState(() => ({
            error,
        }));
    }
    render() {
        if (this.state.error) {
            return <p>{this.state.error.message}</p>;
        }
        return this.props.children;
    }
}

class App extends React.Component {
    static propTypes = {
        settings: PropTypes.shape({
            locale: PropTypes.string.isRequired,
            fullNode: PropTypes.string.isRequired,
        }).isRequired,
        app: PropTypes.shape({
            isOnboardingCompleted: PropTypes.bool.isRequired,
        }).isRequired,
    };

    state = {
        initialized: false,
    };

    componentWillMount() {
<<<<<<< HEAD
        persistStore(store, { blacklist: ['iota', 'notifications', 'seeds'] }, () => {
            setTimeout(
                () =>
                    this.setState(() => ({
                        initialized: true,
                    })),
                2500,
            );
=======
        persistStore(store, { blacklist: ['tempAccount', 'notifications', 'seeds'] }, () => {
            this.setState(() => ({
                initialized: true,
            }));
>>>>>>> 4f71daec
        });
    }

    componentWillReceiveProps(nextProps) {
        if (nextProps.settings.locale !== this.props.settings.locale) {
            i18next.changeLanguage(nextProps.settings.locale);
        }
    }

    componentDidCatch(error) {
        this.setState(() => ({
            error,
        }));
    }

    render() {
        const { app } = this.props;
        if (this.state.initialized === false) {
            return <Loading />;
        }

        return (
            <div>
                {this.state.error && <p>{this.state.error.message}</p>}
                <Notifications />
                {app.isOnboardingCompleted ? <div /> : <Onboarding />}
            </div>
        );
    }
}

const mapStateToProps = state => ({
    settings: state.settings,
    app: state.app,
});

export default withRouter(connect(mapStateToProps)(App));<|MERGE_RESOLUTION|>--- conflicted
+++ resolved
@@ -47,8 +47,7 @@
     };
 
     componentWillMount() {
-<<<<<<< HEAD
-        persistStore(store, { blacklist: ['iota', 'notifications', 'seeds'] }, () => {
+        persistStore(store, { blacklist: ['tempAccount', 'notifications', 'seeds'] }, () => {
             setTimeout(
                 () =>
                     this.setState(() => ({
@@ -56,12 +55,6 @@
                     })),
                 2500,
             );
-=======
-        persistStore(store, { blacklist: ['tempAccount', 'notifications', 'seeds'] }, () => {
-            this.setState(() => ({
-                initialized: true,
-            }));
->>>>>>> 4f71daec
         });
     }
 
