--- conflicted
+++ resolved
@@ -7,7 +7,6 @@
 import i18next from 'libs/i18next';
 import Loading from 'components/UI/Loading';
 import Onboarding from 'components/Layout/Onboarding';
-import Main from 'components/Layout/Main';
 import Notifications from 'components/UI/Notifications';
 
 import './App.css';
@@ -49,7 +48,6 @@
 
     componentWillMount() {
         persistStore(store, { blacklist: ['tempAccount', 'notifications', 'seeds'] }, () => {
-<<<<<<< HEAD
             setTimeout(
                 () =>
                     this.setState(() => ({
@@ -57,36 +55,8 @@
                     })),
                 3200,
             );
-=======
-            // setTimeout(
-            //     () =>
-            //         this.setState(() => ({
-            //             initialized: true,
-            //         })),
-            //     2500,
-            // );
-            // TODO: re-add timeout to avoid flashes of the loading spinner. temporarily disabled for easier debugging
-            this.setState(() => ({
-                initialized: true,
-            }));
->>>>>>> ba373bd1
         });
     }
-
-    // TODO: this is not working on windows. Investigate why
-    // componentDidMount() {
-    //     const { remote } = require('electron');
-    //     const keytar = remote.require('keytar');
-    //     // const keytar = require('keytar');
-    //     keytar
-    //         .setPassword('iotaWallet', 'Main Wallet', 'AAABBBCCCC999')
-    //         .then(() => {
-    //             console.log('SAVED SEED');
-    //         })
-    //         .catch(err => {
-    //             console.log('ERROR WHILE SAVING', err);
-    //         });
-    // }
 
     componentWillReceiveProps(nextProps) {
         if (nextProps.settings.locale !== this.props.settings.locale) {
@@ -111,7 +81,7 @@
             <div>
                 {this.state.error && <p>{this.state.error.message}</p>}
                 <Notifications />
-                {app.isOnboardingCompleted ? <Main /> : <Onboarding />}
+                {app.isOnboardingCompleted ? <div /> : <Onboarding />}
             </div>
         );
     }
