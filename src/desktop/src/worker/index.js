--- conflicted
+++ resolved
@@ -1,8 +1,5 @@
-<<<<<<< HEAD
 import { setSeed } from 'libs/crypto';
-=======
-import { changeIotaNode, SwitchingConfig} from 'libs/iota';
->>>>>>> a25b7000
+import { changeIotaNode, SwitchingConfig } from 'libs/iota';
 import Worker from './main.worker.js';
 import store from '../../../shared/store';
 
@@ -12,29 +9,22 @@
 const worker = new Worker();
 export default worker;
 
-<<<<<<< HEAD
 worker.onmessage = async ({ data }) => {
     const { type, action, payload } = data;
-=======
-worker.onmessage = ({ data }) => {
-    const { type, action } = data;
 
     // dispatch the produced value by the Worker
     // back into the main app store
->>>>>>> a25b7000
     switch (type) {
         case 'dispatch':
             store.dispatch(action);
             break;
-<<<<<<< HEAD
         case 'saveSeed':
             setSeed(payload.password, payload.seed);
-=======
+            break;
         // The Worker auto. switched nodes
         case 'updateNode':
             changeIotaNode(action);
             SwitchingConfig.callbacks.forEach((cb) => cb(action));
->>>>>>> a25b7000
             break;
     }
 };
