import sjcl from 'sjcl';
import { createRandomSeed as createRandomSeedWrapped, MAX_SEED_LENGTH } from 'libs/util';

/**
 * Create random bytes array
 * @param {Number} length - The random number array size.
 * @ignore
 */
function randomBytes(size) {
    if (size > 65536 || size < 0) {
        return false;
    }

    const rawBytes = new global.Uint8Array(size);

    global.crypto.getRandomValues(rawBytes);

    const bytes = Buffer.from(rawBytes.buffer);

    return bytes;
}

/**
 * Create random seed
 * @param {Number} length - The random seed length
 * @returns {String} Random seed string
 */
export const createRandomSeed = (length = MAX_SEED_LENGTH) => {
    return createRandomSeedWrapped(randomBytes, length);
};

/**
 * Save and encrypt seed data to local storage
 * @param {String} oldPassword - Storage encryption currrent password
 * @param {String} newPassword - Storage encryption new password
 * @param {Object} content - Enrcypted content. Defaults to current content, if exists
 */
export const setVault = (oldPassword, newPassword, content) => {
    const vault = localStorage.getItem('trinity');
    if (vault) {
        try {
            const decryptedVault = JSON.parse(sjcl.decrypt(oldPassword, vault));
<<<<<<< HEAD
            if (!content) {
                content = decryptedVault;
            }
=======
            content = Object.assign({}, decryptedVault, content);
>>>>>>> 6a2b0b8e
        } catch (err) {
            throw new Error('Incorrect password');
        }
    } else if (!content) {
        throw new Error('Empty content');
    }
    localStorage.setItem('trinity', sjcl.encrypt(newPassword, JSON.stringify(content)));
};

/**
 * Get and decrypt seed data from local storage
 * @param {String} password - Storage encryption password
 * @param {Bool} leaveKey - Should two-factor be left on response
 * @returns {Object} Decrypted seed data
 */
export const getVault = (password) => {
    const vault = localStorage.getItem('trinity');
    if (!vault) {
        throw new Error('Local storage not available');
    }
    const decryptedVault = JSON.parse(sjcl.decrypt(password, vault));
    return decryptedVault;
};

/**
 * Save and encrypt seed data to local storage
 * @param {String} password - Storage encryption password
 * @param {String} key - Two-factor authorisation key
 */
export const setKey = (password, key) => {
    const seedData = getVault(password);
    seedData.twoFAkey = key;
    localStorage.setItem('trinity', sjcl.encrypt(password, JSON.stringify(seedData)));
};

/**
 * Get and decrypt seed data from local storage
 * @param {String} password - Storage encryption password
 * @returns {String} Decrypted two-factor private key
 */
export const getKey = (password) => {
    const seedData = getVault(password);
    return seedData.twoFAkey;
};

/**
 * Save and encrypt seed data to local storage
 * @param {String} password - Storage encryption password
 * @param {String} key - Two-factor authorisation key
 */
export const removeKey = (password, key) => {
    const seedData = getVault(password);

    if (seedData.twoFAkey === key) {
        delete seedData.twoFAkey;
        localStorage.setItem('trinity', sjcl.encrypt(password, JSON.stringify(seedData)));
    } else {
        throw new Error('Two-factor key mismatch');
    }
};<|MERGE_RESOLUTION|>--- conflicted
+++ resolved
@@ -40,13 +40,7 @@
     if (vault) {
         try {
             const decryptedVault = JSON.parse(sjcl.decrypt(oldPassword, vault));
-<<<<<<< HEAD
-            if (!content) {
-                content = decryptedVault;
-            }
-=======
             content = Object.assign({}, decryptedVault, content);
->>>>>>> 6a2b0b8e
         } catch (err) {
             throw new Error('Incorrect password');
         }
@@ -59,7 +53,6 @@
 /**
  * Get and decrypt seed data from local storage
  * @param {String} password - Storage encryption password
- * @param {Bool} leaveKey - Should two-factor be left on response
  * @returns {Object} Decrypted seed data
  */
 export const getVault = (password) => {
