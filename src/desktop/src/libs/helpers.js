/**
 * Capitalizes a string
 * @param {string} input - The target string
 * @param {string} Capitalized string
 */
const capitalize = (input) => {
    return typeof input === 'string' && input.length > 0 ? input[0].toUpperCase() + input.substr(1).toLowerCase() : '';
};

/**
 * Trim a string to certain size
 * @param {string} input - The target string
 * @param {number} length - The target length
 * @param {string} Trimmed string
 */
const shorten = (input, length) => {
    return typeof input === 'string' && input.length > length ? input.substr(0, length - 1) + '…' : input;
};

/**
 * Tryte trit mapping
 */
const trytesTrits = [
    [0, 0, 0],
    [1, 0, 0],
    [-1, 1, 0],
    [0, 1, 0],
    [1, 1, 0],
    [-1, -1, 1],
    [0, -1, 1],
    [1, -1, 1],
    [-1, 0, 1],
    [0, 0, 1],
    [1, 0, 1],
    [-1, 1, 1],
    [0, 1, 1],
    [1, 1, 1],
    [-1, -1, -1],
    [0, -1, -1],
    [1, -1, -1],
    [-1, 0, -1],
    [0, 0, -1],
    [1, 0, -1],
    [-1, 1, -1],
    [0, 1, -1],
    [1, 1, -1],
    [-1, -1, 0],
    [0, -1, 0],
    [1, -1, 0],
    [-1, 0, 0],
];

/**
 * Convert trit to an ASCII character
 * @param {trit} trit - raw Trit input
 */
const byteToChar = (trit) => {
    return '9ABCDEFGHIJKLMNOPQRSTUVWXYZ'.charAt(trit % 27);
};

/**
 * Convert single character string to trit array
 * @param {string} char - Input character
 * @returns {array} Output trit array
 */
const charToByte = (char) => {
<<<<<<< HEAD
    return '9ABCDEFGHIJKLMNOPQRSTUVWXYZ'.indexOf(char);
=======
    return '9ABCDEFGHIJKLMNOPQRSTUVWXYZ'.indexOf(char.toUpperCase());
>>>>>>> 022d53d2
};

const byteToTrit = (byte) => {
    return trytesTrits[byte % 27];
};

module.exports = {
    capitalize,
    shorten,
    byteToChar,
    byteToTrit,
    charToByte,
};<|MERGE_RESOLUTION|>--- conflicted
+++ resolved
@@ -64,11 +64,7 @@
  * @returns {array} Output trit array
  */
 const charToByte = (char) => {
-<<<<<<< HEAD
-    return '9ABCDEFGHIJKLMNOPQRSTUVWXYZ'.indexOf(char);
-=======
     return '9ABCDEFGHIJKLMNOPQRSTUVWXYZ'.indexOf(char.toUpperCase());
->>>>>>> 022d53d2
 };
 
 const byteToTrit = (byte) => {
