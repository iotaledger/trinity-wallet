--- conflicted
+++ resolved
@@ -1,11 +1,7 @@
 /* global Electron */
 import { ACC_MAIN, sha256, encrypt, decrypt } from 'libs/crypto';
 import { ALIAS_REALM } from 'libs/realm';
-<<<<<<< HEAD
-import { byteToTrit } from 'libs/iota/converter';
-=======
 import { tritsToChars, byteToTrit } from 'libs/iota/converter';
->>>>>>> e759fed2
 import { prepareTransfersAsync } from 'libs/iota/extendedApi';
 
 import SeedStoreCore from './SeedStoreCore';
