import React from 'react';
import PropTypes from 'prop-types';
import { connect } from 'react-redux';
import Confirm from 'ui/components/modal/Confirm';
import Modal from 'ui/components/modal/Modal';
import Button from 'ui/components/Button';

import { generateAlert } from 'actions/alerts';
import css from './modals.css';

class Modals extends React.PureComponent {
    static propTypes = {
        /** Create a notification message
         * @param {String} type - notification type - success, error
         * @param {String} title - notification title
         * @param {String} text - notification explanation
         * @ignore
         */
        generateAlert: PropTypes.func.isRequired,
    };

    state = {
        confirmOn: false,
        warningOn: false,
        successOn: false,
    };

    render() {
        return (
            <div className={css.modals}>
                <h1>Modals</h1>
                <Button onClick={() => this.setState({ confirmOn: true })} variant="secondary">
                    Confirm
                </Button>
                <Confirm
                    isOpen={this.state.confirmOn}
                    content={{
                        title: 'Are you sure?',
                        confirm: 'Yes',
                        cancel: 'No',
                    }}
                    onCancel={() => this.setState({ confirmOn: false })}
                    onConfirm={() => this.setState({ confirmOn: false })}
                />
                <Button onClick={() => this.setState({ warningOn: true })} variant="negative">
                    Negative
                </Button>
                <Modal
                    variant="confirm"
                    isOpen={this.state.warningOn}
                    onClose={() => this.setState({ warningOn: false })}
                >
                    <h1 className="error">Error occured</h1>
                    <p>Sorry for the trouble - some error occured.</p>
                    <Button onClick={() => this.setState({ warningOn: false })} variant="secondary">
                        Back
                    </Button>
                </Modal>
                <Button onClick={() => this.setState({ successOn: true })} variant="positive">
                    Success
                </Button>
                <Modal
                    variant="confirm"
                    isOpen={this.state.successOn}
                    onClose={() => this.setState({ successOn: false })}
                >
                    <h1 className="success">Successfully done!</h1>
                    <p>The thing you did was succesfull!</p>
                    <Button onClick={() => this.setState({ successOn: false })} variant="secondary">
                        Back
                    </Button>
                </Modal>
                <hr />
                <h1>Alerts</h1>
                <Button
                    onClick={() =>
<<<<<<< HEAD
                        this.props.generateAlert('success', 'All fine!', 'The thing you did, finished upo just fine!')
=======
                        this.props.generateAlert('success', 'All fine!', 'The thing you did, finished up just fine!')
>>>>>>> acf08346
                    }
                    variant="primary"
                >
                    Success
                </Button>
                <Button
                    onClick={() =>
                        this.props.generateAlert(
                            'error',
                            'Something went wrong!',
<<<<<<< HEAD
                            'Something you did was not wroking as expected!',
=======
                            'Something you did was not working as expected!',
>>>>>>> acf08346
                        )
                    }
                    variant="negative"
                >
                    Error
                </Button>
            </div>
        );
    }
}

const mapDispatchToProps = {
    generateAlert,
};

export default connect(null, mapDispatchToProps)(Modals);<|MERGE_RESOLUTION|>--- conflicted
+++ resolved
@@ -74,11 +74,7 @@
                 <h1>Alerts</h1>
                 <Button
                     onClick={() =>
-<<<<<<< HEAD
-                        this.props.generateAlert('success', 'All fine!', 'The thing you did, finished upo just fine!')
-=======
                         this.props.generateAlert('success', 'All fine!', 'The thing you did, finished up just fine!')
->>>>>>> acf08346
                     }
                     variant="primary"
                 >
@@ -89,11 +85,7 @@
                         this.props.generateAlert(
                             'error',
                             'Something went wrong!',
-<<<<<<< HEAD
-                            'Something you did was not wroking as expected!',
-=======
                             'Something you did was not working as expected!',
->>>>>>> acf08346
                         )
                     }
                     variant="negative"
