/* global Electron */
import get from 'lodash/get';
import isEmpty from 'lodash/isEmpty';
import bugsnag from '@bugsnag/js';
import bugsnagReact from '@bugsnag/plugin-react';
import React from 'react';
import { render } from 'react-dom';
import { I18nextProvider } from 'react-i18next';
import { Provider as Redux } from 'react-redux';
import { MemoryRouter as Router } from 'react-router';
import i18next from 'libs/i18next';
import store from 'store';
import { assignAccountIndexIfNecessary } from 'actions/accounts';
import { mapStorageToState as mapStorageToStateAction } from 'actions/wallet';
import { getEncryptionKey } from 'libs/realm';
import { changeIotaNode } from 'libs/iota';
import { initialise as initialiseStorage } from 'storage';

import Index from 'ui/Index';
import Tray from 'ui/Tray';

import Alerts from 'ui/global/Alerts';
import FatalError from 'ui/global/FatalError';

import settings from '../package.json';
import { decrypt } from './libs/crypto.js';

<<<<<<< HEAD
export const bugsnagClient = bugsnag({
    apiKey: 'fakeAPIkey',
    appVersion: settings.version,
    interactionBreadcrumbsEnabled: false,
    collectUserIp: false,
    user: { id: Electron.getUuid() },
});
bugsnagClient.use(bugsnagReact, React);

const ErrorBoundary = bugsnagClient.getPlugin('react');

if (Electron.mode === 'tray') {
    Electron.onEvent('store.update', (payload) => {
        const data = JSON.parse(payload);
        store.dispatch(mapStorageToStateAction(data));
    });
} else {
    initialiseStorage(getEncryptionKey)
        .then(async (key) => {
            const persistedData = Electron.getStorage('__STATE__');

            if (!persistedData) {
                return null;
            }

            const data = await decrypt(persistedData, key);

            return JSON.parse(data);
        })
        .then((data) => {
            if (!isEmpty(data)) {
                // Change provider on global iota instance
                const node = get(data, 'settings.node');
                changeIotaNode(node);

                // Update store with persisted state
                store.dispatch(mapStorageToStateAction(data));

                // Assign accountIndex to every account in accountInfo if it is not assigned already
                store.dispatch(assignAccountIndexIfNecessary(get(data, 'accounts.accountInfo')));
            }

            // Show Wallet window after inital store update
            Electron.focus();
        })
        .catch((err) => {
            Electron.focus();
        });
}

render(
    <ErrorBoundary>
        <Redux store={store}>
            <I18nextProvider i18n={i18next}>
                <Router>
                    {Electron.mode === 'tray' ? (
                        <Tray />
                    ) : (
                        <React.Fragment>
                            <Alerts />
                            <Index />
                        </React.Fragment>
                    )}
                </Router>
            </I18nextProvider>
        </Redux>
    </ErrorBoundary>,
    document.getElementById('root'),
);
=======
const init = () => {
    if (typeof Electron === 'undefined') {
        return render(<FatalError error="Failed to load Electron preload script" />, document.getElementById('root'));
    }

    const bugsnagClient = bugsnag({
        apiKey: 'fakeAPIkey',
        appVersion: settings.version,
        interactionBreadcrumbsEnabled: false,
        collectUserIp: false,
        user: { id: Electron.getUuid() },
    });
    bugsnagClient.use(bugsnagReact, React);

    const ErrorBoundary = bugsnagClient.getPlugin('react');

    if (Electron.mode === 'tray') {
        Electron.onEvent('store.update', (payload) => {
            const data = JSON.parse(payload);
            store.dispatch(mapStorageToStateAction(data));
        });
    } else {
        initialiseStorage(getEncryptionKey)
            .then(() => {
                const oldPersistedData = Electron.getAllStorage();
                const hasDataToMigrate = !isEmpty(oldPersistedData);

                if (hasDataToMigrate) {
                    Object.assign(oldPersistedData.settings, {
                        completedMigration: false,
                    });
                }

                // Get persisted data from Realm storage
                const persistedDataFromRealm = mapStorageToState();
                const data = hasDataToMigrate ? oldPersistedData : persistedDataFromRealm;

                // Change provider on global iota instance
                const node = get(data, 'settings.node');
                changeIotaNode(node);

                // Update store with persisted state
                store.dispatch(mapStorageToStateAction(data));

                // Assign accountIndex to every account in accountInfo if it is not assigned already
                store.dispatch(assignAccountIndexIfNecessary(get(data, 'accounts.accountInfo')));

                // Proxy realm changes to Tray application
                realm.addListener('change', () => {
                    const data = mapStorageToState();
                    Electron.storeUpdate(JSON.stringify(data));
                });

                // Start Tray application if enabled in settings
                const isTrayEnabled = get(data, 'settings.isTrayEnabled');
                Electron.setTray(isTrayEnabled);

                // Show Wallet window after inital store update
                Electron.focus();
            })

            .catch((err) => {
                Electron.focus();
                render(<FatalError error={err.message || err} />, document.getElementById('root'));
                bugsnagClient.notify(err);
            });
    }

    render(
        <ErrorBoundary>
            <Redux store={store}>
                <I18nextProvider i18n={i18next}>
                    <Router>
                        {Electron.mode === 'tray' ? (
                            <Tray />
                        ) : (
                            <React.Fragment>
                                <Alerts />
                                <Index />
                            </React.Fragment>
                        )}
                    </Router>
                </I18nextProvider>
            </Redux>
        </ErrorBoundary>,
        document.getElementById('root'),
    );
};

init();
>>>>>>> 90f0ed38
<|MERGE_RESOLUTION|>--- conflicted
+++ resolved
@@ -25,77 +25,6 @@
 import settings from '../package.json';
 import { decrypt } from './libs/crypto.js';
 
-<<<<<<< HEAD
-export const bugsnagClient = bugsnag({
-    apiKey: 'fakeAPIkey',
-    appVersion: settings.version,
-    interactionBreadcrumbsEnabled: false,
-    collectUserIp: false,
-    user: { id: Electron.getUuid() },
-});
-bugsnagClient.use(bugsnagReact, React);
-
-const ErrorBoundary = bugsnagClient.getPlugin('react');
-
-if (Electron.mode === 'tray') {
-    Electron.onEvent('store.update', (payload) => {
-        const data = JSON.parse(payload);
-        store.dispatch(mapStorageToStateAction(data));
-    });
-} else {
-    initialiseStorage(getEncryptionKey)
-        .then(async (key) => {
-            const persistedData = Electron.getStorage('__STATE__');
-
-            if (!persistedData) {
-                return null;
-            }
-
-            const data = await decrypt(persistedData, key);
-
-            return JSON.parse(data);
-        })
-        .then((data) => {
-            if (!isEmpty(data)) {
-                // Change provider on global iota instance
-                const node = get(data, 'settings.node');
-                changeIotaNode(node);
-
-                // Update store with persisted state
-                store.dispatch(mapStorageToStateAction(data));
-
-                // Assign accountIndex to every account in accountInfo if it is not assigned already
-                store.dispatch(assignAccountIndexIfNecessary(get(data, 'accounts.accountInfo')));
-            }
-
-            // Show Wallet window after inital store update
-            Electron.focus();
-        })
-        .catch((err) => {
-            Electron.focus();
-        });
-}
-
-render(
-    <ErrorBoundary>
-        <Redux store={store}>
-            <I18nextProvider i18n={i18next}>
-                <Router>
-                    {Electron.mode === 'tray' ? (
-                        <Tray />
-                    ) : (
-                        <React.Fragment>
-                            <Alerts />
-                            <Index />
-                        </React.Fragment>
-                    )}
-                </Router>
-            </I18nextProvider>
-        </Redux>
-    </ErrorBoundary>,
-    document.getElementById('root'),
-);
-=======
 const init = () => {
     if (typeof Electron === 'undefined') {
         return render(<FatalError error="Failed to load Electron preload script" />, document.getElementById('root'));
@@ -119,39 +48,29 @@
         });
     } else {
         initialiseStorage(getEncryptionKey)
-            .then(() => {
-                const oldPersistedData = Electron.getAllStorage();
-                const hasDataToMigrate = !isEmpty(oldPersistedData);
+            .then(async (key) => {
+                const persistedData = Electron.getStorage('__STATE__');
 
-                if (hasDataToMigrate) {
-                    Object.assign(oldPersistedData.settings, {
-                        completedMigration: false,
-                    });
+                if (!persistedData) {
+                    return null;
                 }
 
-                // Get persisted data from Realm storage
-                const persistedDataFromRealm = mapStorageToState();
-                const data = hasDataToMigrate ? oldPersistedData : persistedDataFromRealm;
+                const data = await decrypt(persistedData, key);
 
-                // Change provider on global iota instance
-                const node = get(data, 'settings.node');
-                changeIotaNode(node);
+                return JSON.parse(data);
+            })
+            .then((data) => {
+                if (!isEmpty(data)) {
+                    // Change provider on global iota instance
+                    const node = get(data, 'settings.node');
+                    changeIotaNode(node);
 
-                // Update store with persisted state
-                store.dispatch(mapStorageToStateAction(data));
+                    // Update store with persisted state
+                    store.dispatch(mapStorageToStateAction(data));
 
-                // Assign accountIndex to every account in accountInfo if it is not assigned already
-                store.dispatch(assignAccountIndexIfNecessary(get(data, 'accounts.accountInfo')));
-
-                // Proxy realm changes to Tray application
-                realm.addListener('change', () => {
-                    const data = mapStorageToState();
-                    Electron.storeUpdate(JSON.stringify(data));
-                });
-
-                // Start Tray application if enabled in settings
-                const isTrayEnabled = get(data, 'settings.isTrayEnabled');
-                Electron.setTray(isTrayEnabled);
+                    // Assign accountIndex to every account in accountInfo if it is not assigned already
+                    store.dispatch(assignAccountIndexIfNecessary(get(data, 'accounts.accountInfo')));
+                }
 
                 // Show Wallet window after inital store update
                 Electron.focus();
@@ -185,5 +104,4 @@
     );
 };
 
-init();
->>>>>>> 90f0ed38
+init();