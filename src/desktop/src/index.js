--- conflicted
+++ resolved
@@ -79,15 +79,13 @@
                     Electron.storeUpdate(JSON.stringify(data));
                 });
 
-<<<<<<< HEAD
                 // Set theme to default if current theme does not exist
                 if (get(Themes, store.getState().settings.themeName)) {
                     store.dispatch(updateTheme('Default'));
                 }
-=======
+
                 // Update language to initial setting
                 i18next.changeLanguage(data.settings.locale);
->>>>>>> 19539735
 
                 // Start Tray application if enabled in settings
                 const isTrayEnabled = get(data, 'settings.isTrayEnabled');
