--- conflicted
+++ resolved
@@ -6,11 +6,8 @@
 import { MemoryRouter as Router } from 'react-router';
 import i18next from 'libs/i18next';
 import store, { persistStore } from 'store';
-<<<<<<< HEAD
 import { changeIotaNode } from 'libs/iota';
-=======
 import createPlugin from 'bugsnag-react';
->>>>>>> f2836de3
 
 import Index from 'ui/Index';
 
