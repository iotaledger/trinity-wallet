/* global Electron */
import assign from 'lodash/assign';
import get from 'lodash/get';
import isEmpty from 'lodash/isEmpty';
import React from 'react';
import { render } from 'react-dom';
import { I18nextProvider } from 'react-i18next';
import { Provider as Redux } from 'react-redux';
import { BrowserRouter as Router } from 'react-router-dom';
import i18next from 'libs/i18next';
import store from 'store';
import { assignAccountIndexIfNecessary } from 'actions/accounts';
import { mapStorageToState as mapStorageToStateAction } from 'actions/wallet';
import { getEncryptionKey } from 'libs/realm';
import { changeIotaNode, quorum } from 'libs/iota';
import { initialise as initialiseStorage } from 'storage';
import { bugsnagClient, ErrorBoundary } from 'libs/bugsnag';
<<<<<<< HEAD
import updateSchema from 'libs/updateSchema';
=======
import { initialise as initialiseStorage, realm } from 'storage';
import { updateSchema } from 'schemas';
>>>>>>> c6a0f7c0

import Index from 'ui/Index';
import Tray from 'ui/Tray';

import Alerts from 'ui/global/Alerts';
import FatalError from 'ui/global/FatalError';

import { decrypt } from './libs/crypto.js';
import './ui/index.scss';

const init = () => {
    const rootEl = document.createElement('div');
    rootEl.id = 'root';
    document.body.appendChild(rootEl);

    const modalEl = document.createElement('div');
    modalEl.id = 'modal';
    document.body.appendChild(modalEl);

    if (typeof Electron === 'undefined') {
        return render(<FatalError error="Failed to load Electron preload script" />, rootEl);
    }

    if (Electron.mode === 'tray') {
        Electron.onEvent('store.update', (payload) => {
            const data = JSON.parse(payload);
            store.dispatch(mapStorageToStateAction(data));
        });

        render(
            <ErrorBoundary>
                <Redux store={store}>
                    <I18nextProvider i18n={i18next}>
                        <Router>
                            <Tray />
                        </Router>
                    </I18nextProvider>
                </Redux>
            </ErrorBoundary>,
            rootEl,
        );
    } else {
        initialiseStorage(getEncryptionKey)
            .then(async (key) => {
                const persistedData = Electron.getStorage('__STATE__');

<<<<<<< HEAD
                if (!persistedData) {
                    return null;
                }
=======
                // Get persisted data from Realm storage if no old persisted data present
                const data = hasDataToMigrate ? updateSchema(oldPersistedData) : mapStorageToState();
>>>>>>> c6a0f7c0

                const data = await decrypt(persistedData, key);

                return JSON.parse(data);
            })
            .then((persistedData) => {
                if (!isEmpty(persistedData)) {
                    const data = updateSchema(persistedData);

                    // Change provider on global iota instance
                    const node = get(data, 'settings.node');
                    changeIotaNode(assign({}, node, { provider: node.url }));

                    // Set quorum size
                    quorum.setSize(get(data, 'settings.quorum.size'));

                    // Update store with persisted state
                    store.dispatch(mapStorageToStateAction(data));

                    // Update language to initial setting
                    i18next.changeLanguage(data.settings.locale);

                    // Assign accountIndex to every account in accountInfo if it is not assigned already
                    store.dispatch(assignAccountIndexIfNecessary(get(data, 'accounts.accountInfo')));
                }

                render(
                    <ErrorBoundary>
                        <Redux store={store}>
                            <I18nextProvider i18n={i18next}>
                                <Router>
                                    <React.Fragment>
                                        <Alerts />
                                        <Index />
                                    </React.Fragment>
                                </Router>
                            </I18nextProvider>
                        </Redux>
                    </ErrorBoundary>,
                    rootEl,
                );

                // Show Wallet window after inital store update
                Electron.focus();
            })

            .catch((err) => {
                Electron.focus();
                render(<FatalError error={err.message || err} />, rootEl);
                bugsnagClient.notify(err);
            });
    }
};

init();<|MERGE_RESOLUTION|>--- conflicted
+++ resolved
@@ -15,12 +15,7 @@
 import { changeIotaNode, quorum } from 'libs/iota';
 import { initialise as initialiseStorage } from 'storage';
 import { bugsnagClient, ErrorBoundary } from 'libs/bugsnag';
-<<<<<<< HEAD
-import updateSchema from 'libs/updateSchema';
-=======
-import { initialise as initialiseStorage, realm } from 'storage';
 import { updateSchema } from 'schemas';
->>>>>>> c6a0f7c0
 
 import Index from 'ui/Index';
 import Tray from 'ui/Tray';
@@ -67,14 +62,9 @@
             .then(async (key) => {
                 const persistedData = Electron.getStorage('__STATE__');
 
-<<<<<<< HEAD
                 if (!persistedData) {
                     return null;
                 }
-=======
-                // Get persisted data from Realm storage if no old persisted data present
-                const data = hasDataToMigrate ? updateSchema(oldPersistedData) : mapStorageToState();
->>>>>>> c6a0f7c0
 
                 const data = await decrypt(persistedData, key);
 
