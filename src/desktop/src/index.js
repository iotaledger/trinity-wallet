/* global Electron */
import assign from 'lodash/assign';
import get from 'lodash/get';
import isEmpty from 'lodash/isEmpty';
import React from 'react';
import { render } from 'react-dom';
import { I18nextProvider } from 'react-i18next';
import { Provider as Redux } from 'react-redux';
import { BrowserRouter as Router } from 'react-router-dom';
import i18next from 'libs/i18next';
import store from 'store';
import Themes from 'themes/themes';
import { assignAccountIndexIfNecessary } from 'actions/accounts';
import { mapStorageToState as mapStorageToStateAction } from 'actions/wallet';
<<<<<<< HEAD
=======
import { updateTheme } from 'actions/settings';
import { mapStorageToState } from 'libs/storageToStateMappers';
>>>>>>> 1f40400b
import { getEncryptionKey } from 'libs/realm';
import { changeIotaNode, quorum } from 'libs/iota';
import { initialise as initialiseStorage } from 'storage';
import { bugsnagClient, ErrorBoundary } from 'libs/bugsnag';
import { updateSchema } from 'schemas';

import Index from 'ui/Index';
import Tray from 'ui/Tray';

import Alerts from 'ui/global/Alerts';
import FatalError from 'ui/global/FatalError';

import { decrypt } from './libs/crypto.js';
import './ui/index.scss';

const init = () => {
    const rootEl = document.createElement('div');
    rootEl.id = 'root';
    document.body.appendChild(rootEl);

    const modalEl = document.createElement('div');
    modalEl.id = 'modal';
    document.body.appendChild(modalEl);

    if (typeof Electron === 'undefined') {
        return render(<FatalError error="Failed to load Electron preload script" />, rootEl);
    }

    if (Electron.mode === 'tray') {
        Electron.onEvent('store.update', (payload) => {
            const data = JSON.parse(payload);
            store.dispatch(mapStorageToStateAction(data));
        });

        render(
            <ErrorBoundary>
                <Redux store={store}>
                    <I18nextProvider i18n={i18next}>
                        <Router>
                            <Tray />
                        </Router>
                    </I18nextProvider>
                </Redux>
            </ErrorBoundary>,
            rootEl,
        );
    } else {
        initialiseStorage(getEncryptionKey)
            .then(async (key) => {
                const persistedData = Electron.getStorage('__STATE__');

                if (!persistedData) {
                    return null;
                }

                const data = await decrypt(persistedData, key);

                return JSON.parse(data);
            })
            .then((persistedData) => {
                if (!isEmpty(persistedData)) {
                    const data = updateSchema(persistedData);

                    // Change provider on global iota instance
                    const node = get(data, 'settings.node');
                    changeIotaNode(assign({}, node, { provider: node.url }));

                    // Set quorum size
                    quorum.setSize(get(data, 'settings.quorum.size'));

                    // Update store with persisted state
                    store.dispatch(mapStorageToStateAction(data));

<<<<<<< HEAD
                    // Update language to initial setting
                    i18next.changeLanguage(data.settings.locale);
=======
                // Set theme to default if current theme does not exist
                if (!get(Themes, store.getState().settings.themeName)) {
                    store.dispatch(updateTheme('Default'));
                }

                // Update language to initial setting
                i18next.changeLanguage(data.settings.locale);
>>>>>>> 1f40400b

                    // Assign accountIndex to every account in accountInfo if it is not assigned already
                    store.dispatch(assignAccountIndexIfNecessary(get(data, 'accounts.accountInfo')));
                }

                render(
                    <ErrorBoundary>
                        <Redux store={store}>
                            <I18nextProvider i18n={i18next}>
                                <Router>
                                    <React.Fragment>
                                        <Alerts />
                                        <Index />
                                    </React.Fragment>
                                </Router>
                            </I18nextProvider>
                        </Redux>
                    </ErrorBoundary>,
                    rootEl,
                );

                // Show Wallet window after inital store update
                Electron.focus();
            })

            .catch((err) => {
                Electron.focus();
                render(<FatalError error={err.message || err} />, rootEl);
                bugsnagClient.notify(err);
            });
    }
};

init();<|MERGE_RESOLUTION|>--- conflicted
+++ resolved
@@ -12,11 +12,7 @@
 import Themes from 'themes/themes';
 import { assignAccountIndexIfNecessary } from 'actions/accounts';
 import { mapStorageToState as mapStorageToStateAction } from 'actions/wallet';
-<<<<<<< HEAD
-=======
 import { updateTheme } from 'actions/settings';
-import { mapStorageToState } from 'libs/storageToStateMappers';
->>>>>>> 1f40400b
 import { getEncryptionKey } from 'libs/realm';
 import { changeIotaNode, quorum } from 'libs/iota';
 import { initialise as initialiseStorage } from 'storage';
@@ -90,18 +86,13 @@
                     // Update store with persisted state
                     store.dispatch(mapStorageToStateAction(data));
 
-<<<<<<< HEAD
+                    // Set theme to default if current theme does not exist
+                    if (!get(Themes, store.getState().settings.themeName)) {
+                        store.dispatch(updateTheme('Default'));
+                    }
+
                     // Update language to initial setting
                     i18next.changeLanguage(data.settings.locale);
-=======
-                // Set theme to default if current theme does not exist
-                if (!get(Themes, store.getState().settings.themeName)) {
-                    store.dispatch(updateTheme('Default'));
-                }
-
-                // Update language to initial setting
-                i18next.changeLanguage(data.settings.locale);
->>>>>>> 1f40400b
 
                     // Assign accountIndex to every account in accountInfo if it is not assigned already
                     store.dispatch(assignAccountIndexIfNecessary(get(data, 'accounts.accountInfo')));
