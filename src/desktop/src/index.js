<<<<<<< HEAD
import get from 'lodash/get';
=======
import bugsnag from 'bugsnag-js';
>>>>>>> 28f8bc0d
import React from 'react';
import { render } from 'react-dom';
import { I18nextProvider } from 'react-i18next';
import { Provider as Redux } from 'react-redux';
import { MemoryRouter as Router } from 'react-router';
import i18next from 'libs/i18next';
import store, { persistStore } from 'store';
import { changeIotaNode } from 'libs/iota';
import createPlugin from 'bugsnag-react';

import Index from 'ui/Index';

export const bugsnagClient = bugsnag({
    apiKey: '53981ba998df346f6377ebbeb1da46d3',
    appVersion: '0.1.0',
});
const ErrorBoundary = bugsnagClient.use(createPlugin(React));

const persistConfig = {
    blacklist: ['tempAccount', 'polling', 'ui', 'seeds', 'deepLinks'],
};

persistStore(store, persistConfig, (err, restoredState) => {
    const node = get(restoredState, 'settings.fullNode');

    if (node) {
        changeIotaNode(node);
    }
});

render(
    <ErrorBoundary>
        <Redux store={store}>
            <I18nextProvider i18n={i18next}>
                <Router>
                    <Index />
                </Router>
            </I18nextProvider>
        </Redux>,
    </ErrorBoundary>,
    document.getElementById('root'),
);<|MERGE_RESOLUTION|>--- conflicted
+++ resolved
@@ -1,8 +1,5 @@
-<<<<<<< HEAD
 import get from 'lodash/get';
-=======
 import bugsnag from 'bugsnag-js';
->>>>>>> 28f8bc0d
 import React from 'react';
 import { render } from 'react-dom';
 import { I18nextProvider } from 'react-i18next';
