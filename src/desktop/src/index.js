--- conflicted
+++ resolved
@@ -11,14 +11,9 @@
 import store from 'store';
 import Themes from 'themes/themes';
 import { assignAccountIndexIfNecessary } from 'actions/accounts';
-import { mapStorageToState as mapStorageToStateAction } from 'actions/wallet';
 import { updateTheme } from 'actions/settings';
-<<<<<<< HEAD
-import { getEncryptionKey } from 'libs/realm';
-=======
 import mapStorageToState from 'libs/storageToStateMappers';
 import getEncryptionKey from 'libs/realm';
->>>>>>> 71655066
 import { changeIotaNode, quorum } from 'libs/iota';
 import { initialise as initialiseStorage } from 'storage';
 import { bugsnagClient, ErrorBoundary } from 'libs/bugsnag';
@@ -49,7 +44,7 @@
     if (Electron.mode === 'tray') {
         Electron.onEvent('store.update', (payload) => {
             const data = JSON.parse(payload);
-            store.dispatch(mapStorageToStateAction(data));
+            store.dispatch(mapStorageToState(data));
         });
 
         render(
@@ -89,7 +84,7 @@
                     quorum.setSize(get(data, 'settings.quorum.size'));
 
                     // Update store with persisted state
-                    store.dispatch(mapStorageToStateAction(data));
+                    store.dispatch(mapStorageToState(data));
 
                     // Set theme to default if current theme does not exist
                     if (!get(Themes, store.getState().settings.themeName)) {
