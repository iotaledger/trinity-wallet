/* global Electron */
import assign from 'lodash/assign';
import get from 'lodash/get';
import isEmpty from 'lodash/isEmpty';
import React from 'react';
import { render } from 'react-dom';
import { I18nextProvider } from 'react-i18next';
import { Provider as Redux } from 'react-redux';
import { BrowserRouter as Router } from 'react-router-dom';
import i18next from 'libs/i18next';
import store from 'store';
import { assignAccountIndexIfNecessary } from 'actions/accounts';
import { mapStorageToState as mapStorageToStateAction } from 'actions/wallet';
import { getEncryptionKey } from 'libs/realm';
import { changeIotaNode, quorum } from 'libs/iota';
import { initialise as initialiseStorage } from 'storage';
import { bugsnagClient, ErrorBoundary } from 'libs/bugsnag';
import updateSchema from 'libs/updateSchema';

import Index from 'ui/Index';
import Tray from 'ui/Tray';

import Alerts from 'ui/global/Alerts';
import FatalError from 'ui/global/FatalError';

import { decrypt } from './libs/crypto.js';
import './ui/index.scss';

const init = () => {
    const rootEl = document.createElement('div');
    rootEl.id = 'root';
    document.body.appendChild(rootEl);

    const modalEl = document.createElement('div');
    modalEl.id = 'modal';
    document.body.appendChild(modalEl);

    if (typeof Electron === 'undefined') {
        return render(<FatalError error="Failed to load Electron preload script" />, rootEl);
    }

    if (Electron.mode === 'tray') {
        Electron.onEvent('store.update', (payload) => {
            const data = JSON.parse(payload);
            store.dispatch(mapStorageToStateAction(data));
        });
    } else {
        initialiseStorage(getEncryptionKey)
            .then(async (key) => {
                const persistedData = Electron.getStorage('__STATE__');

                if (!persistedData) {
                    return null;
                }

                const data = await decrypt(persistedData, key);

                return JSON.parse(data);
            })
            .then((persistedData) => {
                if (!isEmpty(persistedData)) {
                    const data = updateSchema(persistedData);

                    // Change provider on global iota instance
                    const node = get(data, 'settings.node');
                    changeIotaNode(assign({}, node, { provider: node.url }));

                    // Set quorum size
                    quorum.setSize(get(data, 'settings.quorum.size'));

                    // Update store with persisted state
                    store.dispatch(mapStorageToStateAction(data));

<<<<<<< HEAD
                    // Assign accountIndex to every account in accountInfo if it is not assigned already
                    store.dispatch(assignAccountIndexIfNecessary(get(data, 'accounts.accountInfo')));
                }

                render(
                    <ErrorBoundary>
                        <Redux store={store}>
                            <I18nextProvider i18n={i18next}>
                                <Router>
                                    {Electron.mode === 'tray' ? (
                                        <Tray />
                                    ) : (
                                        <React.Fragment>
                                            <Alerts />
                                            <Index />
                                        </React.Fragment>
                                    )}
                                </Router>
                            </I18nextProvider>
                        </Redux>
                    </ErrorBoundary>,
                    rootEl,
                );
=======
                // Update language to initial setting
                i18next.changeLanguage(data.settings.locale);

                // Start Tray application if enabled in settings
                const isTrayEnabled = get(data, 'settings.isTrayEnabled');
                Electron.setTray(isTrayEnabled);
>>>>>>> 45551bd5

                // Show Wallet window after inital store update
                Electron.focus();
            })

            .catch((err) => {
                Electron.focus();
                render(<FatalError error={err.message || err} />, rootEl);
                bugsnagClient.notify(err);
            });
    }
};

init();<|MERGE_RESOLUTION|>--- conflicted
+++ resolved
@@ -71,7 +71,9 @@
                     // Update store with persisted state
                     store.dispatch(mapStorageToStateAction(data));
 
-<<<<<<< HEAD
+                    // Update language to initial setting
+                    i18next.changeLanguage(data.settings.locale);
+
                     // Assign accountIndex to every account in accountInfo if it is not assigned already
                     store.dispatch(assignAccountIndexIfNecessary(get(data, 'accounts.accountInfo')));
                 }
@@ -95,14 +97,6 @@
                     </ErrorBoundary>,
                     rootEl,
                 );
-=======
-                // Update language to initial setting
-                i18next.changeLanguage(data.settings.locale);
-
-                // Start Tray application if enabled in settings
-                const isTrayEnabled = get(data, 'settings.isTrayEnabled');
-                Electron.setTray(isTrayEnabled);
->>>>>>> 45551bd5
 
                 // Show Wallet window after inital store update
                 Electron.focus();
