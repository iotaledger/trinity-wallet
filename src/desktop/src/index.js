--- conflicted
+++ resolved
@@ -80,6 +80,11 @@
                     Electron.storeUpdate(JSON.stringify(data));
                 });
 
+                // Set theme to default if current theme does not exist
+                if (get(Themes, store.getState().settings.themeName)) {
+                    store.dispatch(updateTheme('Default'));
+                }
+
                 // Start Tray application if enabled in settings
                 const isTrayEnabled = get(data, 'settings.isTrayEnabled');
                 Electron.setTray(isTrayEnabled);
@@ -116,42 +121,4 @@
     );
 };
 
-<<<<<<< HEAD
-            // Set theme to default if current theme does not exist
-            if (get(Themes, store.getState().settings.themeName)) {
-                store.dispatch(updateTheme('Default'));
-            }
-
-            // Start Tray application if enabled in settings
-            const isTrayEnabled = get(data, 'settings.isTrayEnabled');
-            Electron.setTray(isTrayEnabled);
-
-            // Show Wallet window after inital store update
-            Electron.focus();
-        })
-        // eslint-disable-next-line no-console
-        .catch((err) => console.log(err));
-}
-
-render(
-    <ErrorBoundary>
-        <Redux store={store}>
-            <I18nextProvider i18n={i18next}>
-                <Router>
-                    {Electron.mode === 'tray' ? (
-                        <Tray />
-                    ) : (
-                        <React.Fragment>
-                            <Alerts />
-                            <Index />
-                        </React.Fragment>
-                    )}
-                </Router>
-            </I18nextProvider>
-        </Redux>
-    </ErrorBoundary>,
-    document.getElementById('root'),
-);
-=======
-init();
->>>>>>> d2e54c9a
+init();