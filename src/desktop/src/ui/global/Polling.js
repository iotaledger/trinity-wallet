/* global Electron */
import filter from 'lodash/filter';
import React from 'react';
import isEmpty from 'lodash/isEmpty';
import keys from 'lodash/keys';
import random from 'lodash/random';
import size from 'lodash/size';
import PropTypes from 'prop-types';
import { connect } from 'react-redux';
<<<<<<< HEAD
import { getAccountNamesFromState, isSettingUpNewAccount, getPromotableBundlesFromState } from 'selectors/accounts';
=======
import { removeBundleFromUnconfirmedBundleTails } from 'actions/accounts';
import { getSelectedAccountName, getAccountNamesFromState, isSettingUpNewAccount } from 'selectors/accounts';
>>>>>>> 8dbed458
import {
    fetchMarketData,
    fetchChartData,
    fetchPrice,
    fetchNodeList,
    setPollFor,
    promoteTransfer,
    getAccountInfoForAllAccounts,
} from 'actions/polling';

/**
 * Background polling component
 */
class Polling extends React.PureComponent {
    static propTypes = {
        /** @ignore */
        accountNames: PropTypes.array.isRequired,
        /** Name for selected account */
        selectedAccountName: PropTypes.string.isRequired,
        /** @ignore */
        pollFor: PropTypes.string.isRequired,
        /** @ignore */
        getAccountInfoForAllAccounts: PropTypes.func.isRequired,
        /** @ignore */
        allPollingServices: PropTypes.array.isRequired,
        /** @ignore */
        unconfirmedBundleTails: PropTypes.object.isRequired,
        /** @ignore */
        autoPromotion: PropTypes.bool.isRequired,
        /** @ignore */
        setPollFor: PropTypes.func.isRequired,
        /** @ignore */
        fetchMarketData: PropTypes.func.isRequired,
        /** @ignore */
        fetchPrice: PropTypes.func.isRequired,
        /** @ignore */
        fetchNodeList: PropTypes.func.isRequired,
        /** @ignore */
        fetchChartData: PropTypes.func.isRequired,
        /** @ignore */
        promoteTransfer: PropTypes.func.isRequired,
    };

    state = {
        autoPromoteSkips: 0,
    };

    componentDidMount() {
        this.onPollTick = this.fetch.bind(this);
        this.interval = setInterval(this.onPollTick, 8000);
    }

    componentWillUnmount() {
        clearInterval(this.interval);
    }

    shouldSkipCycle() {
        const props = this.props;

        const isAlreadyDoingSomeHeavyLifting =
            props.isSyncing ||
            props.isSendingTransfer ||
            props.isGeneratingReceiveAddress ||
            props.isFetchingAccountInfo || // In case the app is already fetching latest account info, stop polling because the market related data is already fetched on login
            props.addingAdditionalAccount ||
            props.isTransitioning;

        const isAlreadyPollingSomething =
            props.isPollingPrice ||
            props.isPollingChartData ||
            props.isPollingMarketData ||
            props.isPollingAccountInfo ||
            props.isAutoPromoting;

        return isAlreadyDoingSomeHeavyLifting || isAlreadyPollingSomething;
    }

    fetch = () => {
        if (this.shouldSkipCycle()) {
            return;
        }

        const service = this.props.pollFor;

        const dict = {
            promotion: this.promote,
            marketData: this.props.fetchMarketData,
            price: this.props.fetchPrice,
            chartData: this.props.fetchChartData,
            nodeList: this.props.fetchNodeList,
            accountInfo: this.fetchLatestAccountInfo,
        };

        dict[service] ? dict[service]() : this.props.setPollFor(this.props.allPollingServices[0]);
    };

    fetchLatestAccountInfo = async () => {
        const { accountNames, selectedAccountName } = this.props;
        this.props.getAccountInfoForAllAccounts(
            [selectedAccountName, ...filter(accountNames, (name) => name !== selectedAccountName)],
            Electron.notify,
        );
    };

    promote = () => {
        const { unconfirmedBundleTails, allPollingServices, pollFor, autoPromotion } = this.props;

        const index = allPollingServices.indexOf(pollFor);
        const next = index === size(allPollingServices) - 1 ? 0 : index + 1;

        const { autoPromoteSkips } = this.state;

        if (autoPromotion && !isEmpty(unconfirmedBundleTails)) {
            if (autoPromoteSkips) {
                this.setState({ autoPromoteSkips: autoPromoteSkips - 1 });
            } else {
                this.setState({ autoPromoteSkips: 2 });

                const bundleHashes = keys(unconfirmedBundleTails);
                const bundleHashToPromote = bundleHashes[random(size(bundleHashes) - 1)];

                const { accountName } = unconfirmedBundleTails[bundleHashToPromote];

                return this.props.promoteTransfer(bundleHashToPromote, accountName);
            }
        }

        // In case there are no unconfirmed bundle tails or auto-promotion is off, move to the next service item
        return this.props.setPollFor(allPollingServices[next]);
    };

    render() {
        return null;
    }
}

const mapStateToProps = (state) => ({
    pollFor: state.polling.pollFor,
    allPollingServices: state.polling.allPollingServices,
    isPollingPrice: state.polling.isFetchingPrice,
    isPollingChartData: state.polling.isFetchingChartData,
    isPollingMarketData: state.polling.isFetchingMarketData,
    isPollingAccountInfo: state.polling.isFetchingAccountInfo,
    isAutoPromoting: state.polling.isAutoPromoting,
    isSyncing: state.ui.isSyncing,
    addingAdditionalAccount: isSettingUpNewAccount(state),
    isGeneratingReceiveAddress: state.ui.isGeneratingReceiveAddress,
    isSendingTransfer: state.ui.isSendingTransfer,
    isFetchingAccountInfo: state.ui.isFetchingAccountInfo,
    autoPromotion: state.settings.autoPromotion,
    accountNames: getAccountNamesFromState(state),
<<<<<<< HEAD
    unconfirmedBundleTails: getPromotableBundlesFromState(state),
=======
    selectedAccountName: getSelectedAccountName(state),
    unconfirmedBundleTails: state.accounts.unconfirmedBundleTails,
>>>>>>> 8dbed458
    isTransitioning: state.ui.isTransitioning,
});

const mapDispatchToProps = {
    fetchMarketData,
    fetchChartData,
    fetchPrice,
    fetchNodeList,
    setPollFor,
    promoteTransfer,
<<<<<<< HEAD
    getAccountInfo,
=======
    getAccountInfoForAllAccounts,
    removeBundleFromUnconfirmedBundleTails,
>>>>>>> 8dbed458
};

export default connect(mapStateToProps, mapDispatchToProps)(Polling);<|MERGE_RESOLUTION|>--- conflicted
+++ resolved
@@ -7,12 +7,12 @@
 import size from 'lodash/size';
 import PropTypes from 'prop-types';
 import { connect } from 'react-redux';
-<<<<<<< HEAD
-import { getAccountNamesFromState, isSettingUpNewAccount, getPromotableBundlesFromState } from 'selectors/accounts';
-=======
-import { removeBundleFromUnconfirmedBundleTails } from 'actions/accounts';
-import { getSelectedAccountName, getAccountNamesFromState, isSettingUpNewAccount } from 'selectors/accounts';
->>>>>>> 8dbed458
+import {
+    getAccountNamesFromState,
+    isSettingUpNewAccount,
+    getPromotableBundlesFromState,
+    getSelectedAccountName,
+} from 'selectors/accounts';
 import {
     fetchMarketData,
     fetchChartData,
@@ -164,12 +164,8 @@
     isFetchingAccountInfo: state.ui.isFetchingAccountInfo,
     autoPromotion: state.settings.autoPromotion,
     accountNames: getAccountNamesFromState(state),
-<<<<<<< HEAD
     unconfirmedBundleTails: getPromotableBundlesFromState(state),
-=======
     selectedAccountName: getSelectedAccountName(state),
-    unconfirmedBundleTails: state.accounts.unconfirmedBundleTails,
->>>>>>> 8dbed458
     isTransitioning: state.ui.isTransitioning,
 });
 
@@ -180,12 +176,7 @@
     fetchNodeList,
     setPollFor,
     promoteTransfer,
-<<<<<<< HEAD
-    getAccountInfo,
-=======
     getAccountInfoForAllAccounts,
-    removeBundleFromUnconfirmedBundleTails,
->>>>>>> 8dbed458
 };
 
 export default connect(mapStateToProps, mapDispatchToProps)(Polling);