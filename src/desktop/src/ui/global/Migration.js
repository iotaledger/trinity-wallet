--- conflicted
+++ resolved
@@ -119,7 +119,7 @@
                         <article>
                             <Progress
                                 type="large"
-                                progress={Math.round(((activeStepIndex + 1) / activeSteps.length) * 100)}
+                                progress={Math.round((activeStepIndex + 1) / activeSteps.length * 100)}
                                 subtitle={activeSteps[activeStepIndex]}
                             />
                         </article>
@@ -155,11 +155,4 @@
     setFullNode,
 };
 
-<<<<<<< HEAD
-export default connect(
-    mapStateToProps,
-    mapDispatchToProps,
-)(withTranslation()(Migration));
-=======
-export default connect(mapStateToProps, mapDispatchToProps)(withTranslation()(Migration));
->>>>>>> 7e7d092b
+export default connect(mapStateToProps, mapDispatchToProps)(withTranslation()(Migration));