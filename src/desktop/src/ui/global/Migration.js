--- conflicted
+++ resolved
@@ -155,11 +155,7 @@
     setFullNode,
 };
 
-<<<<<<< HEAD
 export default connect(
     mapStateToProps,
     mapDispatchToProps,
-)(withI18n()(Migration));
-=======
-export default connect(mapStateToProps, mapDispatchToProps)(withTranslation()(Migration));
->>>>>>> 19539735
+)(withTranslation()(Migration));