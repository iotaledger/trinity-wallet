/* global Electron */
import React, { useState, useEffect } from 'react';
import PropTypes from 'prop-types';

import css from 'ui/views/onboarding/index.scss';

/**
 * Linux missing dependencies tutorial
 */
const FatalError = ({ error }) => {
    const [errors, setErrors] = useState(typeof window.fatalErrors === 'object' ? window.fatalErrors : []);

    useEffect(() => {
        window.fatalErrors = (msg) => {
            setErrors(errors.concat(msg));
        };

        return () => {
            window.fatalErrors = null;
        };
    }, []);

    const linuxContent = () => {
        if (typeof error === 'string' && error.indexOf('Unknown or unsupported transport') > -1) {
            return (
                <form className={css.tutorial}>
                    <h1>Cannot connect to Secret Service API</h1>
                    <p>
                        Please check that you are not running Trinity as <strong>root</strong> user
                        <br /> and the <strong>gnome-keyring-daemon</strong> process is running.
                    </p>
                </form>
            );
        }

        return (
            <form className={css.tutorial}>
                <h1>Missing security dependencies</h1>
                <p>
                    Your Linux distribution is missing libsecret library that is required for Trinity to securely store
                    and retrieve sensitive information.
                </p>
                <p>Depending on your distribution, you will need to run the following command:</p>
                <ul>
                    <li>
                        Debian/Ubuntu: <pre>sudo apt-get install libsecret-1-dev</pre>
                    </li>
                    <li>
                        Red Hat-based: <pre>sudo yum install libsecret-devel</pre>
                    </li>
                    <li>
                        Arch Linux: <pre>sudo pacman -S libsecret</pre>
                    </li>
                </ul>
                <p>
                    For some desktop environments (e.g. Kubuntu or KDE), you may need to install an additional library
                    for the communication with libsecret:
                </p>
                <ul>
                    <li>
                        <pre>sudo apt-get install gnome-keyring</pre>
                    </li>
                </ul>
            </form>
        );
    };

<<<<<<< HEAD
    generalContent = () => {
        const { error } = this.props;

        return (
            <form>
                <h1>Error launching wallet</h1>
                <p>There was a fatal error launching the wallet. {error}</p>
=======
    const generalContent = () => {
        return (
            <form>
                <h1>Error launching wallet</h1>
                <p>There was a fatal error launching the wallet.</p>
                <pre>
                    <span key="error">{error}</span>
                    {errors.map((err, i) => <span key={i}>{err}</span>)}
                </pre>
>>>>>>> 90f0ed38
            </form>
        );
    };

<<<<<<< HEAD
    render() {
        const { error } = this.props;

        if (error === 'Found old data') {
            return (
                <main className={css.onboarding}>
                    <header />
                    <div>
                        <form className={css.tutorial}>
                            <h1>Pre 0.5.0 version data found</h1>
                            <p>
                                Trinity desktop wallet Windows 7 release 0.5.0 version is not compatible with older
                                Trinity desktop versions. Backup your seeds using version{' '}
                                <a href="https://github.com/iotaledger/trinity-wallet/releases/tag/0.4.6">0.4.6.</a> and
                                reset the wallet.
                            </p>
                        </form>
                    </div>
                </main>
            );
        }

        return (
            <main className={css.onboarding}>
                <header />
=======
    return (
        <main className={css.onboarding}>
            <header />
            <div>
>>>>>>> 90f0ed38
                <div>
                    {typeof Electron === 'object' && Electron.getOS() === 'linux' ? linuxContent() : generalContent()}
                </div>
            </div>
        </main>
    );
};

FatalError.propTypes = {
    error: PropTypes.string,
};

export default FatalError;<|MERGE_RESOLUTION|>--- conflicted
+++ resolved
@@ -65,15 +65,6 @@
         );
     };
 
-<<<<<<< HEAD
-    generalContent = () => {
-        const { error } = this.props;
-
-        return (
-            <form>
-                <h1>Error launching wallet</h1>
-                <p>There was a fatal error launching the wallet. {error}</p>
-=======
     const generalContent = () => {
         return (
             <form>
@@ -83,43 +74,14 @@
                     <span key="error">{error}</span>
                     {errors.map((err, i) => <span key={i}>{err}</span>)}
                 </pre>
->>>>>>> 90f0ed38
             </form>
         );
     };
 
-<<<<<<< HEAD
-    render() {
-        const { error } = this.props;
-
-        if (error === 'Found old data') {
-            return (
-                <main className={css.onboarding}>
-                    <header />
-                    <div>
-                        <form className={css.tutorial}>
-                            <h1>Pre 0.5.0 version data found</h1>
-                            <p>
-                                Trinity desktop wallet Windows 7 release 0.5.0 version is not compatible with older
-                                Trinity desktop versions. Backup your seeds using version{' '}
-                                <a href="https://github.com/iotaledger/trinity-wallet/releases/tag/0.4.6">0.4.6.</a> and
-                                reset the wallet.
-                            </p>
-                        </form>
-                    </div>
-                </main>
-            );
-        }
-
-        return (
-            <main className={css.onboarding}>
-                <header />
-=======
     return (
         <main className={css.onboarding}>
             <header />
             <div>
->>>>>>> 90f0ed38
                 <div>
                     {typeof Electron === 'object' && Electron.getOS() === 'linux' ? linuxContent() : generalContent()}
                 </div>
