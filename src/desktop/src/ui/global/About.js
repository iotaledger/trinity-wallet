/* global Electron */
import React from 'react';
import PropTypes from 'prop-types';
import { withTranslation } from 'react-i18next';

import Modal from 'ui/components/modal/Modal';
import Button from 'ui/components/Button';
import Scrollbar from 'ui/components/Scrollbar';
import Icon from 'ui/components/Icon';

import settings from '../../../package.json';

import css from './about.scss';

/**
 * About window component
 */
export class AboutComponent extends React.PureComponent {
    static propTypes = {
        /** @ignore */
        t: PropTypes.func.isRequired,
    };

    state = {
        visible: false,
    };

    componentDidMount() {
        this.onMenuToggle = this.menuToggle.bind(this);
        Electron.onEvent('menu', this.onMenuToggle);
    }

    componentWillUnmount() {
        Electron.removeEvent('menu', this.onMenuToggle);
    }

    /**
     * Proxy native menu triggers to an action
     * @param {string} Item - Triggered menu item
     */
    menuToggle(item) {
        this.setState({
            visible: item === 'about',
        });
    }

    render() {
        const { visible } = this.state;
        const { t } = this.props;

        return (
            <Modal variant="global" isOpen={visible} onClose={() => this.setState({ visible: false })}>
                <section className={css.about}>
                    <Icon icon="iota" size={48} />
                    <h1>Trinity Wallet</h1>
                    <h2>
                        v{settings.version} <small>BETA</small>
                    </h2>

                    <article>
                        <Scrollbar>
<<<<<<< HEAD
                            <h5>0.6.0-RC3</h5>
                            <ul>
                                <li>
                                    <li>Fix: Wallet does not work on Windows when username has special characters</li>
                                    <li>Fix: Do not perform quorum when explicitly turned off</li>
                                </li>
                            </ul>
                            <h5>0.6.0-RC2</h5>
                            <ul>
                                <li>
                                    <li>Update: Auto updates functionality improvements</li>
                                    <li>Update: Add several wallet initialisation error explanations</li>
                                    <li>Fix: Wallet language resets to English</li>
                                    <li>Fix: Windows installation should remove appData on uninstall</li>
                                </li>
                            </ul>
                            <h5>0.6.0-RC1</h5>
                            <ul>
                                <li>
                                    <li>
                                        New: Automatic node management and lots of configurability for advanced users
                                    </li>
=======
                            <h5>0.6.0</h5>
                            <ul>
                                <li>
                                    <li>
                                        New: Automatic node management, with lots of configurability for advanced users
                                    </li>
                                    <li>Fix: Wallet not working on Windows when username has special characters</li>
                                    <li>Update: Auto update functionality improvements</li>
                                    <li>Update: Add various wallet initialisation error explanations</li>
                                    <li>Fix: Do not perform quorum when it is explicitly turned off</li>
                                    <li>Update: Enable Hardened Runtime on MacOS</li>
                                    <li>Fix: Wallet language resets to English</li>
                                    <li>Fix: Windows installation should remove appData on uninstall</li>
                                    <li>Fix: Allow changing install directory</li>
                                    <li>Update: New translations</li>
>>>>>>> 8a216deb
                                </li>
                            </ul>
                            <h5>0.5.2</h5>
                            <ul>
                                <li>Fix: Chart and price API calls</li>
                                <li>Fix: Skip retry failed transactions when password is not available </li>
                                <li>Fix: Fix: Ledger onboarding loading forever without reporting an error</li>
                                <li>
                                    Fix: Linux wallet incorrectly reporting &quot;Missing security dependencies&quot;
                                </li>
                                <li>
                                    Update: Add Snapshot Transition reminder when an existing seed is added with 0
                                    balance
                                </li>
                            </ul>
                            <h5>0.5.1</h5>
                            <ul>
                                <li>Fix: Display fatal errors on preload and initialisation</li>
                                <li>Fix: Missing Linux application icon</li>
                                <li>Fix: Windows 7 not deleting files on wallet reset</li>
                                <li>
                                    Fix: Windows 10 wallet failing to start if Windows 7 build was installed previously,
                                    and vice versa
                                </li>
                                <li>Fix: macOS tray application not displaying fiat value</li>
                                <li>Fix: Changing account during Snapshot transition corrupting state</li>
                                <li>Update: Improve user experience when adding Ledger accounts</li>
                                <li>Update: Add device time suggestion to out of sync errors</li>
                                <li>Update: Ensure the error log is always updated</li>
                                <li>Update: Other minor alert improvements</li>
                                <li>Fix: Extra parameter causing node error when reattaching and promoting</li>
                                <li>Update: New translations</li>
                            </ul>
                            <h5>0.5.0</h5>
                            <ul>
                                <li>
                                    - Add: Node quorum - Trinity will query multiple nodes on particular API calls and
                                    only accept a result with 67% consensus, otherwise fallback to a safe result
                                </li>
                                <li>- Add: Replace local storage with encrypted Realm database </li>
                                <li>- Add: Deep link support</li>
                                <li>- Update: Remove 2FA</li>
                                <li>- Fix: Use local time for SeedVault export file</li>
                                <li>- Update: Add polling service for automatically retrying failed transactions</li>
                                <li>- Update: Update dependencies</li>
                                <li>- Fix: Bugs related to local PoW</li>
                                <li>- Fix: Minor bugs in Realm and polling</li>
                                <li>- Fix: Snapshot transition showing 0 balance</li>
                                <li>- Fix: Add missing domains to external link whitelist</li>
                                <li>- Fix: Increase timeout for getTransactionsToApprove requests</li>
                                <li>- Fix: Improve performance by not reconstructing bundles unnecessarily</li>
                                <li>- Update: Show modal for Ledger errors related to udev</li>
                                <li>- Fix: Linux app icon</li>
                                <li>- Fix: Only trigger notifications for new transactions</li>
                                <li>- Update: Validate SeedVault before attempting to import</li>
                                <li>- Update: Add seed export unavailable explanation</li>
                                <li>- Update: Transaction history search feature</li>
                                <li>- Fix: Use less strict threshold for out-of-sync checks</li>
                                <li>- Fix: Align Entangled trunk/branch assignment with IRI</li>
                                <li>- Update: Add iota.org node cluster</li>
                                <li>- Update: Additional SeedVault export validation check</li>
                                <li>- Fix: Onboarding unique seed check raises error</li>
                                <li>- Fix: Additional account onboarding freezes after first unsuccessful try</li>
                                <li>- Fix: Unable to cancel history refresh without Ledger device</li>
                                <li>- Fix: Receive closes automatically on Ledger account</li>
                                <li>- Fix: Various other bug fixes, changes and improvements</li>
                            </ul>
                            <h5>0.4.6</h5>
                            <ul>
                                <li>- Fix: Unexpected wallet behaviour with account names starting with a number</li>
                            </ul>
                            <h5>0.4.5</h5>
                            <ul>
                                <li>- Hotfix: Block requests to nodes running beta, alpha and release IRI releases</li>
                                <li>- Fix: On unique seed check if target seed exists</li>
                                <li>- Fix: Wallet crashes after succesfully sending transactions</li>
                            </ul>
                            <h5>0.4.4</h5>
                            <ul>
                                <li>- Update: Unified general and account settings view</li>
                                <li>- Update: Require two-factor authentication on view seed and wallet reset</li>
                                <li>- Update: Input field context menu localisation</li>
                                <li>- Update: Highlight address checksum on all views</li>
                                <li>- Update: Check for a unique seed for local accounts</li>
                                <li>- Fix: Address generation above index 255 not working</li>
                                <li>- Fix: Main menu not visible on light themes</li>
                                <li>- Fix: Password not updated for all account types</li>
                                <li>- Fix: Incomplete account addition freezes wallet</li>
                                <li>- Fix: Linux: Incorrect Missing dependencies warnging</li>
                                <li>- Fix: Windows: Allow wallet window resize on top edge</li>
                            </ul>
                            <h5>0.4.3</h5>
                            <ul>
                                <li>- Add: System network proxy ignore setting</li>
                                <li>- Update: Display update alerts and force critical updates</li>
                            </ul>
                            <h5>0.4.2</h5>
                            <ul>
                                <li>- Update: Require manual address generation</li>
                                <li>- Update: Disallow Node.js runtime debugging mode</li>
                                <li>- Update: Add indicator for over 81 char on seed field</li>
                                <li>- Fix: Wrong spent address status check condition</li>
                            </ul>
                            <h5>0.4.1</h5>
                            <ul>
                                <li>- Update: Complete address tooltip on Send page address input</li>
                                <li>- Update: Highlight receive address checksum</li>
                                <li>- Update: Ledger device accounts can send 0 value transactions</li>
                                <li>- Update: Prefix SeedVault export file name with Account name</li>
                                <li>- Update: Increase request timeout for all network calls to IRI</li>
                                <li>- Fix: New account addition results in crash on node errors</li>
                                <li>- Fix: Unresponsive login button if keychain is not available</li>
                                <li>- Fix: Cannot add Ledger device account with a specific page</li>
                                <li>- Fix: Cannot use multiple Ledger devices with the same index</li>
                                <li>- Fix: IOTA App request does not respond when opening the app</li>
                                <li>- Fix: Incorrect back navigation when setting Account name</li>
                                <li>- Fix: Provide correct key index for generating addresses</li>
                            </ul>
                            <h5>0.4.0</h5>
                            <ul>
                                <li>- New: Ledger hardware wallet support</li>
                                <li>- Update: Add Wallet reset functionality for non authorised users</li>
                                <li>- Update: Improved auto-updates functionality</li>
                                <li>- Fix: Dark menu bar icon support for macOS</li>
                            </ul>
                            <h5>0.3.6</h5>
                            <ul>
                                <li>
                                    - Fix: Automatically fixes addresses affected in version 0.3.4 (relevant to a
                                    handful of users)
                                </li>
                            </ul>
                            <h5>0.3.5</h5>
                            <ul>
                                <li>- Hotfix: Incorrect byte to trit conversion on Manual sync</li>
                            </ul>
                            <h5>0.3.4</h5>
                            <ul>
                                <li>- New: Drag&amp;drop text seed support</li>
                                <li>- Update: Trigger 2fa verification once necessary code string length is reached</li>
                                <li>- Update: Seed in memory use update</li>
                                <li>- Update: Adjusted auto promotion timing</li>
                                <li>- Fix: Reattach only if transaction falls below max depth</li>
                                <li>- Fix: On Windows resizing wallet window using top corners does not work</li>
                                <li>- Fix: Filled and empty paper wallet templates are mixed</li>
                            </ul>
                            <h5>0.3.3</h5>
                            <ul>
                                <li>- New: Support for Persian, Kannada, and Serbian (Latin)</li>
                                <li>- Update: Linux tutorial missing a required step</li>
                                <li>- Fix: Printing paper wallet from settings prints a blank page on first try</li>
                                <li>- Fix: Paper wallet prints with scrambled characters</li>
                                <li>- Fix: Grammatical errors in German privacy policy</li>
                                <li>- Fix: Auto update dialog raises missing locale error</li>
                            </ul>
                            <h5>0.3.2</h5>
                            <ul>
                                <li>Update: Update currency order</li>
                                <li>Update: Add auto retries to promotion/reattachment</li>
                            </ul>
                            <h5>0.3.1</h5>
                            <ul>
                                <li>Update: Show fiat value on Send confirmation</li>
                                <li>Update: Update help link to external FAQ</li>
                                <li>Update: Enable macOS signing</li>
                            </ul>
                            <h5>0.3.1-rc.2</h5>
                            <ul>
                                <li>Update: Set SeedVault as Recommended backup option</li>
                                <li>Update: Login automatically after initial onboarding</li>
                                <li>Update: Set default window size to 1280x720</li>
                                <li>Fix: Fill Amount input on Max only with available balance</li>
                                <li>Fix: Incorrect custom node alert locale</li>
                                <li>Fix: Scanning QR does not fill amount</li>
                                <li>Fix: Native menu not disabled on Lock screen</li>
                            </ul>
                            <h5>0.3.1-rc.1</h5>
                            <ul>
                                <li>Update: Execute PoW and address generation in non-blocking way</li>
                                <li>Fix: Transactions promotion allways results in error</li>
                                <li>Fix: Adding additional account results in empty account name</li>
                                <li>Fix: Non existing tray icon update triggered on linux/windows</li>
                                <li>Fix: Windows size is not restored on windows/linux</li>
                                <li>Fix: Account name capitalised in sidebar</li>
                                <li>Fix: Minor layout tweaks</li>
                            </ul>
                            <h5>0.3.0</h5>
                            <ul>
                                <li>New: Native Proof of Work and address generation</li>
                                <li>New: macOS Menu bar app</li>
                                <li>New: Transaction notifications</li>
                                <li>New: Fresh Default (old one is now Classic) and Lucky themes</li>
                                <li>New: Error log available via main menu</li>
                                <li>New: Show seed checksum in Account settings</li>
                                <li>Update: Dispose alerts on wallet route change</li>
                                <li>Update: Disable auto node switch functionality</li>
                                <li>Update: Add disabled Clipboard warning</li>
                                <li>Fix: Inaccurate chart tooltip date/time information</li>
                                <li>Fix: Wallet narrow layout bugfixes</li>
                            </ul>
                            <h5>0.2.1</h5>
                            <ul>
                                <li>Update: Dashboard sidebar scroll for multiple accounts</li>
                                <li>Update: Settings popup position broken</li>
                                <li>Fix: Multiple account unique seed check broken</li>
                            </ul>
                            <h5>0.2.0</h5>
                            <ul>
                                <li>New: SeedVault export feature at Account settings</li>
                                <li>New: Caps Lock warning on password fields</li>
                                <li>New: Terms and Conditions and Privacy Policy views</li>
                                <li>New: Trinity theming sync with live style-guide system</li>
                                <li>Update: Add date suffix to default SeedVault file name</li>
                                <li>Fix: Argon2 support for SeedVault import</li>
                                <li>Fix: Seed random generator bias bugfix</li>
                                <li>Fix: Reset Keychain on first seed onboarding</li>
                                <li>Fix: Add node request timeout</li>
                            </ul>
                            <h5>0.1.9.</h5>
                            <ul>
                                <li>Add: Feature to remove custom added nodes</li>
                                <li>Fix: Separate keychain seed accounts to individual entries</li>
                                <li>Fix: Adding custom node yields incorrect error</li>
                            </ul>
                            <h5>0.1.8.</h5>
                            <ul>
                                <li>New: Add seed SeedFile import/export</li>
                                <li>New: Store failed transaction trytes locally for retry</li>
                                <li>Add: Print filled paper wallet in Account settings</li>
                                <li>Add: Obscure option for seed input fields</li>
                                <li>Add: Linux missing dependencies tutorial</li>
                                <li>Fix: Adding additional seed does not save seed in keystore</li>
                                <li>Fix: Checksum missing at Account settings address list</li>
                                <li>Fix: Transaction details button layout broken</li>
                                <li>Fix: Reset onboarding when Adding additional seed is closed</li>
                            </ul>
                            <h5>0.1.7.</h5>
                            <ul>
                                <li>New: Wallet Advanced mode settings</li>
                                <li>New: Manual promote and rebroadcast functionality</li>
                                <li>New: Auto-promotion enable/disable settings</li>
                                <li>Fixed: On send incorrect progress steps displayed</li>
                                <li>Fixed: Cannot enable Two-Factor authentication</li>
                                <li>Fixed: Node error on Adding additional Seed hangs wallet</li>
                                <li>Fixed: QR seed scanning hangs wallet</li>
                            </ul>
                            <h5>0.1.6.</h5>
                            <ul>
                                <li>New: Search and Hide zero balance functionality to history view</li>
                                <li>Updated: Clear memory from plain text seed on onboarding</li>
                                <li>Updated: Restore wallet size and position on reopening</li>
                                <li>Fixed: Narrow sidebar layout on Setting and Dashboard views</li>
                                <li>Fixed: Wrong address displayed if closing Receive while generating</li>
                                <li>Fixed: Dynamic node list does not load correctly</li>
                                <li>Fixed: Adding custom node results in error</li>
                                <li>Fixed: Reverse address list order on Address list view</li>
                                <li>Fixed: on Windows wallet does not revert to original size after maximize</li>
                            </ul>
                            <h5>0.1.5.</h5>
                            <ul>
                                <li>New: Major user interface and theming update</li>
                                <li>New: Snapshot transition functionality</li>
                                <li>New: Password strength and common password check</li>
                                <li>Updated: Windows platform frameless application style</li>
                                <li>Updated: Support `iota:` and `iota://` deep links</li>
                                <li>Fixed: Amount input behaviour should match mobile</li>
                                <li>Fixed: Address list overlaps in Account settings</li>
                            </ul>

                            <h5>0.1.4.</h5>
                            <ul>
                                <li>Added password strength estimation</li>
                                <li>Windows platform specific UI update</li>
                                <li>Added step-by-step manual seed write down view</li>
                                <li>Added snapshot transition functionality</li>
                                <li>Theme color update and usage fixes</li>
                            </ul>

                            <h5>0.1.3.</h5>
                            <ul>
                                <li>New: Multi-account background polling</li>
                                <li>New: Automatic random node switch mode</li>
                                <li>New: Linux missing libraries check and setup tutorial</li>
                                <li>Updated: Windows and Linux application icon assets</li>
                                <li>Updated: Settings views unified flow and layout</li>
                                <li>Fixed: Missing character limit and validation on message field</li>
                                <li>Fixed: Adding additional seed fail crashes wallet</li>
                                <li>Fixed: On linux/windows VM can`t send transactions</li>
                                <li>Fixed: Onboarding back link crashes the wallet</li>
                                <li>Fixed: UI scrollbars ugly or missing</li>
                                <li>Fixed: Cannot copy address in Address list</li>
                                <li>Fixed: Multiple smaller UI and localisation fixes</li>
                            </ul>
                            <h5>0.1.2.</h5>
                            <ul>
                                <li>Added: background polling</li>
                                <li>Added: a bunch of missing translations</li>
                                <li>Added: auto focus on input fields</li>
                                <li>Added: option to change wallet lock time-out in Advanced settings</li>
                                <li>
                                    Updated: encrypted seed storage uses keychain on mac, Credential Vault on Windows
                                    and libsceret on linux
                                </li>
                                <li>Updated: history card ui and functionallity </li>
                                <li>Updated: chart converts market cap and volume to wallets currency</li>
                                <li>Fixed: Seed validation broken on onboarding</li>
                                <li>Fixed: Two-factor disable flow broken</li>
                                <li>Fixed: Clipboard clears on onboarding even seed is not generated</li>
                                <li>Fixed: Node settings hang forever when invalid node address provided</li>
                                <li>Fixed: History filter views show incorrect items</li>
                                <li>Fixed: Empty account name brakes wallet</li>
                                <li>Fixed: Value field conversion broken</li>
                                <li>Fixed: dark theme elements unreadable</li>
                            </ul>
                            <h5>0.1.1.</h5>
                            <ul>
                                <li>Amount value input now has a unit dropdown instead of switch</li>
                                <li>History card transaction details are contained in the card itself</li>
                                <li>Fixed: Sending transactions with value throws generic error</li>
                                <li>Fixed: Un-closable wallet on linux and windows wallet</li>
                                <li>Fixed: Two-factor authentication locks out of the wallet</li>
                                <li>Fixed: Receive address does not reset when reopening Receive view</li>
                                <li>Fixed: QR code not scannable with dark theme active</li>
                                <li>Fixed: Opaque wallet lock window background</li>
                                <li>Fixed: Amount value input incorrect fiat conversion</li>
                                <li>Fixed: Balance fiat value incorrectly rounded</li>
                                <li>Fixed: History transaction details don`t match selected item</li>
                                <li>Fixed: Seed generator view resets seed when navigating back from Backup seed</li>
                                <li>Missing translations added</li>
                                <li>Minor visual bugfixes here and there</li>
                                <li>Removed windows max size limit</li>
                            </ul>
                        </Scrollbar>
                    </article>
                    <footer>
                        <Button onClick={() => this.setState({ visible: false })} variant="dark">
                            {t('close')}
                        </Button>
                    </footer>
                </section>
            </Modal>
        );
    }
}

export default withTranslation()(AboutComponent);<|MERGE_RESOLUTION|>--- conflicted
+++ resolved
@@ -59,30 +59,6 @@
 
                     <article>
                         <Scrollbar>
-<<<<<<< HEAD
-                            <h5>0.6.0-RC3</h5>
-                            <ul>
-                                <li>
-                                    <li>Fix: Wallet does not work on Windows when username has special characters</li>
-                                    <li>Fix: Do not perform quorum when explicitly turned off</li>
-                                </li>
-                            </ul>
-                            <h5>0.6.0-RC2</h5>
-                            <ul>
-                                <li>
-                                    <li>Update: Auto updates functionality improvements</li>
-                                    <li>Update: Add several wallet initialisation error explanations</li>
-                                    <li>Fix: Wallet language resets to English</li>
-                                    <li>Fix: Windows installation should remove appData on uninstall</li>
-                                </li>
-                            </ul>
-                            <h5>0.6.0-RC1</h5>
-                            <ul>
-                                <li>
-                                    <li>
-                                        New: Automatic node management and lots of configurability for advanced users
-                                    </li>
-=======
                             <h5>0.6.0</h5>
                             <ul>
                                 <li>
@@ -98,7 +74,6 @@
                                     <li>Fix: Windows installation should remove appData on uninstall</li>
                                     <li>Fix: Allow changing install directory</li>
                                     <li>Update: New translations</li>
->>>>>>> 8a216deb
                                 </li>
                             </ul>
                             <h5>0.5.2</h5>
