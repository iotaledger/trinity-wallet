--- conflicted
+++ resolved
@@ -304,10 +304,7 @@
     fetchNodeList,
     updateTheme,
     setAdditionalAccountInfo,
-<<<<<<< HEAD
-=======
     setOnboardingComplete
->>>>>>> ba87dd91
 };
 
 export default withRouter(connect(mapStateToProps, mapDispatchToProps)(withI18n()(withAutoNodeSwitching(App))));