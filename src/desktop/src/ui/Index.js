/* global Electron */
import React from 'react';
import PropTypes from 'prop-types';
import { connect } from 'react-redux';
import { Switch, Route, withRouter } from 'react-router-dom';
import { TransitionGroup, CSSTransition } from 'react-transition-group';
import i18next from 'libs/i18next';
import { withTranslation } from 'react-i18next';

import { parseAddress } from 'libs/iota/utils';
import { ACC_MAIN } from 'libs/crypto';
import { fetchVersions } from 'libs/utils';

import { getAccountNamesFromState, isSettingUpNewAccount } from 'selectors/accounts';

import { setOnboardingComplete, setAccountInfoDuringSetup } from 'actions/accounts';
import {
    setPassword,
    clearWalletData,
    initiateDeepLinkRequest,
    setSeedIndex,
    shouldUpdate,
    forceUpdate,
    displayTestWarning,
} from 'actions/wallet';
import { updateTheme } from 'actions/settings';
import { fetchNodeList } from 'actions/polling';
import { dismissAlert, generateAlert } from 'actions/alerts';

import Theme from 'ui/global/Theme';
import Idle from 'ui/global/Idle';
import Titlebar from 'ui/global/Titlebar';
import FatalError from 'ui/global/FatalError';
import About from 'ui/global/About';
import ErrorLog from 'ui/global/ErrorLog';
import UpdateProgress from 'ui/global/UpdateProgress';

import Loading from 'ui/components/Loading';

import Onboarding from 'ui/views/onboarding/Index';
import Wallet from 'ui/views/wallet/Index';
import Settings from 'ui/views/settings/Index';
import Ledger from 'ui/global/seedStore/Ledger';

/**
 * Wallet wrapper component
 **/
class App extends React.Component {
    static propTypes = {
        /** @ignore */
        seedIndex: PropTypes.number.isRequired,
        /** @ignore */
        accountNames: PropTypes.array.isRequired,
        /** @ignore */
        isBusy: PropTypes.bool.isRequired,
        /** @ignore */
        location: PropTypes.object,
        /** @ignore */
        onboardingComplete: PropTypes.bool.isRequired,
        /** @ignore */
        hasErrorFetchingFullAccountInfo: PropTypes.bool.isRequired,
        /** @ignore */
        setOnboardingComplete: PropTypes.func.isRequired,
        /** @ignore */
        history: PropTypes.object.isRequired,
        /** @ignore */
        addingAdditionalAccount: PropTypes.bool.isRequired,
        /** @ignore */
        locale: PropTypes.string.isRequired,
        /** @ignore */
        wallet: PropTypes.object.isRequired,
        /** @ignore */
        generateAlert: PropTypes.func.isRequired,
        /** @ignore */
        dismissAlert: PropTypes.func.isRequired,
        /** @ignore */
        clearWalletData: PropTypes.func.isRequired,
        /** @ignore */
        setPassword: PropTypes.func.isRequired,
        /** @ignore */
        fetchNodeList: PropTypes.func.isRequired,
        /** @ignore */
        themeName: PropTypes.string.isRequired,
        /** @ignore */
        updateTheme: PropTypes.func.isRequired,
        /** @ignore */
        setSeedIndex: PropTypes.func.isRequired,
        /** @ignore */
        shouldUpdate: PropTypes.func.isRequired,
        /** @ignore */
        deepLinking: PropTypes.bool.isRequired,
        /** @ignore */
        forceUpdate: PropTypes.func.isRequired,
        /** @ignore */
        displayTestWarning: PropTypes.func.isRequired,
        /** @ignore */
        setAccountInfoDuringSetup: PropTypes.func.isRequired,
        /** @ignore */
        t: PropTypes.func.isRequired,
        /** @ignore */
        initiateDeepLinkRequest: PropTypes.func.isRequired,
    };

    constructor(props) {
        super(props);
        this.state = {
            fatalError: false,
        };
    }

    componentDidMount() {
        this.onMenuToggle = this.menuToggle.bind(this);
        this.onAccountSwitch = this.accountSwitch.bind(this);
        this.props.fetchNodeList();

        Electron.onEvent('menu', this.onMenuToggle);
        Electron.onEvent('account.switch', this.onAccountSwitch);

        Electron.changeLanguage(this.props.t);

        this.onSetDeepUrl = this.setDeepUrl.bind(this);
        Electron.onEvent('url-params', this.onSetDeepUrl);
        Electron.requestDeepLink();

        this.checkVaultAvailability();
        this.versionCheck();
    }

    componentWillReceiveProps(nextProps) {
        /* On language change */
        if (nextProps.locale !== this.props.locale) {
            i18next.changeLanguage(nextProps.locale);
            Electron.changeLanguage(this.props.t);
        }

        const currentKey = this.props.location.pathname.split('/')[1] || '/';

        if (nextProps.hasErrorFetchingFullAccountInfo && !this.props.hasErrorFetchingFullAccountInfo) {
            if (nextProps.accountNames.length === 0) {
                // Reset state password on unsuccessful first account info fetch
                this.props.setPassword({});
            } else {
                // Mark Onboarding as incomplete on unsuccessful additional account info fetch
                this.props.setAccountInfoDuringSetup({
                    completed: false,
                });
                this.props.history.push('/onboarding/account-name');
            }
        } else if (!this.props.wallet.ready && nextProps.wallet.ready && currentKey === 'onboarding') {
            /* On Login */
            Electron.updateMenu('authorised', true);

            Electron.setOnboardingSeed(null);

            if (!this.props.onboardingComplete) {
                this.props.setOnboardingComplete(true);
            }

            this.props.history.push('/wallet/');
        }

        // Dispose alerts on route change
        if (this.props.location.pathname !== nextProps.location.pathname) {
            this.props.dismissAlert();
        }
    }

    componentWillUnmount() {
        Electron.removeEvent('menu', this.onMenuToggle);
        Electron.removeEvent('url-params', this.onSetDeepUrl);
        Electron.removeEvent('account.switch', this.onAccountSwitch);
    }

    /**
     * Parse and verify deep link
     * Set valid deep link data to state
     * Navigate to Send view if wallet authenticated
     * @param {string} Data - data passed
     */
    setDeepUrl(data) {
        const { deepLinking, generateAlert, t } = this.props;

        if (!deepLinking) {
            this.props.history.push('/settings/advanced');
            return generateAlert('info', t('deepLink:deepLinkingInfoTitle'), t('deepLink:deepLinkingInfoMessage'));
        }

        const parsedData = parseAddress(data);

        if (parsedData) {
            this.props.initiateDeepLinkRequest(
                parsedData.amount ? String(parsedData.amount) : '0',
                parsedData.address,
                parsedData.message || '',
            );
            if (this.props.wallet.ready === true) {
                this.props.history.push('/wallet/send');
            }
        } else {
            generateAlert('error', t('send:invalidAddress'), t('send:invalidAddressExplanation1'));
        }
    }

    /**
     * Check if key chain is available
     */
    async checkVaultAvailability() {
        try {
            await Electron.readKeychain(ACC_MAIN);
        } catch (err) {
            this.setState({
                fatalError: err instanceof Error && typeof err.message === 'string' ? err.message : err.toString(),
            });
        }
    }

    async versionCheck() {
        const data = await fetchVersions();
        const versionId = Electron.getVersion();
        if (versionId.includes('RC')) {
            this.props.displayTestWarning();
        } else if (data.desktopBlacklist && data.desktopBlacklist.includes(versionId)) {
            this.props.forceUpdate();
        } else if (data.latestDesktop && versionId !== data.latestDesktop) {
            this.props.shouldUpdate();
        }
    }

    /**
     * Switch to an account based on account name
     * @param {string} accountName - target account name
     */
    accountSwitch(accountName) {
        const accountIndex = this.props.accountNames.indexOf(accountName);
        if (accountIndex > -1 && !this.props.isBusy) {
            this.props.setSeedIndex(accountIndex);
            this.props.history.push('/wallet');
        }
    }

    /**
     * Proxy native menu triggers to an action
     * @param {string} item - Triggered menu item
     */
    menuToggle(item) {
        if (!item) {
            return;
        }

        switch (item) {
            case 'about':
                // Is processed in ui/global/About
                break;
            case 'errorlog':
                // Is processed in ui/global/ErrorLog
                break;
            case 'feedback':
                // Is processed in ui/global/Feedback
                break;
            case 'addAccount':
                this.props.history.push('/onboarding/seed-intro');
                break;
            case 'logout':
                this.props.clearWalletData();
                this.props.setPassword({});
                this.props.setAccountInfoDuringSetup({
                    name: '',
                    meta: {},
                    completed: false,
                    usedExistingSeed: false,
                });
                Electron.setOnboardingSeed(null);
                this.props.history.push('/onboarding/login');
                break;
            default:
                if (item.indexOf('settings/account') === 0) {
                    this.props.history.push(`/${item}/${this.props.seedIndex}`);
                } else {
                    this.props.history.push(`/${item}`);
                }
                break;
        }
    }

    Init = (props) => {
        return (
            <Loading inline transparent {...props} loop={false} onEnd={() => this.props.history.push('/onboarding/')} />
        );
    };

    render() {
        const { location, history } = this.props;
        const { fatalError } = this.state;

        const currentKey = location.pathname.split('/')[1] || '/';
        
        if (fatalError && (fatalError === 'Found old data' && currentKey !== 'settings')) {
            return (
                <div>
                    <Theme history={history} />
                    <Titlebar path={currentKey} />
                    <FatalError error={fatalError} history={history} />
                </div>
            );
        }

        return (
            <div>
                <Titlebar path={currentKey} />
                <About />
                <ErrorLog />
                <Idle />
                <UpdateProgress />
                <Theme history={history} />
                <Ledger />
                <TransitionGroup>
                    <CSSTransition key={currentKey} classNames="fade" timeout={300}>
                        <div>
                            <Switch location={location}>
                                <Route
                                    exact
                                    path="/settings/:setting?/:subsetting?/:accountIndex?"
                                    component={Settings}
                                />
                                <Route path="/wallet" component={Wallet} />
                                <Route path="/onboarding" component={Onboarding} />
                                <Route loop={false} component={this.Init} />
                            </Switch>
                        </div>
                    </CSSTransition>
                </TransitionGroup>
            </div>
        );
    }
}

const mapStateToProps = (state) => ({
    seedIndex: state.wallet.seedIndex,
    accountNames: getAccountNamesFromState(state),
    addingAdditionalAccount: isSettingUpNewAccount(state),
    locale: state.settings.locale,
    wallet: state.wallet,
    themeName: state.settings.themeName,
    onboardingComplete: state.accounts.onboardingComplete,
    hasErrorFetchingFullAccountInfo: state.ui.hasErrorFetchingFullAccountInfo,
    deepLinking: state.settings.deepLinking,
    isBusy:
        !state.wallet.ready || state.ui.isSyncing || state.ui.isSendingTransfer || state.ui.isGeneratingReceiveAddress,
});

const mapDispatchToProps = {
    clearWalletData,
    setPassword,
    initiateDeepLinkRequest,
    setSeedIndex,
    dismissAlert,
    generateAlert,
    fetchNodeList,
    updateTheme,
    setOnboardingComplete,
    setAccountInfoDuringSetup,
    shouldUpdate,
    forceUpdate,
    displayTestWarning,
};

export default withRouter(
    connect(
        mapStateToProps,
        mapDispatchToProps,
<<<<<<< HEAD
    )(withTranslation()(withAutoNodeSwitching(App))),
=======
    )(withTranslation()(App)),
>>>>>>> 7e7d092b
);<|MERGE_RESOLUTION|>--- conflicted
+++ resolved
@@ -293,7 +293,7 @@
         const { fatalError } = this.state;
 
         const currentKey = location.pathname.split('/')[1] || '/';
-        
+
         if (fatalError && (fatalError === 'Found old data' && currentKey !== 'settings')) {
             return (
                 <div>
@@ -368,9 +368,5 @@
     connect(
         mapStateToProps,
         mapDispatchToProps,
-<<<<<<< HEAD
-    )(withTranslation()(withAutoNodeSwitching(App))),
-=======
     )(withTranslation()(App)),
->>>>>>> 7e7d092b
 );