/*global Electron*/
import React from 'react';
import PropTypes from 'prop-types';
import { connect } from 'react-redux';
<<<<<<< HEAD
import { Switch, Route, withRouter, Redirect } from 'react-router-dom';
=======
import { Switch, Route, withRouter } from 'react-router-dom';
>>>>>>> 1dc65d4b
import { TransitionGroup, CSSTransition } from 'react-transition-group';
import i18next from 'libs/i18next';
import { translate } from 'react-i18next';
import { clearTempData } from 'actions/tempAccount';
import { getUpdateData } from 'actions/settings';
import { clearSeeds } from 'actions/seeds';
import Theme from 'ui/global/Theme';
import Alerts from 'ui/global/Alerts';
<<<<<<< HEAD
import Notifications from 'ui/global/Notifications';
import Updates from 'ui/global/Updates';
import Loading from 'ui/components/Loading';
import { sendAmount } from 'actions/deepLinks';
import { ADDRESS_LENGTH } from 'libs/util';
import Onboarding from 'ui/views/onboarding/Index';
import Wallet from 'ui/views/wallet/Index';
import Settings from 'ui/views/settings/Index';
import { showError } from 'actions/notifications';
=======
import Updates from 'ui/global/Updates';

import Loading from 'ui/components/Loading';

import Onboarding from 'ui/views/onboarding/Index';
import Wallet from 'ui/views/wallet/Index';
import Settings from 'ui/views/settings/Index';
import Account from 'ui/views/account/Index';
>>>>>>> 1dc65d4b

import css from './index.css';

/** Main wallet wrapper component */
class App extends React.Component {
    static propTypes = {
        /** Browser location */
        location: PropTypes.object,
        /** Browser histoty object */
        history: PropTypes.object.isRequired,
        /** Settings state state data
         * @ignore
         */
        settings: PropTypes.object.isRequired,
        /** Accounts state state data
         * @ignore
         */
        account: PropTypes.object.isRequired,
        /** Temporary account state data
         * @ignore
         */
        tempAccount: PropTypes.object.isRequired,
        /** Clear temporary account state data
         * @ignore
         */
        clearTempData: PropTypes.func.isRequired,
        /** Clear temporary seed state data
         * @ignore
         */
        clearSeeds: PropTypes.func.isRequired,
        /** Initiate update check
         * @param {Boolean} force - Force update confirmation dialog
         * @ignore
         */
        getUpdateData: PropTypes.func.isRequired,
        /** Translation helper
         * @param {string} translationString - locale string identifier to be translated
         * @ignore
         */
        t: PropTypes.func.isRequired,
        sendAmount: PropTypes.func.isRequired,
        showError: PropTypes.func.isRequired,
    };

    componentDidMount() {
        //this.props.sendAmount(this.state.amount, this.state.address, this.state.message);
        Electron.onEvent('url-params', (data) => {
            let regexAddress = /\:\/\/(.*?)\/\?/;
            let regexAmount = /amount=(.*?)\&/;
            let regexMessage = /message=([^\n\r]*)/;
            let address = data.match(regexAddress);
            if (address !== null) {
                let amount = data.match(regexAmount);
                let message = data.match(regexMessage);
                if (address[1].length !== ADDRESS_LENGTH) {
                    const { showError } = this.props;
                    showError({
                        title: 'send:invalidAddress',
                        text: 'send:invalidAddressExplanation1',
                        translate: true,
                    });
                    this.props.sendAmount(0, '', '');
                } else {
                    this.setState({
                        address: address[1],
                        amount: amount[1],
                        message: message[1],
                    });
                    this.props.sendAmount(this.state.amount, this.state.address, this.state.message);
                    if(this.props.tempAccount.ready === true) {
                        this.props.history.push('/wallet/send');
                    }
                }
            }
        });

        this.onMenuToggle = this.menuToggle.bind(this);
        Electron.onEvent('menu', this.onMenuToggle);
        Electron.changeLanguage(this.props.t);
        this.setState({
            address: '',
            amount: 0,
            message: '',
        });
    }

    componentWillReceiveProps(nextProps) {
        /* On language change */
        if (nextProps.settings.locale !== this.props.settings.locale) {
            i18next.changeLanguage(nextProps.settings.locale);
            Electron.changeLanguage(this.props.t);
        }
        /* On Login */
        if (!this.props.tempAccount.ready && nextProps.tempAccount.ready) {
            Electron.updateMenu('authorised', true);
            this.props.history.push('/wallet/');
        }
    }

    componentWillUnmount() {
        Electron.removeEvent('menu', this.onMenuToggle);
    }

    menuToggle(item) {
        switch (item) {
<<<<<<< HEAD
=======
            case 'addAccount':
                this.props.history.push('/onboarding/seed-intro');
                break;
>>>>>>> 1dc65d4b
            case 'update':
                this.props.getUpdateData(true);
                break;
            case 'logout':
                this.props.clearTempData();
                this.props.clearSeeds();
                this.props.history.push('/onboarding/login');
                break;
            default:
                this.props.history.push(`/${item}`);
                break;
        }
    }

    Init = (props) => {
<<<<<<< HEAD
        return <Loading {...props} loop={false} onEnd={() => this.props.history.push('/onboarding/')} />;
=======
        return <Loading inline {...props} loop={false} onEnd={() => this.props.history.push('/onboarding/')} />;
>>>>>>> 1dc65d4b
    };

    render() {
        const { account, location } = this.props;

        const currentKey = location.pathname.split('/')[1] || '/';

        return (
            <div className={css.trintiy}>
                <Theme />
                <Alerts />
                <Updates />
                <TransitionGroup>
                    <CSSTransition key={currentKey} classNames="fade" timeout={300}>
                        <div>
                            <Switch location={location}>
                                <Route exact path="/settings/:setting?" component={Settings} />
<<<<<<< HEAD
=======
                                <Route exact path="/account/:setting?" component={Account} />
>>>>>>> 1dc65d4b
                                <Route path="/wallet" component={Wallet} />
                                <Route
                                    path="/onboarding"
                                    complete={account.onboardingComplete}
                                    component={Onboarding}
                                />
                                <Route exact path="/" loop={false} component={this.Init} />
                            </Switch>
                        </div>
                    </CSSTransition>
                </TransitionGroup>
            </div>
        );
    }
}

const mapStateToProps = (state) => ({
    settings: state.settings,
    account: state.account,
    tempAccount: state.tempAccount,
    deepLinks: state.deepLinks,
});

const mapDispatchToProps = {
    clearTempData,
    clearSeeds,
<<<<<<< HEAD
    sendAmount,
    getUpdateData,
    showError,
=======
    getUpdateData,
>>>>>>> 1dc65d4b
};

export default withRouter(translate()(connect(mapStateToProps, mapDispatchToProps)(App)));<|MERGE_RESOLUTION|>--- conflicted
+++ resolved
@@ -2,21 +2,16 @@
 import React from 'react';
 import PropTypes from 'prop-types';
 import { connect } from 'react-redux';
-<<<<<<< HEAD
-import { Switch, Route, withRouter, Redirect } from 'react-router-dom';
-=======
 import { Switch, Route, withRouter } from 'react-router-dom';
->>>>>>> 1dc65d4b
 import { TransitionGroup, CSSTransition } from 'react-transition-group';
 import i18next from 'libs/i18next';
 import { translate } from 'react-i18next';
 import { clearTempData } from 'actions/tempAccount';
 import { getUpdateData } from 'actions/settings';
 import { clearSeeds } from 'actions/seeds';
+import { generateAlert } from 'actions/alerts';
 import Theme from 'ui/global/Theme';
 import Alerts from 'ui/global/Alerts';
-<<<<<<< HEAD
-import Notifications from 'ui/global/Notifications';
 import Updates from 'ui/global/Updates';
 import Loading from 'ui/components/Loading';
 import { sendAmount } from 'actions/deepLinks';
@@ -24,17 +19,7 @@
 import Onboarding from 'ui/views/onboarding/Index';
 import Wallet from 'ui/views/wallet/Index';
 import Settings from 'ui/views/settings/Index';
-import { showError } from 'actions/notifications';
-=======
-import Updates from 'ui/global/Updates';
-
-import Loading from 'ui/components/Loading';
-
-import Onboarding from 'ui/views/onboarding/Index';
-import Wallet from 'ui/views/wallet/Index';
-import Settings from 'ui/views/settings/Index';
 import Account from 'ui/views/account/Index';
->>>>>>> 1dc65d4b
 
 import css from './index.css';
 
@@ -76,10 +61,9 @@
          */
         t: PropTypes.func.isRequired,
         sendAmount: PropTypes.func.isRequired,
-        showError: PropTypes.func.isRequired,
     };
 
-    componentDidMount() {
+    componentWillMount() {
         //this.props.sendAmount(this.state.amount, this.state.address, this.state.message);
         Electron.onEvent('url-params', (data) => {
             let regexAddress = /\:\/\/(.*?)\/\?/;
@@ -90,12 +74,8 @@
                 let amount = data.match(regexAmount);
                 let message = data.match(regexMessage);
                 if (address[1].length !== ADDRESS_LENGTH) {
-                    const { showError } = this.props;
-                    showError({
-                        title: 'send:invalidAddress',
-                        text: 'send:invalidAddressExplanation1',
-                        translate: true,
-                    });
+                    const { generateAlert, t } = this.props;
+                    generateAlert('error', t('send:invalidAddress'), t('send:invalidAddressExplanation1'));
                     this.props.sendAmount(0, '', '');
                 } else {
                     this.setState({
@@ -114,11 +94,11 @@
         this.onMenuToggle = this.menuToggle.bind(this);
         Electron.onEvent('menu', this.onMenuToggle);
         Electron.changeLanguage(this.props.t);
-        this.setState({
-            address: '',
-            amount: 0,
-            message: '',
-        });
+        // this.setState({
+        //     address: '',
+        //     amount: 0,
+        //     message: '',
+        // });
     }
 
     componentWillReceiveProps(nextProps) {
@@ -140,12 +120,9 @@
 
     menuToggle(item) {
         switch (item) {
-<<<<<<< HEAD
-=======
             case 'addAccount':
                 this.props.history.push('/onboarding/seed-intro');
                 break;
->>>>>>> 1dc65d4b
             case 'update':
                 this.props.getUpdateData(true);
                 break;
@@ -161,11 +138,7 @@
     }
 
     Init = (props) => {
-<<<<<<< HEAD
-        return <Loading {...props} loop={false} onEnd={() => this.props.history.push('/onboarding/')} />;
-=======
         return <Loading inline {...props} loop={false} onEnd={() => this.props.history.push('/onboarding/')} />;
->>>>>>> 1dc65d4b
     };
 
     render() {
@@ -183,10 +156,7 @@
                         <div>
                             <Switch location={location}>
                                 <Route exact path="/settings/:setting?" component={Settings} />
-<<<<<<< HEAD
-=======
                                 <Route exact path="/account/:setting?" component={Account} />
->>>>>>> 1dc65d4b
                                 <Route path="/wallet" component={Wallet} />
                                 <Route
                                     path="/onboarding"
@@ -213,13 +183,10 @@
 const mapDispatchToProps = {
     clearTempData,
     clearSeeds,
-<<<<<<< HEAD
     sendAmount,
     getUpdateData,
-    showError,
-=======
-    getUpdateData,
->>>>>>> 1dc65d4b
+    generateAlert,
+
 };
 
 export default withRouter(translate()(connect(mapStateToProps, mapDispatchToProps)(App)));