/* global Electron */
import React from 'react';
import PropTypes from 'prop-types';
import { connect } from 'react-redux';
import { Switch, Route, withRouter } from 'react-router-dom';
import { TransitionGroup, CSSTransition } from 'react-transition-group';
import i18next from 'libs/i18next';
import { withTranslation } from 'react-i18next';

import { parseAddress } from 'libs/iota/utils';
import { ACC_MAIN } from 'libs/crypto';
import { fetchVersions } from 'libs/utils';

import { getAccountNamesFromState, isSettingUpNewAccount } from 'selectors/accounts';

import { setOnboardingComplete, setAccountInfoDuringSetup } from 'actions/accounts';
import {
    setPassword,
    clearWalletData,
    initiateDeepLinkRequest,
    setSeedIndex,
    shouldUpdate,
    forceUpdate,
    displayTestWarning,
} from 'actions/wallet';
import { updateTheme } from 'actions/settings';
import { fetchNodeList } from 'actions/polling';
import { dismissAlert, generateAlert } from 'actions/alerts';

import Theme from 'ui/global/Theme';
import Idle from 'ui/global/Idle';
import Titlebar from 'ui/global/Titlebar';
import FatalError from 'ui/global/FatalError';
import About from 'ui/global/About';
import ErrorLog from 'ui/global/ErrorLog';
import UpdateProgress from 'ui/global/UpdateProgress';

import Loading from 'ui/components/Loading';

import Onboarding from 'ui/views/onboarding/Index';
import Wallet from 'ui/views/wallet/Index';
import Settings from 'ui/views/settings/Index';
import Ledger from 'ui/global/seedStore/Ledger';

/**
 * Wallet wrapper component
 **/
class App extends React.Component {
    static propTypes = {
        /** @ignore */
        seedIndex: PropTypes.number.isRequired,
        /** @ignore */
        accountNames: PropTypes.array.isRequired,
        /** @ignore */
        isBusy: PropTypes.bool.isRequired,
        /** @ignore */
        location: PropTypes.object,
        /** @ignore */
        onboardingComplete: PropTypes.bool.isRequired,
        /** @ignore */
        hasErrorFetchingFullAccountInfo: PropTypes.bool.isRequired,
        /** @ignore */
        setOnboardingComplete: PropTypes.func.isRequired,
        /** @ignore */
        history: PropTypes.object.isRequired,
        /** @ignore */
        addingAdditionalAccount: PropTypes.bool.isRequired,
        /** @ignore */
        locale: PropTypes.string.isRequired,
        /** @ignore */
        wallet: PropTypes.object.isRequired,
        /** @ignore */
        generateAlert: PropTypes.func.isRequired,
        /** @ignore */
        dismissAlert: PropTypes.func.isRequired,
        /** @ignore */
        clearWalletData: PropTypes.func.isRequired,
        /** @ignore */
        setPassword: PropTypes.func.isRequired,
        /** @ignore */
        fetchNodeList: PropTypes.func.isRequired,
        /** @ignore */
        themeName: PropTypes.string.isRequired,
        /** @ignore */
        updateTheme: PropTypes.func.isRequired,
        /** @ignore */
        setSeedIndex: PropTypes.func.isRequired,
        /** @ignore */
        shouldUpdate: PropTypes.func.isRequired,
        /** @ignore */
        deepLinking: PropTypes.bool.isRequired,
        /** @ignore */
        forceUpdate: PropTypes.func.isRequired,
        /** @ignore */
        displayTestWarning: PropTypes.func.isRequired,
        /** @ignore */
        setAccountInfoDuringSetup: PropTypes.func.isRequired,
        /** @ignore */
        t: PropTypes.func.isRequired,
        /** @ignore */
        initiateDeepLinkRequest: PropTypes.func.isRequired,
    };

    constructor(props) {
        super(props);
        this.state = {
            fatalError: false,
        };
    }

    componentDidMount() {
        this.onMenuToggle = this.menuToggle.bind(this);
        this.onAccountSwitch = this.accountSwitch.bind(this);
        this.props.fetchNodeList();

        Electron.onEvent('menu', this.onMenuToggle);
        Electron.onEvent('account.switch', this.onAccountSwitch);

        Electron.changeLanguage(this.props.t);

        this.onSetDeepUrl = this.setDeepUrl.bind(this);
        Electron.onEvent('url-params', this.onSetDeepUrl);
        Electron.requestDeepLink();

        this.checkVaultAvailability();
        this.versionCheck();
    }

    componentWillReceiveProps(nextProps) {
        /* On language change */
        if (nextProps.locale !== this.props.locale) {
            i18next.changeLanguage(nextProps.locale);
            Electron.changeLanguage(this.props.t);
        }

        const currentKey = this.props.location.pathname.split('/')[1] || '/';

        if (nextProps.hasErrorFetchingFullAccountInfo && !this.props.hasErrorFetchingFullAccountInfo) {
            if (nextProps.accountNames.length === 0) {
                // Reset state password on unsuccessful first account info fetch
                this.props.setPassword({});
            } else {
                // Mark Onboarding as incomplete on unsuccessful additional account info fetch
                this.props.setAccountInfoDuringSetup({
                    completed: false,
                });
                this.props.history.push('/onboarding/account-name');
            }
        } else if (!this.props.wallet.ready && nextProps.wallet.ready && currentKey === 'onboarding') {
            /* On Login */
            Electron.updateMenu('authorised', true);

            Electron.setOnboardingSeed(null);

            if (!this.props.onboardingComplete) {
                this.props.setOnboardingComplete(true);
            }

            this.props.history.push('/wallet/');
        }

        // Dispose alerts on route change
        if (this.props.location.pathname !== nextProps.location.pathname) {
            this.props.dismissAlert();
        }
    }

    componentWillUnmount() {
        Electron.removeEvent('menu', this.onMenuToggle);
        Electron.removeEvent('url-params', this.onSetDeepUrl);
        Electron.removeEvent('account.switch', this.onAccountSwitch);
    }

    /**
     * Parse and verify deep link
     * Set valid deep link data to state
     * Navigate to Send view if wallet authenticated
     * @param {string} Data - data passed
     */
    setDeepUrl(data) {
        const { deepLinking, generateAlert, t } = this.props;

        if (!deepLinking) {
            this.props.history.push('/settings/advanced');
            return generateAlert('info', t('deepLink:deepLinkingInfoTitle'), t('deepLink:deepLinkingInfoMessage'));
        }

        const parsedData = parseAddress(data);

        if (parsedData) {
            this.props.initiateDeepLinkRequest(
                parsedData.amount ? String(parsedData.amount) : '0',
                parsedData.address,
                parsedData.message || '',
            );
            if (this.props.wallet.ready === true) {
                this.props.history.push('/wallet/send');
            }
        } else {
            generateAlert('error', t('send:invalidAddress'), t('send:invalidAddressExplanation1'));
        }
    }

    Init = (props) => {
        return (
            <Loading inline transparent {...props} loop={false} onEnd={() => this.props.history.push('/onboarding/')} />
        );
    };

    /**
     * Check if key chain is available
     */
    async checkVaultAvailability() {
        try {
            await Electron.readKeychain(ACC_MAIN);
        } catch (err) {
            this.setState({
                fatalError: err instanceof Error && typeof err.message === 'string' ? err.message : err.toString(),
            });
        }
    }

    async versionCheck() {
        const data = await fetchVersions();
        const versionId = Electron.getVersion();
        if (versionId.includes('RC')) {
            this.props.displayTestWarning();
        } else if (data.desktopBlacklist && data.desktopBlacklist.includes(versionId)) {
            this.props.forceUpdate();
        } else if (data.latestDesktop && versionId !== data.latestDesktop) {
            this.props.shouldUpdate();
        }
    }

    /**
     * Switch to an account based on account name
     * @param {string} accountName - target account name
     */
    accountSwitch(accountName) {
        const accountIndex = this.props.accountNames.indexOf(accountName);
        if (accountIndex > -1 && !this.props.isBusy) {
            this.props.setSeedIndex(accountIndex);
            this.props.history.push('/wallet');
        }
    }

    /**
     * Proxy native menu triggers to an action
     * @param {string} item - Triggered menu item
     */
    menuToggle(item) {
        if (!item) {
            return;
        }

        switch (item) {
            case 'about':
                // Is processed in ui/global/About
                break;
            case 'errorlog':
                // Is processed in ui/global/ErrorLog
                break;
            case 'feedback':
                // Is processed in ui/global/Feedback
                break;
            case 'addAccount':
                this.props.history.push('/onboarding/seed-intro');
                break;
            case 'logout':
                this.props.clearWalletData();
                this.props.setPassword({});
                this.props.setAccountInfoDuringSetup({
                    name: '',
                    meta: {},
                    completed: false,
                    usedExistingSeed: false,
                });
                Electron.setOnboardingSeed(null);
                this.props.history.push('/onboarding/login');
                break;
            default:
                if (item.indexOf('settings/account') === 0) {
                    this.props.history.push(`/${item}/${this.props.seedIndex}`);
                } else {
                    this.props.history.push(`/${item}`);
                }
                break;
        }
    }

<<<<<<< HEAD
=======
    Init = (props) => {
        return (
            <Loading
                inline
                transparent
                {...props}
                loop={false}
                onEnd={() => this.props.history.push('/onboarding/')}
                themeName={this.props.themeName}
            />
        );
    };

>>>>>>> abf072c5
    render() {
        const { location, history } = this.props;
        const { fatalError } = this.state;

        const currentKey = location.pathname.split('/')[1] || '/';

        if (fatalError && (fatalError === 'Found old data' && currentKey !== 'settings')) {
            return (
                <div>
                    <Theme history={history} />
                    <Titlebar path={currentKey} />
                    <FatalError error={fatalError} history={history} />
                </div>
            );
        }

        return (
            <div>
                <Titlebar path={currentKey} />
                <About />
                <ErrorLog />
                <Idle />
                <UpdateProgress />
                <Theme history={history} />
                <Ledger />
                <TransitionGroup>
                    <CSSTransition key={currentKey} classNames="fade" timeout={300}>
                        <div>
                            <Switch location={location}>
                                <Route
                                    exact
                                    path="/settings/:setting?/:subsetting?/:accountIndex?"
                                    component={Settings}
                                />
                                <Route path="/wallet" component={Wallet} />
                                <Route path="/onboarding" component={Onboarding} />
                                <Route loop={false} component={this.Init} />
                            </Switch>
                        </div>
                    </CSSTransition>
                </TransitionGroup>
            </div>
        );
    }
}

const mapStateToProps = (state) => ({
    seedIndex: state.wallet.seedIndex,
    accountNames: getAccountNamesFromState(state),
    addingAdditionalAccount: isSettingUpNewAccount(state),
    locale: state.settings.locale,
    wallet: state.wallet,
    themeName: state.settings.themeName,
    onboardingComplete: state.accounts.onboardingComplete,
    hasErrorFetchingFullAccountInfo: state.ui.hasErrorFetchingFullAccountInfo,
    deepLinking: state.settings.deepLinking,
    isBusy:
        !state.wallet.ready || state.ui.isSyncing || state.ui.isSendingTransfer || state.ui.isGeneratingReceiveAddress,
});

const mapDispatchToProps = {
    clearWalletData,
    setPassword,
    initiateDeepLinkRequest,
    setSeedIndex,
    dismissAlert,
    generateAlert,
    fetchNodeList,
    updateTheme,
    setOnboardingComplete,
    setAccountInfoDuringSetup,
    shouldUpdate,
    forceUpdate,
    displayTestWarning,
};

export default withRouter(
    connect(
        mapStateToProps,
        mapDispatchToProps,
    )(withTranslation()(App)),
);<|MERGE_RESOLUTION|>--- conflicted
+++ resolved
@@ -203,7 +203,14 @@
 
     Init = (props) => {
         return (
-            <Loading inline transparent {...props} loop={false} onEnd={() => this.props.history.push('/onboarding/')} />
+            <Loading
+                inline
+                transparent
+                {...props}
+                loop={false}
+                onEnd={() => this.props.history.push('/onboarding/')}
+                themeName={this.props.themeName}
+            />
         );
     };
 
@@ -288,22 +295,6 @@
         }
     }
 
-<<<<<<< HEAD
-=======
-    Init = (props) => {
-        return (
-            <Loading
-                inline
-                transparent
-                {...props}
-                loop={false}
-                onEnd={() => this.props.history.push('/onboarding/')}
-                themeName={this.props.themeName}
-            />
-        );
-    };
-
->>>>>>> abf072c5
     render() {
         const { location, history } = this.props;
         const { fatalError } = this.state;
