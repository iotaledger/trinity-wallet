/* global Electron */
import React from 'react';
import PropTypes from 'prop-types';
import { connect } from 'react-redux';
import { Switch, Route, withRouter } from 'react-router-dom';
import { TransitionGroup, CSSTransition } from 'react-transition-group';
import i18next from 'libs/i18next';
import { withTranslation } from 'react-i18next';

import { parseAddress } from 'libs/iota/utils';
import { ACC_MAIN } from 'libs/crypto';
import { fetchVersions } from 'libs/utils';

import { getAccountNamesFromState, isSettingUpNewAccount } from 'selectors/accounts';

import { setOnboardingComplete, setAccountInfoDuringSetup } from 'actions/accounts';
import {
    setPassword,
    clearWalletData,
    initiateDeepLinkRequest,
    setSeedIndex,
    shouldUpdate,
    forceUpdate,
    displayTestWarning,
} from 'actions/wallet';
import { updateTheme } from 'actions/settings';
import { fetchNodeList } from 'actions/polling';
import { dismissAlert, generateAlert } from 'actions/alerts';

import Theme from 'ui/global/Theme';
import Idle from 'ui/global/Idle';
import Titlebar from 'ui/global/Titlebar';
import FatalError from 'ui/global/FatalError';
import About from 'ui/global/About';
import ErrorLog from 'ui/global/ErrorLog';
import UpdateProgress from 'ui/global/UpdateProgress';

import Loading from 'ui/components/Loading';

import Onboarding from 'ui/views/onboarding/Index';
import Wallet from 'ui/views/wallet/Index';
import Settings from 'ui/views/settings/Index';
import Ledger from 'ui/global/seedStore/Ledger';

/**
 * Wallet wrapper component
 **/
class App extends React.Component {
    static propTypes = {
        /** @ignore */
        seedIndex: PropTypes.number.isRequired,
        /** @ignore */
        accountNames: PropTypes.array.isRequired,
        /** @ignore */
        isBusy: PropTypes.bool.isRequired,
        /** @ignore */
        location: PropTypes.object,
        /** @ignore */
        onboardingComplete: PropTypes.bool.isRequired,
        /** @ignore */
        hasErrorFetchingFullAccountInfo: PropTypes.bool.isRequired,
        /** @ignore */
        setOnboardingComplete: PropTypes.func.isRequired,
        /** @ignore */
        history: PropTypes.object.isRequired,
        /** @ignore */
        addingAdditionalAccount: PropTypes.bool.isRequired,
        /** @ignore */
        locale: PropTypes.string.isRequired,
        /** @ignore */
        wallet: PropTypes.object.isRequired,
        /** @ignore */
        generateAlert: PropTypes.func.isRequired,
        /** @ignore */
        dismissAlert: PropTypes.func.isRequired,
        /** @ignore */
        clearWalletData: PropTypes.func.isRequired,
        /** @ignore */
        setPassword: PropTypes.func.isRequired,
        /** @ignore */
        fetchNodeList: PropTypes.func.isRequired,
        /** @ignore */
        themeName: PropTypes.string.isRequired,
        /** @ignore */
        updateTheme: PropTypes.func.isRequired,
        /** @ignore */
        setSeedIndex: PropTypes.func.isRequired,
        /** @ignore */
        shouldUpdate: PropTypes.func.isRequired,
        /** @ignore */
        deepLinking: PropTypes.bool.isRequired,
        /** @ignore */
        forceUpdate: PropTypes.func.isRequired,
        /** @ignore */
        displayTestWarning: PropTypes.func.isRequired,
        /** @ignore */
        setAccountInfoDuringSetup: PropTypes.func.isRequired,
        /** @ignore */
        t: PropTypes.func.isRequired,
        /** @ignore */
        initiateDeepLinkRequest: PropTypes.func.isRequired,
    };

    constructor(props) {
        super(props);
        this.state = {
            fatalError: false,
        };
    }

    componentDidMount() {
        this.onMenuToggle = this.menuToggle.bind(this);
        this.onAccountSwitch = this.accountSwitch.bind(this);
        this.props.fetchNodeList();

        Electron.onEvent('menu', this.onMenuToggle);
        Electron.onEvent('account.switch', this.onAccountSwitch);

        Electron.changeLanguage(this.props.t);

        this.onSetDeepUrl = this.setDeepUrl.bind(this);
        Electron.onEvent('url-params', this.onSetDeepUrl);
        Electron.requestDeepLink();

        this.checkVaultAvailability();
        this.versionCheck();
    }

    componentWillReceiveProps(nextProps) {
        /* On language change */
        if (nextProps.locale !== this.props.locale) {
            i18next.changeLanguage(nextProps.locale);
            Electron.changeLanguage(this.props.t);
        }

        const currentKey = this.props.location.pathname.split('/')[1] || '/';

        if (nextProps.hasErrorFetchingFullAccountInfo && !this.props.hasErrorFetchingFullAccountInfo) {
            if (nextProps.accountNames.length === 0) {
                // Reset state password on unsuccessful first account info fetch
                this.props.setPassword({});
            } else {
                // Mark Onboarding as incomplete on unsuccessful additional account info fetch
                this.props.setAccountInfoDuringSetup({
                    completed: false,
                });
                this.props.history.push('/onboarding/account-name');
            }
        } else if (!this.props.wallet.ready && nextProps.wallet.ready && currentKey === 'onboarding') {
            /* On Login */
            Electron.updateMenu('authorised', true);

            Electron.setOnboardingSeed(null);

            if (!this.props.onboardingComplete) {
                this.props.setOnboardingComplete(true);
            }

            this.props.history.push('/wallet/');
        }

        // Dispose alerts on route change
        if (this.props.location.pathname !== nextProps.location.pathname) {
            this.props.dismissAlert();
        }
    }

    componentWillUnmount() {
        Electron.removeEvent('menu', this.onMenuToggle);
        Electron.removeEvent('url-params', this.onSetDeepUrl);
        Electron.removeEvent('account.switch', this.onAccountSwitch);
    }

    /**
     * Parse and verify deep link
     * Set valid deep link data to state
     * Navigate to Send view if wallet authenticated
     * @param {string} Data - data passed
     */
    setDeepUrl(data) {
        const { deepLinking, generateAlert, t } = this.props;

        if (!deepLinking) {
            this.props.history.push('/settings/advanced');
            return generateAlert('info', t('deepLink:deepLinkingInfoTitle'), t('deepLink:deepLinkingInfoMessage'));
        }

        const parsedData = parseAddress(data);

        if (parsedData) {
            this.props.initiateDeepLinkRequest(
                parsedData.amount ? String(parsedData.amount) : '0',
                parsedData.address,
                parsedData.message || '',
            );
            if (this.props.wallet.ready === true) {
                this.props.history.push('/wallet/send');
            }
        } else {
            generateAlert('error', t('send:invalidAddress'), t('send:invalidAddressExplanation1'));
        }
    }

    /**
     * Check if key chain is available
     */
    async checkVaultAvailability() {
        try {
            await Electron.readKeychain(ACC_MAIN);
        } catch (err) {
            this.setState({
                fatalError: err instanceof Error && typeof err.message === 'string' ? err.message : err.toString(),
            });
        }
    }

    async versionCheck() {
        const data = await fetchVersions();
        const versionId = Electron.getVersion();
        if (versionId.includes('RC')) {
            this.props.displayTestWarning();
        } else if (data.desktopBlacklist && data.desktopBlacklist.includes(versionId)) {
            this.props.forceUpdate();
        } else if (data.latestDesktop && versionId !== data.latestDesktop) {
            this.props.shouldUpdate();
        }
    }

    /**
     * Switch to an account based on account name
     * @param {string} accountName - target account name
     */
    accountSwitch(accountName) {
        const accountIndex = this.props.accountNames.indexOf(accountName);
        if (accountIndex > -1 && !this.props.isBusy) {
            this.props.setSeedIndex(accountIndex);
            this.props.history.push('/wallet');
        }
    }

    /**
     * Proxy native menu triggers to an action
     * @param {string} item - Triggered menu item
     */
    menuToggle(item) {
        if (!item) {
            return;
        }

        switch (item) {
            case 'about':
                // Is processed in ui/global/About
                break;
            case 'errorlog':
                // Is processed in ui/global/ErrorLog
                break;
            case 'feedback':
                // Is processed in ui/global/Feedback
                break;
            case 'addAccount':
                this.props.history.push('/onboarding/seed-intro');
                break;
            case 'logout':
                this.props.clearWalletData();
                this.props.setPassword({});
                this.props.setAccountInfoDuringSetup({
                    name: '',
                    meta: {},
                    completed: false,
                    usedExistingSeed: false,
                });
                Electron.setOnboardingSeed(null);
                this.props.history.push('/onboarding/login');
                break;
            default:
                if (item.indexOf('settings/account') === 0) {
                    this.props.history.push(`/${item}/${this.props.seedIndex}`);
                } else {
                    this.props.history.push(`/${item}`);
                }
                break;
        }
    }

    Init = (props) => {
        return (
            <Loading inline transparent {...props} loop={false} onEnd={() => this.props.history.push('/onboarding/')} />
        );
    };

    render() {
        const { location, history } = this.props;
        const { fatalError } = this.state;

        const currentKey = location.pathname.split('/')[1] || '/';

        if (fatalError) {
            return (
                <div>
                    <Theme history={history} />
                    <Titlebar path={currentKey} />
                    <FatalError error={fatalError} />
                </div>
            );
        }

        return (
            <div>
                <Titlebar path={currentKey} />
                <About />
                <ErrorLog />
                <Idle />
                <UpdateProgress />
                <Theme history={history} />
                <Ledger />
                <TransitionGroup>
                    <CSSTransition key={currentKey} classNames="fade" timeout={300}>
                        <div>
                            <Switch location={location}>
                                <Route
                                    exact
                                    path="/settings/:setting?/:subsetting?/:accountIndex?"
                                    component={Settings}
                                />
                                <Route path="/wallet" component={Wallet} />
                                <Route path="/onboarding" component={Onboarding} />
                                <Route loop={false} component={this.Init} />
                            </Switch>
                        </div>
                    </CSSTransition>
                </TransitionGroup>
            </div>
        );
    }
}

const mapStateToProps = (state) => ({
    seedIndex: state.wallet.seedIndex,
    accountNames: getAccountNamesFromState(state),
    addingAdditionalAccount: isSettingUpNewAccount(state),
    locale: state.settings.locale,
    wallet: state.wallet,
    themeName: state.settings.themeName,
    onboardingComplete: state.accounts.onboardingComplete,
    hasErrorFetchingFullAccountInfo: state.ui.hasErrorFetchingFullAccountInfo,
    deepLinking: state.settings.deepLinking,
    isBusy:
        !state.wallet.ready || state.ui.isSyncing || state.ui.isSendingTransfer || state.ui.isGeneratingReceiveAddress,
});

const mapDispatchToProps = {
    clearWalletData,
    setPassword,
    initiateDeepLinkRequest,
    setSeedIndex,
    dismissAlert,
    generateAlert,
    fetchNodeList,
    updateTheme,
    setOnboardingComplete,
    setAccountInfoDuringSetup,
    shouldUpdate,
    forceUpdate,
    displayTestWarning,
};

<<<<<<< HEAD
export default withRouter(
    connect(
        mapStateToProps,
        mapDispatchToProps,
    )(withI18n()(App)),
);
=======
export default withRouter(connect(mapStateToProps, mapDispatchToProps)(withTranslation()(withAutoNodeSwitching(App))));
>>>>>>> fb26366b
<|MERGE_RESOLUTION|>--- conflicted
+++ resolved
@@ -364,13 +364,9 @@
     displayTestWarning,
 };
 
-<<<<<<< HEAD
 export default withRouter(
     connect(
         mapStateToProps,
         mapDispatchToProps,
-    )(withI18n()(App)),
-);
-=======
-export default withRouter(connect(mapStateToProps, mapDispatchToProps)(withTranslation()(withAutoNodeSwitching(App))));
->>>>>>> fb26366b
+    )(withTranslation()(withAutoNodeSwitching(App))),
+);