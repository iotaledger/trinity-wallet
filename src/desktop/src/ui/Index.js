/*global Electron*/
import React from 'react';
import PropTypes from 'prop-types';
import { connect } from 'react-redux';
import { Switch, Route, withRouter } from 'react-router-dom';
import { TransitionGroup, CSSTransition } from 'react-transition-group';
import i18next from 'libs/i18next';
import { translate } from 'react-i18next';

import { clearWalletData } from 'actions/wallet';
import { getUpdateData } from 'actions/settings';
import { clearSeeds } from 'actions/seeds';
import { disposeOffAlert } from 'actions/alerts';

import { generateAlert } from 'actions/alerts';
import Theme from 'ui/global/Theme';
import Alerts from 'ui/global/Alerts';
import Updates from 'ui/global/Updates';
import Loading from 'ui/components/Loading';
import { sendAmount } from 'actions/deepLinks';
import { ADDRESS_LENGTH } from 'libs/util';
import Onboarding from 'ui/views/onboarding/Index';
import Wallet from 'ui/views/wallet/Index';
import Settings from 'ui/views/settings/Index';
import Account from 'ui/views/account/Index';
import Activation from 'ui/views/onboarding/Activation';

import css from './index.css';

/** Main wallet wrapper component */
class App extends React.Component {
    static propTypes = {
        /** Alpha versiona ctivation code */
        activationCode: PropTypes.string,
        /** Browser location */
        location: PropTypes.object,
        /** Browser histoty object */
        history: PropTypes.object.isRequired,
        /** Settings state state data
         * @ignore
         */
        settings: PropTypes.object.isRequired,
        /** Accounts state state data
         * @ignore
         */
        accounts: PropTypes.object.isRequired,
        /** wallet state data
         * @ignore
         */
        wallet: PropTypes.object.isRequired,
        /** Clear  alert state data
         * @ignore
         */
        disposeOffAlert: PropTypes.func.isRequired,
        /** Clear wallet state data
         * @ignore
         */
        clearWalletData: PropTypes.func.isRequired,
        /** Clear temporary seed state data
         * @ignore
         */
        clearSeeds: PropTypes.func.isRequired,
        /** Initiate update check
         * @param {Boolean} force - Force update confirmation dialog
         * @ignore
         */
        getUpdateData: PropTypes.func.isRequired,
        /** Translation helper
         * @param {string} translationString - locale string identifier to be translated
         * @ignore
         */
        t: PropTypes.func.isRequired,
        sendAmount: PropTypes.func.isRequired,
    };

    componentWillMount() {
        const { generateAlert, t } = this.props;
        Electron.onEvent('url-params', (data) => {
            let regexAddress = /\:\/\/(.*?)\/\?/;
            let regexAmount = /amount=(.*?)\&/;
            let regexMessage = /message=([^\n\r]*)/;
            let address = data.match(regexAddress);
            if (address !== null) {
                let amount = data.match(regexAmount);
                let message = data.match(regexMessage);
                if (address[1].length !== ADDRESS_LENGTH) {
                    generateAlert('error', t('send:invalidAddress'), t('send:invalidAddressExplanation1'));
                    this.props.sendAmount(0, '', '');
                } else {
                    this.setState({
                        address: address[1],
                        amount: amount[1],
                        message: message[1],
                    });
                    this.props.sendAmount(this.state.amount, this.state.address, this.state.message);
                    if(this.props.tempAccount.ready === true) {
                            this.props.history.push('/wallet/send');
                    }
                }
            }
        });
    }

    constructor(props) {
        super(props);
        this.state = { uuid: null };
    }

    componentDidMount() {
        this.onMenuToggle = this.menuToggle.bind(this);
        Electron.onEvent('menu', this.onMenuToggle);
        Electron.changeLanguage(this.props.t);
        Electron.refreshDeepLink();

        Electron.getUuid().then((uuid) => {
            this.setState({
                uuid: uuid,
            });
        });
    }

    componentWillReceiveProps(nextProps) {
        /* On language change */
        if (nextProps.settings.locale !== this.props.settings.locale) {
            i18next.changeLanguage(nextProps.settings.locale);
            Electron.changeLanguage(this.props.t);
        }
        /* On Login */
        if (!this.props.wallet.ready && nextProps.wallet.ready) {
            Electron.updateMenu('authorised', true);
            this.props.history.push('/wallet/');
        }

        if (this.props.location.pathname !== nextProps.location.pathname) {
            this.props.disposeOffAlert();
        }
    }

    componentWillUnmount() {
        Electron.removeEvent('menu', this.onMenuToggle);
    }

    menuToggle(item) {
        switch (item) {
            case 'addAccount':
                this.props.history.push('/onboarding/seed-intro');
                break;
            case 'update':
                this.props.getUpdateData(true);
                break;
            case 'logout':
                this.props.clearWalletData();
                this.props.clearSeeds();
                this.props.history.push('/onboarding/login');
                break;
            default:
                this.props.history.push(`/${item}`);
                break;
        }
    }

    Init = (props) => {
        return <Loading inline {...props} loop={false} onEnd={() => this.props.history.push('/onboarding/')} />;
    };

    render() {
        const { accounts, location, activationCode } = this.props;

        const currentKey = location.pathname.split('/')[1] || '/';

        if (!this.state.uuid) {
            return null;
        }

        // if (!activationCode) {
        //     return (
        //         <div className={css.trintiy}>
        //             <Theme />
        //             <Alerts />
        //             <Activation uuid={this.state.uuid} />
        //         </div>
        //     );
        // }

        return (
            <div className={css.trintiy}>
                <Theme />
                <Alerts />
                <Updates />
                <TransitionGroup>
                    <CSSTransition key={currentKey} classNames="fade" timeout={300}>
                        <div>
                            <Switch location={location}>
                                <Route exact path="/settings/:setting?" component={Settings} />
                                <Route exact path="/account/:setting?" component={Account} />
                                <Route path="/wallet" component={Wallet} />
                                <Route
                                    path="/onboarding"
                                    complete={accounts.onboardingComplete}
                                    component={Onboarding}
                                />
                                <Route exact path="/" loop={false} component={this.Init} />
                            </Switch>
                        </div>
                    </CSSTransition>
                </TransitionGroup>
            </div>
        );
    }
}

const mapStateToProps = (state) => ({
    settings: state.settings,
<<<<<<< HEAD
    accounts: state.accounts,
    wallet: state.wallet,
=======
    account: state.account,
    tempAccount: state.tempAccount,
    deepLinks: state.deepLinks,
>>>>>>> 1b6633e4
    activationCode: state.app.activationCode,
});

const mapDispatchToProps = {
    clearWalletData,
    clearSeeds,
    sendAmount,
    getUpdateData,
    disposeOffAlert,
    generateAlert,
};

export default withRouter(connect(mapStateToProps, mapDispatchToProps)(translate()(App)));<|MERGE_RESOLUTION|>--- conflicted
+++ resolved
@@ -93,8 +93,8 @@
                         message: message[1],
                     });
                     this.props.sendAmount(this.state.amount, this.state.address, this.state.message);
-                    if(this.props.tempAccount.ready === true) {
-                            this.props.history.push('/wallet/send');
+                    if (this.props.tempAccount.ready === true) {
+                        this.props.history.push('/wallet/send');
                     }
                 }
             }
@@ -211,14 +211,9 @@
 
 const mapStateToProps = (state) => ({
     settings: state.settings,
-<<<<<<< HEAD
     accounts: state.accounts,
     wallet: state.wallet,
-=======
-    account: state.account,
-    tempAccount: state.tempAccount,
     deepLinks: state.deepLinks,
->>>>>>> 1b6633e4
     activationCode: state.app.activationCode,
 });
 
