:root {
    --font-size-xl: 26px;
    --font-size-l: 21px;
    --font-size-m: 14px;
    --font-size-s: 12px;
    --font-size-xs: 11px;

    --header-height: 100px;
    --footer-height: 120px;
    --sidebar-width: 180px;
    --sidebar-width-narrow: 70px;
}

* {
    user-select: none;
    cursor: default;
    &,
    &:before,
    &:after {
        box-sizing: border-box;
    }
}
a,
a * {
    cursor: pointer;
}
input,
textarea {
    cursor: text;
}

@font-face {
    font-family: 'Lato';
    src: url(custom-fonts/Lato-Light.ttf) format('truetype');
    font-weight: 200;
}
@font-face {
    font-family: 'Lato';
    src: url(custom-fonts/Lato-Regular.ttf) format('truetype');
    font-weight: 300;
}
@font-face {
    font-family: 'Lato';
    src: url(custom-fonts/Lato-Bold.ttf) format('truetype');
    font-weight: 700;
}

html,
body {
    margin: 0;
    padding: 0;
    height: 100%;
    background: var(--body-bg);
}

body {
    color: var(--body);
    font-family: 'Lato';
    font-weight: 200;
    font-size: var(--font-size-m);
    line-height: 1.5;
    overflow: hidden;
}

h1,
h2,
p {
    font-weight: 200;
    line-height: 1.6em;
    margin: 0 0 1em;
    max-width: 560px;
}
h1 {
    font-size: var(--font-size-xl);
}
h2 {
    font-size: var(--font-size-l);
    margin-bottom: 30px;
}

p {
    font-size: var(--font-size-m);
}

strong {
    font-weight: 700;
}

form {
<<<<<<< HEAD
    > fieldset {
        display: block;
        width: 100%;
        margin: 0 auto 50px;
        padding: 0px;
        border: none;
    }
=======
    margin-bottom: 30px;

    > fieldset {
        display: block;
        width: 100%;
        margin: 50px auto;
        padding: 0px;
        border: none;
        text-align: center;
        a,
        button {
            margin: 10px 20px;
        }
    }

    div + fieldset{
       margin-top: 0px;
    }

>>>>>>> f1021694
}

label {
    color: var(--label);
    font-size: var(--font-size-small);
    display: block;
    margin-bottom: 8px;
    text-align: left;
}

:global {
    .fade-enter {
        opacity: 0;
        transform: scale(0.95);
        z-index: 10;
    }

    .fade-enter.fade-enter-active {
        opacity: 1;
        transform: scale(1);
        transition: opacity 300ms ease-in, transform 200ms ease-out;
    }
}

main {
    display: flex;
    width: 100vw;
    height: 100vh;
<<<<<<< HEAD
=======
    background: var(--body-bg);

    >form{
       margin: 0px;
    }
>>>>>>> f1021694
}

.trinity {
    overflow: hidden;
}<|MERGE_RESOLUTION|>--- conflicted
+++ resolved
@@ -87,15 +87,6 @@
 }
 
 form {
-<<<<<<< HEAD
-    > fieldset {
-        display: block;
-        width: 100%;
-        margin: 0 auto 50px;
-        padding: 0px;
-        border: none;
-    }
-=======
     margin-bottom: 30px;
 
     > fieldset {
@@ -115,7 +106,6 @@
        margin-top: 0px;
     }
 
->>>>>>> f1021694
 }
 
 label {
@@ -144,14 +134,11 @@
     display: flex;
     width: 100vw;
     height: 100vh;
-<<<<<<< HEAD
-=======
     background: var(--body-bg);
 
     >form{
        margin: 0px;
     }
->>>>>>> f1021694
 }
 
 .trinity {
