import React from 'react';
import QrReader from 'react-qr-reader';
import PropTypes from 'prop-types';
import { ADDRESS_LENGTH, parseAddress } from 'libs/iota/utils';

import Modal from 'ui/components/modal/Modal';
import Button from 'ui/components/Button';
import Checksum from 'ui/components/Checksum';
import Icon from 'ui/components/Icon';
import css from './input.scss';

/**
 * Address input component
 */
export default class Address extends React.PureComponent {
    static propTypes = {
        /** Current address value */
        address: PropTypes.string.isRequired,
        /** Address input label */
        label: PropTypes.string.isRequired,
        /** Should input focus when changed to true */
        focus: PropTypes.bool,
        /** Camera modal close button label */
        closeLabel: PropTypes.string.isRequired,
        /** Address change event function
         * @param {string} address - Current address value
         * @param {string} message - Current message value
         * @param {string} value - Current value
         */
        onChange: PropTypes.func.isRequired,
    };

    state = {
        showScanner: false,
<<<<<<< HEAD
        inputFocused: false,
=======
>>>>>>> b84e12d0
    };

    componentDidMount() {
        if (this.props.focus) {
            this.input.focus();
        }
    }

    componentWillReceiveProps(nextProps) {
        if (!this.props.focus && nextProps.focus) {
            this.input.focus();
        }
    }

    onScanEvent = (data) => {
        if (data !== null) {
            this.setState(() => ({
                showScanner: false,
            }));
            const input = parseAddress(data);
            this.props.onChange(input.address, input.message, input.amount);
        }
    };

    closeScanner = () => {
        this.setState(() => ({
            showScanner: false,
        }));
    };

    openScanner = () => {
        this.setState(() => ({
            showScanner: true,
        }));
    };

    /**
     * Address is displayed in a hidden <p> element used for calculating the width of address input.
     * @returns boolean - if entered address is longer than input width
     */
    isInputScrolling = () => {
        if (this.input && this.address) {
            return this.address.clientWidth > this.input.clientWidth;
        }
        return false;
    };

    render() {
        const { address, label, closeLabel } = this.props;
        const { showScanner } = this.state;

        return (
            <div className={css.input}>
                <fieldset>
                    <a onClick={this.openScanner}>
                        <Icon icon="camera" size={16} />
                    </a>
                    <input
                        type="text"
                        ref={(input) => {
                            this.input = input;
                        }}
                        value={address}
                        onChange={(e) => this.props.onChange(e.target.value)}
                        maxLength={ADDRESS_LENGTH}
                        data-tip={address}
                    />
                    {this.isInputScrolling() && (
                        <div className={css.tooltip}>
                            <Checksum address={address} />
                        </div>
                    )}
                    <small>{label}</small>
                    <p
                        ref={(address) => {
                            this.address = address;
                        }}
                        className={css.addressHidden}
                    >
                        {address}
                    </p>
<<<<<<< HEAD
                    {!inputFocused &&
                        this.isInputScrolling() && <ReactTooltip place="bottom" className={css.tooltip} />}
=======
>>>>>>> b84e12d0
                </fieldset>
                {showScanner && (
                    <Modal isOpen onClose={this.closeScanner}>
                        <div className={css.qrScanner}>
                            <QrReader delay={350} onScan={this.onScanEvent} onError={() => {}} />
                            <Button type="button" onClick={this.closeScanner} variant="primary">
                                {closeLabel}
                            </Button>
                        </div>
                    </Modal>
                )}
            </div>
        );
    }
}<|MERGE_RESOLUTION|>--- conflicted
+++ resolved
@@ -32,10 +32,6 @@
 
     state = {
         showScanner: false,
-<<<<<<< HEAD
-        inputFocused: false,
-=======
->>>>>>> b84e12d0
     };
 
     componentDidMount() {
@@ -117,11 +113,6 @@
                     >
                         {address}
                     </p>
-<<<<<<< HEAD
-                    {!inputFocused &&
-                        this.isInputScrolling() && <ReactTooltip place="bottom" className={css.tooltip} />}
-=======
->>>>>>> b84e12d0
                 </fieldset>
                 {showScanner && (
                     <Modal isOpen onClose={this.closeScanner}>
