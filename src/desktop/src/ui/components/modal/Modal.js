import React from 'react';
import PropTypes from 'prop-types';
import classNames from 'classnames';
import css from './modal.css';

/**
 * Modal window component
 */
export default class Modal extends React.Component {
    static propTypes = {
        /** Modal content */
        children: PropTypes.oneOfType([PropTypes.node, PropTypes.array]),
        /** Modal window type */
        variant: PropTypes.oneOf(['confirm']),
        /** Modal visibility state */
        isOpen: PropTypes.bool,
        /** Modal inline style state */
        inline: PropTypes.bool,
        /** Modal visibility state */
        onClose: PropTypes.func.isRequired,
    };

    componentDidMount() {
        window.addEventListener('keydown', this.onKeyDown, false);
    }

    componentWillUnmount() {
        window.removeEventListener('keydown', this.onKeyDown, false);
    }

    onKeyDown = (e) => {
        if (e.key === 'Escape' && this.props.isOpen) {
            this.props.onClose();
        }
    };

    render() {
        const { variant, isOpen, inline } = this.props;

<<<<<<< HEAD
        if (!isOpen) {
            return null;
        }

        if (inline) {
            return (
                <div className={classNames(css.backdrop, css[variant], css.inline)}>
                    <div className={css.wrapper}>
                        <div className={css.content}>{this.props.children}</div>
                    </div>
                </div>
            );
        }

        return ReactDOM.createPortal(
            <div className={classNames(css.backdrop, css[variant], inline ? css.inline : null)}>
=======
        return (
            <div
                className={classNames(
                    css.backdrop,
                    css[variant],
                    !isOpen ? css.hidden : null,
                    inline ? css.inline : null,
                )}
            >
>>>>>>> acf08346
                <div className={css.wrapper}>
                    <div className={css.content}>{this.props.children}</div>
                </div>
            </div>
        );
    }
}<|MERGE_RESOLUTION|>--- conflicted
+++ resolved
@@ -37,24 +37,6 @@
     render() {
         const { variant, isOpen, inline } = this.props;
 
-<<<<<<< HEAD
-        if (!isOpen) {
-            return null;
-        }
-
-        if (inline) {
-            return (
-                <div className={classNames(css.backdrop, css[variant], css.inline)}>
-                    <div className={css.wrapper}>
-                        <div className={css.content}>{this.props.children}</div>
-                    </div>
-                </div>
-            );
-        }
-
-        return ReactDOM.createPortal(
-            <div className={classNames(css.backdrop, css[variant], inline ? css.inline : null)}>
-=======
         return (
             <div
                 className={classNames(
@@ -64,7 +46,6 @@
                     inline ? css.inline : null,
                 )}
             >
->>>>>>> acf08346
                 <div className={css.wrapper}>
                     <div className={css.content}>{this.props.children}</div>
                 </div>
