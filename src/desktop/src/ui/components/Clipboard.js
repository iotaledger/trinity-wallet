--- conflicted
+++ resolved
@@ -1,7 +1,6 @@
 /*global Electron*/
 import React from 'react';
 import PropTypes from 'prop-types';
-import { translate } from 'react-i18next';
 import { connect } from 'react-redux';
 
 import { generateAlert } from 'actions/alerts';
@@ -15,19 +14,10 @@
     static propTypes = {
         /** Target content copied to clipboard */
         text: PropTypes.string.isRequired,
-<<<<<<< HEAD
-        /** Element chidlren content */
-        children: PropTypes.object,
-        /** Timeout to clear the clipboard */
-        timeout: PropTypes.number,
-        /** Optional element content, defaults to `text` prop */
-        label: PropTypes.string,
-=======
         /** EOptional element chidlren content */
         children: PropTypes.any,
         /** Timeout to clear the clipboard */
         timeout: PropTypes.number,
->>>>>>> 669d3bc5
         /** Success notification title */
         title: PropTypes.string.isRequired,
         /** Success notification description */
@@ -36,20 +26,6 @@
          * @param {String} type - notification type - success, error
          * @param {String} title - notification title
          * @param {String} text - notification explanation
-<<<<<<< HEAD
-         * @ignore
-         */
-        generateAlert: PropTypes.func.isRequired,
-        /** Translation helper
-         * @param {string} translationString - locale string identifier to be translated
-         * @ignore
-         */
-        t: PropTypes.func.isRequired,
-    };
-
-    copy() {
-        const { text, generateAlert, title, success, timeout, t } = this.props;
-=======
          * @ignore
          */
         generateAlert: PropTypes.func.isRequired
@@ -57,7 +33,6 @@
 
     copy() {
         const { text, generateAlert, title, success, timeout} = this.props;
->>>>>>> 669d3bc5
 
         Electron.clipboard(text);
         generateAlert('success', title, success);
@@ -65,28 +40,16 @@
         if (timeout > 0) {
             setTimeout(() => {
                 Electron.clipboard('');
-<<<<<<< HEAD
-            }, timeout * 1000);
-=======
             }, timeout * 6000);
->>>>>>> 669d3bc5
         }
     }
 
     render() {
-<<<<<<< HEAD
-        const { children, label, text } = this.props;
-
-        return (
-            <span className={css.clipboard} onClick={() => this.copy()}>
-                {children || label || text}
-=======
         const { children, text } = this.props;
 
         return (
             <span className={css.clipboard} onClick={() => this.copy()}>
                 {children || text}
->>>>>>> 669d3bc5
             </span>
         );
     }
@@ -96,8 +59,4 @@
     generateAlert,
 };
 
-<<<<<<< HEAD
-export default connect(mapStateToProps, mapDispatchToProps)(translate()(Clipboard));
-=======
-export default connect(null, mapDispatchToProps)(Clipboard);
->>>>>>> 669d3bc5
+export default connect(null, mapDispatchToProps)(Clipboard);