--- conflicted
+++ resolved
@@ -3,16 +3,12 @@
     padding: 20px 0;
     margin: 0px 20px;
     height: 80px;
-<<<<<<< HEAD
-    border-bottom: 2px solid var(--body-bg);
+    border-bottom: 1px solid var(--body-bg);
 
     @media (max-width: 320px) {
         display: none;
     }
 
-=======
-    border-bottom: 1px solid var(--body-bg);
->>>>>>> 65e408b7
     > a {
         color: var(--body);
         margin: 0 22px 0 0;
