--- conflicted
+++ resolved
@@ -141,10 +141,6 @@
                         {priceData.currency}
                     </Button>
                     <p>
-<<<<<<< HEAD
-=======
-                        <strong>{t('chart:currentValue')}</strong>
->>>>>>> 48921f3b
                         {priceData.symbol} {getPriceFormat(getPriceForCurrency(priceData.currency))} / Mi
                     </p>
                     <Button variant="secondary" className="outline" onClick={() => setTimeframe()}>
@@ -153,13 +149,19 @@
                 </nav>
                 <ul>
                     <li>
-                        {t('chart:mcap')}: <strong>{priceData.globalSymbol} {priceData.mcap}</strong>
+                        {t('chart:mcap')}:{' '}
+                        <strong>
+                            {priceData.globalSymbol} {priceData.mcap}
+                        </strong>
                     </li>
                     <li>
                         {t('chart:change')}: <strong>{priceData.change24h}%</strong>
                     </li>
                     <li>
-                        {t('chart:volume')}: <strong>{priceData.globalSymbol} {priceData.volume}</strong>
+                        {t('chart:volume')}:{' '}
+                        <strong>
+                            {priceData.globalSymbol} {priceData.volume}
+                        </strong>
                     </li>
                 </ul>
             </div>
