import React from 'react';
import classNames from 'classnames';
import PropTypes from 'prop-types';
import Logo from 'ui/components/Logo';
import css from './Loading.css';

/**
 * Loading screen component
 */
export default class Loading extends React.PureComponent {
    static propTypes = {
        /** Loading animation loop option */
        loop: PropTypes.bool,
        /** Loading inline class state */
        inline: PropTypes.bool,
        /** Loading screen title content */
        title: PropTypes.string,
        /** Loading screen subtitle content */
        subtitle: PropTypes.string,
        /** On animation end  event */
        onEnd: PropTypes.func,
    };

    render() {
<<<<<<< HEAD
        const { loop, title, subtitle, onEnd } = this.props;
=======
        const { loop, inline, title, subtitle, onEnd } = this.props;
>>>>>>> 1dc65d4b

        return (
            <div className={classNames(css.loading,(inline) ? css.inline : null)}>
                <div>
                    <Logo size={200} animate loop={loop} onEnd={onEnd} />
                    {title && <h1>{title}</h1>}
                    {subtitle && <h2>{subtitle}</h2>}
                </div>
            </div>
        );
    }
}<|MERGE_RESOLUTION|>--- conflicted
+++ resolved
@@ -22,11 +22,7 @@
     };
 
     render() {
-<<<<<<< HEAD
-        const { loop, title, subtitle, onEnd } = this.props;
-=======
         const { loop, inline, title, subtitle, onEnd } = this.props;
->>>>>>> 1dc65d4b
 
         return (
             <div className={classNames(css.loading,(inline) ? css.inline : null)}>
