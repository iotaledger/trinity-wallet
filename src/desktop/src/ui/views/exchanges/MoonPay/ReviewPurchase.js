import get from 'lodash/get';
import React from 'react';
import PropTypes from 'prop-types';

import { MOONPAY_TRANSACTION_STATUSES } from 'exchanges/MoonPay';

import Button from 'ui/components/Button';
import withPurchaseSummary from 'ui/views/exchanges/MoonPay/WithPurchaseSummary';

import css from './index.scss';

/** MoonPay review purchase screen component */
class ReviewPurchase extends React.PureComponent {
    static propTypes = {
        /** @ignore */
        history: PropTypes.shape({
            push: PropTypes.func.isRequired,
        }).isRequired,
        /** @ignore */
        children: PropTypes.node.isRequired,
        /** @ignore */
        isCreatingTransaction: PropTypes.bool.isRequired,
        /** @ignore */
        hasErrorCreatingTransaction: PropTypes.bool.isRequired,
        /** @ignore */
        isFetchingTransactionDetails: PropTypes.bool.isRequired,
        /** @ignore */
        hasErrorFetchingTransactionDetails: PropTypes.bool.isRequired,
        /** @ignore */
        createTransaction: PropTypes.func.isRequired,
        /** @ignore */
        activeTransaction: PropTypes.object,
        /** @ignore */
        t: PropTypes.func.isRequired,
        /** @ignore */
<<<<<<< HEAD
        hasAnyPaymentCards: PropTypes.bool.isRequired,
=======
        arePurchasesSuspended: PropTypes.bool.isRequired,
>>>>>>> 5deaafb4
    };

    componentWillReceiveProps(nextProps) {
        const _getNextScreenName = (transactionStatus) => {
            const screenNameMap = {
                [MOONPAY_TRANSACTION_STATUSES.completed]: 'success',
                [MOONPAY_TRANSACTION_STATUSES.failed]: 'failure',
                [MOONPAY_TRANSACTION_STATUSES.pending]: 'pending',
            };

            return `payment-${screenNameMap[transactionStatus]}`;
        };

        if (
            this.props.isCreatingTransaction &&
            !nextProps.isCreatingTransaction &&
            !nextProps.hasErrorCreatingTransaction
        ) {
            const { activeTransaction } = nextProps;

            // See https://www.moonpay.io/api_reference/v3#three_d_secure
            if (get(activeTransaction, 'status') === MOONPAY_TRANSACTION_STATUSES.waitingAuthorization) {
                window.open(get(activeTransaction, 'redirectUrl'));
                this.props.history.push(
                    `/exchanges/moonpay/${_getNextScreenName(MOONPAY_TRANSACTION_STATUSES.pending)}`,
                );
            } else {
                this.props.history.push(`/exchanges/moonpay/${_getNextScreenName(get(activeTransaction, 'status'))}`);
            }
        }

        if (this.props.isFetchingTransactionDetails && !nextProps.isFetchingTransactionDetails) {
            const { activeTransaction } = nextProps;

            this.props.history.push(
                `/exchanges/moonpay/${_getNextScreenName(
                    nextProps.hasErrorFetchingTransactionDetails
                        ? MOONPAY_TRANSACTION_STATUSES.failed
                        : get(activeTransaction, 'status'),
                )}`,
            );
        }
    }

    render() {
<<<<<<< HEAD
        const { hasAnyPaymentCards, isCreatingTransaction, createTransaction, children, t } = this.props;
=======
        const { history, isCreatingTransaction, createTransaction, arePurchasesSuspended, children, t } = this.props;
>>>>>>> 5deaafb4

        return (
            <form onSubmit={() => arePurchasesSuspended ? history.push('/exchanges/moonpay/purchase-suspended-warning'): createTransaction}>
                <section className={css.withSummary}>
                    <div>
                        <p>{t('moonpay:reviewYourPurchase')}</p>
                        <p>{t('moonpay:pleaseCarefullyCheckOrder')}</p>
                    </div>
                    {children}
                </section>
                <footer className={css.choiceDefault}>
                    <div>
                        <Button
                            disabled={isCreatingTransaction}
                            id="to-cancel"
<<<<<<< HEAD
                            onClick={() => this.props.history.push(hasAnyPaymentCards ? '/exchanges/moonpay/select-payment-card' : '/exchanges/moonpay/add-payment-method')}
=======
                            onClick={() => history.push('/exchanges/moonpay/select-payment-card')}
>>>>>>> 5deaafb4
                            className="square"
                            variant="dark"
                        >
                            {t('global:goBack')}
                        </Button>
                        <Button
                            loading={isCreatingTransaction}
                            id="to-purchase-complete"
                            type="submit"
                            className="square"
                            variant="primary"
                        >
                            {t('moonpay:purchase')}
                        </Button>
                    </div>
                </footer>
            </form>
        );
    }
}

export default withPurchaseSummary(ReviewPurchase);<|MERGE_RESOLUTION|>--- conflicted
+++ resolved
@@ -33,11 +33,9 @@
         /** @ignore */
         t: PropTypes.func.isRequired,
         /** @ignore */
-<<<<<<< HEAD
+        arePurchasesSuspended: PropTypes.bool.isRequired,
+        /** @ignore */
         hasAnyPaymentCards: PropTypes.bool.isRequired,
-=======
-        arePurchasesSuspended: PropTypes.bool.isRequired,
->>>>>>> 5deaafb4
     };
 
     componentWillReceiveProps(nextProps) {
@@ -83,14 +81,24 @@
     }
 
     render() {
-<<<<<<< HEAD
-        const { hasAnyPaymentCards, isCreatingTransaction, createTransaction, children, t } = this.props;
-=======
-        const { history, isCreatingTransaction, createTransaction, arePurchasesSuspended, children, t } = this.props;
->>>>>>> 5deaafb4
+        const {
+            history,
+            isCreatingTransaction,
+            createTransaction,
+            arePurchasesSuspended,
+            children,
+            t,
+            hasAnyPaymentCards,
+        } = this.props;
 
         return (
-            <form onSubmit={() => arePurchasesSuspended ? history.push('/exchanges/moonpay/purchase-suspended-warning'): createTransaction}>
+            <form
+                onSubmit={() =>
+                    arePurchasesSuspended
+                        ? history.push('/exchanges/moonpay/purchase-suspended-warning')
+                        : createTransaction
+                }
+            >
                 <section className={css.withSummary}>
                     <div>
                         <p>{t('moonpay:reviewYourPurchase')}</p>
@@ -103,11 +111,13 @@
                         <Button
                             disabled={isCreatingTransaction}
                             id="to-cancel"
-<<<<<<< HEAD
-                            onClick={() => this.props.history.push(hasAnyPaymentCards ? '/exchanges/moonpay/select-payment-card' : '/exchanges/moonpay/add-payment-method')}
-=======
-                            onClick={() => history.push('/exchanges/moonpay/select-payment-card')}
->>>>>>> 5deaafb4
+                            onClick={() =>
+                                history.push(
+                                    hasAnyPaymentCards
+                                        ? '/exchanges/moonpay/select-payment-card'
+                                        : '/exchanges/moonpay/add-payment-method',
+                                )
+                            }
                             className="square"
                             variant="dark"
                         >
