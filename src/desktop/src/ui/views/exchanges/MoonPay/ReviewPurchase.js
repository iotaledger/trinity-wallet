import get from 'lodash/get';
import React from 'react';
import PropTypes from 'prop-types';

import { MOONPAY_TRANSACTION_STATUSES } from 'exchanges/MoonPay';

import Button from 'ui/components/Button';
import withPurchaseSummary from 'ui/views/exchanges/MoonPay/WithPurchaseSummary';

import css from './index.scss';

/** MoonPay review purchase screen component */
class ReviewPurchase extends React.PureComponent {
    static propTypes = {
        /** @ignore */
        history: PropTypes.shape({
            push: PropTypes.func.isRequired,
        }).isRequired,
        /** @ignore */
        children: PropTypes.node.isRequired,
        /** @ignore */
        isCreatingTransaction: PropTypes.bool.isRequired,
        /** @ignore */
        hasErrorCreatingTransaction: PropTypes.bool.isRequired,
        /** @ignore */
        isFetchingTransactionDetails: PropTypes.bool.isRequired,
        /** @ignore */
        hasErrorFetchingTransactionDetails: PropTypes.bool.isRequired,
        /** @ignore */
        createTransaction: PropTypes.func.isRequired,
        /** @ignore */
        activeTransaction: PropTypes.object,
        /** @ignore */
        t: PropTypes.func.isRequired,
        /** @ignore */
        arePurchasesSuspended: PropTypes.bool.isRequired,
        /** @ignore */
        hasAnyPaymentCards: PropTypes.bool.isRequired,
    };

    componentWillReceiveProps(nextProps) {
        const _getNextScreenName = (transactionStatus) => {
            const screenNameMap = {
                [MOONPAY_TRANSACTION_STATUSES.completed]: 'success',
                [MOONPAY_TRANSACTION_STATUSES.failed]: 'failure',
                [MOONPAY_TRANSACTION_STATUSES.pending]: 'pending',
            };

            return `payment-${screenNameMap[transactionStatus]}`;
        };

        if (
            this.props.isCreatingTransaction &&
            !nextProps.isCreatingTransaction &&
            !nextProps.hasErrorCreatingTransaction
        ) {
            const { activeTransaction } = nextProps;

            // See https://www.moonpay.io/api_reference/v3#three_d_secure
            if (get(activeTransaction, 'status') === MOONPAY_TRANSACTION_STATUSES.waitingAuthorization) {
                window.open(get(activeTransaction, 'redirectUrl'));
                this.props.history.push(
                    `/exchanges/moonpay/${_getNextScreenName(MOONPAY_TRANSACTION_STATUSES.pending)}`,
                );
            } else {
                this.props.history.push(`/exchanges/moonpay/${_getNextScreenName(get(activeTransaction, 'status'))}`);
            }
        }

        if (this.props.isFetchingTransactionDetails && !nextProps.isFetchingTransactionDetails) {
            const { activeTransaction } = nextProps;

            this.props.history.push(
                `/exchanges/moonpay/${_getNextScreenName(
                    nextProps.hasErrorFetchingTransactionDetails
                        ? MOONPAY_TRANSACTION_STATUSES.failed
                        : get(activeTransaction, 'status'),
                )}`,
            );
        }
    }

    render() {
        const {
            history,
            isCreatingTransaction,
            createTransaction,
            arePurchasesSuspended,
            children,
            t,
            hasAnyPaymentCards,
        } = this.props;

        return (
            <form
                onSubmit={() =>
                    arePurchasesSuspended
                        ? history.push('/exchanges/moonpay/purchase-suspended-warning')
<<<<<<< HEAD
                        : createTransaction
=======
                        : createTransaction()
>>>>>>> 3efd7843
                }
            >
                <section className={css.withSummary}>
                    <div>
                        <p>{t('moonpay:reviewYourPurchase')}</p>
                        <p>{t('moonpay:pleaseCarefullyCheckOrder')}</p>
                    </div>
                    {children}
                </section>
                <footer className={css.choiceDefault}>
                    <div>
                        <Button
                            disabled={isCreatingTransaction}
                            id="to-cancel"
                            onClick={() =>
                                history.push(
                                    hasAnyPaymentCards
                                        ? '/exchanges/moonpay/select-payment-card'
                                        : '/exchanges/moonpay/add-payment-method',
                                )
                            }
                            className="square"
                            variant="dark"
                        >
                            {t('global:goBack')}
                        </Button>
                        <Button
                            loading={isCreatingTransaction}
                            id="to-purchase-complete"
                            type="submit"
                            className="square"
                            variant="primary"
                        >
                            {t('moonpay:purchase')}
                        </Button>
                    </div>
                </footer>
            </form>
        );
    }
}

export default withPurchaseSummary(ReviewPurchase);<|MERGE_RESOLUTION|>--- conflicted
+++ resolved
@@ -96,11 +96,7 @@
                 onSubmit={() =>
                     arePurchasesSuspended
                         ? history.push('/exchanges/moonpay/purchase-suspended-warning')
-<<<<<<< HEAD
-                        : createTransaction
-=======
                         : createTransaction()
->>>>>>> 3efd7843
                 }
             >
                 <section className={css.withSummary}>
