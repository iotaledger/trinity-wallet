import React from 'react';
import PropTypes from 'prop-types';
import classNames from 'classnames';
import { withTranslation } from 'react-i18next';
import { connect } from 'react-redux';

import {
    selectLatestAddressFromAccountFactory,
    selectAccountInfo,
    getSelectedAccountName,
    getSelectedAccountMeta,
} from 'selectors/accounts';

import { generateAlert } from 'actions/alerts';
import { generateNewAddress, addressValidationRequest, addressValidationSuccess } from 'actions/wallet';

import SeedStore from 'libs/SeedStore';
import { randomBytes } from 'libs/crypto';
import Errors from 'libs/errors';
import { byteToChar } from 'libs/iota/converter';
import { getLatestAddressObject } from 'libs/iota/addresses';
import { ADDRESS_LENGTH } from 'libs/iota/utils';

import Button from 'ui/components/Button';
import Icon from 'ui/components/Icon';
import Clipboard from 'ui/components/Clipboard';
import Text from 'ui/components/input/Text.js';
import QR from 'ui/components/QR';

import css from './receive.scss';

/**
 * Send transactions component
 */
class Receive extends React.PureComponent {
    static propTypes = {
        /** @ignore */
        account: PropTypes.object.isRequired,
        /** @ignore */
        accountName: PropTypes.string.isRequired,
        /** @ignore */
        accountMeta: PropTypes.object.isRequired,
        /** @ignore */
        receiveAddress: PropTypes.string.isRequired,
        /** @ignore */
        password: PropTypes.object,
        /** @ignore */
        isSyncing: PropTypes.bool.isRequired,
        /** @ignore */
        hadErrorGeneratingNewAddress: PropTypes.bool.isRequired,
        /** @ignore */
        isTransitioning: PropTypes.bool.isRequired,
        /** @ignore */
        generateNewAddress: PropTypes.func.isRequired,
        /** @ignore */
        isGeneratingReceiveAddress: PropTypes.bool.isRequired,
        /** @ignore */
        generateAlert: PropTypes.func.isRequired,
        /** @ignore */
        history: PropTypes.shape({
            push: PropTypes.func.isRequired,
        }).isRequired,
        /** @ignore */
        t: PropTypes.func.isRequired,
        /** @ignore */
        addressValidationRequest: PropTypes.func.isRequired,
        /** @ignore */
        addressValidationSuccess: PropTypes.func.isRequired,
        /** @ignore */
        isValidatingAddress: PropTypes.bool.isRequired,
    };

    state = {
        message: '',
        scramble: new Array(ADDRESS_LENGTH).fill(0),
        hasSyncedAddress: false,
    };

    componentWillReceiveProps(nextProps) {
        if (this.props.isGeneratingReceiveAddress && !nextProps.isGeneratingReceiveAddress) {
            this.frame = 0;

            this.setState({
                scramble: randomBytes(ADDRESS_LENGTH),
                hasSyncedAddress: true,
            });

            this.unscramble();

            if (!this.props.isValidatingAddress) {
                this.validateAdress();
            }
        }
    }

    componentWillUnmount() {
        this.frame = -1;
    }

    onGeneratePress = async () => {
        const {
            password,
            accountName,
            accountMeta,
            account,
            isSyncing,
            isTransitioning,
            generateAlert,
            t,
        } = this.props;

        if (isSyncing || isTransitioning) {
            return generateAlert('error', t('global:pleaseWait'), t('global:pleaseWaitExplanation'));
        }

        this.setState({
            hasSyncedAddress: false,
        });

        const seedStore = await new SeedStore[accountMeta.type](password, accountName, accountMeta);

        this.props.generateNewAddress(seedStore, accountName, account);
    };

    validateAdress = async () => {
        const { password, accountName, accountMeta, account, history, generateAlert, t } = this.props;
        const seedStore = await new SeedStore[accountMeta.type](password, accountName, accountMeta);

        try {
            if (accountMeta.type === 'ledger') {
                generateAlert('info', t('ledger:checkAddress'), t('ledger:checkAddressExplanation'), 20000);
            }
            this.props.addressValidationRequest();
            const { index } = getLatestAddressObject(account.addressData);
            await seedStore.validateAddress(index);
            this.props.addressValidationSuccess();
        } catch (err) {
            this.props.addressValidationSuccess();
            history.push('/wallet/');
            if (err.message === Errors.LEDGER_INVALID_INDEX) {
                generateAlert(
                    'error',
                    t('ledger:ledgerIncorrectIndex'),
                    t('ledger:ledgerIncorrectIndexExplanation'),
                    20000,
                );
            }
        }
    };

    unscramble() {
        const { scramble } = this.state;

        if (this.frame < 0) {
            return;
        }

        const scrambleNew = [];
        let sum = -1;

        if (this.frame > 3) {
            sum = 0;

            for (let i = 0; i < scramble.length; i++) {
                sum += scramble[i];
                scrambleNew.push(Math.max(0, scramble[i] - 15));
            }

            this.setState({
                scramble: scrambleNew,
            });

            this.frame = 0;
        }

        this.frame++;

        if (sum !== 0) {
            requestAnimationFrame(this.unscramble.bind(this));
        }
    }

    render() {
        const { t, receiveAddress, isGeneratingReceiveAddress, hadErrorGeneratingNewAddress } = this.props;
        const { message, scramble, hasSyncedAddress } = this.state;

        return (
            <div className={classNames(css.receive, receiveAddress.length < 2 ? css.empty : css.full)}>
                {!hadErrorGeneratingNewAddress && hasSyncedAddress ? (
                    <div className={isGeneratingReceiveAddress ? css.loading : null}>
                        <QR data={JSON.stringify({ address: receiveAddress, message: message })} />
                        {receiveAddress && (
                            <Clipboard
                                text={receiveAddress}
                                title={t('receive:addressCopied')}
                                success={t('receive:addressCopiedExplanation')}
                            >
                                <p id="receive-address">
                                    {receiveAddress
                                        .substring(0, 81)
                                        .split('')
                                        .map((char, index) => {
                                            const scrambleChar =
                                                scramble[index] > 0 ? byteToChar(scramble[index]) : null;
                                            return (
                                                <React.Fragment key={`char-${index}`}>
                                                    {scrambleChar || char}
                                                </React.Fragment>
                                            );
                                        })}
                                    <span>
                                        {receiveAddress
                                            .substring(81, 90)
                                            .split('')
                                            .map((char, index) => {
                                                const scrambleChar =
                                                    scramble[index + 81] > 0 ? byteToChar(scramble[index + 81]) : null;
                                                return (
                                                    <React.Fragment key={`char-${index}`}>
                                                        {scrambleChar || char}
                                                    </React.Fragment>
                                                );
                                            })}
                                    </span>
                                </p>
                            </Clipboard>
                        )}
                    </div>
                ) : (
                    <div>
                        <Button
                            id="generate-address"
                            className="icon"
                            loading={isGeneratingReceiveAddress}
                            onClick={this.onGeneratePress}
                        >
                            <Icon icon="sync" size={32} />
                            {t('receive:generateNewAddress')}
                        </Button>
                    </div>
                )}
                <div>
                    <Text
                        value={message}
                        label={t('send:message')}
                        onChange={(value) => this.setState({ message: value })}
                    />
                    <footer>
                        <Button id="to-wallet" to="/wallet/" variant="secondary" className="outlineSmall">
                            {t('close')}
                        </Button>
                        <Clipboard
                            text={receiveAddress}
                            title={t('receive:addressCopied')}
                            success={t('receive:addressCopiedExplanation')}
                        >
                            <Button className="small" onClick={() => {}}>
                                {t('receive:copyAddress')}
                            </Button>
                        </Clipboard>
                    </footer>
                </div>
            </div>
        );
    }
}

const mapStateToProps = (state) => ({
    receiveAddress: selectLatestAddressFromAccountFactory()(state),
    isGeneratingReceiveAddress: state.ui.isGeneratingReceiveAddress,
    isSyncing: state.ui.isSyncing,
    isTransitioning: state.ui.isTransitioning,
    hadErrorGeneratingNewAddress: state.ui.hadErrorGeneratingNewAddress,
    account: selectAccountInfo(state),
    accountName: getSelectedAccountName(state),
    accountMeta: getSelectedAccountMeta(state),
    password: state.wallet.password,
    isValidatingAddress: state.wallet.isValidatingAddress,
});

const mapDispatchToProps = {
    generateAlert,
    generateNewAddress,
    addressValidationRequest,
    addressValidationSuccess,
};

<<<<<<< HEAD
export default connect(
    mapStateToProps,
    mapDispatchToProps,
)(withI18n()(Receive));
=======
export default connect(mapStateToProps, mapDispatchToProps)(withTranslation()(Receive));
>>>>>>> 19539735
<|MERGE_RESOLUTION|>--- conflicted
+++ resolved
@@ -285,11 +285,7 @@
     addressValidationSuccess,
 };
 
-<<<<<<< HEAD
 export default connect(
     mapStateToProps,
     mapDispatchToProps,
-)(withI18n()(Receive));
-=======
-export default connect(mapStateToProps, mapDispatchToProps)(withTranslation()(Receive));
->>>>>>> 19539735
+)(withTranslation()(Receive));