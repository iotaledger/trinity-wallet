--- conflicted
+++ resolved
@@ -161,10 +161,7 @@
         state.ui.isSendingTransfer ||
         state.ui.isGeneratingReceiveAddress ||
         state.ui.isFetchingAccountInfo,
-<<<<<<< HEAD
     themeName: state.settings.themeName,
-=======
->>>>>>> 19539735
 });
 
 const mapDispatchToProps = {
