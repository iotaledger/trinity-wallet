--- conflicted
+++ resolved
@@ -2,11 +2,8 @@
 import classNames from 'classnames';
 import PropTypes from 'prop-types';
 import { translate } from 'react-i18next';
-<<<<<<< HEAD
 import { Switch, Route } from 'react-router-dom';
-=======
 import { connect } from 'react-redux';
->>>>>>> e8cb8467
 
 import Icon from 'ui/components/Icon';
 import List from 'ui/components/List';
@@ -40,7 +37,7 @@
 
     componentWillMount() {
         if (this.props.deepLinks.address !== '') {
-                this.props.history.push('/wallet/send');
+            this.props.history.push('/wallet/send');
         }
     }
 
@@ -99,5 +96,4 @@
     deepLinks: state.deepLinks,
 });
 
-
 export default translate()(connect(mapStateToProps)(Dashboard));