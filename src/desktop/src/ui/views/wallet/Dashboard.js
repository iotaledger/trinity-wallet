--- conflicted
+++ resolved
@@ -12,7 +12,6 @@
 import { getAccountInfo } from 'actions/accounts';
 
 import { getSelectedAccountName } from 'selectors/accounts';
-import { getAccountInfo } from 'actions/accounts';
 
 import Icon from 'ui/components/Icon';
 import List from 'ui/components/List';
@@ -33,8 +32,6 @@
         getAccountInfo: PropTypes.func.isRequired,
         /** @ignore */
         accountName: PropTypes.string.isRequired,
-        /** @ignore */
-        getAccountInfo: PropTypes.func.isRequired,
         /** @ignore */
         password: PropTypes.object,
         /** @ignore */
@@ -60,11 +57,7 @@
 
         const seed = await getSeed(password, accountName, true);
 
-<<<<<<< HEAD
-        this.props.getAccountInfo(seed, accountName, null, Electron.genFn);
-=======
-        this.props.getAccountInfo(seed, accountName, null, null, Electron.notify);
->>>>>>> 57083b17
+        this.props.getAccountInfo(seed, accountName, null, Electron.genFn, Electron.notify);
     };
 
     render() {
@@ -134,12 +127,8 @@
     isDeepLinkActive: state.wallet.deepLinkActive,
 });
 
-<<<<<<< HEAD
 const mapDispatchToProps = {
     getAccountInfo,
 };
 
-export default translate()(connect(mapStateToProps, mapDispatchToProps)(Dashboard));
-=======
-export default translate()(connect(mapStateToProps, { getAccountInfo })(Dashboard));
->>>>>>> 57083b17
+export default translate()(connect(mapStateToProps, mapDispatchToProps)(Dashboard));