/* global Electron */
import React from 'react';
import classNames from 'classnames';
import PropTypes from 'prop-types';
import { withTranslation } from 'react-i18next';
import { Switch, Route } from 'react-router-dom';
import { connect } from 'react-redux';

import SeedStore from 'libs/SeedStore';
import { capitalize } from 'libs/iota/converter';

import { getAccountInfo } from 'actions/accounts';
<<<<<<< HEAD
import { setViewingMoonpayPurchases } from 'actions/ui';
import { fetchTransactions as fetchMoonPayTransactions, setLoggingIn as setLoggingInToMoonPay } from 'actions/exchanges/MoonPay';
=======
import { verifyCDAContent } from 'actions/transfers';
>>>>>>> a48672bb

import { getSelectedAccountName, getSelectedAccountMeta } from 'selectors/accounts';
import { parseCDALink } from 'libs/iota/utils';

import Icon from 'ui/components/Icon';
import List from 'ui/components/List';
import Chart from 'ui/components/Chart';
import Balance from 'ui/components/Balance';
import Tab from 'ui/components/Tab';

import PurchaseList from 'ui/components/exchanges/MoonPay/PurchaseList';
import RequireLoginView from 'ui/components/exchanges/MoonPay/RequireLogin';

import Receive from 'ui/views/wallet/Receive';
import Send from 'ui/views/wallet/Send';

import css from './dashboard.scss';

/**
 * Wallet dashboard component
 */
class Dashboard extends React.PureComponent {
    static propTypes = {
        /** @ignore */
        getAccountInfo: PropTypes.func.isRequired,
        /** @ignore */
        verifyCDAContent: PropTypes.func.isRequired,
        /** @ignore */
        accountName: PropTypes.string,
        /** @ignore */
        accountMeta: PropTypes.object,
        /** @ignore */
        password: PropTypes.object,
        /** @ignore */
        isDeepLinkActive: PropTypes.bool,
        /** @ignore */
        location: PropTypes.object,
        /** @ignore */
        history: PropTypes.shape({
            push: PropTypes.func.isRequired,
        }).isRequired,
        themeName: PropTypes.string.isRequired,

        /** @ignore */
        isAuthenticatedForMoonPay: PropTypes.bool.isRequired,
        /** @ignore */
        isViewingMoonpayPurchases: PropTypes.bool.isRequired,
        /** @ignore */
        setViewingMoonpayPurchases: PropTypes.func.isRequired,
        /** @ignore */
        t: PropTypes.func.isRequired,
        /** @ignore */
        setLoggingInToMoonPay: PropTypes.func.isRequired,
    };

    componentWillMount() {
        if (this.props.isDeepLinkActive) {
            this.props.history.push('/wallet/send');
        }
    }

    componentDidMount() {
        window.addEventListener('paste', this.onPaste);
    }

    componentWillUnmount() {
        window.removeEventListener('paste', this.onPaste);
    }

    updateAccount = async () => {
        const { password, accountName, accountMeta } = this.props;

        const seedStore = await new SeedStore[accountMeta.type](password, accountName, accountMeta);

        this.props.getAccountInfo(
            seedStore,
            accountName,
            Electron.notify,
            true, // Sync with quorum enabled
        );
    };

<<<<<<< HEAD
    /**
     * Renders MoonPay purchase history view(s)
     *
     * @method renderMoonPayPurchaseHistory
     *
     * @param {string} subroute
     *
     * @returns {object}
     */
    renderMoonPayPurchaseHistory = (subroute) => {
        const { setLoggingInToMoonPay, history, t, themeName, isAuthenticatedForMoonPay } = this.props;

        if (isAuthenticatedForMoonPay) {
            return (
                <PurchaseList
                    setItem={(item) =>
                        item !== null ? history.push(`/wallet/history/${item}`) : history.push('/wallet/')
                    }
                    currentItem={subroute}
                />
            );
        }

        return <RequireLoginView setLoggingIn={setLoggingInToMoonPay} history={history} t={t} themeName={themeName} />;
=======
    onPaste = (e) => {
        const data = (event.clipboardData || window.clipboardData).getData('text')
        const parsedCDALink = parseCDALink(data);
        if (parsedCDALink){
            this.props.verifyCDAContent(parsedCDALink);
            this.props.history.push('/wallet/send');
            return e.preventDefault();
        }
>>>>>>> a48672bb
    };

    render() {
        const { isViewingMoonpayPurchases, t, history, location } = this.props;

        const route = location.pathname.split('/')[2] || '/';
        const subroute = location.pathname.split('/')[3] || null;

        const balanceOpen = ['send', 'receive'].indexOf(route) > -1;
        const sendOpen = ['send'].indexOf(route) > -1;
        const historyOpen = ['history'].indexOf(route) > -1;

        const os = Electron.getOS();

        return (
            <div onPaste={this.onPaste} className={classNames(css.dashboard, os === 'win32' ? css.windows : null)}>
                <div className={balanceOpen ? css.balanceOpen : null}>
                    <section className={css.balance}>
                        <Balance />
                        <div className={balanceOpen ? css.openMid : null}>
                            <a id="to-receive" onClick={() => history.push('/wallet/receive')}>
                                <div>
                                    <Icon icon="receive" size={24} />
                                </div>
                                <p>{capitalize(t('home:receive'))}</p>
                            </a>
                            <div>
                                <Balance />
                            </div>
                            <a id="to-send" onClick={() => history.push('/wallet/send')}>
                                <div>
                                    <Icon icon="send" size={24} />
                                </div>
                                <p>{capitalize(t('home:send'))}</p>
                            </a>
                        </div>
                        <div className={sendOpen ? css.openRight : balanceOpen ? css.openLeft : css.close}>
                            <Switch location={location}>
                                <Route path="/wallet/send" component={Send} />
                                <Route path="/wallet/receive" component={Receive} />
                            </Switch>
                        </div>
                    </section>
                </div>
                <div className={historyOpen || balanceOpen ? css.history : null}>
                    <section>
                        <div className={css.tabs}>
                            <Tab
                                active={!isViewingMoonpayPurchases}
                                onClick={() => this.props.setViewingMoonpayPurchases(false)}
                            >
                                {t('history:transactions')}
                            </Tab>
                            <Tab
                                active={isViewingMoonpayPurchases}
                                onClick={() => this.props.setViewingMoonpayPurchases(true)}
                            >
                                {t('history:purchases')}
                            </Tab>
                        </div>
                        {isViewingMoonpayPurchases ? (
                            this.renderMoonPayPurchaseHistory(subroute)
                        ) : (
                            <List
                                updateAccount={() => this.updateAccount()}
                                setItem={(item) =>
                                    item !== null ? history.push(`/wallet/history/${item}`) : history.push('/wallet/')
                                }
                                currentItem={subroute}
                            />
                        )}
                    </section>
                    <section>
                        <Chart history={history} />
                    </section>
                </div>
            </div>
        );
    }
}

const mapStateToProps = (state) => ({
    accountName: getSelectedAccountName(state),
    accountMeta: getSelectedAccountMeta(state),
    password: state.wallet.password,
    isDeepLinkActive: state.wallet.deepLinkRequestActive,
    isViewingMoonpayPurchases: state.ui.isViewingMoonpayPurchases,
    isAuthenticatedForMoonPay: state.exchanges.moonpay.isAuthenticated,
    themeName: state.settings.themeName,
});

const mapDispatchToProps = {
    getAccountInfo,
<<<<<<< HEAD
    setViewingMoonpayPurchases,
    fetchMoonPayTransactions,
    setLoggingInToMoonPay
=======
    verifyCDAContent
>>>>>>> a48672bb
};

export default withTranslation()(connect(mapStateToProps, mapDispatchToProps)(Dashboard));<|MERGE_RESOLUTION|>--- conflicted
+++ resolved
@@ -10,12 +10,12 @@
 import { capitalize } from 'libs/iota/converter';
 
 import { getAccountInfo } from 'actions/accounts';
-<<<<<<< HEAD
 import { setViewingMoonpayPurchases } from 'actions/ui';
-import { fetchTransactions as fetchMoonPayTransactions, setLoggingIn as setLoggingInToMoonPay } from 'actions/exchanges/MoonPay';
-=======
+import {
+    fetchTransactions as fetchMoonPayTransactions,
+    setLoggingIn as setLoggingInToMoonPay,
+} from 'actions/exchanges/MoonPay';
 import { verifyCDAContent } from 'actions/transfers';
->>>>>>> a48672bb
 
 import { getSelectedAccountName, getSelectedAccountMeta } from 'selectors/accounts';
 import { parseCDALink } from 'libs/iota/utils';
@@ -98,7 +98,16 @@
         );
     };
 
-<<<<<<< HEAD
+    onPaste = (e) => {
+        const data = (event.clipboardData || window.clipboardData).getData('text');
+        const parsedCDALink = parseCDALink(data);
+        if (parsedCDALink) {
+            this.props.verifyCDAContent(parsedCDALink);
+            this.props.history.push('/wallet/send');
+            return e.preventDefault();
+        }
+    };
+
     /**
      * Renders MoonPay purchase history view(s)
      *
@@ -123,16 +132,6 @@
         }
 
         return <RequireLoginView setLoggingIn={setLoggingInToMoonPay} history={history} t={t} themeName={themeName} />;
-=======
-    onPaste = (e) => {
-        const data = (event.clipboardData || window.clipboardData).getData('text')
-        const parsedCDALink = parseCDALink(data);
-        if (parsedCDALink){
-            this.props.verifyCDAContent(parsedCDALink);
-            this.props.history.push('/wallet/send');
-            return e.preventDefault();
-        }
->>>>>>> a48672bb
     };
 
     render() {
@@ -226,13 +225,15 @@
 
 const mapDispatchToProps = {
     getAccountInfo,
-<<<<<<< HEAD
     setViewingMoonpayPurchases,
     fetchMoonPayTransactions,
-    setLoggingInToMoonPay
-=======
-    verifyCDAContent
->>>>>>> a48672bb
+    setLoggingInToMoonPay,
+    verifyCDAContent,
 };
 
-export default withTranslation()(connect(mapStateToProps, mapDispatchToProps)(Dashboard));+export default withTranslation()(
+    connect(
+        mapStateToProps,
+        mapDispatchToProps,
+    )(Dashboard),
+);