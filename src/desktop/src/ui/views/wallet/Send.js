import React from 'react';
import PropTypes from 'prop-types';

import { formatIotas } from 'libs/iota/utils';
import { formatMonetaryValue } from 'libs/currency';

import SeedStore from 'libs/SeedStore';

import AddressInput from 'ui/components/input/Address';
import AmountInput from 'ui/components/input/Amount';
import TextInput from 'ui/components/input/Text';
import Icon from 'ui/components/Icon';
import Button from 'ui/components/Button';
import Progress from 'ui/components/Progress';
import Balance from 'ui/components/Balance';
import Checksum from 'ui/components/Checksum';
import Confirm from 'ui/components/modal/Confirm';
import withSendData from 'containers/wallet/Send';

import css from './send.scss';

/**
 * Send transaction component
 */
class Send extends React.PureComponent {
    static propTypes = {
        /** @ignore */
        fields: PropTypes.shape({
            address: PropTypes.string.isRequired,
            amount: PropTypes.string.isRequired,
            message: PropTypes.string.isRequired,
        }),
        /** @ignore */
        isSending: PropTypes.bool.isRequired,
        /** @ignore */
        password: PropTypes.object.isRequired,
        /** @ignore */
        accountMeta: PropTypes.object.isRequired,
        /** @ignore */
        accountName: PropTypes.string.isRequired,
        /** @ignore */
        availableBalance: PropTypes.number.isRequired,
        /** @ignore */
        settings: PropTypes.shape({
            conversionRate: PropTypes.number.isRequired,
            currency: PropTypes.string.isRequired,
        }),
        /** @ignore */
        progress: PropTypes.shape({
            progress: PropTypes.number,
            title: PropTypes.string,
        }),
        /** @ignore */
        validateInputs: PropTypes.func.isRequired,
        /** @ignore */
        sendTransfer: PropTypes.func.isRequired,
        /** @ignore */
        setSendAddressField: PropTypes.func.isRequired,
        /** @ignore */
        setSendAmountField: PropTypes.func.isRequired,
        /** @ignore */
        setSendMessageField: PropTypes.func.isRequired,
        /** @ignore */
        t: PropTypes.func.isRequired,
        /** @ignore */
        themeName: PropTypes.string.isRequired,
    };

    state = {
        isTransferModalVisible: false,
        isUnitsVisible: false,
    };

    validateInputs = (e) => {
        const { validateInputs } = this.props;

        e.preventDefault();

        this.setState({
            isTransferModalVisible: validateInputs(),
        });
    };

    updateFields(address, message, amount) {
        this.props.setSendAddressField(address);
        if (message) {
            this.props.setSendMessageField(message);
        }
        if (amount) {
            if (typeof amount === 'number') {
                amount = amount.toString();
            }
            this.props.setSendAmountField(amount);
        }
    }

    confirmTransfer = async () => {
        const { fields, password, accountName, accountMeta, sendTransfer } = this.props;

        this.setState({
            isTransferModalVisible: false,
        });

        const seedStore = await new SeedStore[accountMeta.type](password, accountName, accountMeta);

        const message =
            SeedStore[accountMeta.type].isMessageAvailable || parseInt(fields.amount || '0') === 0
                ? fields.message
                : '';

        sendTransfer(seedStore, fields.address, parseInt(fields.amount) || 0, message);
    };

    render() {
        const { themeName, accountMeta, fields, isSending, availableBalance, settings, progress, t } = this.props;
        const { isTransferModalVisible, isUnitsVisible } = this.state;

        const transferContents =
            parseInt(fields.amount) > 0
                ? `${formatIotas(fields.amount, false, true)} (${formatMonetaryValue(
                      fields.amount,
                      settings.usdPrice * settings.conversionRate,
                      settings.currency,
<<<<<<< HEAD
                  )}${(
                      round(((fields.amount * settings.usdPrice) / 1000000) * settings.conversionRate * 100) / 100
                  ).toFixed(2)})`
=======
                  )})`
>>>>>>> eb7e15e5
                : t('transferConfirmation:aMessage');

        const isMessageAvailable = SeedStore[accountMeta.type].isMessageAvailable;

        return (
            <form className={css.send} onSubmit={(e) => this.validateInputs(e)}>
                <Balance />
                <div className={isSending ? css.sending : null}>
                    <Confirm
                        category="primary"
                        isOpen={isTransferModalVisible}
                        onCancel={() => this.setState({ isTransferModalVisible: false })}
                        onConfirm={() => this.confirmTransfer()}
                        themeName={themeName}
                        content={{
                            title: t('transferConfirmation:youAreAbout', { contents: transferContents }),
                            message: (
                                <div>
                                    <h1>{t('transferConfirmation:toAddress')}</h1>
                                    <span className={css.address}>
                                        <Checksum address={fields.address} />
                                    </span>
                                </div>
                            ),
                            confirm: t('send'),
                            cancel: t('cancel'),
                            animation: { name: 'sending', loop: true, segments: [89, 624] },
                        }}
                    />
                    <AddressInput
                        id="recipient-address"
                        address={fields.address}
                        onChange={(address, message, amount) => {
                            this.updateFields(address, message, amount);
                        }}
                        label={t('send:recipientAddress')}
                        closeLabel={t('back')}
                    />
                    <AmountInput
                        id="send-amount"
                        amount={fields.amount}
                        settings={settings}
                        label={t('send:amount')}
                        labelMax={t('send:max')}
                        balance={availableBalance}
                        onChange={(value) => this.props.setSendAmountField(value)}
                    />
                    <TextInput
                        value={isMessageAvailable || parseInt(fields.amount || '0') === 0 ? fields.message : ''}
                        label={t('send:message')}
                        disabled={!isMessageAvailable && parseInt(fields.amount) > 0}
                        onChange={(value) => this.props.setSendMessageField(value)}
                    />
                    <footer>
                        {!isSending ? (
                            <React.Fragment>
                                <Button to="/wallet/" variant="secondary" className="outlineSmall">
                                    {t('close')}
                                </Button>

                                <Button id="send-transaction" type="submit" className="small" variant="primary">
                                    {t('send:send')}
                                </Button>
                            </React.Fragment>
                        ) : (
                            <Progress {...progress} />
                        )}
                    </footer>
                </div>
                {!isUnitsVisible ? null : (
                    <div className={css.units} onClick={() => this.setState({ isUnitsVisible: false })}>
                        <div>
                            <h3>
                                <Icon icon="iota" size={32} />
                                {t('unitInfoModal:unitSystem')}
                            </h3>
                            <dl>
                                <dt>Ti</dt>
                                <dd>{t('unitInfoModal:trillion')}</dd>
                                <dd>1 000 000 000 000</dd>
                            </dl>
                            <dl>
                                <dt>Gi</dt>
                                <dd>{t('unitInfoModal:billion')}</dd>
                                <dd>1 000 000 000</dd>
                            </dl>
                            <dl>
                                <dt>Mi</dt>
                                <dd>{t('unitInfoModal:million')}</dd>
                                <dd>1 000 000</dd>
                            </dl>
                            <dl>
                                <dt>Ki</dt>
                                <dd>{t('unitInfoModal:thousand')}</dd>
                                <dd>1 000</dd>
                            </dl>
                            <dl>
                                <dt>i</dt>
                                <dd>{t('unitInfoModal:one')}</dd>
                                <dd>1</dd>
                            </dl>
                        </div>
                    </div>
                )}
            </form>
        );
    }
}

export default withSendData(Send);<|MERGE_RESOLUTION|>--- conflicted
+++ resolved
@@ -121,13 +121,7 @@
                       fields.amount,
                       settings.usdPrice * settings.conversionRate,
                       settings.currency,
-<<<<<<< HEAD
-                  )}${(
-                      round(((fields.amount * settings.usdPrice) / 1000000) * settings.conversionRate * 100) / 100
-                  ).toFixed(2)})`
-=======
                   )})`
->>>>>>> eb7e15e5
                 : t('transferConfirmation:aMessage');
 
         const isMessageAvailable = SeedStore[accountMeta.type].isMessageAvailable;
