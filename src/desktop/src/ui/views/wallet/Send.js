--- conflicted
+++ resolved
@@ -119,13 +119,7 @@
                       fields.amount,
                       settings.usdPrice * settings.conversionRate,
                       settings.currency,
-<<<<<<< HEAD
-                  )}${(
-                      round(((fields.amount * settings.usdPrice) / 1000000) * settings.conversionRate * 100) / 100
-                  ).toFixed(2)})`
-=======
                   )})`
->>>>>>> ea08c068
                 : t('transferConfirmation:aMessage');
 
         const isMessageAvailable = SeedStore[accountMeta.type].isMessageAvailable;
