import React from 'react';
import PropTypes from 'prop-types';
import { formatValue, formatUnit } from 'libs/util';
import Curl from 'curl.lib.js';

import AddressInput from 'ui/components/input/Address';
import AmountInput from 'ui/components/input/Amount';
import MessageInput from 'ui/components/input/Message';
import Button from 'ui/components/Button';
import Confirm from 'ui/components/modal/Confirm';
<<<<<<< HEAD
=======

>>>>>>> 390e47ee
import withSendData from 'containers/wallet/Send';

/**
 * Send transaction component
 */
class Send extends React.PureComponent {
    static propTypes = {
        /** Current send status */
        isSending: PropTypes.bool.isRequired,
        /** Current seed value */
<<<<<<< HEAD
        deepLinkAmount: PropTypes.object.isRequired,
=======
>>>>>>> 390e47ee
        seed: PropTypes.string.isRequired,
        /** Total current account wallet ballance in iotas */
        balance: PropTypes.number.isRequired,
        /** Fiat currency settings
         * @property {bool} remotePow - Local PoW enable state
         * @property {string} conversionRate - Active currency conversion rate to MIota
         * @property (string) currency - Active currency name
         */
        settings: PropTypes.shape({
            conversionRate: PropTypes.number.isRequired,
            currency: PropTypes.string.isRequired,
        }),
        /** Validate the transaction inputs
         *  @param {string} address - receiver address
         *  @param {number} value - transaction value in iotas
         */
        validateInputs: PropTypes.func.isRequired,
        /** Send the transaction
         *  @param {string} seed - seed to be used for the transaction signing
         *  @param {string} address - receiver address
         *  @param {number} value - transaction value in iotas
         *  @param {string} message - transaction message
         *  @param {function} taskRunner - task manager
         *  @param {function} powFn - locla PoW function
         */
        sendTransfer: PropTypes.func.isRequired,
        /** Translation helper
         * @param {string} translationString - locale string identifier to be translated
         * @ignore
         */
        t: PropTypes.func.isRequired,
    };

    state = {
        address: '',
        amount: 0,
        message: '',
        isModalVisible: false,
    };

    refreshDeepLinkValues = () => {
        if (this.props.deepLinkAmount.address !== '') {
            const { amount, message, address } = this.props.deepLinkAmount;
            this.state.amount = amount;
            this.state.address = address;
            this.state.message = message;
        }
    };

    componentWillReceiveProps(props) {
        this.props = props;
        this.refreshDeepLinkValues();

    }

    componentWillMount() {
        this.refreshDeepLinkValues();
    }

    validateInputs = (e) => {
        const { address, amount } = this.state;
        const { validateInputs } = this.props;

        e.preventDefault();

        this.setState({
            isModalVisible: validateInputs(address, amount),
        });
    };

    confirmTransfer = () => {
        const { address, amount, message } = this.state;
<<<<<<< HEAD
        const { seed, sendTransfer } = this.props;
=======
        const { seed, sendTransfer, settings } = this.props;
>>>>>>> 390e47ee

        this.setState({
            isModalVisible: false,
        });

<<<<<<< HEAD
        sendTransfer(seed, address, amount, message);
=======
        let powFn = null;

        if (!settings.remotePow) {
            Curl.init();
            powFn = (trytes, minWeight) => {
                return Curl.pow({ trytes, minWeight });
            };
        }

        sendTransfer(seed, address, amount, message, null, powFn);
>>>>>>> 390e47ee
    };

    render() {
        const { isSending, balance, settings, t } = this.props;
        const { address, amount, message, isModalVisible } = this.state;

        return (
            <form onSubmit={(e) => this.validateInputs(e)}>
                <Confirm
                    category="primary"
                    isOpen={isModalVisible}
                    onCancel={() => this.setState({ isModalVisible: false })}
                    onConfirm={() => this.confirmTransfer()}
                    content={{
                        title: `You are about to send ${formatValue(amount)} ${formatUnit(amount)} to the address`,
                        message: address,
                        confirm: 'confirm',
                        cancel: 'Cancel',
                    }}
                />
                <AddressInput
                    address={address}
                    onChange={(value) => this.setState({ address: value })}
                    label={t('send:recipientAddress')}
<<<<<<< HEAD
                    closeLabel={t('global:back')}
=======
                    closeLabel={t('back')}
>>>>>>> 390e47ee
                />
                <AmountInput
                    amount={amount.toString()}
                    settings={settings}
                    label={t('send:amount')}
                    labelMax={t('send:max')}
                    balance={balance}
                    onChange={(value) => this.setState({ amount: value })}
                />
                <MessageInput
                    message={message}
                    label={t('send:message')}
                    onChange={(value) => this.setState({ message: value })}
                />
                <fieldset>
<<<<<<< HEAD
                    <Button type="submit" loading={isSending} className="outline" variant="primary">
=======
                    <Button type="submit" loading={isSending} variant="primary">
>>>>>>> 390e47ee
                        {t('send:send')}
                    </Button>
                </fieldset>
            </form>
        );
    }
}

export default withSendData(Send);<|MERGE_RESOLUTION|>--- conflicted
+++ resolved
@@ -8,10 +8,6 @@
 import MessageInput from 'ui/components/input/Message';
 import Button from 'ui/components/Button';
 import Confirm from 'ui/components/modal/Confirm';
-<<<<<<< HEAD
-=======
-
->>>>>>> 390e47ee
 import withSendData from 'containers/wallet/Send';
 
 /**
@@ -22,10 +18,7 @@
         /** Current send status */
         isSending: PropTypes.bool.isRequired,
         /** Current seed value */
-<<<<<<< HEAD
         deepLinkAmount: PropTypes.object.isRequired,
-=======
->>>>>>> 390e47ee
         seed: PropTypes.string.isRequired,
         /** Total current account wallet ballance in iotas */
         balance: PropTypes.number.isRequired,
@@ -98,19 +91,12 @@
 
     confirmTransfer = () => {
         const { address, amount, message } = this.state;
-<<<<<<< HEAD
-        const { seed, sendTransfer } = this.props;
-=======
         const { seed, sendTransfer, settings } = this.props;
->>>>>>> 390e47ee
 
         this.setState({
             isModalVisible: false,
         });
 
-<<<<<<< HEAD
-        sendTransfer(seed, address, amount, message);
-=======
         let powFn = null;
 
         if (!settings.remotePow) {
@@ -121,7 +107,6 @@
         }
 
         sendTransfer(seed, address, amount, message, null, powFn);
->>>>>>> 390e47ee
     };
 
     render() {
@@ -146,11 +131,7 @@
                     address={address}
                     onChange={(value) => this.setState({ address: value })}
                     label={t('send:recipientAddress')}
-<<<<<<< HEAD
-                    closeLabel={t('global:back')}
-=======
                     closeLabel={t('back')}
->>>>>>> 390e47ee
                 />
                 <AmountInput
                     amount={amount.toString()}
@@ -166,11 +147,7 @@
                     onChange={(value) => this.setState({ message: value })}
                 />
                 <fieldset>
-<<<<<<< HEAD
-                    <Button type="submit" loading={isSending} className="outline" variant="primary">
-=======
                     <Button type="submit" loading={isSending} variant="primary">
->>>>>>> 390e47ee
                         {t('send:send')}
                     </Button>
                 </fieldset>
