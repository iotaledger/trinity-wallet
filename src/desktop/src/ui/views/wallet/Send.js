--- conflicted
+++ resolved
@@ -61,7 +61,10 @@
         isModalVisible: false,
     };
 
-<<<<<<< HEAD
+    componentWillMount() {
+        this.refreshDeepLinkValues(this.props);
+    }
+
     componentWillReceiveProps(nextProps) {
         if (this.props.isSending && !nextProps.isSending) {
             this.setState({
@@ -70,26 +73,18 @@
                 message: '',
             });
         }
-=======
-    refreshDeepLinkValues = () => {
-        if (this.props.deepLinkAmount.address !== '') {
-            const { amount, message, address } = this.props.deepLinkAmount;
-            this.state.amount = amount;
-            this.state.address = address;
-            this.state.message = message;
+        this.refreshDeepLinkValues(nextProps);
+    }
+
+    refreshDeepLinkValues = (props) => {
+        if (props.deepLinkAmount.address !== this.state.address) {
+            this.setState({
+                amount: props.amount,
+                address: props.address,
+                message: props.message,
+            });
         }
     };
-
-    componentWillReceiveProps(props) {
-        this.props = props;
-        this.refreshDeepLinkValues();
-
-    }
-
-    componentWillMount() {
-        this.refreshDeepLinkValues();
->>>>>>> 48275201
-    }
 
     validateInputs = (e) => {
         const { address, amount } = this.state;
