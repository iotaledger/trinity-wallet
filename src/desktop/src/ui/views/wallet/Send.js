--- conflicted
+++ resolved
@@ -6,13 +6,7 @@
 import AmountInput from 'ui/components/input/Amount';
 import MessageInput from 'ui/components/input/Message';
 import Button from 'ui/components/Button';
-<<<<<<< HEAD
-import Modal from 'ui/components/modal/Modal';
-import { connect } from 'react-redux';
-=======
 import Confirm from 'ui/components/modal/Confirm';
-
->>>>>>> 6a2b0b8e
 import withSendData from 'containers/wallet/Send';
 
 /**
@@ -22,15 +16,9 @@
     static propTypes = {
         /** Current send status */
         isSending: PropTypes.bool.isRequired,
-<<<<<<< HEAD
-
+        /** Current seed value */
         deepLinkAmount: PropTypes.object.isRequired,
-        /** Current seed state value */
-        seeds: PropTypes.object.isRequired,
-=======
-        /** Current seed value */
         seed: PropTypes.string.isRequired,
->>>>>>> 6a2b0b8e
         /** Total current account wallet ballance in iotas */
         balance: PropTypes.number.isRequired,
         /** Fiat currency settings
@@ -57,7 +45,7 @@
          * @param {string} translationString - locale string identifier to be translated
          * @ignore
          */
-        t: PropTypes.func.isRequired
+        t: PropTypes.func.isRequired,
     };
 
     state = {
@@ -113,26 +101,6 @@
         const { address, amount, message, isModalVisible } = this.state;
 
         return (
-<<<<<<< HEAD
-            <form onSubmit={this.validateInputs}>
-                <Modal
-                    variant="confirm"
-                    isOpen={isModalVisible}
-                    onClose={() => this.setState({ isModalVisible: false })}
-                >
-                    <h1>
-                        You are about to send <strong>{`${formatValue(amount)} ${formatUnit(amount)}`}</strong> to the
-                        address: <br />
-                        <strong>{address}</strong>
-                    </h1>
-                    <Button onClick={() => this.setState({ isModalVisible: false })} variant="secondary">
-                        {t('global:no')}
-                    </Button>
-                    <Button onClick={this.confirmTransfer} variant="primary">
-                        {t('global:yes')}
-                    </Button>
-                </Modal>
-=======
             <form onSubmit={(e) => this.validateInputs(e)}>
                 <Confirm
                     category="primary"
@@ -146,7 +114,6 @@
                         cancel: 'Cancel',
                     }}
                 />
->>>>>>> 6a2b0b8e
                 <AddressInput
                     address={address}
                     onChange={(value) => this.setState({ address: value })}
@@ -167,11 +134,7 @@
                     onChange={(value) => this.setState({ message: value })}
                 />
                 <fieldset>
-<<<<<<< HEAD
-                    <Button onClick={() => this.setState({ isModalVisible: true })} loading={isSending} className="outline" variant="primary">
-=======
                     <Button type="submit" loading={isSending} className="outline" variant="primary">
->>>>>>> 6a2b0b8e
                         {t('send:send')}
                     </Button>
                 </fieldset>
