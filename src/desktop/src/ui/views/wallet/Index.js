/* global Electron */
import React from 'react';
import PropTypes from 'prop-types';
import { withTranslation } from 'react-i18next';
import { withRouter } from 'react-router-dom';
import { connect } from 'react-redux';

import { markTaskAsDone } from 'actions/accounts';
import { byteTritCheck, byteTritSweep } from 'actions/recovery';
import {
    getSelectedAccountName,
    hasDisplayedSnapshotTransitionGuide,
    shouldTransitionForSnapshot,
} from 'selectors/accounts';
import SeedStore from 'libs/SeedStore';

import Sidebar from 'ui/views/wallet/Sidebar';
import Dashboard from 'ui/views/wallet/Dashboard';
import Polling from 'ui/global/Polling';

import Confirm from 'ui/components/modal/Confirm';
import Modal from 'ui/components/modal/Modal';
import Button from 'ui/components/Button';
import Loading from 'ui/components/Loading';

import css from './index.scss';

/**
 * Wallet functionallity router wrapper component
 */
class Wallet extends React.PureComponent {
    static propTypes = {
        /** @ignore */
        seedIndex: PropTypes.number.isRequired,
        /** @ignore */
        accountData: PropTypes.object.isRequired,
        /** @ignore */
        completedByteTritSweep: PropTypes.bool,
        /** @ignore */
        byteTritInfo: PropTypes.array,
        /** @ignore */
        byteTritCheck: PropTypes.func.isRequired,
        /** @ignore */
        byteTritSweep: PropTypes.func.isRequired,
        /** @ignore */
        markTaskAsDone: PropTypes.func.isRequired,
        /** @ignore */
        password: PropTypes.object,
        /** @ignore */
        shouldDisplaySnapshotTransition: PropTypes.bool.isRequired,
        /** @ignore */
        selectedAccountName: PropTypes.string.isRequired,
        /** @ignore */
        location: PropTypes.object,
        /** @ignore */
        history: PropTypes.shape({
            push: PropTypes.func.isRequired,
        }).isRequired,
        /** @ignore */
        t: PropTypes.func.isRequired,
    };

    state = {
        isSweeping: false,
    };

    componentDidMount() {
        if (!this.props.completedByteTritSweep) {
            this.byteTritCheck();
        }
    }

    completeTransitionTask = (shouldRedirect) => () => {
        const { history, markTaskAsDone, seedIndex, selectedAccountName } = this.props;

        markTaskAsDone({
            accountName: selectedAccountName,
            task: 'displayedSnapshotTransitionGuide',
        });

        if (shouldRedirect) {
            history.push(`/settings/account/tools/${seedIndex}`);
        }
    };

    byteTritCheck = () => {
        const { accountData, password } = this.props;
        const accounts = Object.keys(accountData).map(async (accountName) => {
            if (accountData[accountName].meta.type !== 'keychain') {
                return null;
            }
            try {
                const seedStore = await new SeedStore.keychain(password, accountName);
                return {
                    accountName,
                    seedStore,
                };
            } catch (err) {
                return null;
            }
        });

        Promise.all(accounts).then((accountData) => {
            accountData = accountData.filter((account) => account && account.accountName);
            this.props.byteTritCheck(accountData, Electron.genFn);
        });
    };

    byteTritSweep = (e) => {
        if (e) {
            e.preventDefault();
        }
        this.setState({
            isSweeping: true,
        });
        return this.props.byteTritSweep(SeedStore.keychain, Electron.dialog);
    };

    render() {
        const {
            password,
            completedByteTritSweep,
            byteTritInfo,
            location,
            history,
            shouldDisplaySnapshotTransition,
            t,
        } = this.props;
        const { isSweeping } = this.state;

        if (Object.entries(password).length === 0) {
            return null;
        }

        if (byteTritInfo) {
            const accounts = byteTritInfo.map((account) => account.accountName).join(', ');

            return (
                <Modal isOpen onClose={() => {}}>
                    <div>
                        <h1>{t('bytetrit:title')}</h1>

                        <p style={{ maxWidth: '620px', margin: '0 auto 40px' }}>
                            {t('bytetrit:explanation')}
                            <br />
                            {t('bytetrit:explanationAccounts', { accounts })}
                        </p>

                        <Button loading={isSweeping} onClick={this.byteTritSweep}>
                            {!isSweeping ? t('bytetrit:proceed') : t('pleaseWait')}
                        </Button>
                    </div>
                </Modal>
            );
        }

        if (!completedByteTritSweep) {
            return <Loading loop />;
        }

        if (shouldDisplaySnapshotTransition) {
            return (
                <Confirm
                    isOpen
                    category="positive"
                    content={{
                        title: t('isYourBalanceCorrect'),
                        message: (
                            <React.Fragment>
                                <strong>{t('home:balance')}: 0i</strong>
                                <br />
                                <br />
                                {t('ifYourBalanceIsNotCorrect')}
                                <br />
                                {t('headToAccountTools')}
                            </React.Fragment>
                        ),
                        confirm: t('openAccountTools'),
                        cancel: t('skip'),
                    }}
                    onCancel={this.completeTransitionTask(false)}
                    onConfirm={this.completeTransitionTask(true)}
                />
            );
        }

        return (
            <main className={css.wallet}>
                <Polling />
                <Sidebar history={history} location={location} />
                <Dashboard location={location} history={history} />
            </main>
        );
    }
}

const mapStateToProps = (state) => ({
    accountData: state.accounts.accountInfo,
    completedByteTritSweep: state.settings.completedByteTritSweep,
    byteTritInfo: state.settings.byteTritInfo,
    password: state.wallet.password,
    shouldDisplaySnapshotTransition: shouldTransitionForSnapshot(state) && !hasDisplayedSnapshotTransitionGuide(state),
    selectedAccountName: getSelectedAccountName(state),
    seedIndex: state.wallet.seedIndex,
});

const mapDispatchToProps = {
    byteTritCheck,
    byteTritSweep,
    markTaskAsDone,
};

<<<<<<< HEAD
export default withRouter(
    withTranslation()(
        connect(
            mapStateToProps,
            mapDispatchToProps,
        )(Wallet),
    ),
);
=======
export default withRouter(withTranslation()(connect(mapStateToProps, mapDispatchToProps)(Wallet)));
>>>>>>> 7e7d092b
<|MERGE_RESOLUTION|>--- conflicted
+++ resolved
@@ -210,15 +210,4 @@
     markTaskAsDone,
 };
 
-<<<<<<< HEAD
-export default withRouter(
-    withTranslation()(
-        connect(
-            mapStateToProps,
-            mapDispatchToProps,
-        )(Wallet),
-    ),
-);
-=======
-export default withRouter(withTranslation()(connect(mapStateToProps, mapDispatchToProps)(Wallet)));
->>>>>>> 7e7d092b
+export default withRouter(withTranslation()(connect(mapStateToProps, mapDispatchToProps)(Wallet)));