import React, { PureComponent } from 'react';
import PropTypes from 'prop-types';
import { connect } from 'react-redux';
import { translate } from 'react-i18next';
import { formatValue, formatUnit } from 'libs/iota/utils';
import { selectAccountInfo } from 'selectors/accounts';

import Scrollbar from 'ui/components/Scrollbar';
import Clipboard from 'ui/components/Clipboard';

import css from './addresses.css';

/**
 * Account addresses component
 */
class Addresses extends PureComponent {
    static propTypes = {
        /** Current account info */
        account: PropTypes.object,
        /** Translation helper
         * @param {string} translationString - locale string identifier to be translated
         * @ignore
         */
        t: PropTypes.func.isRequired,
    };

    render() {
        const { account, t } = this.props;

        return (
            <ul className={css.addresses}>
                <Scrollbar>
                    {Object.keys(account.addresses).map((address) => {
                        const text = address.match(/.{1,3}/g).join(' ');
                        return (
                            <li key={address}>
                                <p className={account.addresses[address].spent ? css.spent : null}>
                                    <Clipboard
<<<<<<< HEAD
                                        text={text}
=======
                                        text={address}
                                        label={text}
>>>>>>> ea2be464
                                        title={t('receive:addressCopied')}
                                        success={t('receive:addressCopiedExplanation')}
                                    />
                                </p>
                                <strong>
                                    {formatValue(account.addresses[address].balance)}{' '}
                                    {formatUnit(account.addresses[address].balance)}
                                </strong>
                            </li>
                        );
                    })}
                </Scrollbar>
            </ul>
        );
    }
}

const mapStateToProps = (state) => ({
    account: selectAccountInfo(state),
});

export default connect(mapStateToProps)(translate()(Addresses));<|MERGE_RESOLUTION|>--- conflicted
+++ resolved
@@ -36,12 +36,8 @@
                             <li key={address}>
                                 <p className={account.addresses[address].spent ? css.spent : null}>
                                     <Clipboard
-<<<<<<< HEAD
-                                        text={text}
-=======
                                         text={address}
                                         label={text}
->>>>>>> ea2be464
                                         title={t('receive:addressCopied')}
                                         success={t('receive:addressCopiedExplanation')}
                                     />
