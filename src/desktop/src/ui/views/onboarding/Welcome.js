--- conflicted
+++ resolved
@@ -132,9 +132,7 @@
                     >
                         {step === 'language'
                             ? t('continue')
-                            : !scrollEnd
-                            ? t('terms:readAllToContinue')
-                            : t('terms:accept')}
+                            : !scrollEnd ? t('terms:readAllToContinue') : t('terms:accept')}
                     </Button>
                 </footer>
             </form>
@@ -155,11 +153,4 @@
     setLocale,
 };
 
-<<<<<<< HEAD
-export default connect(
-    mapStateToProps,
-    mapDispatchToProps,
-)(withTranslation()(Welcome));
-=======
-export default connect(mapStateToProps, mapDispatchToProps)(withTranslation()(Welcome));
->>>>>>> 7e7d092b
+export default connect(mapStateToProps, mapDispatchToProps)(withTranslation()(Welcome));