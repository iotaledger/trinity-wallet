--- conflicted
+++ resolved
@@ -32,11 +32,7 @@
                     </p>
                 </section>
                 <footer>
-<<<<<<< HEAD
-                    <Button to="/onboarding/instructions" className="outline" variant="positive">
-=======
                     <Button to="/onboarding/seed-intro" className="outline" variant="primary">
->>>>>>> 1dc65d4b
                         {t('global:next')}
                     </Button>
                 </footer>
