--- conflicted
+++ resolved
@@ -9,17 +9,14 @@
 
 import { acceptTerms, acceptPrivacy, setLocale } from 'actions/settings';
 
+import Select from 'ui/components/input/Select';
+
 import { getAnimation } from 'animations';
 
 import { enTermsAndConditionsIOS, deTermsAndConditionsIOS, enPrivacyPolicyIOS, dePrivacyPolicyIOS } from 'markdown';
 
 import Button from 'ui/components/Button';
-<<<<<<< HEAD
-import Language from 'ui/components/input/Language';
 import Lottie from 'ui/components/Lottie';
-=======
-import Select from 'ui/components/input/Select';
->>>>>>> eb7e15e5
 import Scrollbar from 'ui/components/Scrollbar';
 
 import css from './welcome.scss';
@@ -124,9 +121,14 @@
                         </React.Fragment>
                     ) : step === 'language' ? (
                         <React.Fragment>
-<<<<<<< HEAD
-                            <h1>{t('welcome:welcome')}</h1>
-                            <Language />
+                            <Select
+                                label={t('languageSetup:language')}
+                                value={I18N_LOCALE_LABELS[I18N_LOCALES.indexOf(language)]}
+                                onChange={this.changeLanguage}
+                                options={I18N_LOCALES.map((item, index) => {
+                                    return { value: item, label: I18N_LOCALE_LABELS[index] };
+                                })}
+                            />
                             <div className={css.language}>
                                 <Lottie
                                     width={240}
@@ -136,17 +138,6 @@
                                     loop
                                 />
                             </div>
-=======
-                            <h1>{t('welcome:thankYou')}</h1>
-                            <Select
-                                label={t('languageSetup:language')}
-                                value={I18N_LOCALE_LABELS[I18N_LOCALES.indexOf(language)]}
-                                onChange={this.changeLanguage}
-                                options={I18N_LOCALES.map((item, index) => {
-                                    return { value: item, label: I18N_LOCALE_LABELS[index] };
-                                })}
-                            />
->>>>>>> eb7e15e5
                         </React.Fragment>
                     ) : (
                         <React.Fragment>
@@ -172,8 +163,10 @@
                         {step === 'intro'
                             ? t('languageSetup:letsGetStarted')
                             : step === 'language'
-                                ? t('continue')
-                                : !scrollEnd ? t('terms:readAllToContinue') : t('terms:accept')}
+                            ? t('continue')
+                            : !scrollEnd
+                            ? t('terms:readAllToContinue')
+                            : t('terms:accept')}
                     </Button>
                 </footer>
             </form>
@@ -195,4 +188,7 @@
     setLocale,
 };
 
-export default connect(mapStateToProps, mapDispatchToProps)(withI18n()(Welcome));+export default connect(
+    mapStateToProps,
+    mapDispatchToProps,
+)(withI18n()(Welcome));