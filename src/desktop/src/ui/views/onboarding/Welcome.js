import React from 'react';
import PropTypes from 'prop-types';
import { connect } from 'react-redux';
import { withTranslation } from 'react-i18next';
import ReactMarkdown from 'react-markdown';

import { I18N_LOCALE_LABELS, I18N_LOCALES } from 'libs/i18n';
import i18next from 'libs/i18next';

import { acceptTerms, acceptPrivacy, setLocale } from 'actions/settings';

import Select from 'ui/components/input/Select';

import { getAnimation } from 'animations';

import { enTermsAndConditionsIOS, deTermsAndConditionsIOS, enPrivacyPolicyIOS, dePrivacyPolicyIOS } from 'markdown';

import Button from 'ui/components/Button';
import Lottie from 'ui/components/Lottie';
import Scrollbar from 'ui/components/Scrollbar';

import css from './welcome.scss';

/**
 * Onboarding, initial language selection
 */
class Welcome extends React.PureComponent {
    static propTypes = {
        /** @ignore */
        history: PropTypes.shape({
            push: PropTypes.func.isRequired,
        }).isRequired,
        /** @ignore */
        themeName: PropTypes.string.isRequired,
        /** @ignore */
        language: PropTypes.string.isRequired,
        /** @ignore */
        acceptedPrivacy: PropTypes.bool.isRequired,
        /** @ignore */
        acceptedTerms: PropTypes.bool.isRequired,
        /** @ignore */
        forceUpdate: PropTypes.bool.isRequired,
        /** @ignore */
        acceptTerms: PropTypes.func.isRequired,
        /** @ignore */
        acceptPrivacy: PropTypes.func.isRequired,
        /** @ignore */
        setLocale: PropTypes.func.isRequired,
        /** @ignore */
        t: PropTypes.func.isRequired,
    };

    state = {
        step: 'intro',
        scrollEnd: false,
    };

    onNextClick = () => {
        const { history, acceptedTerms, acceptedPrivacy, acceptTerms, acceptPrivacy } = this.props;
        const { step } = this.state;

        if (acceptedTerms && acceptedPrivacy && step === 'language') {
            return history.push('/onboarding/seed-intro');
        }

        switch (step) {
            case 'intro':
                this.setState({
                    step: 'language',
                });
                break;
            case 'language':
                this.setState({
                    step: 'terms',
                    scrollEnd: false,
                });
                break;
            case 'terms':
                acceptTerms();
                this.setState({
                    step: 'privacy',
                    scrollEnd: false,
                });
                break;
            default:
                acceptPrivacy();
                history.push('/onboarding/seed-intro');
        }
    };

    changeLanguage = (language) => {
        this.props.setLocale(language);
        i18next.changeLanguage(language);
    };

    render() {
        const { forceUpdate, language, themeName, t } = this.props;
        const { step, scrollEnd } = this.state;

        let markdown = '';

        if (language === 'de') {
            markdown = step === 'terms' ? deTermsAndConditionsIOS : dePrivacyPolicyIOS;
        } else {
            markdown = step === 'terms' ? enTermsAndConditionsIOS : enPrivacyPolicyIOS;
        }

        return (
            <form>
                <section className={css.welcome}>
                    {step === 'intro' ? (
                        <React.Fragment>
                            <h1>{t('welcome:welcome')}</h1>
                            <Lottie
                                width={280}
                                height={280}
                                data={getAnimation('welcome', themeName)}
                                segments={[161, 395]}
                                loop
                            />
                        </React.Fragment>
                    ) : step === 'language' ? (
                        <React.Fragment>
                            <Select
                                label={t('languageSetup:language')}
                                value={I18N_LOCALE_LABELS[I18N_LOCALES.indexOf(language)]}
                                onChange={this.changeLanguage}
                                options={I18N_LOCALES.map((item, index) => {
                                    return { value: item, label: I18N_LOCALE_LABELS[index] };
                                })}
                            />
                            <div className={css.language}>
                                <Lottie
                                    width={240}
                                    height={240}
                                    data={getAnimation('language', themeName)}
                                    segments={[52, 431]}
                                    loop
                                />
                            </div>
                        </React.Fragment>
                    ) : (
                        <React.Fragment>
                            <h1>
                                {step === 'terms' ? t('terms:termsAndConditions') : t('privacyPolicy:privacyPolicy')}
                            </h1>
                            <article>
                                <Scrollbar contentId={step} onScrollEnd={() => this.setState({ scrollEnd: true })}>
                                    <ReactMarkdown source={markdown} />
                                </Scrollbar>
                            </article>
                        </React.Fragment>
                    )}
                </section>
                <footer>
                    <Button
                        disabled={forceUpdate || (step !== 'language' && step !== 'intro' && !scrollEnd)}
                        onClick={this.onNextClick}
                        className="square"
                        variant="primary"
                        id="to-seed-intro"
                    >
                        {step === 'intro'
                            ? t('languageSetup:letsGetStarted')
                            : step === 'language'
                            ? t('continue')
                            : !scrollEnd
                            ? t('terms:readAllToContinue')
                            : t('terms:accept')}
                    </Button>
                </footer>
            </form>
        );
    }
}

const mapStateToProps = (state) => ({
    acceptedPrivacy: state.settings.acceptedPrivacy,
    acceptedTerms: state.settings.acceptedTerms,
    language: state.settings.locale,
    forceUpdate: state.wallet.forceUpdate,
    themeName: state.settings.themeName,
});

const mapDispatchToProps = {
    acceptTerms,
    acceptPrivacy,
    setLocale,
};

<<<<<<< HEAD
export default connect(
    mapStateToProps,
    mapDispatchToProps,
)(withI18n()(Welcome));
=======
export default connect(mapStateToProps, mapDispatchToProps)(withTranslation()(Welcome));
>>>>>>> 19539735
<|MERGE_RESOLUTION|>--- conflicted
+++ resolved
@@ -188,11 +188,7 @@
     setLocale,
 };
 
-<<<<<<< HEAD
 export default connect(
     mapStateToProps,
     mapDispatchToProps,
-)(withI18n()(Welcome));
-=======
-export default connect(mapStateToProps, mapDispatchToProps)(withTranslation()(Welcome));
->>>>>>> 19539735
+)(withTranslation()(Welcome));