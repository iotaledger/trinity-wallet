--- conflicted
+++ resolved
@@ -87,13 +87,8 @@
                     <SeedInput
                         seed={seed}
                         onChange={this.onChange}
-<<<<<<< HEAD
-                        label={t('global:seed')}
-                        closeLabel={t('global:back')}
-=======
                         label={t('seed')}
                         closeLabel={t('back')}
->>>>>>> 3f4cb353
                     />
                     <Infobox>
                         {newSeed ? (
@@ -115,17 +110,10 @@
                         className="outline"
                         variant="secondary"
                     >
-<<<<<<< HEAD
-                        {t('global:back')}
-                    </Button>
-                    <Button type="submit" className="outline" variant="primary">
-                        {t('global:next')}
-=======
                         {t('back')}
                     </Button>
                     <Button type="submit" className="outline" variant="primary">
                         {t('next')}
->>>>>>> 3f4cb353
                     </Button>
                 </footer>
             </form>
@@ -142,8 +130,4 @@
     setNewSeed,
 };
 
-<<<<<<< HEAD
-export default translate()(connect(mapStateToProps, mapDispatchToProps)(SeedVerify));
-=======
-export default connect(mapStateToProps, mapDispatchToProps)(translate()(SeedVerify));
->>>>>>> 3f4cb353
+export default connect(mapStateToProps, mapDispatchToProps)(translate()(SeedVerify));