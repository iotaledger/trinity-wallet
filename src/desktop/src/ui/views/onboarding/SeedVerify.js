/* global Electron */
import React from 'react';
import PropTypes from 'prop-types';
import { connect } from 'react-redux';
import { withTranslation } from 'react-i18next';

import { MAX_SEED_LENGTH } from 'libs/iota/utils';
import SeedStore from 'libs/SeedStore';

import { setAccountInfoDuringSetup } from 'actions/accounts';
import { generateAlert } from 'actions/alerts';

import Button from 'ui/components/Button';
import SeedInput from 'ui/components/input/Seed';

/**
 * Onboarding, Seed correct backup validation or existing seed input component
 */
class SeedVerify extends React.PureComponent {
    static propTypes = {
        /** @ignore */
        setAccountInfoDuringSetup: PropTypes.func.isRequired,
        /** @ignore */
        wallet: PropTypes.object.isRequired,
        /** @ignore */
        additionalAccountName: PropTypes.string.isRequired,
        /** @ignore */
        history: PropTypes.shape({
            push: PropTypes.func.isRequired,
        }).isRequired,
        /** @ignore */
        generateAlert: PropTypes.func.isRequired,
        /** @ignore */
        t: PropTypes.func.isRequired,
    };

    state = {
        seed: [],
        isGenerated: Electron.getOnboardingGenerated(),
    };

    onChange = (value) => {
        this.setState(() => ({
            seed: value,
        }));
    };

    /**
     * Verify valid seed, set onboarding seed state
     * @param {event} event - Form submit event
     * @returns {Promise}
     */
    setSeed = async (e) => {
        if (e) {
            e.preventDefault();
        }

        const { setAccountInfoDuringSetup, wallet, additionalAccountName, history, generateAlert, t } = this.props;
        const { seed, isGenerated } = this.state;

        if (
            isGenerated &&
            (seed.length !== Electron.getOnboardingSeed().length ||
                !Electron.getOnboardingSeed().every((v, i) => v % 27 === seed[i] % 27))
        ) {
            generateAlert('error', t('seedReentry:incorrectSeed'), t('seedReentry:incorrectSeedExplanation'));
            return;
        }

        if (wallet.password.length) {
            const seedStore = await new SeedStore.keychain(wallet.password);
            const isUniqueSeed = await seedStore.isUniqueSeed(seed);
            if (!isUniqueSeed) {
                generateAlert('error', t('addAdditionalSeed:seedInUse'), t('addAdditionalSeed:seedInUseExplanation'));
                return;
            }
        }

        if (seed.length !== MAX_SEED_LENGTH) {
            generateAlert(
                'error',
                seed.length < MAX_SEED_LENGTH ? t('enterSeed:seedTooShort') : t('enterSeed:seedTooLong'),
                t('enterSeed:seedTooShortExplanation', { maxLength: MAX_SEED_LENGTH, currentLength: seed.length }),
            );
            return;
        }

        if (!isGenerated) {
            Electron.setOnboardingSeed(seed, false);
            history.push('/onboarding/account-name');
        } else {
            if (wallet.ready) {
                setAccountInfoDuringSetup({
                    completed: true,
                });

                const seedStore = await new SeedStore.keychain(wallet.password);
                await seedStore.addAccount(additionalAccountName, Electron.getOnboardingSeed());

                Electron.setOnboardingSeed(null);

                history.push('/onboarding/login');
            } else {
                history.push('/onboarding/account-password');
            }
        }
    };

    render() {
        const { t } = this.props;
        const { seed, isGenerated } = this.state;

        return (
            <form>
                <section>
                    <h1>{t('seedReentry:enterYourSeed')}</h1>
                    {isGenerated ? (
                        <p>{t('seedReentry:enterSeedBelow')}</p>
                    ) : (
                        <p>
                            {t('enterSeed:seedExplanation', { maxLength: MAX_SEED_LENGTH })}{' '}
                            <strong>{t('enterSeed:neverShare')}</strong>
                        </p>
                    )}
                    <SeedInput
                        seed={seed}
                        focus
                        updateImportName={!isGenerated}
                        onChange={this.onChange}
                        label={t('seed')}
                        closeLabel={t('back')}
                    />
                </section>
                <footer>
                    <Button
                        id="seed-verify-prev"
                        to={`/onboarding/seed-${isGenerated ? 'save' : 'intro'}`}
                        className="square"
                        variant="dark"
                    >
                        {t('goBackStep')}
                    </Button>
                    <Button id="seed-verify-next" onClick={this.setSeed} className="square" variant="primary">
                        {t('continue')}
                    </Button>
                </footer>
            </form>
        );
    }
}

const mapStateToProps = (state) => ({
    wallet: state.wallet,
    additionalAccountName: state.accounts.accountInfoDuringSetup.name,
});

const mapDispatchToProps = {
    generateAlert,
    setAccountInfoDuringSetup,
};

<<<<<<< HEAD
export default connect(
    mapStateToProps,
    mapDispatchToProps,
)(withI18n()(SeedVerify));
=======
export default connect(mapStateToProps, mapDispatchToProps)(withTranslation()(SeedVerify));
>>>>>>> 19539735
<|MERGE_RESOLUTION|>--- conflicted
+++ resolved
@@ -159,11 +159,7 @@
     setAccountInfoDuringSetup,
 };
 
-<<<<<<< HEAD
 export default connect(
     mapStateToProps,
     mapDispatchToProps,
-)(withI18n()(SeedVerify));
-=======
-export default connect(mapStateToProps, mapDispatchToProps)(withTranslation()(SeedVerify));
->>>>>>> 19539735
+)(withTranslation()(SeedVerify));