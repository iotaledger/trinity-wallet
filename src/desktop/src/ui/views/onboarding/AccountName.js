--- conflicted
+++ resolved
@@ -89,11 +89,7 @@
                     </Infobox>
                 </section>
                 <footer>
-<<<<<<< HEAD
-                    <Button to="/seed/enter" className="outline" variant="highlight">
-=======
                     <Button to="/seed/enter" className="outline" variant="secondary">
->>>>>>> 6e6dbbea
                         {t('global:back')}
                     </Button>
                     <Button type="submit" className="outline" variant="primary">
