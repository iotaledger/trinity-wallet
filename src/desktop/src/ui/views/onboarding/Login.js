/* global Electron */
import React from 'react';
import PropTypes from 'prop-types';
import { translate } from 'react-i18next';
import { connect } from 'react-redux';
import authenticator from 'authenticator';

import { generateAlert } from 'actions/alerts';
import { getMarketData, getChartData, getPrice } from 'actions/marketData';
import { getCurrencyData } from 'actions/settings';
import { getAccountInfo, getFullAccountInfoFirstSeed, getFullAccountInfoAdditionalSeed } from 'actions/accounts';
import { clearWalletData, setPassword } from 'actions/wallet';
import { getAccountInfo } from 'actions/accounts';

import { getSelectedAccountName } from 'selectors/accounts';

import { capitalize } from 'libs/helpers';
import { vaultAuth, getSeed, setSeed, hash } from 'libs/crypto';

import PasswordInput from 'ui/components/input/Password';
import Text from 'ui/components/input/Text';
import Button from 'ui/components/Button';
import Loading from 'ui/components/Loading';
import Modal from 'ui/components/modal/Modal';

/**
 * Login component
 **/
class Login extends React.Component {
    static propTypes = {
        /** @ignore */
        accounts: PropTypes.object.isRequired,
        /** @ignore */
        currentAccountName: PropTypes.string,
        /** @ignore */
        wallet: PropTypes.object.isRequired,
        /** @ignore */
        ui: PropTypes.object.isRequired,
        /** @ignore */
        getAccountInfo: PropTypes.func.isRequired,
        /** @ignore */
        currency: PropTypes.string.isRequired,
        /** @ignore */
        setPassword: PropTypes.func.isRequired,
        /** @ignore */
        clearWalletData: PropTypes.func.isRequired,
        /** @ignore */
        getChartData: PropTypes.func.isRequired,
        /** @ignore */
        getPrice: PropTypes.func.isRequired,
        /** @ignore */
        getMarketData: PropTypes.func.isRequired,
        /** @ignore */
        getCurrencyData: PropTypes.func.isRequired,
        /** @ignore */
        generateAlert: PropTypes.func.isRequired,
        /** @ignore */
        getFullAccountInfoFirstSeed: PropTypes.func.isRequired,
        /** @ignore */
        getFullAccountInfoAdditionalSeed: PropTypes.func.isRequired,
        /** @ignore */
        getAccountInfo: PropTypes.func.isRequired,
        /** @ignore */
        t: PropTypes.func.isRequired,
    };

    state = {
        verifyTwoFA: false,
        code: '',
        password: '',
    };

    componentDidMount() {
        Electron.updateMenu('authorised', false);

        const { wallet } = this.props;

        if (wallet.ready && wallet.addingAdditionalAccount) {
            this.setupAccount();
        } else {
            this.props.clearWalletData();
            this.props.setPassword({});
        }
    }

    setPassword = (password) => {
        this.setState({
            password: password,
        });
    };

    /**
     * Get target seed and trigger fetch account info based on seed type
     * @param {event} Event - Form submit event
     * @returns {undefined}
     */
    setupAccount = async () => {
        const { accounts, wallet, currency, currentAccountName } = this.props;

        const accountName = wallet.addingAdditionalAccount ? wallet.additionalAccountName : currentAccountName;

        const seed = wallet.addingAdditionalAccount
            ? Electron.getOnboardingSeed(true)
            : await getSeed(wallet.password, accountName, true);

        this.props.getPrice();
        this.props.getChartData();
        this.props.getMarketData();
        this.props.getCurrencyData(currency);

        if (accounts.firstUse) {
            this.props.getFullAccountInfoFirstSeed(seed, accountName, null, Electron.genFn);
        } else if (wallet.addingAdditionalAccount) {
            this.props.getFullAccountInfoAdditionalSeed(
                seed,
                wallet.additionalAccountName,
                wallet.password,
                this.setAdditionalSeed,
                null,
                Electron.genFn,
            );
        } else {
<<<<<<< HEAD
            this.props.getAccountInfo(seed, accountName, null, Electron.genFn);
=======
            this.props.getAccountInfo(seed, accountName, null, null, Electron.notify);
>>>>>>> 8777ff8c
        }
    };

    /**
     * Store additional seed in keychain
     */
    setAdditionalSeed = async () => {
        const { wallet } = this.props;

        await setSeed(wallet.password, wallet.additionalAccountName, Electron.getOnboardingSeed());
        Electron.setOnboardingSeed(null);
    };

    /**
     * Verify password and 2fa code, trigger account setup
     * @param {event} Event - Form submit event
     * @returns {undefined}
     */
    handleSubmit = async (e) => {
        if (e) {
            e.preventDefault();
        }

        const { password, code, verifyTwoFA } = this.state;
        const { setPassword, generateAlert, t } = this.props;

        const passwordHash = await hash(password);
        let authorised = false;

        try {
            authorised = await vaultAuth(passwordHash);

            if (typeof authorised === 'string' && !authenticator.verifyToken(authorised, code)) {
                if (verifyTwoFA) {
                    generateAlert('error', t('twoFA:wrongCode'), t('twoFA:wrongCodeExplanation'));
                }

                this.setState({
                    verifyTwoFA: true,
                });

                return;
            }
        } catch (err) {
            generateAlert('error', t('unrecognisedPassword'), t('unrecognisedPasswordExplanation'));
        }

        if (authorised) {
            setPassword(passwordHash);

            this.setState({
                password: '',
                verifyTwoFA: false,
            });

            this.setupAccount();
        }
    };

    render() {
        const { t, accounts, wallet, ui } = this.props;
        const { verifyTwoFA, code } = this.state;

        if (ui.isFetchingLatestAccountInfoOnLogin || wallet.addingAdditionalAccount) {
            return (
                <Loading
                    loop
                    title={accounts.firstUse || wallet.addingAdditionalAccount ? t('loading:loadingFirstTime') : null}
                    subtitle={accounts.firstUse || wallet.addingAdditionalAccount ? t('loading:thisMayTake') : null}
                />
            );
        }

        return (
            <React.Fragment>
                <form onSubmit={(e) => this.handleSubmit(e)}>
                    <section>
                        <PasswordInput
                            focus
                            value={this.state.password}
                            label={t('password')}
                            name="password"
                            onChange={this.setPassword}
                        />
                    </section>
                    <footer>
                        <Button to="/settings/node" className="square" variant="dark">
                            {capitalize(t('home:settings'))}
                        </Button>
                        <Button type="submit" className="square" variant="primary">
                            {capitalize(t('login:login'))}
                        </Button>
                    </footer>
                </form>
                <Modal variant="confirm" isOpen={verifyTwoFA} onClose={() => this.setState({ verifyTwoFA: false })}>
                    <p>{t('twoFA:enterCode')}</p>
                    <form onSubmit={(e) => this.handleSubmit(e)}>
                        <Text
                            value={code}
                            focus={verifyTwoFA}
                            label={t('twoFA:code')}
                            onChange={(value) => this.setState({ code: value })}
                        />
                        <footer>
                            <Button
                                onClick={() => {
                                    this.setState({ verifyTwoFA: false });
                                }}
                                variant="secondary"
                            >
                                {t('back')}
                            </Button>
                            <Button type="submit" variant="primary">
                                {t('login:login')}
                            </Button>
                        </footer>
                    </form>
                </Modal>
            </React.Fragment>
        );
    }
}

const mapStateToProps = (state) => ({
    accounts: state.accounts,
    wallet: state.wallet,
    currentAccountName: getSelectedAccountName(state),
    ui: state.ui,
    firstUse: state.accounts.firstUse,
    currency: state.settings.currency,
    onboarding: state.ui.onboarding,
});

const mapDispatchToProps = {
    generateAlert,
    setPassword,
    clearWalletData,
    getChartData,
    getPrice,
    getMarketData,
    getCurrencyData,
<<<<<<< HEAD
    getFullAccountInfoFirstSeed,
    getFullAccountInfoAdditionalSeed,
=======
>>>>>>> 8777ff8c
    getAccountInfo
};

export default connect(mapStateToProps, mapDispatchToProps)(translate()(Login));<|MERGE_RESOLUTION|>--- conflicted
+++ resolved
@@ -10,7 +10,6 @@
 import { getCurrencyData } from 'actions/settings';
 import { getAccountInfo, getFullAccountInfoFirstSeed, getFullAccountInfoAdditionalSeed } from 'actions/accounts';
 import { clearWalletData, setPassword } from 'actions/wallet';
-import { getAccountInfo } from 'actions/accounts';
 
 import { getSelectedAccountName } from 'selectors/accounts';
 
@@ -58,8 +57,6 @@
         getFullAccountInfoFirstSeed: PropTypes.func.isRequired,
         /** @ignore */
         getFullAccountInfoAdditionalSeed: PropTypes.func.isRequired,
-        /** @ignore */
-        getAccountInfo: PropTypes.func.isRequired,
         /** @ignore */
         t: PropTypes.func.isRequired,
     };
@@ -120,11 +117,7 @@
                 Electron.genFn,
             );
         } else {
-<<<<<<< HEAD
-            this.props.getAccountInfo(seed, accountName, null, Electron.genFn);
-=======
-            this.props.getAccountInfo(seed, accountName, null, null, Electron.notify);
->>>>>>> 8777ff8c
+            this.props.getAccountInfo(seed, accountName, null, Electron.genFn, Electron.notify);
         }
     };
 
@@ -266,11 +259,8 @@
     getPrice,
     getMarketData,
     getCurrencyData,
-<<<<<<< HEAD
     getFullAccountInfoFirstSeed,
     getFullAccountInfoAdditionalSeed,
-=======
->>>>>>> 8777ff8c
     getAccountInfo
 };
 
