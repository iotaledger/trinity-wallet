/*global Electron*/
import React from 'react';
import PropTypes from 'prop-types';
import { translate } from 'react-i18next';
import { connect } from 'react-redux';
import authenticator from 'authenticator';

import { getVault } from 'libs/crypto';

<<<<<<< HEAD
import { addAccountName } from 'actions/account';
import { showError } from 'actions/notifications';
import { getMarketData, getChartData, getPrice } from 'actions/marketData';
import { getCurrencyData } from 'actions/settings';
import { clearTempData } from 'actions/tempAccount';
import { loadSeeds, clearSeeds } from 'actions/seeds';
=======
import { generateAlert } from 'actions/alerts';
import { getMarketData, getChartData, getPrice } from 'actions/marketData';
import { getCurrencyData } from 'actions/settings';
import { clearTempData } from 'actions/tempAccount';
import { setSeeds, clearSeeds } from 'actions/seeds';
>>>>>>> f1021694

import { runTask } from 'worker';

import PasswordInput from 'ui/components/input/Password';
import Text from 'ui/components/input/Text';
import Button from 'ui/components/Button';
import Loading from 'ui/components/Loading';
import Modal from 'ui/components/modal/Modal';

/** Login component */
class Login extends React.Component {
    static propTypes = {
        /** Seed state state data */
        seeds: PropTypes.array.isRequired,
        /** Accounts state state data
         * @ignore
         */
        account: PropTypes.object.isRequired,
        /** Temporary account state data
         * @ignore
         */
        tempAccount: PropTypes.object.isRequired,
        /** Current currency symbol */
        currency: PropTypes.string.isRequired,
        /** Set seed state data
         * @param {Array} seeds - Seed state data
         * @ignore
         */
        setSeeds: PropTypes.func.isRequired,
        /** Clear temporary account state data
         * @ignore
         */
        clearTempData: PropTypes.func.isRequired,
        /** Clear temporary seed state data
         * @ignore
         */
        clearSeeds: PropTypes.func.isRequired,

        /** Fetch chart data */
        getChartData: PropTypes.func.isRequired,
        /** Fetch price data */
        getPrice: PropTypes.func.isRequired,
        /** Fetch market data */
        getMarketData: PropTypes.func.isRequired,
        /** Fetch currency data */
        getCurrencyData: PropTypes.func.isRequired,
        /** Create a notification message
         * @param {String} type - notification type - success, error
         * @param {String} title - notification title
         * @param {String} text - notification explanation
         * @ignore
         */
        generateAlert: PropTypes.func.isRequired,
        /** Translation helper
         * @param {string} translationString - locale string identifier to be translated
         * @ignore
         */
        t: PropTypes.func.isRequired,
    };

    state = {
        loading: false,
        verifyTwoFA: false,
        code: '',
        password: '',
    };

    componentDidMount() {
<<<<<<< HEAD
        console.log(this.props.history);
        this.props.clearTempData();
        this.props.clearSeeds();
=======
>>>>>>> f1021694
        Electron.updateMenu('authorised', false);

        const { seeds, tempAccount } = this.props;

        if (tempAccount.ready && tempAccount.addingAdditionalAccount) {
            const seed = seeds[tempAccount.seedIndex];
            this.setupAccount(seed);
        } else {
            this.props.clearTempData();
            this.props.clearSeeds();
        }
    }

    componentWillReceiveProps(newProps) {
        const { tempAccount } = this.props;

        const hasError =
            !tempAccount.hasErrorFetchingAccountInfoOnLogin && newProps.tempAccount.hasErrorFetchingAccountInfoOnLogin;

        if (hasError) {
            this.setState({
                loading: false,
            });
        }
    }

    setPassword = (password) => {
        this.setState({
            password: password,
        });
    };

    setupAccount(seed) {
        const { account, tempAccount, currency } = this.props;

        this.props.getPrice();
        this.props.getChartData();
        this.props.getMarketData();
        this.props.getCurrencyData(currency);

        if (account.firstUse && !tempAccount.addingAdditionalAccount) {
            runTask('getFullAccountInfo', [seed, account.seedNames[tempAccount.seedIndex]]);
        } else if (!account.firstUse && tempAccount.addingAdditionalAccount) {
            runTask('fetchFullAccountInfoForFirstUse', [seed, tempAccount.additionalAccountName]);
        } else {
            runTask('getAccountInfo', [seed, account.seedNames[tempAccount.seedIndex]]);
        }
    }

    handleSubmit = (e) => {
<<<<<<< HEAD
        e.preventDefault();
        const { password, code, verifyTwoFA } = this.state;
        const { t, loadSeeds, showError } = this.props;
=======
        if (e) {
            e.preventDefault();
        }
>>>>>>> f1021694

        const { password, code, verifyTwoFA } = this.state;
        const { setSeeds, tempAccount, generateAlert, t } = this.props;

        let vault = null;

        try {
<<<<<<< HEAD
            seeds = getVault(password);

            if (seeds.twoFAkey && !authenticator.verifyToken(seeds.twoFAkey, code)) {
                if (verifyTwoFA) {
                    showError({
                        title: t('twoFA:wrongCode'),
                        text: t('twoFA:wrongCodeExplanation'),
                    });
=======
            vault = getVault(password);

            if (vault.twoFAkey && !authenticator.verifyToken(vault.twoFAkey, code)) {
                if (verifyTwoFA) {
                    generateAlert('error', t('twoFA:wrongCode'), t('twoFA:wrongCodeExplanation'));
>>>>>>> f1021694
                }

                this.setState({
                    verifyTwoFA: true,
                });

                return;
            }
        } catch (err) {
            generateAlert('error', t('global:unrecognisedPassword'), t('global:unrecognisedPasswordExplanation'));
        }

<<<<<<< HEAD
        if (seeds) {
            delete seeds.twoFAkey;

            loadSeeds(seeds);

            const seed = seeds.items[seeds.selectedSeedIndex];
=======
        if (vault) {
            setSeeds(vault.seeds);

            const seed = vault.seeds[tempAccount.seedIndex];
>>>>>>> f1021694

            this.setState({
                loading: true,
            });

            this.setupAccount(seed);
        }
    };

    render() {
<<<<<<< HEAD
        const { t, account } = this.props;
=======
        const { t, account, tempAccount } = this.props;
>>>>>>> f1021694
        const { loading, verifyTwoFA, code } = this.state;

        if (loading || tempAccount.addingAdditionalAccount) {
            return (
                <Loading
                    loop
                    title={account.firstUse ? t('loading:thisMayTake') : null}
                    subtitle={account.firstUse ? t('loading:loadingFirstTime') : null}
                />
            );
        }

        return (
            <React.Fragment>
<<<<<<< HEAD
                <form onSubmit={this.handleSubmit}>
=======
                <form onSubmit={(e) => this.handleSubmit(e)}>
>>>>>>> f1021694
                    <div />
                    <section>
                        <PasswordInput
                            value={this.state.password}
                            label={t('global:password')}
                            name="password"
                            onChange={this.setPassword}
                        />
                    </section>
                    <footer>
                        <Button to="/settings/node" className="outline" variant="secondary">
                            {t('home:settings')}
                        </Button>
                        <Button type="submit" className="outline" variant="primary">
                            {t('login:login')}
                        </Button>
                    </footer>
                </form>
                <Modal variant="confirm" isOpen={verifyTwoFA} onClose={() => this.setState({ verifyTwoFA: false })}>
                    <p>{t('twoFA:enterCode')}</p>
<<<<<<< HEAD
                    <form onSubmit={this.handleSubmit}>
=======
                    <form onSubmit={(e) => this.handleSubmit(e)}>
>>>>>>> f1021694
                        <Text
                            value={code}
                            label={t('twoFA:code')}
                            onChange={(value) => this.setState({ code: value })}
                        />
                        <Button
                            onClick={() => {
                                this.setState({ verifyTwoFA: false });
                            }}
                            variant="secondary"
                        >
                            {t('global:back')}
                        </Button>
                        <Button type="submit" variant="primary">
                            {t('glboal:done')}
                        </Button>
                    </form>
                </Modal>
            </React.Fragment>
        );
    }
}

const mapStateToProps = (state) => ({
    account: state.account,
    tempAccount: state.tempAccount,
    firstUse: state.account.firstUse,
    currency: state.settings.currency,
    seeds: state.seeds.seeds,
});

const mapDispatchToProps = {
    generateAlert,
    setSeeds,
    clearTempData,
    clearSeeds,
    getChartData,
    getPrice,
    getMarketData,
    getCurrencyData,
};

export default translate()(connect(mapStateToProps, mapDispatchToProps)(Login));<|MERGE_RESOLUTION|>--- conflicted
+++ resolved
@@ -7,20 +7,11 @@
 
 import { getVault } from 'libs/crypto';
 
-<<<<<<< HEAD
-import { addAccountName } from 'actions/account';
-import { showError } from 'actions/notifications';
-import { getMarketData, getChartData, getPrice } from 'actions/marketData';
-import { getCurrencyData } from 'actions/settings';
-import { clearTempData } from 'actions/tempAccount';
-import { loadSeeds, clearSeeds } from 'actions/seeds';
-=======
 import { generateAlert } from 'actions/alerts';
 import { getMarketData, getChartData, getPrice } from 'actions/marketData';
 import { getCurrencyData } from 'actions/settings';
 import { clearTempData } from 'actions/tempAccount';
 import { setSeeds, clearSeeds } from 'actions/seeds';
->>>>>>> f1021694
 
 import { runTask } from 'worker';
 
@@ -89,12 +80,7 @@
     };
 
     componentDidMount() {
-<<<<<<< HEAD
         console.log(this.props.history);
-        this.props.clearTempData();
-        this.props.clearSeeds();
-=======
->>>>>>> f1021694
         Electron.updateMenu('authorised', false);
 
         const { seeds, tempAccount } = this.props;
@@ -145,15 +131,9 @@
     }
 
     handleSubmit = (e) => {
-<<<<<<< HEAD
-        e.preventDefault();
-        const { password, code, verifyTwoFA } = this.state;
-        const { t, loadSeeds, showError } = this.props;
-=======
         if (e) {
             e.preventDefault();
         }
->>>>>>> f1021694
 
         const { password, code, verifyTwoFA } = this.state;
         const { setSeeds, tempAccount, generateAlert, t } = this.props;
@@ -161,22 +141,11 @@
         let vault = null;
 
         try {
-<<<<<<< HEAD
-            seeds = getVault(password);
-
-            if (seeds.twoFAkey && !authenticator.verifyToken(seeds.twoFAkey, code)) {
-                if (verifyTwoFA) {
-                    showError({
-                        title: t('twoFA:wrongCode'),
-                        text: t('twoFA:wrongCodeExplanation'),
-                    });
-=======
             vault = getVault(password);
 
             if (vault.twoFAkey && !authenticator.verifyToken(vault.twoFAkey, code)) {
                 if (verifyTwoFA) {
                     generateAlert('error', t('twoFA:wrongCode'), t('twoFA:wrongCodeExplanation'));
->>>>>>> f1021694
                 }
 
                 this.setState({
@@ -189,19 +158,10 @@
             generateAlert('error', t('global:unrecognisedPassword'), t('global:unrecognisedPasswordExplanation'));
         }
 
-<<<<<<< HEAD
-        if (seeds) {
-            delete seeds.twoFAkey;
-
-            loadSeeds(seeds);
-
-            const seed = seeds.items[seeds.selectedSeedIndex];
-=======
         if (vault) {
             setSeeds(vault.seeds);
 
             const seed = vault.seeds[tempAccount.seedIndex];
->>>>>>> f1021694
 
             this.setState({
                 loading: true,
@@ -212,11 +172,7 @@
     };
 
     render() {
-<<<<<<< HEAD
-        const { t, account } = this.props;
-=======
         const { t, account, tempAccount } = this.props;
->>>>>>> f1021694
         const { loading, verifyTwoFA, code } = this.state;
 
         if (loading || tempAccount.addingAdditionalAccount) {
@@ -231,11 +187,7 @@
 
         return (
             <React.Fragment>
-<<<<<<< HEAD
-                <form onSubmit={this.handleSubmit}>
-=======
                 <form onSubmit={(e) => this.handleSubmit(e)}>
->>>>>>> f1021694
                     <div />
                     <section>
                         <PasswordInput
@@ -256,11 +208,7 @@
                 </form>
                 <Modal variant="confirm" isOpen={verifyTwoFA} onClose={() => this.setState({ verifyTwoFA: false })}>
                     <p>{t('twoFA:enterCode')}</p>
-<<<<<<< HEAD
-                    <form onSubmit={this.handleSubmit}>
-=======
                     <form onSubmit={(e) => this.handleSubmit(e)}>
->>>>>>> f1021694
                         <Text
                             value={code}
                             label={t('twoFA:code')}
