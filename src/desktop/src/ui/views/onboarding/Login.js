/* global Electron */
import React from 'react';
import PropTypes from 'prop-types';
import { withI18n } from 'react-i18next';
import { connect } from 'react-redux';
import authenticator from 'authenticator';

import { generateAlert } from 'actions/alerts';
import { getMarketData, getChartData, getPrice } from 'actions/marketData';
import { getCurrencyData } from 'actions/settings';
import { getAccountInfo, getFullAccountInfo } from 'actions/accounts';
import { clearWalletData, setPassword } from 'actions/wallet';

import { getSelectedAccountName, getSelectedAccountMeta } from 'selectors/accounts';

import { capitalize } from 'libs/helpers';
import { hash, authorize } from 'libs/crypto';
import SeedStore from 'libs/SeedStore';

import PasswordInput from 'ui/components/input/Password';
import Text from 'ui/components/input/Text';
import Button from 'ui/components/Button';
import Loading from 'ui/components/Loading';
import Modal from 'ui/components/modal/Modal';

import css from './index.scss';

/**
 * Login component
 **/
class Login extends React.Component {
    static propTypes = {
        /** @ignore */
        currentAccountName: PropTypes.string,
        /** @ignore */
        currentAccountMeta: PropTypes.object,
        /** @ignore */
        wallet: PropTypes.object.isRequired,
        /** @ignore */
        ui: PropTypes.object.isRequired,
        /** @ignore */
        getAccountInfo: PropTypes.func.isRequired,
        /** @ignore */
        currency: PropTypes.string.isRequired,
        /** @ignore */
        setPassword: PropTypes.func.isRequired,
        /** @ignore */
        clearWalletData: PropTypes.func.isRequired,
        /** @ignore */
        getChartData: PropTypes.func.isRequired,
        /** @ignore */
        getPrice: PropTypes.func.isRequired,
        /** @ignore */
        getMarketData: PropTypes.func.isRequired,
        /** @ignore */
        getCurrencyData: PropTypes.func.isRequired,
        /** @ignore */
        generateAlert: PropTypes.func.isRequired,
        /** @ignore */
        getFullAccountInfo: PropTypes.func.isRequired,
        /** @ignore */
        t: PropTypes.func.isRequired,
    };

    state = {
        verifyTwoFA: false,
        code: '',
        password: '',
    };

    componentDidMount() {
        Electron.updateMenu('authorised', false);

        const { wallet } = this.props;

        if (wallet.addingAdditionalAccount) {
            this.setupAccount();
        } else {
            this.props.clearWalletData();
            this.props.setPassword({});
        }
    }

    /**
     * Update 2fa code value and trigger authentication once necessary length is reached
     * @param {string} value - Code value
     */
    setCode = (value) => {
        this.setState({ code: value }, () => value.length === 6 && this.handleSubmit());
    };

    /**
     * Update current input password value
     * @param {string} password - Password value
     */
    setPassword = (password) => {
        this.setState({
            password: password,
        });
    };

    /**
     * Get target seed and trigger fetch account info based on seed type
     * @param {event} Event - Form submit event
     * @returns {undefined}
     */
    setupAccount = async () => {
        const { wallet, currency, currentAccountName, currentAccountMeta } = this.props;

        const accountName = wallet.addingAdditionalAccount ? wallet.additionalAccountName : currentAccountName;
        const accountMeta = wallet.addingAdditionalAccount ? wallet.additionalAccountMeta : currentAccountMeta;

<<<<<<< HEAD
        const seedStore = await new SeedStore[accountMeta.type](wallet.password, accountName, accountMeta);
=======
        let seedStore;
        try {
            seedStore = await new SeedStore[accountType](wallet.password, accountName);
        } catch (e) {
            e.accountName = accountName;
            throw e;
        }
>>>>>>> b6fbb281

        this.props.getPrice();
        this.props.getChartData();
        this.props.getMarketData();
        this.props.getCurrencyData(currency);

        if (wallet.addingAdditionalAccount) {
            this.props.getFullAccountInfo(seedStore, accountName);
        } else {
            this.props.getAccountInfo(seedStore, accountName, Electron.notify);
        }
    };

    /**
     * Verify password and 2fa code, trigger account setup
     * @param {event} Event - Form submit event
     * @returns {undefined}
     */
    handleSubmit = async (e) => {
        if (e) {
            e.preventDefault();
        }

        const { password, code, verifyTwoFA } = this.state;
        const { setPassword, generateAlert, t } = this.props;

        const passwordHash = await hash(password);
        let authorised = false;

        try {
            authorised = await authorize(passwordHash);

            if (typeof authorised === 'string' && !authenticator.verifyToken(authorised, code)) {
                if (verifyTwoFA) {
                    generateAlert('error', t('twoFA:wrongCode'), t('twoFA:wrongCodeExplanation'));
                }

                this.setState({
                    verifyTwoFA: true,
                    code: '',
                });

                return;
            }
        } catch (err) {
            generateAlert('error', t('unrecognisedPassword'), t('unrecognisedPasswordExplanation'));
        }

        if (authorised) {
            setPassword(passwordHash);

            this.setState({
                password: '',
                code: '',
                verifyTwoFA: false,
            });

            try {
                await this.setupAccount();
            } catch (err) {
                generateAlert(
                    'error',
                    t('unrecognisedAccount'),
                    t('unrecognisedAccountExplanation', { accountName: err.accountName }),
                );
            }
        }
    };

    render() {
        const { t, wallet, ui } = this.props;
        const { verifyTwoFA, code } = this.state;

        if (ui.isFetchingAccountInfo || wallet.addingAdditionalAccount) {
            return (
                <Loading
                    loop
                    title={wallet.addingAdditionalAccount ? t('loading:loadingFirstTime') : null}
                    subtitle={wallet.addingAdditionalAccount ? t('loading:thisMayTake') : null}
                />
            );
        }

        return (
            <React.Fragment>
                <form className={css.padded} onSubmit={(e) => this.handleSubmit(e)}>
                    <section>
                        <PasswordInput
                            focus
                            value={this.state.password}
                            label={t('password')}
                            name="password"
                            onChange={this.setPassword}
                        />
                    </section>
                    <footer>
                        <Button to="/settings/node" className="square" variant="dark">
                            {capitalize(t('home:settings'))}
                        </Button>
                        <Button type="submit" className="square" variant="primary">
                            {capitalize(t('login:login'))}
                        </Button>
                    </footer>
                </form>
                <Modal variant="confirm" isOpen={verifyTwoFA} onClose={() => this.setState({ verifyTwoFA: false })}>
                    <p>{t('twoFA:enterCode')}</p>
                    <form onSubmit={(e) => this.handleSubmit(e)}>
                        <Text value={code} focus={verifyTwoFA} label={t('twoFA:code')} onChange={this.setCode} />
                        <footer>
                            <Button
                                onClick={() => {
                                    this.setState({ verifyTwoFA: false });
                                }}
                                variant="dark"
                            >
                                {t('back')}
                            </Button>
                            <Button type="submit" variant="primary">
                                {t('login:login')}
                            </Button>
                        </footer>
                    </form>
                </Modal>
            </React.Fragment>
        );
    }
}

const mapStateToProps = (state) => ({
    wallet: state.wallet,
    currentAccountName: getSelectedAccountName(state),
    currentAccountMeta: getSelectedAccountMeta(state),
    ui: state.ui,
    currency: state.settings.currency,
    onboarding: state.ui.onboarding,
});

const mapDispatchToProps = {
    generateAlert,
    setPassword,
    clearWalletData,
    getChartData,
    getPrice,
    getMarketData,
    getCurrencyData,
    getFullAccountInfo,
    getAccountInfo,
};

export default connect(mapStateToProps, mapDispatchToProps)(withI18n()(Login));<|MERGE_RESOLUTION|>--- conflicted
+++ resolved
@@ -110,17 +110,13 @@
         const accountName = wallet.addingAdditionalAccount ? wallet.additionalAccountName : currentAccountName;
         const accountMeta = wallet.addingAdditionalAccount ? wallet.additionalAccountMeta : currentAccountMeta;
 
-<<<<<<< HEAD
-        const seedStore = await new SeedStore[accountMeta.type](wallet.password, accountName, accountMeta);
-=======
         let seedStore;
         try {
-            seedStore = await new SeedStore[accountType](wallet.password, accountName);
+            seedStore = await new SeedStore[accountMeta.type](wallet.password, accountName, accountMeta);
         } catch (e) {
             e.accountName = accountName;
             throw e;
         }
->>>>>>> b6fbb281
 
         this.props.getPrice();
         this.props.getChartData();
