/* global Electron */
import React from 'react';
import PropTypes from 'prop-types';
import { translate } from 'react-i18next';
import { connect } from 'react-redux';
import authenticator from 'authenticator';

import { generateAlert } from 'actions/alerts';
import { getMarketData, getChartData, getPrice } from 'actions/marketData';
import { getCurrencyData } from 'actions/settings';
import { getAccountInfo, getFullAccountInfoFirstSeed, getFullAccountInfoAdditionalSeed } from 'actions/accounts';
import { clearWalletData, setPassword } from 'actions/wallet';
import { setOnboardingName } from 'actions/ui';

import { getSelectedAccountName } from 'selectors/accounts';

import { capitalize, bytesToTrits } from 'libs/helpers';
import { vaultAuth, getSeed, setSeed, hash } from 'libs/crypto';

import PasswordInput from 'ui/components/input/Password';
import Text from 'ui/components/input/Text';
import Button from 'ui/components/Button';
import Loading from 'ui/components/Loading';
import Modal from 'ui/components/modal/Modal';

import css from './index.scss';

/**
 * Login component
 **/
class Login extends React.Component {
    static propTypes = {
        /** @ignore */
        accounts: PropTypes.object.isRequired,
        /** @ignore */
        currentAccountName: PropTypes.string,
        /** @ignore */
        wallet: PropTypes.object.isRequired,
        /** @ignore */
        ui: PropTypes.object.isRequired,
        /** @ignore */
        getAccountInfo: PropTypes.func.isRequired,
        /** @ignore */
        currency: PropTypes.string.isRequired,
        /** @ignore */
        setPassword: PropTypes.func.isRequired,
        /** @ignore */
        clearWalletData: PropTypes.func.isRequired,
        /** @ignore */
        getChartData: PropTypes.func.isRequired,
        /** @ignore */
        getPrice: PropTypes.func.isRequired,
        /** @ignore */
        getMarketData: PropTypes.func.isRequired,
        /** @ignore */
        getCurrencyData: PropTypes.func.isRequired,
        /** @ignore */
        generateAlert: PropTypes.func.isRequired,
        /** @ignore */
        getFullAccountInfoFirstSeed: PropTypes.func.isRequired,
        /** @ignore */
        getFullAccountInfoAdditionalSeed: PropTypes.func.isRequired,
        /** @ignore */
        setOnboardingName: PropTypes.func.isRequired,
        /** @ignore */
        t: PropTypes.func.isRequired,
    };

    state = {
        verifyTwoFA: false,
        code: '',
        password: '',
    };

    componentDidMount() {
        Electron.updateMenu('authorised', false);

        const { wallet, ui } = this.props;

        if (ui.onboarding.name || (wallet.ready && wallet.addingAdditionalAccount)) {
            this.props.setOnboardingName('');
            this.setupAccount();
        } else {
            this.props.clearWalletData();
            this.props.setPassword({});
        }
    }

    /**
     * Update 2fa code value and trigger authentication once necessary length is reached
     * @param {string} value - Code value
     */
    setCode = (value) => {
        this.setState({ code: value }, () => value.length === 6 && this.handleSubmit());
    };

    /**
     * Update current input password value
     * @param {string} password - Password value
     */
    setPassword = (password) => {
        this.setState({
            password: password,
        });
    };

    /**
     * Get target seed and trigger fetch account info based on seed type
     * @param {event} Event - Form submit event
     * @returns {undefined}
     */
    setupAccount = async () => {
        const { accounts, wallet, currency, currentAccountName } = this.props;

        const accountName = wallet.addingAdditionalAccount ? wallet.additionalAccountName : currentAccountName;

<<<<<<< HEAD
        let seed = '';
        try {
            seed = wallet.addingAdditionalAccount
                ? Electron.getOnboardingSeed()
                : await getSeed(wallet.password, accountName);
        } catch (e) {
            e.accountName = accountName;
            throw e;
        }
=======
        const seed = wallet.addingAdditionalAccount
            ? bytesToTrits(Electron.getOnboardingSeed())
            : await getSeed(wallet.password, accountName, true);
>>>>>>> c6c3b14c

        this.props.getPrice();
        this.props.getChartData();
        this.props.getMarketData();
        this.props.getCurrencyData(currency);

        if (accounts.firstUse) {
            this.props.getFullAccountInfoFirstSeed(seed, accountName, null, Electron.genFn);
        } else if (wallet.addingAdditionalAccount) {
            this.props.getFullAccountInfoAdditionalSeed(
                seed,
                wallet.additionalAccountName,
                wallet.password,
                this.setAdditionalSeed,
                null,
                Electron.genFn,
            );
        } else {
            this.props.getAccountInfo(seed, accountName, null, Electron.genFn, Electron.notify);
        }
    };

    /**
     * Store additional seed in keychain
     */
    setAdditionalSeed = async () => {
        const { wallet } = this.props;

        await setSeed(wallet.password, wallet.additionalAccountName, Electron.getOnboardingSeed());
        Electron.setOnboardingSeed(null);
    };

    /**
     * Verify password and 2fa code, trigger account setup
     * @param {event} Event - Form submit event
     * @returns {undefined}
     */
    handleSubmit = async (e) => {
        if (e) {
            e.preventDefault();
        }

        const { password, code, verifyTwoFA } = this.state;
        const { setPassword, generateAlert, t } = this.props;

        const passwordHash = await hash(password);
        let authorised = false;

        try {
            authorised = await vaultAuth(passwordHash);

            if (typeof authorised === 'string' && !authenticator.verifyToken(authorised, code)) {
                if (verifyTwoFA) {
                    generateAlert('error', t('twoFA:wrongCode'), t('twoFA:wrongCodeExplanation'));
                }

                this.setState({
                    verifyTwoFA: true,
                    code: '',
                });

                return;
            }
        } catch (err) {
            generateAlert('error', t('unrecognisedPassword'), t('unrecognisedPasswordExplanation'));
        }

        if (authorised) {
            setPassword(passwordHash);

            this.setState({
                password: '',
                code: '',
                verifyTwoFA: false,
            });

            try {
                await this.setupAccount();
            } catch (err) {
                generateAlert(
                    'error',
                    t('unrecognisedAccount'),
                    t('unrecognisedAccountExplanation', { accountName: err.accountName }),
                );
            }
        }
    };

    render() {
        const { t, accounts, wallet, ui } = this.props;
        const { verifyTwoFA, code } = this.state;

        if (ui.isFetchingLatestAccountInfoOnLogin || wallet.addingAdditionalAccount) {
            return (
                <Loading
                    loop
                    title={accounts.firstUse || wallet.addingAdditionalAccount ? t('loading:loadingFirstTime') : null}
                    subtitle={accounts.firstUse || wallet.addingAdditionalAccount ? t('loading:thisMayTake') : null}
                />
            );
        }

        return (
            <React.Fragment>
                <form className={css.padded} onSubmit={(e) => this.handleSubmit(e)}>
                    <section>
                        <PasswordInput
                            focus
                            value={this.state.password}
                            label={t('password')}
                            name="password"
                            onChange={this.setPassword}
                        />
                    </section>
                    <footer>
                        <Button to="/settings/node" className="square" variant="dark">
                            {capitalize(t('home:settings'))}
                        </Button>
                        <Button type="submit" className="square" variant="primary">
                            {capitalize(t('login:login'))}
                        </Button>
                    </footer>
                </form>
                <Modal variant="confirm" isOpen={verifyTwoFA} onClose={() => this.setState({ verifyTwoFA: false })}>
                    <p>{t('twoFA:enterCode')}</p>
                    <form onSubmit={(e) => this.handleSubmit(e)}>
                        <Text value={code} focus={verifyTwoFA} label={t('twoFA:code')} onChange={this.setCode} />
                        <footer>
                            <Button
                                onClick={() => {
                                    this.setState({ verifyTwoFA: false });
                                }}
                                variant="dark"
                            >
                                {t('back')}
                            </Button>
                            <Button type="submit" variant="primary">
                                {t('login:login')}
                            </Button>
                        </footer>
                    </form>
                </Modal>
            </React.Fragment>
        );
    }
}

const mapStateToProps = (state) => ({
    accounts: state.accounts,
    wallet: state.wallet,
    currentAccountName: getSelectedAccountName(state),
    ui: state.ui,
    firstUse: state.accounts.firstUse,
    currency: state.settings.currency,
    onboarding: state.ui.onboarding,
});

const mapDispatchToProps = {
    generateAlert,
    setPassword,
    clearWalletData,
    getChartData,
    getPrice,
    getMarketData,
    getCurrencyData,
    getFullAccountInfoFirstSeed,
    getFullAccountInfoAdditionalSeed,
    getAccountInfo,
    setOnboardingName,
};

export default connect(mapStateToProps, mapDispatchToProps)(translate()(Login));<|MERGE_RESOLUTION|>--- conflicted
+++ resolved
@@ -114,21 +114,15 @@
 
         const accountName = wallet.addingAdditionalAccount ? wallet.additionalAccountName : currentAccountName;
 
-<<<<<<< HEAD
         let seed = '';
         try {
             seed = wallet.addingAdditionalAccount
-                ? Electron.getOnboardingSeed()
-                : await getSeed(wallet.password, accountName);
+                ? bytesToTrits(Electron.getOnboardingSeed())
+                : await getSeed(wallet.password, accountName, true);
         } catch (e) {
             e.accountName = accountName;
             throw e;
         }
-=======
-        const seed = wallet.addingAdditionalAccount
-            ? bytesToTrits(Electron.getOnboardingSeed())
-            : await getSeed(wallet.password, accountName, true);
->>>>>>> c6c3b14c
 
         this.props.getPrice();
         this.props.getChartData();
