--- conflicted
+++ resolved
@@ -110,19 +110,13 @@
         const accountName = wallet.addingAdditionalAccount ? wallet.additionalAccountName : currentAccountName;
         const accountType = wallet.addingAdditionalAccount ? wallet.additionalAccountType : currentAccountType;
 
-<<<<<<< HEAD
-        let seed = '';
+        let seedStore;
         try {
-            seed = wallet.addingAdditionalAccount
-                ? bytesToTrits(Electron.getOnboardingSeed())
-                : await getSeed(wallet.password, accountName, true);
+            seedStore = await new SeedStore[accountType](wallet.password, accountName);
         } catch (e) {
             e.accountName = accountName;
             throw e;
         }
-=======
-        const seedStore = await new SeedStore[accountType](wallet.password, accountName);
->>>>>>> c95472ad
 
         this.props.getPrice();
         this.props.getChartData();
