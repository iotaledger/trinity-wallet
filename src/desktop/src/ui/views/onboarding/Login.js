/* global Electron */
import React from 'react';
import PropTypes from 'prop-types';
import { translate } from 'react-i18next';
import { connect } from 'react-redux';
import authenticator from 'authenticator';

import { generateAlert } from 'actions/alerts';
import { getMarketData, getChartData, getPrice } from 'actions/marketData';
import { getCurrencyData } from 'actions/settings';
import { getAccountInfo, getFullAccountInfoFirstSeed, getFullAccountInfoAdditionalSeed } from 'actions/accounts';
import { clearWalletData, setPassword } from 'actions/wallet';
import { setOnboardingName } from 'actions/ui';

import { getSelectedAccountName } from 'selectors/accounts';

import { capitalize } from 'libs/helpers';
import { vaultAuth, getSeed, setSeed, hash } from 'libs/crypto';

import PasswordInput from 'ui/components/input/Password';
import Text from 'ui/components/input/Text';
import Button from 'ui/components/Button';
import Loading from 'ui/components/Loading';
import Modal from 'ui/components/modal/Modal';

import css from './index.scss';

/**
 * Login component
 **/
class Login extends React.Component {
    static propTypes = {
        /** @ignore */
        accounts: PropTypes.object.isRequired,
        /** @ignore */
        currentAccountName: PropTypes.string,
        /** @ignore */
        wallet: PropTypes.object.isRequired,
        /** @ignore */
        ui: PropTypes.object.isRequired,
        /** @ignore */
        getAccountInfo: PropTypes.func.isRequired,
        /** @ignore */
        currency: PropTypes.string.isRequired,
        /** @ignore */
        setPassword: PropTypes.func.isRequired,
        /** @ignore */
        clearWalletData: PropTypes.func.isRequired,
        /** @ignore */
        getChartData: PropTypes.func.isRequired,
        /** @ignore */
        getPrice: PropTypes.func.isRequired,
        /** @ignore */
        getMarketData: PropTypes.func.isRequired,
        /** @ignore */
        getCurrencyData: PropTypes.func.isRequired,
        /** @ignore */
        generateAlert: PropTypes.func.isRequired,
        /** @ignore */
        getFullAccountInfoFirstSeed: PropTypes.func.isRequired,
        /** @ignore */
        getFullAccountInfoAdditionalSeed: PropTypes.func.isRequired,
        /** @ignore */
        setOnboardingName: PropTypes.func.isRequired,
        /** @ignore */
        t: PropTypes.func.isRequired,
    };

    state = {
        verifyTwoFA: false,
        code: '',
        password: '',
    };

    componentDidMount() {
        Electron.updateMenu('authorised', false);

        const { wallet, ui } = this.props;

        if (ui.onboarding.name || (wallet.ready && wallet.addingAdditionalAccount)) {
            this.props.setOnboardingName('');
            this.setupAccount();
        } else {
            this.props.clearWalletData();
            this.props.setPassword({});
        }
    }

    /**
     * Update 2fa code value and trigger authentication once necessary length is reached
     * @param {string} value - Code value
     */
    setCode = (value) => {
        this.setState({ code: value }, () => value.length === 6 && this.handleSubmit());
    };

    /**
     * Update current input password value
     * @param {string} password - Password value
     */
    setPassword = (password) => {
        this.setState({
            password: password,
        });
    };

    /**
     * Get target seed and trigger fetch account info based on seed type
     * @param {event} Event - Form submit event
     * @returns {undefined}
     */
    setupAccount = async () => {
        const { accounts, wallet, currency, currentAccountName } = this.props;

        const accountName = wallet.addingAdditionalAccount ? wallet.additionalAccountName : currentAccountName;

<<<<<<< HEAD
        let seed = '';
        try {
            seed = wallet.addingAdditionalAccount
                ? Electron.getOnboardingSeed(true)
                : await getSeed(wallet.password, accountName, true);
        } catch (e) {
            e.accountName = accountName;
            throw e;
        }
=======
        const seed = wallet.addingAdditionalAccount
            ? Electron.getOnboardingSeed()
            : await getSeed(wallet.password, accountName);
>>>>>>> 022d53d2

        this.props.getPrice();
        this.props.getChartData();
        this.props.getMarketData();
        this.props.getCurrencyData(currency);

        if (accounts.firstUse) {
            this.props.getFullAccountInfoFirstSeed(seed, accountName, null, Electron.genFn);
        } else if (wallet.addingAdditionalAccount) {
            this.props.getFullAccountInfoAdditionalSeed(
                seed,
                wallet.additionalAccountName,
                wallet.password,
                this.setAdditionalSeed,
                null,
                Electron.genFn,
            );
        } else {
            this.props.getAccountInfo(seed, accountName, null, Electron.genFn, Electron.notify);
        }
    };

    /**
     * Store additional seed in keychain
     */
    setAdditionalSeed = async () => {
        const { wallet } = this.props;

        await setSeed(wallet.password, wallet.additionalAccountName, Electron.getOnboardingSeed());
        Electron.setOnboardingSeed(null);
    };

    /**
     * Verify password and 2fa code, trigger account setup
     * @param {event} Event - Form submit event
     * @returns {undefined}
     */
    handleSubmit = async (e) => {
        if (e) {
            e.preventDefault();
        }

        const { password, code, verifyTwoFA } = this.state;
        const { setPassword, generateAlert, t } = this.props;

        const passwordHash = await hash(password);
        let authorised = false;

        try {
            authorised = await vaultAuth(passwordHash);

            if (typeof authorised === 'string' && !authenticator.verifyToken(authorised, code)) {
                if (verifyTwoFA) {
                    generateAlert('error', t('twoFA:wrongCode'), t('twoFA:wrongCodeExplanation'));
                }

                this.setState({
                    verifyTwoFA: true,
                    code: '',
                });

                return;
            }
        } catch (err) {
            generateAlert('error', t('unrecognisedPassword'), t('unrecognisedPasswordExplanation'));
        }

        if (authorised) {
            setPassword(passwordHash);

            this.setState({
                password: '',
                code: '',
                verifyTwoFA: false,
            });

            try {
                await this.setupAccount();
            } catch (err) {
                generateAlert(
                    'error',
                    t('unrecognisedAccount'),
                    t('unrecognisedAccountExplanation', { accountName: err.accountName }),
                );
            }
        }
    };

    render() {
        const { t, accounts, wallet, ui } = this.props;
        const { verifyTwoFA, code } = this.state;

        if (ui.isFetchingLatestAccountInfoOnLogin || wallet.addingAdditionalAccount) {
            return (
                <Loading
                    loop
                    title={accounts.firstUse || wallet.addingAdditionalAccount ? t('loading:loadingFirstTime') : null}
                    subtitle={accounts.firstUse || wallet.addingAdditionalAccount ? t('loading:thisMayTake') : null}
                />
            );
        }

        return (
            <React.Fragment>
                <form className={css.padded} onSubmit={(e) => this.handleSubmit(e)}>
                    <section>
                        <PasswordInput
                            focus
                            value={this.state.password}
                            label={t('password')}
                            name="password"
                            onChange={this.setPassword}
                        />
                    </section>
                    <footer>
                        <Button to="/settings/node" className="square" variant="dark">
                            {capitalize(t('home:settings'))}
                        </Button>
                        <Button type="submit" className="square" variant="primary">
                            {capitalize(t('login:login'))}
                        </Button>
                    </footer>
                </form>
                <Modal variant="confirm" isOpen={verifyTwoFA} onClose={() => this.setState({ verifyTwoFA: false })}>
                    <p>{t('twoFA:enterCode')}</p>
                    <form onSubmit={(e) => this.handleSubmit(e)}>
                        <Text value={code} focus={verifyTwoFA} label={t('twoFA:code')} onChange={this.setCode} />
                        <footer>
                            <Button
                                onClick={() => {
                                    this.setState({ verifyTwoFA: false });
                                }}
                                variant="dark"
                            >
                                {t('back')}
                            </Button>
                            <Button type="submit" variant="primary">
                                {t('login:login')}
                            </Button>
                        </footer>
                    </form>
                </Modal>
            </React.Fragment>
        );
    }
}

const mapStateToProps = (state) => ({
    accounts: state.accounts,
    wallet: state.wallet,
    currentAccountName: getSelectedAccountName(state),
    ui: state.ui,
    firstUse: state.accounts.firstUse,
    currency: state.settings.currency,
    onboarding: state.ui.onboarding,
});

const mapDispatchToProps = {
    generateAlert,
    setPassword,
    clearWalletData,
    getChartData,
    getPrice,
    getMarketData,
    getCurrencyData,
    getFullAccountInfoFirstSeed,
    getFullAccountInfoAdditionalSeed,
    getAccountInfo,
    setOnboardingName,
};

export default connect(mapStateToProps, mapDispatchToProps)(translate()(Login));<|MERGE_RESOLUTION|>--- conflicted
+++ resolved
@@ -114,21 +114,15 @@
 
         const accountName = wallet.addingAdditionalAccount ? wallet.additionalAccountName : currentAccountName;
 
-<<<<<<< HEAD
         let seed = '';
         try {
             seed = wallet.addingAdditionalAccount
-                ? Electron.getOnboardingSeed(true)
-                : await getSeed(wallet.password, accountName, true);
+                ? Electron.getOnboardingSeed()
+                : await getSeed(wallet.password, accountName);
         } catch (e) {
             e.accountName = accountName;
             throw e;
         }
-=======
-        const seed = wallet.addingAdditionalAccount
-            ? Electron.getOnboardingSeed()
-            : await getSeed(wallet.password, accountName);
->>>>>>> 022d53d2
 
         this.props.getPrice();
         this.props.getChartData();
