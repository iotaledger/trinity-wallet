--- conflicted
+++ resolved
@@ -2,12 +2,8 @@
 import React from 'react';
 import classNames from 'classnames';
 import PropTypes from 'prop-types';
-<<<<<<< HEAD
+import { withTranslation } from 'react-i18next';
 import { connect } from 'react-redux';
-import { withI18n } from 'react-i18next';
-=======
-import { withTranslation } from 'react-i18next';
->>>>>>> 19539735
 
 import { getAnimation } from 'animations';
 import Button from 'ui/components/Button';
@@ -57,12 +53,8 @@
     }
 }
 
-<<<<<<< HEAD
 const mapStateToProps = (state) => ({
     themeName: state.settings.themeName,
 });
 
-export default connect(mapStateToProps)(withI18n()(Done));
-=======
-export default withTranslation()(Done);
->>>>>>> 19539735
+export default connect(mapStateToProps)(withTranslation()(Done));