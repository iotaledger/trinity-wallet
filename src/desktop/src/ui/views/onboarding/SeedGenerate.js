import React from 'react';
import PropTypes from 'prop-types';
import classNames from 'classnames';
import { connect } from 'react-redux';
import { translate, Trans } from 'react-i18next';
import { isValidSeed, MAX_SEED_LENGTH } from 'libs/util';
import { createRandomSeed } from 'libs/crypto';

import { setNewSeed, clearNewSeed } from 'actions/seeds';
import { generateAlert } from 'actions/alerts';

import Button from 'ui/components/Button';
import Infobox from 'ui/components/Info';

import css from './seedGenerate.css';

/**
 * Onboarding, Seed generation component
 */
class GenerateSeed extends React.PureComponent {
    static propTypes = {
        /** Accept current generated seed
         * @param {String} seed - New seed
         */
        setNewSeed: PropTypes.func.isRequired,
        /** Browser history object */
        history: PropTypes.shape({
            push: PropTypes.func.isRequired,
        }).isRequired,
        /** Create a notification message
         * @param {String} type - notification type - success, error
         * @param {String} title - notification title
         * @param {String} text - notification explanation
         * @ignore
         */
        generateAlert: PropTypes.func.isRequired,
        /** Clears new seed data from state */
        clearNewSeed: PropTypes.func.isRequired,
        /** Translation helper
         * @param {string} translationString - locale string identifier to be translated
         * @ignore
         */
        t: PropTypes.func.isRequired,
    };

    state = {
        seed: null,
    };

    onUpdatedSeed = (seed) => {
        this.setState(() => ({
            seed,
        }));
    };

    onRequestNext = () => {
        const { setNewSeed, history, generateAlert, t } = this.props;
        const { seed } = this.state;

        if (!seed || !isValidSeed(seed)) {
            return generateAlert('error', t('seedReentry:incorrectSeed'), t('seedReentry:incorrectSeedExplanation'));
        }
        setNewSeed(seed);
        history.push('/onboarding/seed-save');
    };

    onRequestPrevious = () => {
        const { history, clearNewSeed } = this.props;

        clearNewSeed();
        history.push('/onboarding/seed-intro');
    };

    updateLetter = (position) => {
        const { seed } = this.state;

        const newSeed = seed
            .split('')
            .map((letter, index) => (index === Number(position) ? createRandomSeed(1) : letter))
            .join('');

        this.setState(() => ({
            seed: newSeed,
        }));
    };

    generateNewSeed = () => {
        const newSeed = createRandomSeed();
        this.setState(() => ({
            seed: newSeed,
        }));
    };

    render() {
        const { t } = this.props;
        const { seed } = this.state;

        const letters = seed ? seed.split('') : Array(MAX_SEED_LENGTH).fill('');

        return (
            <React.Fragment>
                <section className={classNames(css.wrapper, seed ? css.enabled : css.disabled)}>
                    <Infobox>
                        <p>{t('walletSetup:seedExplanation')}</p>
                        <Trans i18nKey="walletSetup:explanation">
                            <p>
                                <span>You can use it to access your funds from</span>
                                <strong> any wallet</strong>
                                <span>, on</span>
                                <strong> any device</strong>
                                <span>. But if you lose your seed, you also lose your IOTA.</span>
                            </p>
                        </Trans>
                        <p>
                            <strong>{t('walletSetup:keepSafe')}</strong>
                        </p>
                    </Infobox>
                    <Button type="button" onClick={this.generateNewSeed} className="outline" variant="primary">
                        {t('newSeedSetup:pressForNewSeed')}
                    </Button>
                    <small>{this.state.seed ? t('newSeedSetup:individualLetters') : '\u00A0'}</small>
                    <div>
                        {letters.map((letter, index) => {
                            return (
                                <button
                                    onClick={() => this.updateLetter(index)}
                                    key={`${index}${letter}`}
                                    value={letter}
                                >
                                    {letter}
                                </button>
                            );
                        })}
                    </div>
                </section>
                <footer>
                    <Button onClick={this.onRequestPrevious} className="outline" variant="secondary">
<<<<<<< HEAD
                        {t('global:back')}
=======
                        {t('back')}
>>>>>>> 390e47ee
                    </Button>
                    <Button onClick={this.onRequestNext} className="outline" disabled={!seed} variant="primary">
                        {t('next')}
                    </Button>
                </footer>
            </React.Fragment>
        );
    }
}

<<<<<<< HEAD
const mapStateToProps = () => ({});

=======
>>>>>>> 390e47ee
const mapDispatchToProps = {
    setNewSeed,
    clearNewSeed,
    generateAlert,
};

<<<<<<< HEAD
export default connect(mapStateToProps, mapDispatchToProps)(translate()(GenerateSeed));
=======
export default connect(null, mapDispatchToProps)(translate()(GenerateSeed));
>>>>>>> 390e47ee
<|MERGE_RESOLUTION|>--- conflicted
+++ resolved
@@ -135,11 +135,7 @@
                 </section>
                 <footer>
                     <Button onClick={this.onRequestPrevious} className="outline" variant="secondary">
-<<<<<<< HEAD
-                        {t('global:back')}
-=======
                         {t('back')}
->>>>>>> 390e47ee
                     </Button>
                     <Button onClick={this.onRequestNext} className="outline" disabled={!seed} variant="primary">
                         {t('next')}
@@ -150,19 +146,10 @@
     }
 }
 
-<<<<<<< HEAD
-const mapStateToProps = () => ({});
-
-=======
->>>>>>> 390e47ee
 const mapDispatchToProps = {
     setNewSeed,
     clearNewSeed,
     generateAlert,
 };
 
-<<<<<<< HEAD
-export default connect(mapStateToProps, mapDispatchToProps)(translate()(GenerateSeed));
-=======
-export default connect(null, mapDispatchToProps)(translate()(GenerateSeed));
->>>>>>> 390e47ee
+export default connect(null, mapDispatchToProps)(translate()(GenerateSeed));