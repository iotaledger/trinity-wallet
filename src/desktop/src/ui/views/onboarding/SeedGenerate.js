/* global Electron */
import React from 'react';
import PropTypes from 'prop-types';
<<<<<<< HEAD
import { translate, Interpolate } from 'react-i18next';
import { createRandomSeed, randomBytes } from 'libs/crypto';
import { capitalize, byteToChar } from 'libs/helpers';
import { MAX_SEED_LENGTH } from 'libs/iota/utils';
=======
import { translate, Trans } from 'react-i18next';
import { createRandomSeed, byteToChar } from 'libs/crypto';
import { capitalize } from 'libs/helpers';
>>>>>>> ce20b3a6

import Button from 'ui/components/Button';
import Icon from 'ui/components/Icon';

import css from './index.scss';

/**
 * Onboarding, Seed generation component
 */
class GenerateSeed extends React.PureComponent {
    static propTypes = {
        /** @ignore */
        history: PropTypes.shape({
            push: PropTypes.func.isRequired,
        }).isRequired,
        /** @ignore */
        t: PropTypes.func.isRequired,
    };

    state = {
        seed: Electron.getOnboardingSeed() || createRandomSeed(),
        scramble: Electron.getOnboardingSeed() ? new Array(MAX_SEED_LENGTH).fill(0) : randomBytes(MAX_SEED_LENGTH, 27),
        existingSeed: Electron.getOnboardingSeed(),
        clicks: [],
    };

    componentDidMount() {
        this.frame = 0;
        this.unscramble();
    }

    componentWillUnmount() {
        this.frame = -1;
    }

    onUpdatedSeed = (seed) => {
        this.setState(() => ({
            seed,
        }));
    };

    onRequestNext = () => {
        const { history } = this.props;
        const { seed } = this.state;

        Electron.setOnboardingSeed(seed, true);
        history.push('/onboarding/account-name');
    };

    onRequestPrevious = () => {
        const { history } = this.props;

        this.generateNewSeed();

        history.push('/onboarding/seed-intro');
    };

    /**
     * Update individual seed byte to random
     * @param {event} event - Click event
     * @param {number} position - Letter seed position index
     * @returns {undefined}
     */
    updateLetter = (e) => {
        const { seed, clicks, scramble } = this.state;

        const position = e.target.value;

        const newClicks = clicks.indexOf(position) < 0 ? clicks.concat([position]) : clicks;

        const newSeed = seed.slice(0);
        newSeed[position] = createRandomSeed(1)[0];

        scramble[position] = 64;

        this.setState(() => ({
            seed: newSeed,
            clicks: newClicks,
            scramble: scramble,
        }));

        this.unscramble();
    };

    /**
     * Generate random seed and initiate seed generation animation sequence
     * @returns {undefined}
     */
    generateNewSeed = () => {
        const newSeed = createRandomSeed();
        Electron.setOnboardingSeed(null);

        this.setState(() => ({
            seed: newSeed,
            existingSeed: false,
            clicks: [],
        }));

        this.frame = 0;

        this.setState({
            scramble: randomBytes(MAX_SEED_LENGTH, 27),
        });

        this.unscramble();
    };

    /**
     * Seed generation animation sequence step
     * @returns {undefined}
     */
    unscramble() {
        const { scramble } = this.state;

        if (this.frame < 0) {
            return;
        }

        const scrambleNew = [];
        let sum = -1;

        if (this.frame > 2) {
            sum = 0;

            for (let i = 0; i < scramble.length; i++) {
                sum += scramble[i];
                scrambleNew.push(Math.max(0, scramble[i] - 15));
            }

            this.setState({
                scramble: scrambleNew,
            });

            this.frame = 0;
        }

        this.frame++;

        if (sum !== 0) {
            requestAnimationFrame(this.unscramble.bind(this));
        }
    }

    render() {
        const { t } = this.props;
        const { seed, scramble, existingSeed, clicks } = this.state;

        const clicksLeft = 10 - clicks.length;

        return (
            <form>
                <section className={css.wide}>
                    <h1>{t('newSeedSetup:generatedSeed')}</h1>
                    {!existingSeed &&
                        clicksLeft > 0 && (
                            <Trans i18nKey="newSeedSetup:individualLetterCount" count={clicksLeft}>
                                Press <strong className={css.highlight}>{{ count: clicksLeft }}</strong> more letter to
                                randomise it.
                            </Trans>
                        )}
                    <div className={css.seed}>
                        <div>
                            {seed.map((byte, index) => {
                                const offset = scramble[index];
                                const letter =
                                    offset > 0 ? byteToChar(offset) : byteToChar(byte);
                                return (
                                    <button
                                        onClick={this.updateLetter}
                                        key={`${index}${letter}`}
                                        value={index}
                                        style={{ opacity: 1 - offset / 255 }}
                                    >
                                        {letter}
                                    </button>
                                );
                            })}
                        </div>
                    </div>
                    <Button type="button" onClick={this.generateNewSeed} className="icon">
                        <Icon icon="sync" size={32} />
                        {capitalize(t('newSeedSetup:pressForNewSeed'))}
                    </Button>
                </section>
                <footer>
                    <Button onClick={this.onRequestPrevious} className="square" variant="dark">
                        {t('goBackStep')}
                    </Button>
                    <Button
                        disabled={!existingSeed && clicksLeft > 0}
                        onClick={this.onRequestNext}
                        className="square"
                        variant="primary"
                    >
                        {!existingSeed && clicksLeft > 0 ? (
                            <Trans i18nKey="newSeedSetup:randomiseCharsToContinue" count={clicksLeft}>
                                Randomise {{ count: clicksLeft }} character to continue.
                            </Trans>
                        ) : (
                            t('continue')
                        )}
                    </Button>
                </footer>
            </form>
        );
    }
}

export default translate()(GenerateSeed);<|MERGE_RESOLUTION|>--- conflicted
+++ resolved
@@ -1,16 +1,10 @@
 /* global Electron */
 import React from 'react';
 import PropTypes from 'prop-types';
-<<<<<<< HEAD
-import { translate, Interpolate } from 'react-i18next';
+import { translate, Trans } from 'react-i18next';
 import { createRandomSeed, randomBytes } from 'libs/crypto';
 import { capitalize, byteToChar } from 'libs/helpers';
 import { MAX_SEED_LENGTH } from 'libs/iota/utils';
-=======
-import { translate, Trans } from 'react-i18next';
-import { createRandomSeed, byteToChar } from 'libs/crypto';
-import { capitalize } from 'libs/helpers';
->>>>>>> ce20b3a6
 
 import Button from 'ui/components/Button';
 import Icon from 'ui/components/Icon';
@@ -164,19 +158,21 @@
             <form>
                 <section className={css.wide}>
                     <h1>{t('newSeedSetup:generatedSeed')}</h1>
-                    {!existingSeed &&
-                        clicksLeft > 0 && (
+                    <p>
+                        {!existingSeed && clicksLeft > 0 ? (
                             <Trans i18nKey="newSeedSetup:individualLetterCount" count={clicksLeft}>
                                 Press <strong className={css.highlight}>{{ count: clicksLeft }}</strong> more letter to
                                 randomise it.
                             </Trans>
+                        ) : (
+                            <span>&nbsp;</span>
                         )}
+                    </p>
                     <div className={css.seed}>
                         <div>
                             {seed.map((byte, index) => {
                                 const offset = scramble[index];
-                                const letter =
-                                    offset > 0 ? byteToChar(offset) : byteToChar(byte);
+                                const letter = offset > 0 ? byteToChar(offset) : byteToChar(byte);
                                 return (
                                     <button
                                         onClick={this.updateLetter}
