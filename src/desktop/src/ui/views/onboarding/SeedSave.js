import React, { PureComponent } from 'react';
import PropTypes from 'prop-types';
import QRCode from 'qrcode.react';
import { translate, Trans } from 'react-i18next';
import { connect } from 'react-redux';

import Button from 'ui/components/Button';
import Clipboard from 'ui/components/Clipboard';

import css from './seedSave.css';

/**
 * Onboarding, Seed backup step
 */
class SeedSave extends PureComponent {
    static propTypes = {
        /** Current user defined seed */
        seed: PropTypes.string,
        /** Translation helper
         * @param {string} translationString - locale string identifier to be translated
         * @ignore
         */
        t: PropTypes.func.isRequired,
    };

    render() {
        const { t, seed } = this.props;

        return (
            <React.Fragment>
                <section>
                    <div className={css.seed}>
                        <QRCode size={148} value={seed} />
                        <p>{seed.match(/.{1,3}/g).map((chunk, i) => <span key={i}>{chunk}</span>)}</p>
                    </div>
                    <Trans i18nKey="saveYourSeed:mustSaveYourSeed">
                        <p className={css.hideOnPrint}>
                            You must save your seed with<strong>at least one</strong> of the options listed below.
                        </p>
                    </Trans>
                    <nav className={css.nav}>
                        <Clipboard
                            text={seed}
                            timeout={60}
                            title={t('copyToClipboard:seedCopied')}
                            success={t('copyToClipboard:seedCopiedExplanation')}
                        >
                            <Button className="small" variant="secondary">
                                {t('copyToClipboard:copyToClipboard')}
                            </Button>
                        </Clipboard>
                        <Button className="small" onClick={() => window.print()} variant="secondary">
                            {t('paperWallet:printWallet')}
                        </Button>
                    </nav>
                </section>
                <footer>
                    <Button to="/onboarding/seed-generate" className="outline" variant="secondary">
<<<<<<< HEAD
                        {t('global:back')}
=======
                        {t('back')}
>>>>>>> acf08346
                    </Button>
                    <Button to="/onboarding/seed-verify" className="outline" variant="primary">
                        {t('done')}
                    </Button>
                </footer>
            </React.Fragment>
        );
    }
}

const mapStateToProps = (state) => ({
    seed: state.seeds.newSeed,
});

<<<<<<< HEAD
export default translate()(connect(mapStateToProps)(SeedSave));
=======
export default connect(mapStateToProps)(translate()(SeedSave));
>>>>>>> acf08346
<|MERGE_RESOLUTION|>--- conflicted
+++ resolved
@@ -56,11 +56,7 @@
                 </section>
                 <footer>
                     <Button to="/onboarding/seed-generate" className="outline" variant="secondary">
-<<<<<<< HEAD
-                        {t('global:back')}
-=======
                         {t('back')}
->>>>>>> acf08346
                     </Button>
                     <Button to="/onboarding/seed-verify" className="outline" variant="primary">
                         {t('done')}
@@ -75,8 +71,4 @@
     seed: state.seeds.newSeed,
 });
 
-<<<<<<< HEAD
-export default translate()(connect(mapStateToProps)(SeedSave));
-=======
-export default connect(mapStateToProps)(translate()(SeedSave));
->>>>>>> acf08346
+export default connect(mapStateToProps)(translate()(SeedSave));