import React, { PureComponent } from 'react';
import PropTypes from 'prop-types';
import QRCode from 'qrcode.react';
import { translate, Trans } from 'react-i18next';
import { connect } from 'react-redux';

import Button from 'ui/components/Button';
import Clipboard from 'ui/components/Clipboard';

import css from './seedSave.css';

/**
 * Onboarding, Seed backup step
 */
class SeedSave extends PureComponent {
    static propTypes = {
        /** Current user defined seed */
        seed: PropTypes.string,
        /** Translation helper
         * @param {string} translationString - locale string identifier to be translated
         * @ignore
         */
        t: PropTypes.func.isRequired,
    };

    render() {
        const { t, seed } = this.props;

        return (
            <React.Fragment>
                <section>
                    <div className={css.seed}>
                        <QRCode size={148} value={seed} />
                        <p>{seed.match(/.{1,3}/g).map((chunk, i) => <span key={i}>{chunk}</span>)}</p>
                    </div>
                    <Trans i18nKey="saveYourSeed:mustSaveYourSeed">
                        <p className={css.hideOnPrint}>
                            You must save your seed with<strong>at least one</strong> of the options listed below.
                        </p>
                    </Trans>
                    <nav className={css.nav}>
                        <Clipboard
                            text={seed}
                            timeout={60}
                            title={t('copyToClipboard:seedCopied')}
                            success={t('copyToClipboard:seedCopiedExplanation')}
                        >
                            <Button className="small" variant="secondary">
                                {t('copyToClipboard:copyToClipboard')}
                            </Button>
                        </Clipboard>
                        <Button className="small" onClick={() => window.print()} variant="secondary">
                            {t('paperWallet:printWallet')}
                        </Button>
                    </nav>
                </section>
                <footer>
                    <Button to="/onboarding/seed-generate" className="outline" variant="secondary">
<<<<<<< HEAD
                        {t('global:back')}
=======
                        {t('back')}
>>>>>>> 390e47ee
                    </Button>
                    <Button to="/onboarding/seed-verify" className="outline" variant="primary">
                        {t('done')}
                    </Button>
                </footer>
            </React.Fragment>
        );
    }
}

const mapStateToProps = (state) => ({
    seed: state.seeds.newSeed,
});

<<<<<<< HEAD
export default translate()(connect(mapStateToProps)(SeedSave));
=======
export default connect(mapStateToProps)(translate()(SeedSave));
>>>>>>> 390e47ee
<|MERGE_RESOLUTION|>--- conflicted
+++ resolved
@@ -56,11 +56,7 @@
                 </section>
                 <footer>
                     <Button to="/onboarding/seed-generate" className="outline" variant="secondary">
-<<<<<<< HEAD
-                        {t('global:back')}
-=======
                         {t('back')}
->>>>>>> 390e47ee
                     </Button>
                     <Button to="/onboarding/seed-verify" className="outline" variant="primary">
                         {t('done')}
@@ -75,8 +71,4 @@
     seed: state.seeds.newSeed,
 });
 
-<<<<<<< HEAD
-export default translate()(connect(mapStateToProps)(SeedSave));
-=======
-export default connect(mapStateToProps)(translate()(SeedSave));
->>>>>>> 390e47ee
+export default connect(mapStateToProps)(translate()(SeedSave));