--- conflicted
+++ resolved
@@ -136,11 +136,7 @@
     setAccountInfoDuringSetup,
 };
 
-<<<<<<< HEAD
 export default connect(
-    mapStateToProps,
+    null,
     mapDispatchToProps,
-)(withI18n()(SeedIntro));
-=======
-export default connect(null, mapDispatchToProps)(withTranslation()(SeedIntro));
->>>>>>> 19539735
+)(withTranslation()(SeedIntro));