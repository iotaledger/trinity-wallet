/* global Electron */
import React from 'react';
import { connect } from 'react-redux';
import PropTypes from 'prop-types';
import { withI18n, Trans } from 'react-i18next';

import { getAnimation } from 'animations';

import { setAccountInfoDuringSetup } from 'actions/accounts';

import Button from 'ui/components/Button';
import Info from 'ui/components/Info';
import Lottie from 'ui/components/Lottie';

import css from './index.scss';

/**
 * Onboarding, Seed introduction
 */
class SeedIntro extends React.PureComponent {
    static propTypes = {
        /** @ignore */
        themeName: PropTypes.string.isRequired,
        /** @ignore */
        setAccountInfoDuringSetup: PropTypes.func.isRequired,
        /** @ignore */
        history: PropTypes.object,
        /** @ignore */
        t: PropTypes.func.isRequired,
    };

    state = {
        ledger: false,
    };

    componentDidMount() {
        Electron.setOnboardingSeed(null);

        this.ledgerListener = this.ledgerCallback.bind(this);
        Electron.ledger.addListener(this.ledgerListener);
    }

    componentWillUnmount() {
        Electron.ledger.removeListener(this.ledgerListener);
    }

    ledgerCallback(isConnected) {
        this.setState({
            ledger: isConnected,
        });
    }

    stepForward(route) {
        this.props.setAccountInfoDuringSetup({
            meta: { type: 'keychain' },
        });

        this.props.history.push(`/onboarding/${route}`);
    }

    render() {
<<<<<<< HEAD
        const { t, themeName } = this.props;
=======
        const { t, setAccountInfoDuringSetup } = this.props;
>>>>>>> 4f9c8ccc
        const { ledger } = this.state;

        return (
            <form>
                <section className={css.long}>
                    <h1>{t('walletSetup:doYouNeedASeed')}</h1>
                    <Info>
                        <p>{t('walletSetup:seedExplanation')}</p>
                        <Trans i18nKey="walletSetup:explanation">
                            <p>
                                <span>You can use it to access your funds from</span>
                                <strong> any wallet</strong>
                                <span>, on</span>
                                <strong> any device</strong>
                                <span>. But if you lose your seed, you also lose your IOTA.</span>
                            </p>
                        </Trans>
                    </Info>
                    <div className={css.usb}>
                        <Lottie width={240} height={200} data={getAnimation('ledger', themeName)} paused={!ledger} />
                    </div>
                    <p>{ledger ? t('ledger:ready') : t('ledger:notReady')}</p>
                </section>
                <footer className={!ledger ? css.choiceDefault : css.choiceLedger}>
                    <div>
                        <Button onClick={() => this.stepForward('seed-verify')} className="square" variant="dark">
                            {t('walletSetup:noIHaveOne')}
                        </Button>
                        <Button onClick={() => this.stepForward('seed-generate')} className="square" variant="primary">
                            {t('walletSetup:yesINeedASeed')}
                        </Button>
                    </div>
                    <div>
                        <Button to="/onboarding/seed-ledger" onClick={() => setAccountInfoDuringSetup({usedExistingSeed: true})} className="square" variant="dark">
                            {t('ledger:restoreLedgerAccount')}
                        </Button>
                        <Button to="/onboarding/seed-ledger" onClick={() => setAccountInfoDuringSetup({usedExistingSeed: false})} className="square" variant="primary">
                            {t('ledger:createNewLedgerAccount')}
                        </Button>
                    </div>
                </footer>
            </form>
        );
    }
}

const mapStateToProps = (state) => ({
    themeName: state.settings.themeName,
});

const mapDispatchToProps = {
    setAccountInfoDuringSetup,
};

export default connect(mapStateToProps, mapDispatchToProps)(withI18n()(SeedIntro));<|MERGE_RESOLUTION|>--- conflicted
+++ resolved
@@ -59,11 +59,7 @@
     }
 
     render() {
-<<<<<<< HEAD
-        const { t, themeName } = this.props;
-=======
-        const { t, setAccountInfoDuringSetup } = this.props;
->>>>>>> 4f9c8ccc
+        const { t, themeName, setAccountInfoDuringSetup } = this.props;
         const { ledger } = this.state;
 
         return (
@@ -97,10 +93,20 @@
                         </Button>
                     </div>
                     <div>
-                        <Button to="/onboarding/seed-ledger" onClick={() => setAccountInfoDuringSetup({usedExistingSeed: true})} className="square" variant="dark">
+                        <Button
+                            to="/onboarding/seed-ledger"
+                            onClick={() => setAccountInfoDuringSetup({ usedExistingSeed: true })}
+                            className="square"
+                            variant="dark"
+                        >
                             {t('ledger:restoreLedgerAccount')}
                         </Button>
-                        <Button to="/onboarding/seed-ledger" onClick={() => setAccountInfoDuringSetup({usedExistingSeed: false})} className="square" variant="primary">
+                        <Button
+                            to="/onboarding/seed-ledger"
+                            onClick={() => setAccountInfoDuringSetup({ usedExistingSeed: false })}
+                            className="square"
+                            variant="primary"
+                        >
                             {t('ledger:createNewLedgerAccount')}
                         </Button>
                     </div>
@@ -118,4 +124,7 @@
     setAccountInfoDuringSetup,
 };
 
-export default connect(mapStateToProps, mapDispatchToProps)(withI18n()(SeedIntro));+export default connect(
+    mapStateToProps,
+    mapDispatchToProps,
+)(withI18n()(SeedIntro));