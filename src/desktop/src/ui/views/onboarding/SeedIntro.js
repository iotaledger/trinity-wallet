/* global Electron */
import React from 'react';
import classNames from 'classnames';
import { connect } from 'react-redux';
import PropTypes from 'prop-types';
import { withI18n, Trans } from 'react-i18next';

import { setAccountInfoDuringSetup } from 'actions/accounts';

import Button from 'ui/components/Button';
import Info from 'ui/components/Info';

import css from './index.scss';

/**
 * Onboarding, Seed introduction
 */
class SeedIntro extends React.PureComponent {
    static propTypes = {
        /** @ignore */
        setAccountInfoDuringSetup: PropTypes.func.isRequired,
        /** @ignore */
        history: PropTypes.object,
        /** @ignore */
        t: PropTypes.func.isRequired,
    };

    state = {
        ledger: false,
    };

    componentDidMount() {
        Electron.setOnboardingSeed(null);

        this.ledgerListener = this.ledgerCallback.bind(this);
        Electron.ledger.addListener(this.ledgerListener);
    }

    componentWillUnmount() {
        Electron.ledger.removeListener(this.ledgerListener);
    }

    ledgerCallback(isConnected) {
        this.setState({
            ledger: isConnected,
        });
    }

    stepForward(route, existingSeed) {
        this.props.setAccountInfoDuringSetup({
            meta: { type: 'keychain' },
            usedExistingSeed: existingSeed,
        });

        this.props.history.push(`/onboarding/${route}`);
    }

    render() {
        const { t, setAccountInfoDuringSetup } = this.props;
        const { ledger } = this.state;

        return (
            <form>
                <section>
                    <h1>{t('walletSetup:doYouNeedASeed')}</h1>
                    <Info>
                        <p>{t('walletSetup:seedExplanation')}</p>
                        <Trans i18nKey="walletSetup:explanation">
                            <p>
                                <span>You can use it to access your funds from</span>
                                <strong> any wallet</strong>
                                <span>, on</span>
                                <strong> any device</strong>
                                <span>. But if you lose your seed, you also lose your IOTA.</span>
                            </p>
                        </Trans>
                    </Info>
                    <p className={classNames(css.usb, ledger ? css.on : null)}>
                        <svg width="34" height="32" viewBox="0 0 34 32" xmlns="http://www.w3.org/2000/svg">
                            <path d="M6.75 24c0 8 12.5 8 12.5 0 0-.414.336-.75.75-.75s.75.336.75.75c0 10-15.5 10-15.5 0v-9.333h1.5v.333c0 .414-.336.75-.75.75s-.75-.336-.75-.75v-.333h1.5v9.333zm14-18c0 .414-.336.75-.75.75s-.75-.336-.75-.75c0-3.635 2.534-6 5.75-6s5.75 2.365 5.75 6v14.5h-1.5v-14.5c0-2.782-1.841-4.5-4.25-4.5s-4.25 1.718-4.25 4.5z" />
                            <circle cx="20" cy="15" r="6" />
                            <path d="M17.5 15.5l2 2 3-4" />
                            <path d="M27.5 32v-3h5v3z" />
                            <path d="M30 19c2 0 4 1 4 4v4h-8v-4c0-3 2-4 4-4z" />
                            <path d="M12 17c-.021 3.328-2.672 5.979-6 6-3.331-.014-5.986-2.669-6-6v-4h12v4z" />
                            <path d="M10.5 6v5h-9v-5z" />
                            <path d="M16.5 14h7v2h-7z" />
                        </svg>
                        <span>{ledger ? t('ledger:ready') : t('ledger:notReady')}</span>
                    </p>
                </section>
                <footer className={!ledger ? css.choiceDefault : css.choiceLedger}>
                    <div>
<<<<<<< HEAD
                        <Button
                            id="to-seed-verify"
                            onClick={() => this.stepForward('seed-verify')}
                            className="square"
                            variant="dark"
                        >
                            {t('walletSetup:noIHaveOne')}
                        </Button>
                        <Button
                            id="to-seed-generate"
                            onClick={() => this.stepForward('seed-generate')}
=======
                        <Button onClick={() => this.stepForward('seed-verify', true)} className="square" variant="dark">
                            {t('walletSetup:noIHaveOne')}
                        </Button>
                        <Button
                            onClick={() => this.stepForward('seed-generate', false)}
>>>>>>> da529ca2
                            className="square"
                            variant="primary"
                        >
                            {t('walletSetup:yesINeedASeed')}
                        </Button>
                    </div>
                    <div>
                        <Button
                            to="/onboarding/seed-ledger"
                            onClick={() => setAccountInfoDuringSetup({ usedExistingSeed: true })}
                            className="square"
                            variant="dark"
                        >
                            {t('ledger:restoreLedgerAccount')}
                        </Button>
<<<<<<< HEAD
                        <Button id="to-seed-ledger" to="/onboarding/seed-ledger" onClick={() => setAccountInfoDuringSetup({usedExistingSeed: false})} className="square" variant="primary">
=======
                        <Button
                            to="/onboarding/seed-ledger"
                            onClick={() => setAccountInfoDuringSetup({ usedExistingSeed: false })}
                            className="square"
                            variant="primary"
                        >
>>>>>>> da529ca2
                            {t('ledger:createNewLedgerAccount')}
                        </Button>
                    </div>
                </footer>
            </form>
        );
    }
}

const mapDispatchToProps = {
    setAccountInfoDuringSetup,
};

export default connect(null, mapDispatchToProps)(withI18n()(SeedIntro));<|MERGE_RESOLUTION|>--- conflicted
+++ resolved
@@ -91,10 +91,9 @@
                 </section>
                 <footer className={!ledger ? css.choiceDefault : css.choiceLedger}>
                     <div>
-<<<<<<< HEAD
                         <Button
                             id="to-seed-verify"
-                            onClick={() => this.stepForward('seed-verify')}
+                            onClick={() => this.stepForward('seed-verify', true)}
                             className="square"
                             variant="dark"
                         >
@@ -102,14 +101,7 @@
                         </Button>
                         <Button
                             id="to-seed-generate"
-                            onClick={() => this.stepForward('seed-generate')}
-=======
-                        <Button onClick={() => this.stepForward('seed-verify', true)} className="square" variant="dark">
-                            {t('walletSetup:noIHaveOne')}
-                        </Button>
-                        <Button
                             onClick={() => this.stepForward('seed-generate', false)}
->>>>>>> da529ca2
                             className="square"
                             variant="primary"
                         >
@@ -125,16 +117,13 @@
                         >
                             {t('ledger:restoreLedgerAccount')}
                         </Button>
-<<<<<<< HEAD
-                        <Button id="to-seed-ledger" to="/onboarding/seed-ledger" onClick={() => setAccountInfoDuringSetup({usedExistingSeed: false})} className="square" variant="primary">
-=======
                         <Button
+                            id="to-seed-ledger"
                             to="/onboarding/seed-ledger"
                             onClick={() => setAccountInfoDuringSetup({ usedExistingSeed: false })}
                             className="square"
                             variant="primary"
                         >
->>>>>>> da529ca2
                             {t('ledger:createNewLedgerAccount')}
                         </Button>
                     </div>
