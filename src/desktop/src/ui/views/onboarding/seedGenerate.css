--- conflicted
+++ resolved
@@ -14,14 +14,10 @@
             background: var(--body-bg);
         }
     }
-<<<<<<< HEAD
-    > div {
-=======
     > div:first-of-type {
         display: none;
     }
     > div:last-of-type {
->>>>>>> f1021694
         display: block;
         margin: 30px auto 12px;
         height: calc(100vh - 350px);
@@ -54,14 +50,6 @@
         }
     }
     &.disabled {
-<<<<<<< HEAD
-        > div {
-            pointer-events: none;
-            opacity: 0.6;
-        }
-        > button {
-            top: 50%;
-=======
         > div:first-of-type {
             display: block;
             position: absolute;
@@ -76,7 +64,6 @@
         }
         > button {
             top: calc(50% + 120px);
->>>>>>> f1021694
             z-index: 2;
             line-height: 42px;
             height: 42px;
