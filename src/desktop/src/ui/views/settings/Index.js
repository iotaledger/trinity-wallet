import React from 'react';
import PropTypes from 'prop-types';
import { NavLink, Switch, Route, Redirect } from 'react-router-dom';
import { translate } from 'react-i18next';
import { connect } from 'react-redux';

import Icon from 'ui/components/Icon';

import Language from 'ui/views/settings/Language';
import Theme from 'ui/views/settings/Theme';
import SetNode from 'ui/views/settings/Node';
import Currency from 'ui/views/settings/Currency';
import Password from 'ui/views/settings/Password';
import Advanced from 'ui/views/settings/Advanced';
import TwoFA from 'ui/views/settings/TwoFA';

import css from './index.css';

/** Settings main wrapper component */
class Settings extends React.PureComponent {
    static propTypes = {
        /** Browser location object */
        location: PropTypes.object,
        /** Browser history object */
        history: PropTypes.shape({
            push: PropTypes.func.isRequired,
        }).isRequired,
        /** Temporary account state data
         * @ignore
         */
        tempAccount: PropTypes.object,
        /** Translation helper
         * @param {string} translationString - Locale string identifier to be translated
         * @ignore
         */
        t: PropTypes.func.isRequired,
    };

    render() {
        const { t, location, tempAccount, history } = this.props;

        const backRoute = tempAccount.ready ? '/wallet/' : '/onboarding/';

        return (
            <main className={css.settings}>
                <div>
                    <section>
                        <nav>
                            <NavLink to="/settings/language">
                                <Icon icon="language" size={20} /> <strong>{t('settings:language')}</strong>
                            </NavLink>
                            <NavLink to="/settings/node">
<<<<<<< HEAD
                                <Icon icon="node" size={20} /> <strong>{t('global:node')}</strong>
=======
                                <Icon icon="node" size={20} /> <strong>{t('node')}</strong>
>>>>>>> acf08346
                            </NavLink>
                            <NavLink to="/settings/theme">
                                <Icon icon="theme" size={20} /> <strong>{t('settings:theme')}</strong>
                            </NavLink>
                            <NavLink to="/settings/currency">
                                <Icon icon="currency" size={20} /> <strong>{t('settings:currency')}</strong>
                            </NavLink>
                            {tempAccount && tempAccount.ready ? (
                                <div>
                                    <hr />
                                    <NavLink to="/settings/password">
                                        <Icon icon="password" size={20} />{' '}
                                        <strong>{t('settings:changePassword')}</strong>
                                    </NavLink>
                                    <NavLink to="/settings/twoFa">
                                        <Icon icon="twoFA" size={20} /> <strong>{t('settings:twoFA')}</strong>
                                    </NavLink>
                                    <hr />
                                    <NavLink to="/settings/advanced">
                                        <Icon icon="advanced" size={20} /> <strong>{t('settings:advanced')}</strong>
                                    </NavLink>
                                </div>
                            ) : null}
                        </nav>
                    </section>
                    <section className={css.content}>
                        <header>
                            <a onClick={() => history.push(backRoute)}>
                                <Icon icon="cross" size={40} />
                            </a>
                        </header>
                        <Switch location={location}>
                            <Route path="/settings/language" component={Language} />
                            <Route path="/settings/theme" component={Theme} />
                            <Route path="/settings/node" component={SetNode} />
                            <Route path="/settings/currency" component={Currency} />
                            <Route path="/settings/password" component={Password} />
                            <Route path="/settings/twoFa" component={TwoFA} />
                            <Route path="/settings/advanced" component={Advanced} />
                            <Redirect from="/settings/" to="/settings/language" />
                        </Switch>
                    </section>
                </div>
            </main>
        );
    }
}

const mapStateToProps = (state) => ({
    tempAccount: state.tempAccount,
});

<<<<<<< HEAD
export default translate()(connect(mapStateToProps)(Settings));
=======
export default connect(mapStateToProps)(translate()(Settings));
>>>>>>> acf08346
<|MERGE_RESOLUTION|>--- conflicted
+++ resolved
@@ -50,11 +50,7 @@
                                 <Icon icon="language" size={20} /> <strong>{t('settings:language')}</strong>
                             </NavLink>
                             <NavLink to="/settings/node">
-<<<<<<< HEAD
-                                <Icon icon="node" size={20} /> <strong>{t('global:node')}</strong>
-=======
                                 <Icon icon="node" size={20} /> <strong>{t('node')}</strong>
->>>>>>> acf08346
                             </NavLink>
                             <NavLink to="/settings/theme">
                                 <Icon icon="theme" size={20} /> <strong>{t('settings:theme')}</strong>
@@ -107,8 +103,4 @@
     tempAccount: state.tempAccount,
 });
 
-<<<<<<< HEAD
-export default translate()(connect(mapStateToProps)(Settings));
-=======
-export default connect(mapStateToProps)(translate()(Settings));
->>>>>>> acf08346
+export default connect(mapStateToProps)(translate()(Settings));