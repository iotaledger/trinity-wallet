import React from 'react';
import PropTypes from 'prop-types';
import { NavLink, Switch, Route, Redirect } from 'react-router-dom';
import { translate } from 'react-i18next';
import { connect } from 'react-redux';
<<<<<<< HEAD
import { showNotification } from 'actions/notifications';
=======
>>>>>>> 1dc65d4b

import Icon from 'ui/components/Icon';

import Language from 'ui/views/settings/Language';
import Theme from 'ui/views/settings/Theme';
import SetNode from 'ui/views/settings/Node';
import Currency from 'ui/views/settings/Currency';
import Password from 'ui/views/settings/Password';
import Advanced from 'ui/views/settings/Advanced';
import TwoFA from 'ui/views/settings/TwoFA';

import css from './index.css';

/** Settings main wrapper component */
class Settings extends React.PureComponent {
    static propTypes = {
        /** Browser location object */
        location: PropTypes.object,
        /** Browser history object */
        history: PropTypes.shape({
            push: PropTypes.func.isRequired,
        }).isRequired,
        /** Temporary account state data
         * @ignore
         */
        tempAccount: PropTypes.object,
        /** Translation helper
         * @param {string} translationString - Locale string identifier to be translated
         * @ignore
         */
        t: PropTypes.func.isRequired,
    };

    render() {
        const { t, location, tempAccount, history } = this.props;

        const backRoute = tempAccount.ready ? '/wallet/' : '/onboarding/';

        return (
            <main className={css.settings}>
                <div>
                    <section>
                        <nav>
                            <NavLink to="/settings/language">
                                <Icon icon="language" size={20} /> <strong>{t('settings:language')}</strong>
                            </NavLink>
                            <NavLink to="/settings/node">
                                <Icon icon="node" size={20} /> <strong>{t('global:node')}</strong>
                            </NavLink>
                            <NavLink to="/settings/theme">
                                <Icon icon="theme" size={20} /> <strong>{t('settings:theme')}</strong>
                            </NavLink>
                            <NavLink to="/settings/currency">
                                <Icon icon="currency" size={20} /> <strong>{t('settings:currency')}</strong>
                            </NavLink>
                            {tempAccount && tempAccount.ready ? (
                                <div>
                                    <hr />
                                    <NavLink to="/settings/password">
<<<<<<< HEAD
                                        <Icon icon="password" size={20} /> <strong>{t('settings:changePassword')}</strong>
=======
                                        <Icon icon="password" size={20} />{' '}
                                        <strong>{t('settings:changePassword')}</strong>
>>>>>>> 1dc65d4b
                                    </NavLink>
                                    <NavLink to="/settings/twoFa">
                                        <Icon icon="twoFA" size={20} /> <strong>{t('settings:twoFA')}</strong>
                                    </NavLink>
                                    <hr />
                                    <NavLink to="/settings/advanced">
                                        <Icon icon="advanced" size={20} /> <strong>{t('settings:advanced')}</strong>
                                    </NavLink>
                                </div>
                            ) : null}
                        </nav>
                    </section>
                    <section className={css.content}>
                        <header>
<<<<<<< HEAD
                           <a onClick={() => history.push(backRoute)}>
                                 <Icon icon="cross" size={40} />
                           </a>
=======
                            <a onClick={() => history.push(backRoute)}>
                                <Icon icon="cross" size={40} />
                            </a>
>>>>>>> 1dc65d4b
                        </header>
                        <Switch location={location}>
                            <Route path="/settings/language" component={Language} />
                            <Route path="/settings/theme" component={Theme} />
                            <Route path="/settings/node" component={SetNode} />
                            <Route path="/settings/currency" component={Currency} />
                            <Route path="/settings/password" component={Password} />
                            <Route path="/settings/twoFa" component={TwoFA} />
                            <Route path="/settings/advanced" component={Advanced} />
                            <Redirect from="/settings/" to="/settings/language" />
                        </Switch>
                    </section>
                </div>
            </main>
        );
    }
}

const mapStateToProps = (state) => ({
    tempAccount: state.tempAccount,
});

<<<<<<< HEAD
const mapDispatchToProps = {
    showNotification,
};

export default translate()(connect(mapStateToProps, mapDispatchToProps)(Settings));
=======
export default translate()(connect(mapStateToProps)(Settings));
>>>>>>> 1dc65d4b
<|MERGE_RESOLUTION|>--- conflicted
+++ resolved
@@ -3,10 +3,6 @@
 import { NavLink, Switch, Route, Redirect } from 'react-router-dom';
 import { translate } from 'react-i18next';
 import { connect } from 'react-redux';
-<<<<<<< HEAD
-import { showNotification } from 'actions/notifications';
-=======
->>>>>>> 1dc65d4b
 
 import Icon from 'ui/components/Icon';
 
@@ -66,12 +62,8 @@
                                 <div>
                                     <hr />
                                     <NavLink to="/settings/password">
-<<<<<<< HEAD
-                                        <Icon icon="password" size={20} /> <strong>{t('settings:changePassword')}</strong>
-=======
                                         <Icon icon="password" size={20} />{' '}
                                         <strong>{t('settings:changePassword')}</strong>
->>>>>>> 1dc65d4b
                                     </NavLink>
                                     <NavLink to="/settings/twoFa">
                                         <Icon icon="twoFA" size={20} /> <strong>{t('settings:twoFA')}</strong>
@@ -86,15 +78,9 @@
                     </section>
                     <section className={css.content}>
                         <header>
-<<<<<<< HEAD
-                           <a onClick={() => history.push(backRoute)}>
-                                 <Icon icon="cross" size={40} />
-                           </a>
-=======
                             <a onClick={() => history.push(backRoute)}>
                                 <Icon icon="cross" size={40} />
                             </a>
->>>>>>> 1dc65d4b
                         </header>
                         <Switch location={location}>
                             <Route path="/settings/language" component={Language} />
@@ -117,12 +103,4 @@
     tempAccount: state.tempAccount,
 });
 
-<<<<<<< HEAD
-const mapDispatchToProps = {
-    showNotification,
-};
-
-export default translate()(connect(mapStateToProps, mapDispatchToProps)(Settings));
-=======
-export default translate()(connect(mapStateToProps)(Settings));
->>>>>>> 1dc65d4b
+export default translate()(connect(mapStateToProps)(Settings));