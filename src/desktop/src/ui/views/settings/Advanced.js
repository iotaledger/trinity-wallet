--- conflicted
+++ resolved
@@ -160,14 +160,10 @@
     };
 
     render() {
-<<<<<<< HEAD
-        const { remotePoW, updatePowSettings, lockScreenTimeout, ui, t } = this.props;
+        const { remotePoW, changePowSettings, lockScreenTimeout, ui, t } = this.props;
 
         // snapshot transition
         const { isTransitioning, isAttachingToTangle, isModalActive, transitionBalance } = this.props;
-=======
-        const { remotePoW, changePowSettings, lockScreenTimeout, ui, t } = this.props;
->>>>>>> 33eb6f7e
         const { resetConfirm } = this.state;
 
         if ((isTransitioning || isAttachingToTangle) && !isModalActive) {
