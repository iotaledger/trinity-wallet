--- conflicted
+++ resolved
@@ -102,17 +102,9 @@
         const { t, generateAlert, history } = this.props;
 
         try {
-<<<<<<< HEAD
-            await reinitialiseStorage();
-            resetWallet();
-
-            clearVault();
-
-=======
             history.push('/');
-            
+
             await clearVault(ALIAS_REALM);
->>>>>>> 9fabaf51
             localStorage.clear();
             Electron.clearStorage();
 
