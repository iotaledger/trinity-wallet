--- conflicted
+++ resolved
@@ -154,13 +154,8 @@
 
     transitionBalanceOk = async () => {
         this.props.toggleModalActivity();
-<<<<<<< HEAD
-        const { wallet, transitionAddresses, selectedAccountName } = this.props;
+        const { wallet, transitionAddresses, selectedAccountName, settings, t } = this.props;
         const seed = await getSeed(wallet.password, selectedAccountName, true);
-        runTask('completeSnapshotTransition', [seed, selectedAccountName, transitionAddresses]);
-=======
-        const { wallet, transitionAddresses, selectedAccountName, settings, t} = this.props;
-        const seed = await getSeed(wallet.seedIndex, wallet.password);
 
         let powFn = null;
         if (!settings.remotePoW) {
@@ -178,7 +173,6 @@
 
         // we aren't using the taskRunner here because you can't pass in powFn since it's a function
         this.props.completeSnapshotTransition(seed, selectedAccountName, transitionAddresses, powFn);
->>>>>>> 19bad29c
     };
 
     transitionBalanceWrong = async () => {
