/* global Electron */
import React, { PureComponent } from 'react';
import PropTypes from 'prop-types';
import { translate, Trans } from 'react-i18next';
import { connect } from 'react-redux';

import { changePowSettings, changeAutoPromotionSettings, setLockScreenTimeout } from 'actions/settings';
import { completeSnapshotTransition, setBalanceCheckFlag } from 'actions/wallet';
import { generateAlert } from 'actions/alerts';

import { clearVault, getSeed } from 'libs/crypto';
import { getPoWFn } from 'libs/pow';

import { toggleModalActivity } from 'actions/ui';
import { getSelectedAccountName, getAddressesForSelectedAccount } from 'selectors/accounts';
import { formatValue, formatUnit } from 'libs/iota/utils';
import { round } from 'libs/utils';

import { runTask } from 'worker';

import Button from 'ui/components/Button';
import ModalPassword from 'ui/components/modal/Password';
import ModalConfirm from 'ui/components/modal/Confirm';
import Loading from 'ui/components/Loading';
import Toggle from 'ui/components/Toggle';
import TextInput from 'ui/components/input/Text';
import Scrollbar from 'ui/components/Scrollbar';

/**
 * Advanced user settings component, including - wallet reset
 */
class Advanced extends PureComponent {
    static propTypes = {
        /** @ignore */
        remotePoW: PropTypes.bool.isRequired,
        /** @ignore */
        autoPromotion: PropTypes.bool.isRequired,
        /** @ignore */
        changePowSettings: PropTypes.func.isRequired,
        /** @ignore */
        changeAutoPromotionSettings: PropTypes.func.isRequired,
        /** @ignore */
        setLockScreenTimeout: PropTypes.func.isRequired,
        /** @ignore */
        lockScreenTimeout: PropTypes.number.isRequired,
        /** @ignore */
        generateAlert: PropTypes.func.isRequired,
        /** @ignore */
        t: PropTypes.func.isRequired,
        /** @ignore */
        settings: PropTypes.object.isRequired,
        /** @ignore */
        wallet: PropTypes.object.isRequired,
        /** @ignore */
        ui: PropTypes.object.isRequired,
        /** @ignore */
        isTransitioning: PropTypes.bool.isRequired,
        /** @ignore */
        transitionBalance: PropTypes.number.isRequired,
        /** @ignore */
        transitionAddresses: PropTypes.array.isRequired,
        /** @ignore */
        isAttachingToTangle: PropTypes.bool.isRequired,
        /** @ignore */
        isModalActive: PropTypes.bool.isRequired,
        /** @ignore */
        toggleModalActivity: PropTypes.func.isRequired,
<<<<<<< HEAD
        /** Whether to display the balance check modal
         */
        balanceCheckFlag: PropTypes.bool.isRequired,
        /** Currently selected account name */
=======
        /** @ignore */
        balanceCheckToggle: PropTypes.bool.isRequired,
        /** @ignore */
>>>>>>> 2bf7de1a
        selectedAccountName: PropTypes.string.isRequired,
        /** @ignore */
        completeSnapshotTransition: PropTypes.func.isRequired,
        setBalanceCheckFlag: PropTypes.func.isRequired,
    };

    state = {
        resetConfirm: false,
    };

    componentWillReceiveProps(newProps) {
        const { balanceCheckFlag } = this.props;
        if (balanceCheckFlag !== newProps.balanceCheckFlag) {
            this.props.toggleModalActivity();
            return;
        }
        const { isTransitioning, isAttachingToTangle, isModalActive } = newProps;
        if (isTransitioning || isAttachingToTangle || isModalActive) {
            Electron.updateMenu('enabled', false);
        } else {
            Electron.updateMenu('enabled', true);
        }
    }

    /**
     * Hard reset wallet
     * @param {string} Password - Plain text wallet password
     * @returns {undefined}
     */
    resetWallet = async (password) => {
        const { t, generateAlert } = this.props;

        try {
            await clearVault(password);
            localStorage.clear();
            Electron.clearStorage();
            location.reload();
        } catch (err) {
            generateAlert(
                'error',
                t('changePassword:incorrectPassword'),
                t('changePassword:incorrectPasswordExplanation'),
            );
            return;
        }
    };

    /**
     * Update wallet lock timeout in interval 1 - 60 minutes
     * @param {number} value - Timeout in miniutes
     * @returns {undefined}
     */
    changeLockScreenTimeout = (value) => {
        const timeout = Math.abs(parseInt(value)) || 1;
        this.props.setLockScreenTimeout(timeout > 60 ? 60 : timeout);
    };

    /**
     * Trigger manual account sync Worker task
     * @returns {Promise}
     */
    syncAccount = async () => {
        const { wallet, selectedAccountName } = this.props;
        const seed = await getSeed(wallet.password, selectedAccountName, true);
        runTask('manuallySyncAccount', [seed, selectedAccountName]);
    };

    /**
     * Trigger snapshot transition Worker task
     * @returns {Promise}
     */
    startSnapshotTransition = async () => {
        const { wallet, addresses, selectedAccountName } = this.props;
        const seed = await getSeed(wallet.password, selectedAccountName, true);
        runTask('transitionForSnapshot', [seed, addresses]);
    };

    /**
     * Trigger snapshot transition completion
     * @returns {Promise}
     */
    transitionBalanceOk = async () => {
        this.props.setBalanceCheckFlag(false);
        const { wallet, transitionAddresses, selectedAccountName, settings, t } = this.props;
        const seed = await getSeed(wallet.password, selectedAccountName, true);

        let powFn = null;
        if (!settings.remotePoW) {
            try {
                powFn = getPoWFn();
            } catch (e) {
                return generateAlert('error', t('pow:noWebGLSupport'), t('pow:noWebGLSupportExplanation'));
            }
        }

        // we aren't using the taskRunner here because you can't pass in powFn since it's a function
        this.props.completeSnapshotTransition(seed, selectedAccountName, transitionAddresses, powFn);
    };

    /**
     * rigger snapshot transition
     * @returns {Promise}
     */
    transitionBalanceWrong = async () => {
        this.props.setBalanceCheckFlag(false);
        const { wallet, transitionAddresses, selectedAccountName } = this.props;
        const seed = await getSeed(wallet.password, selectedAccountName, true);
        const currentIndex = transitionAddresses.length;
        runTask('generateAddressesAndGetBalance', [seed, currentIndex, null]);
    };

    render() {
        const {
            remotePoW,
            autoPromotion,
            changePowSettings,
            changeAutoPromotionSettings,
            lockScreenTimeout,
            ui,
            t,
        } = this.props;

        // snapshot transition
        const { isTransitioning, isAttachingToTangle, isModalActive, transitionBalance } = this.props;
        const { resetConfirm } = this.state;

        if ((isTransitioning || isAttachingToTangle) && !isModalActive) {
            return (
                <Loading
                    loop
                    transparent={false}
                    title={t('advancedSettings:snapshotTransition')}
                    subtitle={
                        <React.Fragment>
                            {!isAttachingToTangle ? (
                                <div>
                                    {t('snapshotTransition:transitioning')} <br />
                                    {t('snapshotTransition:generatingAndDetecting')} {t('global:pleaseWaitEllipses')}
                                </div>
                            ) : (
                                <div>
                                    {t('snapshotTransition:attaching')} <br />
                                    {t('loading:thisMayTake')} {t('global:pleaseWaitEllipses')}
                                </div>
                            )}
                        </React.Fragment>
                    }
                />
            );
        }

        return (
            <div>
                <Scrollbar>
                    <h3>{t('pow:powUpdated')}</h3>
                    <Toggle
                        checked={remotePoW}
                        onChange={() => changePowSettings()}
                        on={t('pow:remote')}
                        off={t('pow:local')}
                    />
                    <p>
                        {t('pow:feeless')} {t('pow:localOrRemote')}
                    </p>
                    <hr />

                    <h3>{t('advancedSettings:autoPromotion')}</h3>
                    <Toggle
                        checked={autoPromotion}
                        onChange={() => changeAutoPromotionSettings()}
                        on={t('enabled')}
                        off={t('disabled')}
                    />
                    <p>{t('advancedSettings:autoPromotionExplanation')}</p>
                    <hr />

                    <h3>{t('advancedSettings:snapshotTransition')}</h3>
                    <p>
                        {t('snapshotTransition:snapshotExplanation')} <br />
                        {t('snapshotTransition:hasSnapshotTakenPlace')}
                    </p>
                    <Button
                        className="small"
                        onClick={this.startSnapshotTransition}
                        loading={isTransitioning || isAttachingToTangle}
                    >
                        {t('snapshotTransition:transition')}
                    </Button>
                    <ModalConfirm
                        isOpen={isModalActive}
                        category="primary"
                        onConfirm={this.transitionBalanceOk}
                        onCancel={this.transitionBalanceWrong}
                        content={{
                            title: t('snapshotTransition:detectedBalance', {
                                amount: round(formatValue(transitionBalance), 1),
                                unit: formatUnit(transitionBalance),
                            }),
                            message: t('snapshotTransition:isThisCorrect'),
                            confirm: t('global:yes'),
                            cancel: t('global:no'),
                        }}
                    />
                    <hr />

                    <h3>{t('advancedSettings:manualSync')}</h3>
                    {ui.isSyncing ? (
                        <p>
                            {t('manualSync:syncingYourAccount')} <br />
                            {t('manualSync:thisMayTake')}
                        </p>
                    ) : (
                        <p>
                            {t('manualSync:outOfSync')} <br />
                            {t('manualSync:pressToSync')}
                        </p>
                    )}
                    <Button
                        onClick={this.syncAccount}
                        className="small"
                        loading={ui.isSyncing}
                        disabled={isTransitioning || isAttachingToTangle}
                    >
                        {t('manualSync:syncAccount')}
                    </Button>
                    <hr />

                    <TextInput
                        value={lockScreenTimeout.toString()}
                        label={t('settings:lockScreenTimeout')}
                        onChange={this.changeLockScreenTimeout}
                    />
                    <hr />

                    <h3>{t('settings:reset')}</h3>
                    <Trans i18nKey="walletResetConfirmation:warning">
                        <p>
                            <React.Fragment>All of your wallet data including your </React.Fragment>
                            <strong>seeds, password,</strong>
                            <React.Fragment>and </React.Fragment>
                            <strong>other account information</strong>
                            <React.Fragment> will be lost.</React.Fragment>
                        </p>
                    </Trans>
                    <Button
                        className="small"
                        onClick={() => this.setState({ resetConfirm: !resetConfirm })}
                        variant="negative"
                    >
                        {t('settings:reset')}
                    </Button>
                    <ModalPassword
                        isOpen={resetConfirm}
                        category="negative"
                        onSuccess={(password) => this.resetWallet(password)}
                        onClose={() => this.setState({ resetConfirm: false })}
                        content={{
                            title: t('walletResetConfirmation:cannotUndo'),
                            message: (
                                <Trans i18nKey="walletResetConfirmation:warning">
                                    <React.Fragment>
                                        <React.Fragment>All of your wallet data including your </React.Fragment>
                                        <strong>seeds, password,</strong>
                                        <React.Fragment>and </React.Fragment>
                                        <strong>other account information</strong>
                                        <React.Fragment> will be lost.</React.Fragment>
                                    </React.Fragment>
                                </Trans>
                            ),
                            confirm: t('settings:reset'),
                        }}
                    />
                </Scrollbar>
            </div>
        );
    }
}

const mapStateToProps = (state) => ({
    remotePoW: state.settings.remotePoW,
    autoPromotion: state.settings.autoPromotion,
    wallet: state.wallet,
    ui: state.ui,
    selectedAccountName: getSelectedAccountName(state),
    addresses: getAddressesForSelectedAccount(state),
    settings: state.settings,
    lockScreenTimeout: state.settings.lockScreenTimeout,
    transitionBalance: state.wallet.transitionBalance,
    balanceCheckFlag: state.wallet.balanceCheckFlag,
    transitionAddresses: state.wallet.transitionAddresses,
    isAttachingToTangle: state.ui.isAttachingToTangle,
    isTransitioning: state.ui.isTransitioning,
    isModalActive: state.ui.isModalActive,
});

const mapDispatchToProps = {
    generateAlert,
    changePowSettings,
    changeAutoPromotionSettings,
    setLockScreenTimeout,
    toggleModalActivity,
    completeSnapshotTransition,
    setBalanceCheckFlag,
};

export default connect(
    mapStateToProps,
    mapDispatchToProps,
)(translate()(Advanced));<|MERGE_RESOLUTION|>--- conflicted
+++ resolved
@@ -65,19 +65,13 @@
         isModalActive: PropTypes.bool.isRequired,
         /** @ignore */
         toggleModalActivity: PropTypes.func.isRequired,
-<<<<<<< HEAD
-        /** Whether to display the balance check modal
-         */
+        /** @ignore */
         balanceCheckFlag: PropTypes.bool.isRequired,
-        /** Currently selected account name */
-=======
-        /** @ignore */
-        balanceCheckToggle: PropTypes.bool.isRequired,
-        /** @ignore */
->>>>>>> 2bf7de1a
+        /** @ignore */
         selectedAccountName: PropTypes.string.isRequired,
         /** @ignore */
         completeSnapshotTransition: PropTypes.func.isRequired,
+        /** @ignore */
         setBalanceCheckFlag: PropTypes.func.isRequired,
     };
 
@@ -380,7 +374,4 @@
     setBalanceCheckFlag,
 };
 
-export default connect(
-    mapStateToProps,
-    mapDispatchToProps,
-)(translate()(Advanced));+export default connect(mapStateToProps, mapDispatchToProps)(translate()(Advanced));