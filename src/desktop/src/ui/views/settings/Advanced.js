--- conflicted
+++ resolved
@@ -154,11 +154,7 @@
 
     transitionBalanceOk = async () => {
         this.props.toggleModalActivity();
-<<<<<<< HEAD
-        const { wallet, transitionAddresses, selectedAccountName, settings, t } = this.props;
-=======
         const { wallet, transitionAddresses, selectedAccountName, settings, t} = this.props;
->>>>>>> 23669c15
         const seed = await getSeed(wallet.seedIndex, wallet.password);
 
         let powFn = null;
