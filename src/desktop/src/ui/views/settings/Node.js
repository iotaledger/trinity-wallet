--- conflicted
+++ resolved
@@ -216,13 +216,8 @@
         quorumSize: PropTypes.number.isRequired,
     }),
     actions: PropTypes.shape({
-<<<<<<< HEAD
-        updateAutoNodeListSetting: PropTypes.func.isRequired,
+        changeAutoNodeListSetting: PropTypes.func.isRequired,
         updateNodeAutoSwitchSetting: PropTypes.func.isRequired,
-=======
-        changeAutoNodeListSetting: PropTypes.func.isRequired,
-        updateAutoNodeSwitching: PropTypes.func.isRequired,
->>>>>>> 942b0244
         updateQuorumConfig: PropTypes.func.isRequired,
         setFullNode: PropTypes.func.isRequired,
     }),
