--- conflicted
+++ resolved
@@ -37,22 +37,11 @@
     const [quorumSize, setQuorumSize] = useState(settings.quorumSize);
     const [showCustomNodes, setshowCustomNodes] = useState(false);
 
-<<<<<<< HEAD
     useEffect(() => {
         if (!loading && settings.node.url !== primaryNode.url) {
             setPrimaryNode(settings.node);
         }
     }, [settings]);
-=======
-    useEffect(
-        () => {
-            if (!loading && settings.node.url !== primaryNode.url) {
-                setPrimaryNode(settings.node);
-            }
-        },
-        [settings],
-    );
->>>>>>> e30fbed6
 
     const updateQuorumEnabled = () => {
         if (
