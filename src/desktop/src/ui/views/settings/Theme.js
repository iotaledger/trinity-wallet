/*global Electron*/
import React from 'react';
import PropTypes from 'prop-types';
import { connect } from 'react-redux';
import { translate } from 'react-i18next';
import { updateTheme } from 'actions/settings';
import themes from 'themes/themes';

import Select from 'ui/components/input/Select';
import Button from 'ui/components/Button';
import inputCSS from 'ui/components/input/input.css';
import Icon from 'ui/components/Icon';

import css from './index.css';

/** Theme switch component */
class Theme extends React.PureComponent {
    static propTypes = {
        /** Current theme name
         * @ignore
         */
        themeName: PropTypes.string.isRequired,
        /** Change theme
         * @param {Object} theme - Theme object
         * @param {String} name - Theme name
         * @ignore
         */
        updateTheme: PropTypes.func.isRequired,
        /** Translation helper
         * @param {string} translationString - Locale string identifier to be translated
         * @ignore
         */
        t: PropTypes.func.isRequired,
    };

    state = {
        themeName: null,
    };

    render() {
        const { themeName } = this.state;
        const { updateTheme, t } = this.props;

        const theme = themeName ? themes[themeName] : themes[this.props.themeName];

        return (
            <form
                onSubmit={(e) => {
                    e.preventDefault();
                    if (themeName) {
<<<<<<< HEAD
=======
                        Electron.updateSettings('backgroundColor', themes[themeName].body.bg);
>>>>>>> 6e6dbbea
                        updateTheme(themes[themeName], themeName);
                    }
                }}
            >
                <Select
                    label="Theme"
                    value={themeName || this.props.themeName}
                    onChange={(e) => this.setState({ themeName: e.target.value })}
                >
                    {Object.keys(themes).map((item) => (
                        <option key={item} value={item}>
                            {item}
                        </option>
                    ))}
                </Select>
                <div className={css.mockup} style={{ background: theme.body.bg }}>
                    <p style={{ color: theme.body.color }}>Mockup</p>
                    <div className={inputCSS.input} style={{ marginBottom: 10 }}>
                        <fieldset>
                            <a
                                style={{
                                    color: theme.input.alt,
                                }}
                                className={inputCSS.strike}
                            >
                                <Icon icon="eye" size={16} />
                            </a>
                            <input
                                style={{
                                    background: theme.input.bg,
                                    color: theme.input.color,
                                }}
                                type="text"
                                value="Lorem ipsum"
                                onChange={() => {}}
                            />
                            <small style={{ color: theme.body.color }}>Label</small>
                        </fieldset>
                    </div>
                    <Button
                        style={{
                            color: theme.positive.body || theme.body.color,
                            background: theme.positive.bg || theme.positive.color,
                        }}
                    >
                        {t('global:save')}
                    </Button>
                    <Button
                        style={{
                            color: theme.highlight.color,
                            borderColor: theme.highlight.color,
                            background: 'none',
                        }}
                    >
                        {t('global:back')}
                    </Button>
                    <Button
                        style={{
                            color: theme.negative.color,
                            borderColor: theme.negative.color,
                            background: 'none',
                        }}
                    >
                        {t('global:close')}
                    </Button>
                    <Button
                        style={{
                            color: theme.extra.color,
                            borderColor: theme.extra.color,
                            background: 'none',
                        }}
                    >
                        {t('global:next')}
                    </Button>
                </div>
                <fieldset>
<<<<<<< HEAD
                    <Button type="submit" disabled={!themeName || themeName === this.props.themeName}>Save</Button>
=======
                    <Button type="submit" disabled={!themeName || themeName === this.props.themeName}>
                        Save
                    </Button>
>>>>>>> 6e6dbbea
                </fieldset>
            </form>
        );
    }
}

const mapStateToProps = (state) => ({
    themeName: state.settings.themeName,
});

const mapDispatchToProps = {
    updateTheme,
};

export default translate('theme')(connect(mapStateToProps, mapDispatchToProps)(Theme));<|MERGE_RESOLUTION|>--- conflicted
+++ resolved
@@ -48,10 +48,7 @@
                 onSubmit={(e) => {
                     e.preventDefault();
                     if (themeName) {
-<<<<<<< HEAD
-=======
                         Electron.updateSettings('backgroundColor', themes[themeName].body.bg);
->>>>>>> 6e6dbbea
                         updateTheme(themes[themeName], themeName);
                     }
                 }}
@@ -128,13 +125,9 @@
                     </Button>
                 </div>
                 <fieldset>
-<<<<<<< HEAD
-                    <Button type="submit" disabled={!themeName || themeName === this.props.themeName}>Save</Button>
-=======
                     <Button type="submit" disabled={!themeName || themeName === this.props.themeName}>
                         Save
                     </Button>
->>>>>>> 6e6dbbea
                 </fieldset>
             </form>
         );
