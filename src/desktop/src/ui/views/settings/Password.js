--- conflicted
+++ resolved
@@ -6,11 +6,7 @@
 import { generateAlert } from 'actions/alerts';
 
 import { isValidPassword } from 'libs/util';
-<<<<<<< HEAD
-import { getVault, setVault } from 'libs/crypto';
-=======
 import { setVault } from 'libs/crypto';
->>>>>>> f1021694
 
 import Password from 'ui/components/input/Password';
 import Button from 'ui/components/Button';
