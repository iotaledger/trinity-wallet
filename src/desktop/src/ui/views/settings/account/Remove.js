--- conflicted
+++ resolved
@@ -124,11 +124,4 @@
     deleteAccount,
 };
 
-<<<<<<< HEAD
-export default connect(
-    null,
-    mapDispatchToProps,
-)(withTranslation()(Remove));
-=======
-export default connect(null, mapDispatchToProps)(withTranslation()(Remove));
->>>>>>> 7e7d092b
+export default connect(null, mapDispatchToProps)(withTranslation()(Remove));