--- conflicted
+++ resolved
@@ -1,15 +1,9 @@
-<<<<<<< HEAD
-### 1.3.0
-
-- New: Spent address recovery tool
-=======
 ### 1.2.2
 
 - Fix: Ensure full bundle is broadcast during promotion
 - Fix: Various MoonPay fixes
 - Fix: Don't fail silently when drag-dropping an incorrect seed
 - Update: Add Ledger icon to differentiate standard and ledger accounts
->>>>>>> b67e217d
 
 ### 1.2.1
 
