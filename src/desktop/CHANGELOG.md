<<<<<<< HEAD
=======
### 1.2.1

- Minor MoonPay fixes

>>>>>>> 662802de
### 1.2.0

- New: Add the ability to purchase IOTA in app through MoonPay
- Fix: Resolve issues with market data
- Update: Parse payment requests (CDAs) when pasted via url or scanned via QR
- Update: Persist chart settings

### 1.1.0

-   New: Basic auth for custom nodes (#2088)
-   New: Add ability to set a specific node for Proof of Work (#2130)
-   Update: Enable Hardened Runtime and Notarisation on macOS (#1931)
-   Update: Improved Dark theme (#2035) by @MatthewScheuerman
-   Update: Localise balance depending on language and currency (#1951)
-   Update: Revise node settings layout and relocate PoW setting (#2130)
-   Fix: Change password not working when user has only Ledger accounts (#1910)
-   Fix: Inability to add Ledger accounts with index over 999 (#1875)
-   Fix: Crash when updating from older Windows 7 release (#1913)
-   Fix: Hide retry button in macOS tray application (#1928)
-   Fix: Login failure when node auto-switching is disabled on Windows 7 (#1929)
-   Fix: Mac tray app showing zero fiat balance (#1970)
-   Fix: Snapshot transition failure (#2042)
-   Fix: Various issues with light theme, dark theme, and all theme text inputs (#2114)
-   Fix: Trinity docs link returning 404 (#2092) by @CrashTD
-   Issues closed: #272, #685, #1009, #1876, #1914, #1930, #1959, #1967

### 1.0.0

-   New: Add new UI animations
-   Fix: Do not allow tab when password fields are disabled
-   Fix: Add max length for message fields
-   Fix: Change price quoting display
-   Fix: Increase timeout for batched PoW

### 0.6.2

-   Fix: Migration not successful when migrating from 0.4.x and below to latest
-   Fix: Incorrect already spent from address errors on transaction retry
-   Fix: Incorrect transaction failure alert when successfully broadcast
-   Fix: Quorum being conducted on transaction account syncs when explicitly turned off
-   Fix: Error-related crashes
-   Update: Add remote node list endpoint back-ups
-   Update: Add more verbose error log messages
-   Update: New translations

### 0.6.1

-   Fix: Autopromotion not working as intended
-   Fix: Improve reliability of reattachment and promotion
-   Fix: Temporarily disable hardened runtime - fix Mac Ledger issues
-   Fix: Mac tray app not rendering

### 0.6.0

-   New: Automatic node management, with lots of configurability for advanced users
-   Fix: Wallet not working on Windows when username has special characters
-   Update: Auto update functionality improvements
-   Update: Add various wallet initialisation error explanations
-   Fix: Do not perform quorum when it is explicitly turned off
-   Update: Enable Hardened Runtime on MacOS
-   Fix: Wallet language resets to English
-   Fix: Windows installation should remove appData on uninstall
-   Update: New translations

### 0.5.2

-   Fix: Chart and price API calls
-   Fix: Skip retry failed transactions when password is not available
-   Fix: Fix: Ledger onboarding loading forever without reporting an error
-   Fix: Linux wallet incorrectly reporting "Missing security dependencies"
-   Update: Add Snapshot Transition reminder when an existing seed is added with 0 balance

### 0.5.1

-   Fix: Display fatal errors on preload and initialisation
-   Fix: Missing Linux application icon
-   Fix: Windows 7 not deleting files on wallet reset
-   Fix: Windows 10 wallet failing to start if Windows 7 build was installed previously, and vice versa
-   Fix: macOS tray application not displaying fiat value
-   Fix: Changing account during Snapshot transition corrupting state
-   Update: Improve user experience when adding Ledger accounts
-   Update: Add device time suggestion to out of sync errors
-   Update: Ensure the error log is always updated
-   Update: Other minor alert improvements
-   Fix: Extra parameter causing node error when reattaching and promoting
-   Update: New translations

### 0.5.0

-   Add: Node quorum - Trinity will query multiple nodes on particular API calls and only accept a result with 67% consensus, otherwise fallback to a safe result
-   Add: Replace local storage with encrypted Realm database
-   Add: Deep link support
-   Update: Remove 2FA
-   Fix: Use local time for SeedVault export file
-   Update: Add polling service for automatically retrying failed transactions
-   Update: Update dependencies
-   Fix: Bugs related to local PoW
-   Fix: Minor bugs in Realm and polling
-   Fix: Snapshot transition showing 0 balance
-   Fix: Add missing domains to external link whitelist
-   Fix: Increase timeout for getTransactionsToApprove requests
-   Fix: Improve performance by not reconstructing bundles unnecessarily
-   Update: Show modal for Ledger errors related to udev
-   Fix: Linux app icon
-   Fix: Only trigger notifications for new transactions
-   Update: Validate SeedVault before attempting to import
-   Update: Add seed export unavailable explanation
-   Update: Transaction history search feature
-   Fix: Use less strict threshold for out-of-sync checks
-   Fix: Align Entangled trunk/branch assignment with IRI
-   Update: Add iota.org node cluster
-   Update: Additional SeedVault export validation check
-   Fix: Onboarding unique seed check raises error
-   Fix: Additional account onboarding freezes after first unsuccessful try
-   Fix: Unable to cancel history refresh without Ledger device
-   Fix: Receive closes automatically on Ledger account
-   Fix: Various other bug fixes, changes and improvements

### 0.4.6

-   Fix: Unexpected wallet behaviour with account names starting with a number

### 0.4.5

-   Hotfix: Block requests to nodes running beta, alpha and release IRI releases
-   Fix: On unique seed check if target seed exists
-   Fix: Wallet crashes after succesfully sending transactions

### 0.4.4

-   Update: Unified general and account settings view
-   Update: Require two-factor authentication on view seed and wallet reset
-   Update: Input field context menu localisation
-   Update: Highlight address checksum on all views
-   Update: Check for a unique seed for local accounts
-   Fix: Address generation above index 255 not working
-   Fix: Main menu not visible on light themes
-   Fix: Password not updated for all account types
-   Fix: Incomplete account addition freezes wallet
-   Fix: Linux: Incorrect Missing dependencies warnging
-   Fix: Windows: Allow wallet window resize on top edge

### 0.4.3

-   Add: System network proxy ignore setting
-   Update: Display update alerts and force critical updates

### 0.4.2

-   Update: Require manual address generation
-   Update: Disallow Node.js runtime debugging mode
-   Update: Add indicator for over 81 char on seed field
-   Fix: Wrong spent address status check condition

### 0.4.1

-   Update: Complete address tooltip on Send page address input
-   Update: Highlight receive address checksum
-   Update: Ledger device accounts can send 0 value transactions
-   Update: Prefix SeedVault export file name with Account name
-   Update: Increase request timeout for all network calls to IRI
-   Fix: New account addition results in crash on node errors
-   Fix: Unresponsive login button if keychain is not available
-   Fix: Cannot add Ledger device account with a specific page
-   Fix: Cannot use multiple Ledger devices with the same index
-   Fix: IOTA App request does not respond when opening the app
-   Fix: Incorrect back navigation when setting Account name
-   Fix: Provide correct key index for generating addresses

### 0.4.0

-   New: Ledger hardware wallet support
-   Update: Add Wallet reset functionality for non authorised users
-   Update: Improved auto-updates functionality
-   Fix: Dark menu bar icon support for macOS

### 0.3.6

-   Fix: Automatically fixes addresses affected in version 0.3.4 (relevant to a handful of users)

### 0.3.5

-   Hotfix: Incorrect byte to trit conversion on Manual sync

### 0.3.4

-   New: Drag&drop text seed support
-   Update: Trigger 2fa verification once necessary code string length is reached
-   Update: Seed in memory use update
-   Update: Adjusted auto promotion timing
-   Fix: Reattach only if transaction falls below max depth
-   Fix: On Windows resizing wallet window using top corners does not work
-   Fix: Filled and empty paper wallet templates are mixed

### 0.3.3

-   New: Support for Persian, Kannada, and Serbian (Latin)
-   Update: Linux tutorial missing a required step
-   Fix: Printing paper wallet from settings prints a blank page on first try
-   Fix: Paper wallet prints with scrambled characters
-   Fix: Grammatical errors in German privacy policy
-   Fix: Auto update dialog raises missing locale error

### 0.3.2

-   Update: Update currency order
-   Update: Add auto retries to promotion/reattachment

### 0.3.1

-   Update: Show fiat value on Send confirmation
-   Update: Update help link to external FAQ
-   Update: Enable macOS signing

### 0.3.1-rc.2

-   Update: Set SeedVault as Recommended backup option
-   Update: Login automatically after initial onboarding
-   Update: Set default window size to 1280x720
-   Fix: Fill Amount input on Max only with available balance
-   Fix: Incorrect custom node alert locale
-   Fix: Scanning QR does not fill amount
-   Fix: Native menu not disabled on Lock screen

### 0.3.1-rc.1

-   Update: Execute PoW and address generation in non-blocking way
-   Fix: Transactions promotion allways results in error
-   Fix: Adding additional account results in empty account name
-   Fix: Non existing tray icon update triggered on linux/windows
-   Fix: Windows size is not restored on windows/linux
-   Fix: Account name capitalised in sidebar
-   Fix: Minor layout tweaks

### 0.3.0

-   New: Native Proof of Work and address generation
-   New: macOS Menu bar app
-   New: Transaction notifications
-   New: Fresh Default (old one is now Classic) and Lucky themes
-   New: Error log available via main menu
-   New: Show seed checksum in Account settings
-   Update: Dispose alerts on wallet route change
-   Update: Disable auto node switch functionality
-   Update: Add disabled Clipboard warning
-   Fix: Inaccurate chart tooltip date/time information
-   Fix: Wallet narrow layout bugfixes

### 0.2.1

-   Update: Dashboard sidebar scroll for multiple accounts
-   Update: Settings popup position broken
-   Fix: Multiple account unique seed check broken

### 0.2.0

-   New: SeedVault export feature at Account settings
-   New: Caps Lock warning on password fields
-   New: Terms and Conditions and Privacy Policy views
-   New: Trinity theming sync with live style-guide system
-   Update: Add date suffix to default SeedVault file name
-   Fix: Argon2 support for SeedVault import
-   Fix: Seed random generator bias bugfix
-   Fix: Reset Keychain on first seed onboarding
-   Fix: Add node request timeout

### 0.1.9.

-   Add: Feature to remove custom added nodes
-   Fix: Separate keychain seed accounts to individual entries
-   Fix: Adding custom node yields incorrect error

### 0.1.8.

-   New: Add seed SeedFile import/export
-   New: Store failed transaction trytes locally for retry
-   Add: Print filled paper wallet in Account settings
-   Add: Obscure option for seed input fields
-   Add: Linux missing dependencies tutorial
-   Fix: Adding additional seed does not save seed in keystore
-   Fix: Checksum missing at Account settings address list
-   Fix: Transaction details button layout broken
-   Fix: Reset onboarding when Adding additional seed is closed

### 0.1.7.

-   New: Wallet Advanced mode settings
-   New: Manual promote and rebroadcast functionality
-   New: Auto-promotion enable/disable settings
-   Fixed: On send incorrect progress steps displayed
-   Fixed: Cannot enable Two-Factor authentication
-   Fixed: Node error on Adding additional Seed hangs wallet
-   Fixed: QR seed scanning hangs wallet

### 0.1.6.

-   New: Search and Hide zero balance functionality to history view
-   Updated: Clear memory from plain text seed on onboarding
-   Updated: Restore wallet size and position on reopening
-   Fixed: Narrow sidebar layout on Setting and Dashboard views
-   Fixed: Wrong address displayed if closing Receive while generating
-   Fixed: Dynamic node list does not load correctly
-   Fixed: Adding custom node results in error
-   Fixed: Reverse address list order on Address list view
-   Fixed: on Windows wallet does not revert to original size after maximize

### 0.1.5.

-   New: Major user interface and theming update
-   New: Snapshot transition functionality
-   New: Password strength and common password check
-   Updated: Windows platform frameless application style
-   Updated: Support `iota:` and `iota://` deep links
-   Fixed: Amount input behaviour should match mobile
-   Fixed: Address list overlaps in Account settings

### 0.1.4.

-   Added password strength estimation
-   Windows platform specific UI update
-   Added step-by-step manual seed write down view
-   Added snapshot transition functionality
-   Theme color update and usage fixes

### 0.1.3.

-   New: Multi-account background polling
-   New: Automatic random node switch mode
-   New: Linux missing libraries check and setup tutorial
-   Updated: Windows and Linux application icon assets
-   Updated: Settings views unified flow and layout
-   Fixed: Missing character limit and validation on message field
-   Fixed: Adding additional seed fail crashes wallet
-   Fixed: On linux/windows VM can`t send transactions
-   Fixed: Onboarding back link crashes the wallet
-   Fixed: UI scrollbars ugly or missing
-   Fixed: Cannot copy address in Address list
-   Fixed: Multiple smaller UI and localisation fixes

### 0.1.2.

-   Added: background polling
-   Added: a bunch of missing translations
-   Added: auto focus on input fields
-   Added: option to change wallet lock time-out in Advanced settings
-   Updated: encrypted seed storage uses keychain on mac, Credential Vault on Windows and libsceret on linux
-   Updated: history card ui and functionallity
-   Updated: chart converts market cap and volume to wallets currency
-   Fixed: Seed validation broken on onboarding
-   Fixed: Two-factor disable flow broken
-   Fixed: Clipboard clears on onboarding even seed is not generated
-   Fixed: Node settings hang forever when invalid node address provided
-   Fixed: History filter views show incorrect items
-   Fixed: Empty account name brakes wallet
-   Fixed: Value field conversion broken
-   Fixed: dark theme elements unreadable

### 0.1.1.

-   Amount value input now has a unit dropdown instead of switch
-   History card transaction details are contained in the card itself
-   Fixed: Sending transactions with value throws generic error
-   Fixed: Un-closable wallet on linux and windows wallet
-   Fixed: Two-factor authentication locks out of the wallet
-   Fixed: Receive address does not reset when reopening Receive view
-   Fixed: QR code not scannable with dark theme active
-   Fixed: Opaque wallet lock window background
-   Fixed: Amount value input incorrect fiat conversion
-   Fixed: Balance fiat value incorrectly rounded
-   Fixed: History transaction details don`t match selected item
-   Fixed: Seed generator view resets seed when navigating back from Backup seed
-   Missing translations added
-   Minor visual bugfixes here and there
-   Removed windows max size limit<|MERGE_RESOLUTION|>--- conflicted
+++ resolved
@@ -1,10 +1,7 @@
-<<<<<<< HEAD
-=======
 ### 1.2.1
 
 - Minor MoonPay fixes
 
->>>>>>> 662802de
 ### 1.2.0
 
 - New: Add the ability to purchase IOTA in app through MoonPay
