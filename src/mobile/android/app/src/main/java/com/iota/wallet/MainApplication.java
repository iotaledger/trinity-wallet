--- conflicted
+++ resolved
@@ -66,14 +66,9 @@
             new IOTAMobilePackage(),
             new RNExitAppPackage(),
             new RNSecureRandomPackage(),
-<<<<<<< HEAD
             new RandomBytesPackage(),
-            new VectorIconsPackage()
+            new VectorIconsPackage(),
             new RNIsDeviceRootedPackage()
-=======
-            new RNIsDeviceRootedPackage(),
-            new RandomBytesPackage()
->>>>>>> bc827695
     );
   }
 
