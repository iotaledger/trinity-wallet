package com.iota.wallet;

import android.content.Context;
import android.support.multidex.MultiDex;
import com.bitgo.randombytes.RandomBytesPackage;
import com.airbnb.android.react.lottie.LottiePackage;
import com.christopherdro.htmltopdf.RNHTMLtoPDFPackage;
import com.corbt.keepawake.KCKeepAwakePackage;
import com.facebook.react.ReactPackage;
import com.facebook.react.shell.MainReactPackage;
import com.horcrux.svg.SvgPackage;
import com.learnium.RNDeviceInfo.RNDeviceInfo;
import org.reactnative.camera.RNCameraPackage;
import com.oblador.keychain.KeychainPackage;
import com.peel.react.rnos.RNOSModule;
import com.reactnativenavigation.NavigationApplication;
import com.rndetectnavbarandroid.RNDetectNavbarAndroidPackage;
import com.rnfs.RNFSPackage;
import com.rnprint.RNPrint.RNPrintPackage;
import com.github.wumke.RNExitApp.RNExitAppPackage;
import net.rhogan.rnsecurerandom.RNSecureRandomPackage;
import org.iota.mobile.IOTAMobilePackage;
import com.oblador.vectoricons.VectorIconsPackage;
import my.fin.RNIsDeviceRootedPackage;
<<<<<<< HEAD
import org.devio.rn.splashscreen.SplashScreenReactPackage;
=======
import com.bugsnag.BugsnagReactNative;
import com.hieuvp.fingerprint.ReactNativeFingerprintScannerPackage;
>>>>>>> c1969dfe

import java.util.Arrays;
import java.util.List;

import ca.jaysoo.extradimensions.ExtraDimensionsPackage;

public class MainApplication extends NavigationApplication {

  @Override
  protected void attachBaseContext(Context base) {
    super.attachBaseContext(base);

    System.loadLibrary("dummy");

    MultiDex.install(this);
  }

  @Override
  public boolean isDebug() {
    // Make sure you are using BuildConfig from your own application
    return BuildConfig.DEBUG;
  }

  protected List<ReactPackage> getPackages() {
    // Add additional packages you require here
    // No need to add RnnPackage and MainReactPackage
    return Arrays.<ReactPackage>asList(
            // eg. new VectorIconsPackage()
            new SvgPackage(),
            new MainReactPackage(),
            new RNDeviceInfo(),
            new RNOSModule(),
            new RNHTMLtoPDFPackage(),
            new RNPrintPackage(),
	          new RNCameraPackage(),
	          new RNFSPackage(),
            new ExtraDimensionsPackage(),
            new RNDetectNavbarAndroidPackage(),
            new KCKeepAwakePackage(),
            new KeychainPackage(),
            new LottiePackage(),
            new IOTAMobilePackage(),
            new RNExitAppPackage(),
            new RNSecureRandomPackage(),
            new RandomBytesPackage(),
            new VectorIconsPackage(),
            new RNIsDeviceRootedPackage(),
<<<<<<< HEAD
            new SplashScreenReactPackage()
=======
            new ReactNativeFingerprintScannerPackage(),
            BugsnagReactNative.getPackage()
>>>>>>> c1969dfe
    );
  }

  @Override
  public List<ReactPackage> createAdditionalReactPackages() {
    return getPackages();
  }
}<|MERGE_RESOLUTION|>--- conflicted
+++ resolved
@@ -22,12 +22,9 @@
 import org.iota.mobile.IOTAMobilePackage;
 import com.oblador.vectoricons.VectorIconsPackage;
 import my.fin.RNIsDeviceRootedPackage;
-<<<<<<< HEAD
-import org.devio.rn.splashscreen.SplashScreenReactPackage;
-=======
 import com.bugsnag.BugsnagReactNative;
 import com.hieuvp.fingerprint.ReactNativeFingerprintScannerPackage;
->>>>>>> c1969dfe
+import org.devio.rn.splashscreen.SplashScreenReactPackage;
 
 import java.util.Arrays;
 import java.util.List;
@@ -75,12 +72,9 @@
             new RandomBytesPackage(),
             new VectorIconsPackage(),
             new RNIsDeviceRootedPackage(),
-<<<<<<< HEAD
             new SplashScreenReactPackage()
-=======
             new ReactNativeFingerprintScannerPackage(),
             BugsnagReactNative.getPackage()
->>>>>>> c1969dfe
     );
   }
 
