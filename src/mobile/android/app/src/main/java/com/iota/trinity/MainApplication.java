package com.iota.trinity;

import android.content.Context;
import android.support.multidex.MultiDex;
import com.bitgo.randombytes.RandomBytesPackage;
import com.airbnb.android.react.lottie.LottiePackage;
import com.corbt.keepawake.KCKeepAwakePackage;
import com.facebook.react.ReactPackage;
import com.facebook.react.shell.MainReactPackage;
import com.horcrux.svg.SvgPackage;
import com.learnium.RNDeviceInfo.RNDeviceInfo;
import org.reactnative.camera.RNCameraPackage;
import com.oblador.keychain.KeychainPackage;
import com.peel.react.rnos.RNOSModule;
import com.reactnativenavigation.NavigationApplication;
import com.christopherdro.RNPrint.RNPrintPackage;
import com.github.wumke.RNExitApp.RNExitAppPackage;
import net.rhogan.rnsecurerandom.RNSecureRandomPackage;
import org.iota.mobile.IOTAMobilePackage;
import co.airbitz.fastcrypto.RNFastCryptoPackage;
import cl.json.ShareApplication;
import module.share.ShareSecurePackage;
import com.oblador.vectoricons.VectorIconsPackage;
import my.fin.RNIsDeviceRootedPackage;
import com.bugsnag.BugsnagReactNative;
import com.rajivshah.safetynet.RNGoogleSafetyNetPackage;
import com.hieuvp.fingerprint.ReactNativeFingerprintScannerPackage;
import com.rndetectnavbarandroid.RNDetectNavbarAndroidPackage;
import cl.json.RNSharePackage;
import fr.greweb.reactnativeviewshot.RNViewShotPackage;
import com.kristiansorens.flagsecure.FlagSecurePackage;
import com.reactlibrary.RNReactNativeHapticFeedbackPackage;
import me.listenzz.modal.TranslucentModalReactPackage;
<<<<<<< HEAD
import io.realm.react.RealmReactPackage;
=======
import ca.jaysoo.extradimensions.ExtraDimensionsPackage;
import com.janeasystems.rn_nodejs_mobile.RNNodeJsMobilePackage;
import com.reactnativedocumentpicker.ReactNativeDocumentPicker;
import com.RNFetchBlob.RNFetchBlobPackage;
>>>>>>> e05b79bc

import java.util.Arrays;
import java.util.List;

import ca.jaysoo.extradimensions.ExtraDimensionsPackage;

public class MainApplication extends NavigationApplication implements ShareApplication {

  @Override
  protected void attachBaseContext(Context base) {
    super.attachBaseContext(base);

    System.loadLibrary("dummy");

    MultiDex.install(this);
  }

  @Override
  public boolean isDebug() {
    // Make sure you are using BuildConfig from your own application
    return BuildConfig.DEBUG;
  }

  protected List<ReactPackage> getPackages() {
    // Add additional packages you require here
    // No need to add RnnPackage and MainReactPackage
    return Arrays.asList(
            // eg. new VectorIconsPackage()
            new SvgPackage(),
            new MainReactPackage(),
            new ReactNativeDocumentPicker(),
            new RNNodeJsMobilePackage(),
            new RNFastCryptoPackage(),
            new TranslucentModalReactPackage(),
            new FlagSecurePackage(),
            new RNDetectNavbarAndroidPackage(),
            new RNDeviceInfo(),
            new RNOSModule(),
            new RNPrintPackage(),
	          new RNCameraPackage(),
            new ExtraDimensionsPackage(),
            new KCKeepAwakePackage(),
            new KeychainPackage(),
            new LottiePackage(),
            new IOTAMobilePackage(),
            new RNExitAppPackage(),
            new RNSecureRandomPackage(),
            new RandomBytesPackage(),
            new VectorIconsPackage(),
            new RNIsDeviceRootedPackage(),
            BugsnagReactNative.getPackage(),
            new RNGoogleSafetyNetPackage(),
            new ReactNativeFingerprintScannerPackage(),
            new ShareSecurePackage(),
            new RNReactNativeHapticFeedbackPackage(),
            new RNSharePackage(),
            new RNViewShotPackage(),
<<<<<<< HEAD
            new RealmReactPackage()
=======
            new RNFetchBlobPackage()
>>>>>>> e05b79bc
    );
  }

  @Override
  public List<ReactPackage> createAdditionalReactPackages() {
    return getPackages();
  }

  @Override
  public String getFileProviderAuthority() {
    return "com.iota.trinity.provider";
  }
}<|MERGE_RESOLUTION|>--- conflicted
+++ resolved
@@ -31,14 +31,11 @@
 import com.kristiansorens.flagsecure.FlagSecurePackage;
 import com.reactlibrary.RNReactNativeHapticFeedbackPackage;
 import me.listenzz.modal.TranslucentModalReactPackage;
-<<<<<<< HEAD
 import io.realm.react.RealmReactPackage;
-=======
 import ca.jaysoo.extradimensions.ExtraDimensionsPackage;
 import com.janeasystems.rn_nodejs_mobile.RNNodeJsMobilePackage;
 import com.reactnativedocumentpicker.ReactNativeDocumentPicker;
 import com.RNFetchBlob.RNFetchBlobPackage;
->>>>>>> e05b79bc
 
 import java.util.Arrays;
 import java.util.List;
@@ -96,11 +93,8 @@
             new RNReactNativeHapticFeedbackPackage(),
             new RNSharePackage(),
             new RNViewShotPackage(),
-<<<<<<< HEAD
-            new RealmReactPackage()
-=======
+            new RealmReactPackage(),
             new RNFetchBlobPackage()
->>>>>>> e05b79bc
     );
   }
 
