apply plugin: "com.android.application"
import com.android.build.OutputFile
/**
 * The react.gradle file registers a task for each build variant (e.g. bundleDebugJsAndAssets
 * and bundleReleaseJsAndAssets).
 * These basically call `react-native bundle` with the correct arguments during the Android build
 * cycle. By default, bundleDebugJsAndAssets is skipped, as in debug/dev mode we prefer to load the
 * bundle directly from the development server. Below you can see all the possible configurations
 * and their defaults. If you decide to add a configuration block, make sure to add it before the
 * `apply from: "../../node_modules/react-native/react.gradle"` line.
 *
 * project.ext.react = [
 *   // the name of the generated asset file containing your JS bundle
 *   bundleAssetName: "index.android.bundle",
 *
 *   // the entry file for bundle generation
 *   entryFile: "index.android.js",
 *
 *   // whether to bundle JS and assets in debug mode
 *   bundleInDebug: false,
 *
 *   // whether to bundle JS and assets in release mode
 *   bundleInRelease: true,
 *
 *   // whether to bundle JS and assets in another build variant (if configured).
 *   // See http://tools.android.com/tech-docs/new-build-system/user-guide#TOC-Build-Variants
 *   // The configuration property can be in the following formats
 *   //         'bundleIn${productFlavor}${buildType}'
 *   //         'bundleIn${buildType}'
 *   // bundleInFreeDebug: true,
 *   // bundleInPaidRelease: true,
 *   // bundleInBeta: true,
 *
 *   // whether to disable dev mode in custom build variants (by default only disabled in release)
 *   // for example: to disable dev mode in the staging build type (if configured)
 *   devDisabledInStaging: true,
 *   // The configuration property can be in the following formats
 *   //         'devDisabledIn${productFlavor}${buildType}'
 *   //         'devDisabledIn${buildType}'
 *
 *   // the root of your project, i.e. where "package.json" lives
 *   root: "../../",
 *
 *   // where to put the JS bundle asset in debug mode
 *   jsBundleDirDebug: "$buildDir/intermediates/assets/debug",
 *
 *   // where to put the JS bundle asset in release mode
 *   jsBundleDirRelease: "$buildDir/intermediates/assets/release",
 *
 *   // where to put drawable resources / React Native assets, e.g. the ones you use via
 *   // require('./image.png')), in debug mode
 *   resourcesDirDebug: "$buildDir/intermediates/res/merged/debug",
 *
 *   // where to put drawable resources / React Native assets, e.g. the ones you use via
 *   // require('./image.png')), in release mode
 *   resourcesDirRelease: "$buildDir/intermediates/res/merged/release",
 *
 *   // by default the gradle tasks are skipped if none of the JS files or assets change; this means
 *   // that we don't look at files in android/ or ios/ to determine whether the tasks are up to
 *   // date; if you have any other folders that you want to ignore for performance reasons (gradle
 *   // indexes the entire tree), add them here. Alternatively, if you have JS files in android/
 *   // for example, you might want to remove it from here.
 *   inputExcludes: ["android/**", "ios/**"],
 *
 *   // override which node gets called and with what additional arguments
 *   nodeExecutableAndArgs: ["node"],
 *
 *   // supply additional arguments to the packager
 *   extraPackagerArgs: []
 * ]
 */
apply from: "../../node_modules/react-native/react.gradle"
/**
 * Set this to true to create two separate APKs instead of one:
 *   - An APK that only works on ARM devices
 *   - An APK that only works on x86 devices
 * The advantage is the size of the APK is reduced by about 4MB.
 * Upload all the APKs to the Play Store and people will download
 * the correct one based on the CPU architecture of their device.
 */
def enableSeparateBuildPerCPUArchitecture = false
/**
 * Run Proguard to shrink the Java bytecode in release builds.
 */
def enableProguardInReleaseBuilds = true
android {
    compileSdkVersion 27
    buildToolsVersion '27.0.3'
    defaultConfig {
        applicationId "com.iota.trinity"
        versionCode 17
        versionName "0.4.1"
        minSdkVersion 21
        targetSdkVersion 26
        multiDexEnabled true
        multiDexEnabled true
        ndk {
            abiFilters "armeabi-v7a", "x86"
        }
    }
    packagingOptions {
        pickFirst 'lib/x86/libc++_shared.so'
        pickFirst 'lib/armeabi-v7a/libc++_shared.so'
    }
    splits {
        abi {
            reset()
            enable enableSeparateBuildPerCPUArchitecture
            universalApk false  // If true, also generate a universal APK
            include "armeabi-v7a", "x86"
        }
    }
    repositories {
        maven { url "https://jitpack.io" }
    }
    buildTypes {
        release {
            debuggable false
            shrinkResources enableProguardInReleaseBuilds
            zipAlignEnabled enableProguardInReleaseBuilds
            minifyEnabled enableProguardInReleaseBuilds
            useProguard enableProguardInReleaseBuilds
            proguardFiles getDefaultProguardFile("proguard-android.txt"), "proguard-rules.pro"
        }
    }
    // applicationVariants are e.g. debug, release
    applicationVariants.all { variant ->
        variant.outputs.each { output ->
            // For each separate APK per architecture, set a unique version code as described here:
            // http://tools.android.com/tech-docs/new-build-system/user-guide/apk-splits
            def versionCodes = ["armeabi-v7a": 1, "x86": 2]
            def abi = output.getFilter(OutputFile.ABI)
            if (abi != null) {  // null for the universal-debug, universal-release variants
                output.versionCodeOverride =
                        versionCodes.get(abi) * 1048576 + defaultConfig.versionCode
            }
        }
    }
    productFlavors {
    }
}
dependencies {
<<<<<<< HEAD
    implementation project(':react-native-document-picker')
    implementation project(':nodejs-mobile-react-native')
=======
    implementation 'com.github.laumair:argon2jni:jitpack-SNAPSHOT'
>>>>>>> 9f9ccd87
    implementation project(':react-native-fast-crypto')
    implementation project(':react-native-modal-translucent')
    implementation project(':react-native-detect-navbar-android')
    implementation project(':react-native-fingerprint-scanner')
    implementation project(':react-native-keep-awake')
    implementation project(':react-native-device-info')
    implementation project(':react-native-extra-dimensions-android')
    implementation project(':react-native-os')
    implementation(project(':react-native-camera')) {
        exclude group: "com.google.android.gms:+"
    }
    implementation('com.google.android.gms:play-services-vision:10.2.0') {
        force = true
    }
    implementation project(':react-native-print')
    implementation project(':react-native-udp')
    implementation project(':react-native-tcp')
    implementation project(':react-native-svg')
    implementation project(':react-native-navigation')
    implementation fileTree(include: ['*.jar'], dir: 'libs')
    implementation 'com.android.support:appcompat-v7:27.1.0'
    implementation ('com.facebook.react:react-native:0.51.0') { force = true }
    implementation project(':react-native-svg')
    implementation project(':react-native-fs')
    implementation project(':react-native-keychain')
    implementation 'com.android.support:multidex:1.0.1'
    implementation project(':lottie-react-native')
    implementation project(':react-native-exit-app')
    implementation project(':react-native-securerandom')
    implementation project(':react-native-is-device-rooted')
    implementation project(':randombytes')
    implementation project(':react-native-vector-icons')
    implementation project(':bugsnag-react-native')
    implementation project(':react-native-fingerprint-scanner')
    implementation project(':react-native-google-safetynet')
    implementation project(':react-native-share')
    implementation project(':react-native-view-shot')
    implementation project(':react-native-flag-secure-android')
    implementation project(':react-native-haptic-feedback')
    implementation project(':rn-fetch-blob')
}
// Run this once to be able to run the application with BUCK
// puts all compile dependencies into folder libs for BUCK to use
task copyDownloadableDepsToLibs(type: Copy) {
    from configurations.compile
    into 'libs'
}
project.ext.react = [
        nodeExecutableAndArgs : ["/usr/local/bin/node"]
]


apply plugin: 'com.bugsnag.android.gradle'<|MERGE_RESOLUTION|>--- conflicted
+++ resolved
@@ -140,12 +140,9 @@
     }
 }
 dependencies {
-<<<<<<< HEAD
     implementation project(':react-native-document-picker')
     implementation project(':nodejs-mobile-react-native')
-=======
     implementation 'com.github.laumair:argon2jni:jitpack-SNAPSHOT'
->>>>>>> 9f9ccd87
     implementation project(':react-native-fast-crypto')
     implementation project(':react-native-modal-translucent')
     implementation project(':react-native-detect-navbar-android')
