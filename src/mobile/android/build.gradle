--- conflicted
+++ resolved
@@ -3,19 +3,12 @@
 buildscript {
     repositories {
         jcenter()
-<<<<<<< HEAD
         maven { url "https://maven.fabric.io/public" }
-=======
         google()
->>>>>>> develop
     }
     dependencies {
-<<<<<<< HEAD
-        classpath 'com.android.tools.build:gradle:2.3.3'
         classpath 'io.fabric.tools:gradle:1.+'
-=======
         classpath 'com.android.tools.build:gradle:3.0.0'
->>>>>>> f4072e39
 	classpath 'net.hockeyapp.android:HockeySDK:4.1.0'
         // NOTE: Do not place your application dependencies here; they belong
         // in the individual module build.gradle files
