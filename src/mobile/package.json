--- conflicted
+++ resolved
@@ -35,11 +35,7 @@
     "react-native-camera": "^0.10.0",
     "react-native-clipboard": "^0.0.5",
     "react-native-crypto": "^2.0.2",
-<<<<<<< HEAD
     "react-native-dropdownalert": "git+https://git@github.com/rajivshah3/react-native-dropdownalert",
-=======
-    "react-native-dropdownalert": "^3.1.2",
->>>>>>> cc4159ea
     "react-native-fs": "^2.8.1",
     "react-native-html-to-pdf": "^0.4.0",
     "react-native-http": "github:tradle/react-native-http#834492d",
@@ -50,13 +46,8 @@
     "react-native-os": "^1.0.1",
     "react-native-print": "^0.3.0",
     "react-native-qrcode": "^0.2.6",
-<<<<<<< HEAD
     "react-native-qrcode-svg": "^5.0.3",
     "react-native-qrcode-scanner": "^0.0.22",
-=======
-    "react-native-qrcode-scanner": "^0.0.22",
-    "react-native-qrcode-svg": "^5.0.3",
->>>>>>> cc4159ea
     "react-native-randombytes": "^2.3.0",
     "react-native-sensitive-info": "^5.1.0",
     "react-native-svg": "^5.4.1",
@@ -67,10 +58,6 @@
     "readable-stream": "^1.0.33",
     "redux": "^3.7.2",
     "redux-logger": "^3.0.6",
-<<<<<<< HEAD
-    "redux-persist": "^4.9.1",
-=======
->>>>>>> cc4159ea
     "redux-thunk": "^2.2.0",
     "stream": "0.0.2",
     "stream-browserify": "^1.0.0",
