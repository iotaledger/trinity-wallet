--- conflicted
+++ resolved
@@ -4,9 +4,9 @@
 import omit from 'lodash/omit';
 import cloneDeep from 'lodash/cloneDeep';
 import { createAndStoreBoxInKeychain, getSecretBoxFromKeychainAndOpenIt, keychain, ALIAS_SEEDS } from 'libs/keychain';
-import { sha256, UInt8ToString } from 'libs/crypto';
+import { sha256 } from 'libs/crypto';
 import { prepareTransfersAsync } from 'shared-modules/libs/iota/extendedApi';
-import { trytesToTrits, tritsToChars } from 'shared-modules/libs/iota/converter';
+import { tritsToChars } from 'shared-modules/libs/iota/converter';
 import { getAddressGenFn, getMultiAddressGenFn } from 'libs/nativeModules';
 import SeedStoreCore from './SeedStoreCore';
 
@@ -97,11 +97,7 @@
      * @returns {promise}
      */
     generateAddress = async (options) => {
-<<<<<<< HEAD
         const seed = values(await this.getSeed());
-=======
-        const seed = await this.getSeed();
->>>>>>> 6ad462e4
         if (options.total && options.total > 1) {
             const genFn = getMultiAddressGenFn();
             const addressesTrits = await genFn(seed, options.index, options.security, options.total);
@@ -126,12 +122,8 @@
      */
     getSeed = async () => {
         const seeds = await this.getSeeds();
-<<<<<<< HEAD
         // temp: seed to be stored as Int8Array
-        return trytesToTrits(seeds[this.accountId]);
-=======
-        return UInt8ToString(Uint8Array.from(Object.values(seeds[this.accountId])));
->>>>>>> 6ad462e4
+        return seeds[this.accountId];
     };
 
     /**
