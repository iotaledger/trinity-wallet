--- conflicted
+++ resolved
@@ -68,8 +68,6 @@
     return await generatePasswordHash(password, salt);
 };
 
-<<<<<<< HEAD
-=======
 export const doesSaltExistInKeychain = () => {
     return keychain.get(ALIAS_SALT).then((salt) => {
         if (!salt) {
@@ -79,7 +77,6 @@
     });
 };
 
->>>>>>> 9cd63bb5
 export const storeSaltInKeychain = async (salt) => {
     const nonce64 = await encodeBase64(await getNonce());
     const salt64 = await encodeBase64(salt);
