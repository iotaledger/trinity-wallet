--- conflicted
+++ resolved
@@ -38,12 +38,16 @@
     },
     clear: (alias) => {
         return new Promise((resolve, reject) => {
-            Keychain.resetInternetCredentials(alias).then(() => resolve()).catch((err) => reject(err));
+            Keychain.resetInternetCredentials(alias)
+                .then(() => resolve())
+                .catch((err) => reject(err));
         });
     },
     set: (alias, nonce, item) => {
         return new Promise((resolve, reject) => {
-            Keychain.setInternetCredentials(alias, nonce, item).then(() => resolve()).catch((err) => reject(err));
+            Keychain.setInternetCredentials(alias, nonce, item)
+                .then(() => resolve())
+                .catch((err) => reject(err));
         });
     },
 };
@@ -61,9 +65,8 @@
     return await generatePasswordHash(password, salt);
 };
 
-<<<<<<< HEAD
 export const doesSaltExistInKeychain = async () => {
-    return keychain.get('salt').then((salt) => {
+    return keychain.get(ALIAS_SALT).then((salt) => {
         if (!salt) {
             return false;
         }
@@ -71,13 +74,6 @@
     });
 };
 
-export const getSaltFromKeychain = async () => {
-    const salt = await keychain.get('salt');
-    return await decodeBase64(salt.item);
-};
-
-=======
->>>>>>> 17425ce4
 export const storeSaltInKeychain = async (salt) => {
     const nonce64 = await encodeBase64(await getNonce());
     const salt64 = await encodeBase64(salt);
