--- conflicted
+++ resolved
@@ -71,11 +71,7 @@
         /** Dropdown width */
         dropdownWidth: PropTypes.object,
         /** Custom dropdown button */
-<<<<<<< HEAD
-        customView: PropTypes.object,
-=======
         customView: PropTypes.object
->>>>>>> 7e7d092b
     };
 
     static defaultProps = {
@@ -86,11 +82,7 @@
         saveSelection: () => {},
         title: '',
         dropdownWidth: { width: isIPhoneX ? width / 1.3 : width / 1.5 },
-<<<<<<< HEAD
-        customView: undefined,
-=======
         customView: undefined
->>>>>>> 7e7d092b
     };
 
     constructor(props) {
@@ -180,22 +172,6 @@
                     Icon={() => {}}
                     pickerProps={{ itemStyle: [styles.pickerItem] }}
                 >
-<<<<<<< HEAD
-                    {(customView && customView) || (
-                        <View>
-                            <Text
-                                style={[
-                                    styles.dropdownTitle,
-                                    { color: theme.primary.color },
-                                    isAndroid ? null : dropdownWidth,
-                                ]}
-                            >
-                                {title}
-                            </Text>
-                            <View
-                                style={[styles.dropdownButton, dropdownWidth, { borderBottomColor: theme.body.color }]}
-                            >
-=======
                     {customView &&
                         customView
                         ||
@@ -206,7 +182,6 @@
                                 {title}
                             </Text>
                             <View style={[styles.dropdownButton, dropdownWidth, { borderBottomColor: theme.body.color }]}>
->>>>>>> 7e7d092b
                                 <Text numberOfLines={1} style={[styles.selected, { color: theme.body.color }]}>
                                     {selectedOption.label}
                                 </Text>
@@ -219,11 +194,7 @@
                                 />
                             </View>
                         </View>
-<<<<<<< HEAD
-                    )}
-=======
                     }
->>>>>>> 7e7d092b
                 </RNPickerSelect>
             </View>
         );
