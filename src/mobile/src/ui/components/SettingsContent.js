--- conflicted
+++ resolved
@@ -74,16 +74,11 @@
         <View style={{ flex: 1 }}>
             {map(rows, (row, index) => {
                 if (row.name === 'separator') {
-                    return <SettingsSeparator inactive={row.inactive} color={theme.body.color} key={index} />;
-                } else if (row.name !== 'back' && row.name !== 'dualFooter') {
                     return (
-<<<<<<< HEAD
-=======
                         <SettingsSeparator inactive={row.inactive} color={theme.body.color} key={index}/>
                     );
                 } else if (row.name !== 'back' && row.name !== 'dualFooter') {
                     return (
->>>>>>> 7e7d092b
                         <SettingsRow
                             theme={theme}
                             name={row.name}
@@ -100,15 +95,11 @@
             })}
             {rows.length < 12 && <View style={{ flex: 12 - rows.length }} />}
             {backButton && (
-<<<<<<< HEAD
-                <SettingsBackButton theme={theme} backFunction={backButton.function} inactive={backButton.inactive} />
-=======
                 <SettingsBackButton
                     theme={theme}
                     backFunction={backButton.function}
                     inactive={backButton.inactive}
                 />
->>>>>>> 7e7d092b
             )}
             {dualFooter && (
                 <SettingsDualFooter
