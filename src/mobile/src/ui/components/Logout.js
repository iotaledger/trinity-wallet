--- conflicted
+++ resolved
@@ -72,14 +72,5 @@
         clearMoonPayData,
     };
 
-<<<<<<< HEAD
-    return withTranslation(['global'])(
-        connect(
-            null,
-            mapDispatchToProps,
-        )(WithLogout),
-    );
-=======
     return withTranslation(['global'])(connect(null, mapDispatchToProps)(WithLogout));
->>>>>>> 662802de
 };