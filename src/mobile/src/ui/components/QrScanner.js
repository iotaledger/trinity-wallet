import React, { Component } from 'react';
import PropTypes from 'prop-types';
import { View, Text, StyleSheet, PermissionsAndroid } from 'react-native';
import QRCodeScanner from 'react-native-qrcode-scanner';
<<<<<<< HEAD
import { translate } from 'react-i18next';
import { Styling } from 'ui/theme/general';
import { isAndroid, isIPhoneX } from 'libs/device';
=======
import { withNamespaces } from 'react-i18next';
import GENERAL from 'ui/theme/general';
import { isAndroid } from 'libs/device';
>>>>>>> 9cd63bb5
import { width, height } from 'libs/dimensions';
import { leaveNavigationBreadcrumb } from 'libs/bugsnag';
import SingleFooterButton from 'ui/components/SingleFooterButton';
import DynamicStatusBar from './DynamicStatusBar';

const styles = StyleSheet.create({
    qrInfoText: {
        fontFamily: 'SourceSansPro-Regular',
        textAlign: 'center',
        fontSize: Styling.fontSize4,
    },
    closeButton: {
        flexDirection: 'row',
        borderRadius: Styling.borderRadius,
        width: width / 2.5,
        height: height / 14,
        justifyContent: 'center',
        alignItems: 'center',
        backgroundColor: '#009f3f',
        borderWidth: 1.2,
    },
    closeButtonText: {
        color: 'white',
        fontFamily: 'SourceSansPro-SemiBold',
        fontSize: Styling.fontSize3,
        backgroundColor: 'transparent',
    },
    modalContent: {
        alignItems: 'center',
        justifyContent: 'center',
    },
});

export class QRScanner extends Component {
    static async requestCameraPermission() {
        await PermissionsAndroid.request(PermissionsAndroid.PERMISSIONS.CAMERA, {
            title: 'QR Scanner permission',
            message: 'The wallet needs access to your camera to scan a QR code.',
        });
    }

    static propTypes = {
        /** @ignore */
        t: PropTypes.func.isRequired,
        /** QrCodeScanner onRead event callback function
         * @param {object} data
         */
        onQRRead: PropTypes.func.isRequired,
        /** Hide active modal */
        hideModal: PropTypes.func.isRequired,
        /** @ignore */
        theme: PropTypes.object.isRequired,
        /** Mount lifecycle method calback function  */
        onMount: PropTypes.func,
        /** Unmount lifecycle method calback function  */
        onUnmount: PropTypes.func,
    };

    static defaultProps = {
        ctaBorderColor: 'transparent',
    };

    componentDidMount() {
        leaveNavigationBreadcrumb('QRScanner');
        if (this.props.onMount) {
            this.props.onMount();
        }

        if (isAndroid) {
            QRScanner.requestCameraPermission();
        }
    }

    componentWillUnmount() {
        if (this.props.onUnmount) {
            this.props.onUnmount();
        }
    }

    render() {
        const { t, theme: { body } } = this.props;
        return (
            <View style={styles.modalContent}>
                <View style={{ alignItems: 'center', backgroundColor: body.bg }}>
                    <DynamicStatusBar backgroundColor={body.bg} isModalActive />
                    <View style={{ height: height / 12 }} />
                    <Text style={[styles.qrInfoText, { color: body.color }]}>{t('scan')}</Text>
                    <QRCodeScanner onRead={(data) => this.props.onQRRead(data.data)} />
                    <View style={{ paddingBottom: isIPhoneX ? 34 : 0 }}>
                        <SingleFooterButton
                            onButtonPress={() => this.props.hideModal()}
                            testID="qrScanner-next"
                            buttonText={t('global:close')}
                        />
                    </View>
                </View>
            </View>
        );
    }
}

export default withNamespaces(['qrScanner', 'global'])(QRScanner);<|MERGE_RESOLUTION|>--- conflicted
+++ resolved
@@ -2,15 +2,9 @@
 import PropTypes from 'prop-types';
 import { View, Text, StyleSheet, PermissionsAndroid } from 'react-native';
 import QRCodeScanner from 'react-native-qrcode-scanner';
-<<<<<<< HEAD
-import { translate } from 'react-i18next';
+import { withNamespaces } from 'react-i18next';
 import { Styling } from 'ui/theme/general';
 import { isAndroid, isIPhoneX } from 'libs/device';
-=======
-import { withNamespaces } from 'react-i18next';
-import GENERAL from 'ui/theme/general';
-import { isAndroid } from 'libs/device';
->>>>>>> 9cd63bb5
 import { width, height } from 'libs/dimensions';
 import { leaveNavigationBreadcrumb } from 'libs/bugsnag';
 import SingleFooterButton from 'ui/components/SingleFooterButton';
