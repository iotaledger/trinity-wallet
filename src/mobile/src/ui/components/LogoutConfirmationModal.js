--- conflicted
+++ resolved
@@ -1,13 +1,8 @@
 import React, { PureComponent } from 'react';
 import PropTypes from 'prop-types';
 import { View, Text, StyleSheet } from 'react-native';
-<<<<<<< HEAD
-import { translate } from 'react-i18next';
+import { withNamespaces } from 'react-i18next';
 import { Styling } from 'ui/theme/general';
-=======
-import { withNamespaces } from 'react-i18next';
-import GENERAL from 'ui/theme/general';
->>>>>>> 9cd63bb5
 import { width, height } from 'libs/dimensions';
 import { leaveNavigationBreadcrumb } from 'libs/bugsnag';
 import ModalButtons from './ModalButtons';
