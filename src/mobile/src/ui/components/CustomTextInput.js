--- conflicted
+++ resolved
@@ -282,36 +282,17 @@
         return this.state.isFocused ? focusedFieldLabel : unfocusedFieldLabel;
     }
 
-<<<<<<< HEAD
-    /**
-     * Gets checksum value
-     * @return {String}
-     */
-    getChecksumValue() {
-        const { value } = this.props;
-        let checksumValue = '...';
-        if (value === null) {
-            return checksumValue;
-        } else if (size(value) !== 0 && size(value) < MAX_SEED_TRITS) {
-            checksumValue = '< 81';
-        } else if (size(value) > MAX_SEED_TRITS) {
-            checksumValue = '> 81';
-        } else if (size(value) === MAX_SEED_TRITS) {
-            checksumValue = getChecksum(tritsToChars(value)); // FIXME: Replace with trit checksum calculation
-        }
-        return checksumValue;
-    }
-
-    /**
-     * Gets checksum style
-     * @return {Object}
-     */
-    getChecksumStyle() {
-        const { theme, value } = this.props;
-        if (value && size(value) === MAX_SEED_TRITS) {
-            return { color: theme.primary.color };
-        }
-        return { color: theme.body.color };
+    renderQR() {
+        const { theme, onQRPress, containerStyle } = this.props;
+        return (
+            <TouchableOpacity
+                onPress={() => onQRPress()}
+                style={styles.widgetButton}
+                hitSlop={{ top: height / 60, bottom: height / 60, left: width / 75, right: width / 75 }}
+            >
+                <Icon name="camera" size={containerStyle.width / 17} color={theme.input.alt} />
+            </TouchableOpacity>
+        );
     }
 
     /**
@@ -336,26 +317,6 @@
     }
 
     /**
-     * Renders a qr code scanner button
-     * @return {View}
-     */
-    renderQR() {
-=======
-    renderQR(widgetBorderColor) {
->>>>>>> 685d54fe
-        const { theme, onQRPress, containerStyle } = this.props;
-        return (
-            <TouchableOpacity
-                onPress={() => onQRPress()}
-                style={styles.widgetButton}
-                hitSlop={{ top: height / 60, bottom: height / 60, left: width / 75, right: width / 75 }}
-            >
-                <Icon name="camera" size={containerStyle.width / 17} color={theme.input.alt} />
-            </TouchableOpacity>
-        );
-    }
-
-    /**
      * Renders a checkmark
      * @return {View}
      */
@@ -427,7 +388,7 @@
      * @return {View}
      */
     renderChecksumComponent() {
-        const { theme, containerStyle } = this.props;
+        const { theme, containerStyle, value } = this.props;
         return (
             <View style={{ width: containerStyle.width, alignItems: 'flex-end' }}>
                 <View
@@ -439,7 +400,9 @@
                         },
                     ]}
                 >
-                    <Text style={[this.getChecksumStyle(), styles.checksumText]}>{this.getChecksumValue()}</Text>
+                    <Text style={[Checksum.getStyle(theme, value), styles.checksumText]}>
+                        {Checksum.getValue(value)}
+                    </Text>
                 </View>
             </View>
         );
@@ -581,27 +544,7 @@
                     {currencyConversion && this.renderCurrencyConversion()}
                     {fingerprintAuthentication && this.renderFingerprintAuthentication()}
                 </View>
-<<<<<<< HEAD
                 {isSeedInput && this.renderChecksumComponent()}
-=======
-                {isSeedInput && (
-                    <View style={{ width: containerStyle.width, alignItems: 'flex-end' }}>
-                        <View
-                            style={[
-                                styles.checksumContainer,
-                                {
-                                    backgroundColor: theme.input.bg,
-                                    borderColor: isFocused ? theme.input.hover : theme.input.border,
-                                },
-                            ]}
-                        >
-                            <Text style={[Checksum.getStyle(theme, value), styles.checksumText]}>
-                                {Checksum.getValue(value)}
-                            </Text>
-                        </View>
-                    </View>
-                )}
->>>>>>> 685d54fe
             </View>
         );
     }
