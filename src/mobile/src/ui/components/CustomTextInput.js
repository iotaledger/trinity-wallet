--- conflicted
+++ resolved
@@ -181,19 +181,11 @@
         isPasswordInput: false,
     };
 
-<<<<<<< HEAD
-    constructor() {
-        super();
-        this.state = {
-            isFocused: false,
-            isSecretMasked: true,
-=======
     constructor(props) {
         super();
         this.state = {
             isFocused: false,
             isSecretMasked: props.widgets.indexOf('mask') > -1,
->>>>>>> 9d8ac2df
         };
     }
 
@@ -290,37 +282,6 @@
         return this.state.isFocused ? focusedFieldLabel : unfocusedFieldLabel;
     }
 
-<<<<<<< HEAD
-    /**
-     * Gets checksum value
-     * @return {String}
-     */
-    getChecksumValue() {
-        const { value } = this.props;
-        let checksumValue = '...';
-        if (value === null) {
-            return checksumValue;
-        } else if (size(value) !== 0 && size(value) < MAX_SEED_TRITS) {
-            checksumValue = '< 81';
-        } else if (size(value) > MAX_SEED_TRITS) {
-            checksumValue = '> 81';
-        } else if (size(value) === MAX_SEED_TRITS) {
-            checksumValue = getChecksum(tritsToChars(value)); // FIXME: Replace with trit checksum calculation
-        }
-        return checksumValue;
-    }
-
-    /**
-     * Gets checksum style
-     * @return {Object}
-     */
-    getChecksumStyle() {
-        const { theme, value } = this.props;
-        if (value && size(value) === MAX_SEED_TRITS) {
-            return { color: theme.primary.color };
-        }
-        return { color: theme.body.color };
-=======
     renderQR() {
         const { theme, onQRPress, containerStyle } = this.props;
         return (
@@ -332,7 +293,6 @@
                 <Icon name="camera" size={containerStyle.width / 17} color={theme.input.alt} />
             </TouchableOpacity>
         );
->>>>>>> 9d8ac2df
     }
 
     /**
@@ -341,7 +301,6 @@
      */
     renderSecretMask() {
         const { theme, containerStyle } = this.props;
-<<<<<<< HEAD
         return (
             <TouchableOpacity
                 onPress={() => this.onSecretMaskPress()}
@@ -358,36 +317,6 @@
     }
 
     /**
-     * Renders a qr code scanner button
-     * @return {View}
-     */
-    renderQR() {
-        const { theme, onQRPress, containerStyle } = this.props;
-        return (
-            <TouchableOpacity
-                onPress={() => onQRPress()}
-                style={styles.widgetButton}
-                hitSlop={{ top: height / 60, bottom: height / 60, left: width / 75, right: width / 75 }}
-            >
-                <Icon name="camera" size={containerStyle.width / 17} color={theme.input.alt} />
-=======
-        return (
-            <TouchableOpacity
-                onPress={() => this.onSecretMaskPress()}
-                style={styles.widgetButton}
-                hitSlop={{ top: height / 60, bottom: height / 60, left: width / 75, right: width / 75 }}
-            >
-                <Icon
-                    name={this.state.isSecretMasked ? 'eyeSlash' : 'eye'}
-                    size={containerStyle.width / 17}
-                    color={theme.input.alt}
-                />
->>>>>>> 9d8ac2df
-            </TouchableOpacity>
-        );
-    }
-
-    /**
      * Renders a checkmark
      * @return {View}
      */
@@ -459,11 +388,7 @@
      * @return {View}
      */
     renderChecksumComponent() {
-<<<<<<< HEAD
-        const { theme, containerStyle } = this.props;
-=======
         const { theme, containerStyle, value } = this.props;
->>>>>>> 9d8ac2df
         return (
             <View style={{ width: containerStyle.width, alignItems: 'flex-end' }}>
                 <View
@@ -475,13 +400,9 @@
                         },
                     ]}
                 >
-<<<<<<< HEAD
-                    <Text style={[this.getChecksumStyle(), styles.checksumText]}>{this.getChecksumValue()}</Text>
-=======
                     <Text style={[Checksum.getStyle(theme, value), styles.checksumText]}>
                         {Checksum.getValue(value)}
                     </Text>
->>>>>>> 9d8ac2df
                 </View>
             </View>
         );
@@ -612,11 +533,7 @@
                         ]}
                         onFocus={() => this.onFocus()}
                         onBlur={() => this.onBlur()}
-<<<<<<< HEAD
-                        secureTextEntry={secureTextEntry && isSecretMasked}
-=======
                         secureTextEntry={secureTextEntry || isSecretMasked}
->>>>>>> 9d8ac2df
                         onChangeText={(text) => this.onChangeText(text)}
                         selectionColor={theme.input.alt}
                         underlineColorAndroid="transparent"
