--- conflicted
+++ resolved
@@ -34,11 +34,7 @@
         /** @ignore */
         theme: PropTypes.object.isRequired,
         /** @ignore */
-<<<<<<< HEAD
-        navStack: PropTypes.array.isRequired,
-=======
         navStack: PropTypes.array,
->>>>>>> 165fca46
         /** @ignore */
         forceUpdate: PropTypes.bool.isRequired,
         /** @ignore */
