import values from 'lodash/values';
import isEqual from 'lodash/isEqual';
import React, { Component } from 'react';
import PropTypes from 'prop-types';
import { Animated, Text, View, StyleSheet, Keyboard, Easing } from 'react-native';
import { connect } from 'react-redux';
import { withNamespaces } from 'react-i18next';
import { generateAlert } from 'shared-modules/actions/alerts';
import { getSelectedAccountName, getSelectedAccountMeta } from 'shared-modules/selectors/accounts';
import timer from 'react-native-timer';
import Share from 'react-native-share';
import nodejs from 'nodejs-mobile-react-native';
import RNFetchBlob from 'rn-fetch-blob';
import { Styling } from 'ui/theme/general';
import { hash } from 'libs/keychain';
import SeedStore from 'libs/SeedStore';
import { width, height } from 'libs/dimensions';
import { getThemeFromState } from 'shared-modules/selectors/global';
import { isAndroid, getAndroidFileSystemPermissions } from 'libs/device';
import { removeNonAlphaNumeric, serialise } from 'shared-modules/libs/utils';
import { SEED_VAULT_DEFAULT_TITLE } from 'shared-modules/constants';
import { tritsToChars } from 'shared-modules/libs/iota/converter';
import { moment } from 'shared-modules/libs/exports';
import { UInt8ToString } from 'libs/crypto';
import InfoBox from './InfoBox';
import Button from './Button';
import CustomTextInput from './CustomTextInput';
import PasswordFields from './PasswordFields';

const steps = [
    'isValidatingWalletPassword',
    'isViewingGeneralInfo',
    'isSettingPassword',
    'isExporting',
    'isSelectingSaveMethodAndroid',
];

const styles = StyleSheet.create({
    container: {
        flexDirection: 'row',
        alignItems: 'center',
        justifyContent: 'center',
        width: width * steps.length,
    },
    viewContainer: {
        width,
        alignItems: 'center',
        justifyContent: 'center',
    },
    infoText: {
        fontFamily: 'SourceSansPro-Regular',
        fontSize: Styling.fontSize4,
        backgroundColor: 'transparent',
        textAlign: 'center',
    },
    infoBoxText: {
        color: 'white',
        fontFamily: 'SourceSansPro-Light',
        fontSize: Styling.fontSize3,
        textAlign: 'center',
        backgroundColor: 'transparent',
    },
});

class SeedVaultExportComponent extends Component {
    static propTypes = {
        /** @ignore */
        t: PropTypes.func.isRequired,
        /** @ignore */
        theme: PropTypes.object.isRequired,
        /** @ignore */
        seed: PropTypes.string,
        /** @ignore */
        generateAlert: PropTypes.func.isRequired,
        /** Name for selected account */
        selectedAccountName: PropTypes.string,
        /** Type for selected account */
        selectedAccountMeta: PropTypes.object.isRequired,
        /** Returns to page before starting the Seed Vault Export process */
        goBack: PropTypes.func.isRequired,
        /** Current step of the Seed Vault Export process */
        step: PropTypes.string.isRequired,
        /** Sets the current step of the Seed Vault Export process */
        setProgressStep: PropTypes.func.isRequired,
        /** Callback function returning SeedVaultExportComponent instance as an argument */
        /** @param {object} instance - SeedVaultExportComponent instance
         */
        onRef: PropTypes.func.isRequired,
        /** Determines whether user needs to enter wallet password */
        isAuthenticated: PropTypes.bool.isRequired,
        /** Triggered when user enters the correct wallet password */
        setAuthenticated: PropTypes.func,
    };

    static defaultProps = {
        seed: '',
    };

    /**
     * Gets seed vault file path
     *
     * @method getPath
     *
     * @param {string} prefix
     *
     * @returns {string}
     */
    static getPath(prefix) {
        return `${
            isAndroid ? RNFetchBlob.fs.dirs.DownloadDir : RNFetchBlob.fs.dirs.CacheDir
        }/${prefix}-${moment().format('YYYYMMDD-HHmm')}.kdbx`;
    }

    constructor(props) {
        super(props);
        this.state = {
            currentPassword: null,
            password: null,
            reentry: null,
            path: '',
            saveToDownloadFolder: false,
            seed: props.seed,
        };
    }

    componentWillMount() {
        const { isAuthenticated, onRef, t } = this.props;
        onRef(this);
        this.animatedValue = new Animated.Value(isAuthenticated ? width : width * 2);
        nodejs.start('main.js');
        nodejs.channel.addListener(
            'message',
            (message) => {
                if (message === 'error') {
                    return this.props.generateAlert(
                        'error',
                        t('global:somethingWentWrong'),
                        t('global:somethingWentWrongTryAgain'),
                    );
                }

                this.onGenerateVault(message);
            },
            this,
        );
    }

    componentWillUnmount() {
        this.props.onRef(undefined);
        nodejs.channel.removeAllListeners();
        if (this.state.path !== '' && !this.state.saveToDownloadFolder) {
            RNFetchBlob.fs.unlink(this.state.path);
        }
        delete this.state.currentPassword;
        delete this.state.password;
        delete this.state.reentry;
        delete this.state.seed;
    }

    /**
     * Creates SeedVault file and opens share dialog for that file
     *
     * @method onGenerateVault
     * @param {string} Vault - Seed vault Uint8Array as string
     */
    async onGenerateVault(vault) {
        if (isAndroid) {
            await getAndroidFileSystemPermissions();
        }
        const { t, selectedAccountName } = this.props;
<<<<<<< HEAD
        const now = new Date();
        const prefix = removeNonAlphaNumeric(selectedAccountName, SEED_VAULT_DEFAULT_TITLE).trim();
        const path =
            (isAndroid ? RNFetchBlob.fs.dirs.DownloadDir : RNFetchBlob.fs.dirs.CacheDir) +
            `/${prefix}${now
                .toISOString()
                .slice(0, 16)
                .replace(/[-:]/g, '')
                .replace('T', '-')}.kdbx`;
=======

        const path = SeedVaultExportComponent.getPath(removeNonAlphaNumeric(selectedAccountName, 'SeedVault').trim());

>>>>>>> eea8c086
        this.setState({ path });

        RNFetchBlob.fs.exists(path).then((fileExists) => {
            if (fileExists) {
                RNFetchBlob.fs.unlink(path);
            }
            RNFetchBlob.fs
                .createFile(path, values(vault), 'ascii')
                .then(() => {
                    if (this.state.saveToDownloadFolder) {
                        return this.onExportSuccess();
                    }
                    this.share(path);
                })
                .catch(() =>
                    this.props.generateAlert(
                        'error',
                        t('global:somethingWentWrong'),
                        t('global:somethingWentWrongTryAgain'),
                    ),
                );
        });
    }

    /**
     * Initiates screen transition animation or password check, depending on user step
     *
     * @method onNextPress
     */
    onNextPress() {
        const { step } = this.props;
        Keyboard.dismiss();
        if (step === 'isValidatingWalletPassword') {
            return this.validateWalletPassword();
        } else if (step === 'isViewingGeneralInfo') {
            return this.navigateToStep('isSettingPassword');
        } else if (step === 'isExporting') {
            return this.navigateToStep('isSelectingSaveMethodAndroid');
        }
        this.passwordFields.checkPassword();
    }

    /**
     * Deletes SeedVault file from cache memory
     *
     * @method onExportSuccess
     */
    onExportSuccess() {
        const { t } = this.props;
        if (isAndroid) {
            this.props.goBack();
            return timer.setTimeout(
                'timeout',
                () => this.props.generateAlert('success', t('exportSuccess'), t('exportSuccessExplanation')),
                300,
            );
        }
        RNFetchBlob.fs
            .unlink(this.state.path)
            .then(() => {
                this.props.goBack();
                timer.setTimeout(
                    'timeout',
                    () => this.props.generateAlert('success', t('exportSuccess'), t('exportSuccessExplanation')),
                    300,
                );
            })
            .catch(() =>
                this.props.generateAlert(
                    'error',
                    t('global:somethingWentWrong'),
                    t('global:somethingWentWrongTryAgain'),
                ),
            );
    }

    /**
     * Sends message to nodejs thread to generate SeedVault file
     *
     * @method onExportPress
     */
    onExportPress() {
        const { selectedAccountName } = this.props;
        // FIXME: Password should be UInt8, not string
        return nodejs.channel.send(
            'export~' +
                // selectedAccountName would be undefined if seed is being exported during onboarding
                // If it's undefined, use the fallback title
                serialise({
                    seed: tritsToChars(this.state.seed),
                    title: removeNonAlphaNumeric(selectedAccountName, SEED_VAULT_DEFAULT_TITLE),
                }) +
                '~' +
                UInt8ToString(this.state.password),
        );
    }

    /**
     * Initiates screen transition animation or navigates back to SeedBackupOptions, depending on user step
     *
     * @method onBackPress
     */
    onBackPress() {
        const { step } = this.props;
        if (step === 'isSettingPassword') {
            return this.navigateToStep('isViewingGeneralInfo');
        } else if (step === 'isExporting') {
            return this.navigateToStep('isSettingPassword');
        } else if (step === 'isSelectingSaveMethodAndroid') {
            return this.navigateToStep('isExporting');
        }
        this.props.goBack();
    }

    share(path) {
        Share.open({
            url: isAndroid ? 'file://' + path : path,
            type: 'application/octet-stream',
        })
            .then(() => {
                if (!isAndroid) {
                    this.onExportSuccess(path);
                }
            })
            .catch(() => RNFetchBlob.fs.unlink(path));
    }

    /**
     * Validates the user's wallet password
     *
     * @method validateWalletPassword
     */
    async validateWalletPassword() {
        const { t, selectedAccountName, selectedAccountMeta } = this.props;
        const { currentPassword } = this.state;
        if (!currentPassword) {
            this.props.generateAlert('error', t('login:emptyPassword'), t('login:emptyPasswordExplanation'));
        } else {
            const enteredPasswordHash = await hash(currentPassword);
            if (isEqual(enteredPasswordHash, global.passwordHash)) {
                const seedStore = await new SeedStore[selectedAccountMeta.type](
                    enteredPasswordHash,
                    selectedAccountName,
                );
                this.setState({ seed: await seedStore.getSeed() });
                this.props.setAuthenticated(true);
                return this.navigateToStep('isViewingGeneralInfo');
            }
            this.props.generateAlert(
                'error',
                t('global:unrecognisedPassword'),
                t('global:unrecognisedPasswordExplanation'),
            );
        }
    }

    /**
     * Animates to specified progress step
     *
     * @method navigateToStep
     * @param {string} nextStep
     */
    navigateToStep(nextStep) {
        const stepIndex = steps.indexOf(nextStep);
        const animatedValue = [2, 1, 0, -1, -2];
        Animated.timing(this.animatedValue, {
            toValue: animatedValue[stepIndex] * width,
            duration: 500,
            easing: Easing.bezier(0.25, 1, 0.25, 1),
        }).start();
        this.props.setProgressStep(nextStep);
    }

    render() {
        const { t, theme, isAuthenticated } = this.props;
        const { currentPassword, password, reentry } = this.state;
        const textColor = { color: theme.body.color };

        return (
            <Animated.View style={[styles.container, { transform: [{ translateX: this.animatedValue }] }]}>
                <View style={[styles.viewContainer, isAuthenticated && { opacity: 0 }]}>
                    <Text style={[styles.infoText, textColor, { marginBottom: height / 15 }]}>
                        {t('login:enterPassword')}
                    </Text>
                    <CustomTextInput
                        label={t('password')}
                        onValidTextChange={(currentPassword) => this.setState({ currentPassword })}
                        containerStyle={{ width: Styling.contentWidth }}
                        autoCapitalize="none"
                        autoCorrect={false}
                        enablesReturnKeyAutomatically
                        returnKeyType="done"
                        secureTextEntry
                        onSubmitEditing={() => this.onNextPress()}
                        theme={theme}
                        value={currentPassword}
                        isPasswordInput
                    />
                </View>
                <View style={styles.viewContainer}>
                    <InfoBox>
                        <Text style={[styles.infoBoxText, textColor]}>{t('seedVaultExplanation')}</Text>
                    </InfoBox>
                </View>
                <View style={styles.viewContainer}>
                    <InfoBox containerStyle={{ marginBottom: height / 30 }}>
                        <Text style={[styles.infoBoxText, textColor]}>{t('seedVaultKeyExplanation')}</Text>
                    </InfoBox>
                    <PasswordFields
                        onRef={(ref) => {
                            this.passwordFields = ref;
                        }}
                        onAcceptPassword={() => this.navigateToStep('isExporting')}
                        passwordLabel={t('twoFA:key')}
                        reentryLabel={t('retypeKey')}
                        password={password}
                        reentry={reentry}
                        setPassword={(password) => this.setState({ password })}
                        setReentry={(reentry) => this.setState({ reentry })}
                    />
                </View>
                <View style={styles.viewContainer}>
                    <InfoBox>
                        <Text style={[styles.infoBoxText, textColor]}>{t('seedVaultWarning')}</Text>
                    </InfoBox>
                </View>
                <View style={styles.viewContainer}>
                    <View>
                        <Button
                            onPress={() => {
                                this.setState({ saveToDownloadFolder: true });
                                this.onExportPress();
                            }}
                            style={{
                                wrapper: {
                                    width: width / 1.36,
                                    height: height / 13,
                                    borderRadius: height / 90,
                                    backgroundColor: theme.secondary.color,
                                    marginBottom: height / 20,
                                },
                                children: { color: theme.primary.body },
                            }}
                        >
                            {t('saveToDownloadFolder')}
                        </Button>
                        <Button
                            onPress={() => {
                                this.setState({ saveToDownloadFolder: false });
                                this.onExportPress();
                            }}
                            style={{
                                wrapper: {
                                    width: width / 1.36,
                                    height: height / 13,
                                    borderRadius: height / 90,
                                    backgroundColor: theme.secondary.color,
                                },
                                children: { color: theme.primary.body },
                            }}
                        >
                            {t('global:share')}
                        </Button>
                    </View>
                </View>
            </Animated.View>
        );
    }
}

const mapStateToProps = (state) => ({
    selectedAccountName: getSelectedAccountName(state),
    selectedAccountMeta: getSelectedAccountMeta(state),
    theme: getThemeFromState(state),
    minimised: state.ui.minimised,
});

const mapDispatchToProps = {
    generateAlert,
};

export default withNamespaces(['seedVault', 'global'])(
    connect(mapStateToProps, mapDispatchToProps)(SeedVaultExportComponent),
);<|MERGE_RESOLUTION|>--- conflicted
+++ resolved
@@ -168,21 +168,9 @@
             await getAndroidFileSystemPermissions();
         }
         const { t, selectedAccountName } = this.props;
-<<<<<<< HEAD
-        const now = new Date();
-        const prefix = removeNonAlphaNumeric(selectedAccountName, SEED_VAULT_DEFAULT_TITLE).trim();
-        const path =
-            (isAndroid ? RNFetchBlob.fs.dirs.DownloadDir : RNFetchBlob.fs.dirs.CacheDir) +
-            `/${prefix}${now
-                .toISOString()
-                .slice(0, 16)
-                .replace(/[-:]/g, '')
-                .replace('T', '-')}.kdbx`;
-=======
 
         const path = SeedVaultExportComponent.getPath(removeNonAlphaNumeric(selectedAccountName, 'SeedVault').trim());
 
->>>>>>> eea8c086
         this.setState({ path });
 
         RNFetchBlob.fs.exists(path).then((fileExists) => {
