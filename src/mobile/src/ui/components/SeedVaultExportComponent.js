import values from 'lodash/values';
import isEqual from 'lodash/isEqual';
import React, { Component } from 'react';
import PropTypes from 'prop-types';
import { Animated, Text, View, StyleSheet, Keyboard, Easing } from 'react-native';
import { connect } from 'react-redux';
import { withNamespaces } from 'react-i18next';
import { generateAlert } from 'shared-modules/actions/alerts';
import { getSelectedAccountName, getSelectedAccountMeta } from 'shared-modules/selectors/accounts';
import timer from 'react-native-timer';
import Share from 'react-native-share';
import nodejs from 'nodejs-mobile-react-native';
import RNFetchBlob from 'rn-fetch-blob';
import { Styling } from 'ui/theme/general';
import { hash } from 'libs/keychain';
import SeedStore from 'libs/SeedStore';
import { width, height } from 'libs/dimensions';
import { isAndroid, getAndroidFileSystemPermissions } from 'libs/device';
import { removeNonAlphaNumeric } from 'shared-modules/libs/utils';
import InfoBox from './InfoBox';
import Button from './Button';
import CustomTextInput from './CustomTextInput';
import PasswordFields from './PasswordFields';

const steps = [
    'isValidatingWalletPassword',
    'isViewingGeneralInfo',
    'isSettingPassword',
    'isExporting',
    'isSelectingSaveMethodAndroid',
];

const styles = StyleSheet.create({
    container: {
        flexDirection: 'row',
        alignItems: 'center',
        justifyContent: 'center',
        width: width * steps.length,
    },
    viewContainer: {
        width,
        alignItems: 'center',
        justifyContent: 'center',
    },
    infoText: {
        fontFamily: 'SourceSansPro-Regular',
        fontSize: Styling.fontSize4,
        backgroundColor: 'transparent',
        textAlign: 'center',
    },
    infoBoxText: {
        color: 'white',
        fontFamily: 'SourceSansPro-Light',
        fontSize: Styling.fontSize3,
        textAlign: 'center',
        backgroundColor: 'transparent',
    },
});

class SeedVaultExportComponent extends Component {
    static propTypes = {
        /** @ignore */
        t: PropTypes.func.isRequired,
        /** @ignore */
        theme: PropTypes.object.isRequired,
        /** @ignore */
        seed: PropTypes.string.isRequired,
        /** @ignore */
        generateAlert: PropTypes.func.isRequired,
        /** Name for selected account */
        selectedAccountName: PropTypes.string,
        /** Type for selected account */
        selectedAccountMeta: PropTypes.object.isRequired,
        /** Returns to page before starting the Seed Vault Export process */
        goBack: PropTypes.func.isRequired,
        /** Current step of the Seed Vault Export process */
        step: PropTypes.string.isRequired,
        /** Sets the current step of the Seed Vault Export process */
        setProgressStep: PropTypes.func.isRequired,
        /** Callback function returning SeedVaultExportComponent instance as an argument */
        /** @param {object} instance - SeedVaultExportComponent instance
         */
        onRef: PropTypes.func.isRequired,
        /** Determines whether user needs to enter wallet password */
        isAuthenticated: PropTypes.bool.isRequired,
        /** @ignore */
        storedPasswordHash: PropTypes.object.isRequired,
        /** Triggered when user enters the correct wallet password */
        setAuthenticated: PropTypes.func,
        /** Sets seed variable in parent component following successful SeedVault import */
        setSeed: PropTypes.func.isRequired,
    };

    constructor() {
        super();
        this.state = {
            password: '',
            reentry: '',
            path: '',
            saveToDownloadFolder: false,
        };
    }

    componentWillMount() {
        const { isAuthenticated, onRef } = this.props;
        onRef(this);
        this.animatedValue = new Animated.Value(isAuthenticated ? width : width * 2);
        nodejs.start('main.js');
        nodejs.channel.addListener(
            'message',
            (vault) => {
                this.onGenerateVault(vault);
            },
            this,
        );
    }

    componentWillUnmount() {
        this.props.onRef(undefined);
        nodejs.channel.removeAllListeners();
        if (this.state.path !== '' && !this.state.saveToDownloadFolder) {
            RNFetchBlob.fs.unlink(this.state.path);
        }
    }

    /**
     * Creates SeedVault file and opens share dialog for that file
     *
     * @method onGenerateVault
     * @param {string} Vault - Seed vault Uint8Array as string
     */
    async onGenerateVault(vault) {
        if (isAndroid) {
            await getAndroidFileSystemPermissions();
        }
        const { t, selectedAccountName } = this.props;
        const now = new Date();
        const prefix = removeNonAlphaNumeric(selectedAccountName, 'SeedVault').trim();
        const path =
            (isAndroid ? RNFetchBlob.fs.dirs.DownloadDir : RNFetchBlob.fs.dirs.CacheDir) +
            `/${prefix}${now
                .toISOString()
                .slice(0, 16)
                .replace(/[-:]/g, '')
                .replace('T', '-')}.kdbx`;
        this.setState({ path });
        RNFetchBlob.fs.exists(path).then((fileExists) => {
            if (fileExists) {
                RNFetchBlob.fs.unlink(path);
            }
            RNFetchBlob.fs
                .createFile(path, values(vault), 'ascii')
                .then(() => {
                    if (this.state.saveToDownloadFolder) {
                        return this.onExportSuccess();
                    }
                    this.share(path);
                })
                .catch(() =>
                    this.props.generateAlert(
                        'error',
                        t('global:somethingWentWrong'),
                        t('global:somethingWentWrongTryAgain'),
                    ),
                );
        });
    }

    /**
     * Initiates screen transition animation or password check, depending on user step
     *
     * @method onNextPress
     */
    onNextPress() {
        const { step } = this.props;
        Keyboard.dismiss();
        if (step === 'isValidatingWalletPassword') {
            return this.validateWalletPassword();
        } else if (step === 'isViewingGeneralInfo') {
            return this.navigateToStep('isSettingPassword');
        } else if (step === 'isExporting') {
            return this.navigateToStep('isSelectingSaveMethodAndroid');
        }
        this.passwordFields.checkPassword();
    }

    /**
     * Deletes SeedVault file from cache memory
     *
     * @method onExportSuccess
     */
    onExportSuccess() {
        const { t } = this.props;
        if (isAndroid) {
            this.props.goBack();
            return timer.setTimeout(
                'timeout',
                () => this.props.generateAlert('success', t('exportSuccess'), t('exportSuccessExplanation')),
                300,
            );
        }
        RNFetchBlob.fs
            .unlink(this.state.path)
            .then(() => {
                this.props.goBack();
                timer.setTimeout(
                    'timeout',
                    () => this.props.generateAlert('success', t('exportSuccess'), t('exportSuccessExplanation')),
                    300,
                );
            })
            .catch(() =>
                this.props.generateAlert(
                    'error',
                    t('global:somethingWentWrong'),
                    t('global:somethingWentWrongTryAgain'),
                ),
            );
    }

    /**
     * Sends message to nodejs thread to generate SeedVault file
     *
     * @method onExportPress
     */
    onExportPress() {
        return nodejs.channel.send('export:' + this.props.seed + ':' + this.state.password);
    }

    /**
     * Initiates screen transition animation or navigates back to SeedBackupOptions, depending on user step
     *
     * @method onBackPress
     */
    onBackPress() {
        const { step } = this.props;
        if (step === 'isSettingPassword') {
            return this.navigateToStep('isViewingGeneralInfo');
        } else if (step === 'isExporting') {
            return this.navigateToStep('isSettingPassword');
        } else if (step === 'isSelectingSaveMethodAndroid') {
            return this.navigateToStep('isExporting');
        }
        this.props.goBack();
    }

    share(path) {
        Share.open({
            url: isAndroid ? 'file://' + path : path,
            type: 'application/octet-stream',
        })
            .then(() => {
                if (!isAndroid) {
                    this.onExportSuccess(path);
                }
            })
            .catch(() => RNFetchBlob.fs.unlink(path));
    }

    /**
     * Validates the user's wallet password
     *
     * @method validateWalletPassword
     */
    async validateWalletPassword() {
        const { t, storedPasswordHash, selectedAccountName, selectedAccountMeta } = this.props;
        const { password } = this.state;
        if (!password) {
            this.props.generateAlert('error', t('login:emptyPassword'), t('login:emptyPasswordExplanation'));
        } else {
            const enteredPasswordHash = await hash(password);
            if (isEqual(enteredPasswordHash, storedPasswordHash)) {
                const seedStore = new SeedStore[selectedAccountMeta.type](enteredPasswordHash, selectedAccountName);
                const seed = await seedStore.getSeed();

                this.props.setSeed(seed);
                this.props.setAuthenticated(true);
                this.setState({ password: '' });
                return this.navigateToStep('isViewingGeneralInfo');
            }
            this.props.generateAlert(
                'error',
                t('global:unrecognisedPassword'),
                t('global:unrecognisedPasswordExplanation'),
            );
        }
    }

    /**
     * Animates to specified progress step
     *
     * @method navigateToStep
     * @param {string} nextStep
     */
    navigateToStep(nextStep) {
        const stepIndex = steps.indexOf(nextStep);
<<<<<<< HEAD
        const animatedValue = [2.5, 1.5, 0.5, -0.5, -1.5, -2.5];
=======
        const animatedValue = [2, 1, 0, -1, -2];
>>>>>>> 5506416c
        Animated.timing(this.animatedValue, {
            toValue: animatedValue[stepIndex] * width,
            duration: 500,
            easing: Easing.bezier(0.25, 1, 0.25, 1),
        }).start();
        this.props.setProgressStep(nextStep);
    }

    render() {
        const { t, theme, isAuthenticated } = this.props;
        const { password, reentry } = this.state;
        const textColor = { color: theme.body.color };

        return (
            <Animated.View style={[styles.container, { transform: [{ translateX: this.animatedValue }] }]}>
                <View style={[styles.viewContainer, isAuthenticated && { opacity: 0 }]}>
                    <Text style={[styles.infoText, textColor, { marginBottom: height / 15 }]}>
                        {t('login:enterPassword')}
                    </Text>
                    <CustomTextInput
                        label={t('password')}
                        onChangeText={(password) => this.setState({ password })}
                        containerStyle={{ width: Styling.contentWidth }}
                        autoCapitalize="none"
                        autoCorrect={false}
                        enablesReturnKeyAutomatically
                        returnKeyType="done"
                        secureTextEntry
                        onSubmitEditing={() => this.onNextPress()}
                        theme={theme}
                        value={password}
                    />
                </View>
                <View style={styles.viewContainer}>
                    <InfoBox>
                        <Text style={[styles.infoBoxText, textColor]}>{t('seedVaultExplanation')}</Text>
                    </InfoBox>
                </View>
                <View style={styles.viewContainer}>
                    <InfoBox containerStyle={{ marginBottom: height / 30 }}>
                        <Text style={[styles.infoBoxText, textColor]}>{t('seedVaultKeyExplanation')}</Text>
                    </InfoBox>
                    <PasswordFields
                        onRef={(ref) => {
                            this.passwordFields = ref;
                        }}
                        onAcceptPassword={() => this.navigateToStep('isExporting')}
                        passwordLabel={t('twoFA:key')}
                        reentryLabel={t('retypeKey')}
                        password={password}
                        reentry={reentry}
                        setPassword={(password) => this.setState({ password })}
                        setReentry={(reentry) => this.setState({ reentry })}
                    />
                </View>
                <View style={styles.viewContainer}>
                    <InfoBox>
                        <Text style={[styles.infoBoxText, textColor]}>{t('seedVaultWarning')}</Text>
                    </InfoBox>
                </View>
                <View style={styles.viewContainer}>
                    <Button
                        onPress={() => {
                            this.setState({ saveToDownloadFolder: true });
                            this.onExportPress();
                        }}
                        style={{
                            wrapper: {
                                width: width / 1.36,
                                height: height / 13,
                                borderRadius: height / 90,
                                backgroundColor: theme.secondary.color,
                            },
                            children: { color: theme.primary.body },
                        }}
                    >
                        {t('saveToDownloadFolder')}
                    </Button>
                    <View style={{ flex: 0.5 }} />
                    <Button
                        onPress={() => {
                            this.setState({ saveToDownloadFolder: false });
                            this.onExportPress();
                        }}
                        style={{
                            wrapper: {
                                width: width / 1.36,
                                height: height / 13,
                                borderRadius: height / 90,
                                backgroundColor: theme.secondary.color,
                            },
                            children: { color: theme.primary.body },
                        }}
                    >
                        {t('global:share')}
                    </Button>
                </View>
            </Animated.View>
        );
    }
}

const mapStateToProps = (state) => ({
    selectedAccountName: getSelectedAccountName(state),
    selectedAccountMeta: getSelectedAccountMeta(state),
    theme: state.settings.theme,
    minimised: state.ui.minimised,
    storedPasswordHash: state.wallet.password,
});

const mapDispatchToProps = {
    generateAlert,
};

export default withNamespaces(['seedVault', 'global'])(
    connect(mapStateToProps, mapDispatchToProps)(SeedVaultExportComponent),
);<|MERGE_RESOLUTION|>--- conflicted
+++ resolved
@@ -294,11 +294,7 @@
      */
     navigateToStep(nextStep) {
         const stepIndex = steps.indexOf(nextStep);
-<<<<<<< HEAD
-        const animatedValue = [2.5, 1.5, 0.5, -0.5, -1.5, -2.5];
-=======
         const animatedValue = [2, 1, 0, -1, -2];
->>>>>>> 5506416c
         Animated.timing(this.animatedValue, {
             toValue: animatedValue[stepIndex] * width,
             duration: 500,
