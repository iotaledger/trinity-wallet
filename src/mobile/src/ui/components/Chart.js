--- conflicted
+++ resolved
@@ -187,11 +187,6 @@
             getPriceFormat,
             getPriceForCurrency,
         } = this.props;
-<<<<<<< HEAD
-
-        const mcapFormatted = priceData.mcap.toString().replace(/\B(?=(\d{3})+(?!\d))/g, ',');
-=======
->>>>>>> 662802de
 
         const textColor = { color: theme.body.color };
         const borderColor = { borderColor: theme.secondary.color };
@@ -295,16 +290,6 @@
                             {getPriceFormat(getPriceForCurrency(priceData.currency))} / Mi
                         </Text>
                     </View>
-<<<<<<< HEAD
-                    <View style={{ alignItems: 'center' }}>
-                        <Text style={[styles.marketFigureTitle, textColor]}>{t('chart:currentValue')}</Text>
-                        <Text style={[styles.marketFigure, textColor]}>
-                            {getChartCurrencySymbol(priceData.currency)}{' '}
-                            {getPriceFormat(getPriceForCurrency(priceData.currency))} / Mi
-                        </Text>
-                    </View>
-=======
->>>>>>> 662802de
                     <View style={{ alignItems: 'flex-end' }}>
                         <Text style={[styles.marketFigureTitle, textColor]}>{t('chart:change')}</Text>
                         <Text style={[styles.marketFigure, textColor]}>{priceData.change24h}%</Text>
