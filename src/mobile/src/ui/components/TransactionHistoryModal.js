--- conflicted
+++ resolved
@@ -316,93 +316,10 @@
         const { addressesScrollable, messagesScrollable } = this.state;
 
         return (
-<<<<<<< HEAD
-            <View style={styles.container}>
-                <SafeAreaView
-                    style={[
-                        styles.modalContainer,
-                        {
-                            height: isAndroid
-                                ? height - Styling.topbarHeight - StatusBar.currentHeight
-                                : height - Styling.topbarHeight,
-                            backgroundColor: style.backgroundColor,
-                        },
-                    ]}
-                >
-                    <View style={{ flex: 1 }} />
-                    <View style={styles.historyContent}>
-                        <View style={styles.confirmationWrapper}>
-                            <View style={styles.statusContainer}>
-                                <Text style={[styles.statusText, { color: style.titleColor }]}>
-                                    {this.computeStatusText(outputs, persistence, incoming)}
-                                </Text>
-                                <Text style={[styles.statusText, { color: style.titleColor }]}>
-                                    {' ' + fullValue + ' '}
-                                </Text>
-                                <Text style={[styles.unitText, { color: style.titleColor }]}>{unit}</Text>
-                            </View>
-                            <Text style={[styles.timestamp, style.defaultTextColor]}>
-                                {formatModalTime(locale, timezone, convertUnixTimeToJSDate(time))}
-                            </Text>
-                        </View>
-                        <Text style={[styles.heading, style.defaultTextColor]}>{t('bundleHash')}:</Text>
-                        <View style={styles.bundleWrapper}>
-                            <TouchableOpacity
-                                onPress={() => this.copy(bundle, 'bundle')}
-                                style={styles.bundleInnerWrapper}
-                            >
-                                <Text
-                                    style={[styles.bundleHash, style.defaultTextColor]}
-                                    numberOfLines={2}
-                                    ellipsizeMode="middle"
-                                >
-                                    {bundle}
-                                </Text>
-                                <View style={styles.bundleSeparator} />
-                            </TouchableOpacity>
-                        </View>
-                        {mode === 'Advanced' && (
-                            <View style={{ width: contentWidth }}>
-                                <Text style={[styles.heading, style.defaultTextColor]}>{t('addresses')}:</Text>
-                                <ScrollView
-                                    scrollEnabled={addressesScrollable}
-                                    showsVerticalScrollIndicator={addressesScrollable}
-                                    style={{
-                                        maxHeight: height / 5 + height / 75,
-                                        width: contentWidth,
-                                    }}
-                                    onContentSizeChange={(x, y) => this.setAddressesScrollable(y)}
-                                >
-                                    {this.renderAddresses()}
-                                </ScrollView>
-                            </View>
-                        )}
-                        <Text style={[styles.heading, style.defaultTextColor]}>{t('send:message')}:</Text>
-                        <ScrollView
-                            scrollEnabled={messagesScrollable}
-                            showsVerticalScrollIndicator={messagesScrollable}
-                            style={{
-                                maxHeight: height / 9.5,
-                                width: contentWidth,
-                            }}
-                            onContentSizeChange={(x, y) => this.setMessagesScrollable(y)}
-                        >
-                            <View style={{ width: contentWidth }}>
-                                <TouchableOpacity onPress={() => this.copy(message, 'message')}>
-                                    <Text style={[styles.messageText, style.defaultTextColor]}>{message}</Text>
-                                </TouchableOpacity>
-                            </View>
-                        </ScrollView>
-                    </View>
-                    <View style={{ flex: 3 }} />
-                    {(!persistence &&
-                        !isFailedTransaction &&
-=======
             <ModalView
                 modalButtons={
                     (!persistence &&
-                        !isFailed &&
->>>>>>> f70afb14
+                        !isFailedTransaction &&
                         this.renderButton({
                             onRightButtonPress: () => {
                                 if (!disableWhen) {
@@ -417,24 +334,7 @@
                                 }
                             },
                         })) ||
-<<<<<<< HEAD
-                        (isFailedTransaction &&
-                            this.renderButton({
-                                onLeftButtonPress: () => {
-                                    if (!disableWhen) {
-                                        return retryFailedTransaction(bundle);
-                                    }
-                                    this.props.generateAlert(
-                                        'error',
-                                        t('history:promotingAnotherBundle'),
-                                        t('history:pleaseWait'),
-                                    );
-                                },
-                            })) || <SingleFooterButton onButtonPress={hideModal} buttonText={t('done')} />}
-                </SafeAreaView>
-            </View>
-=======
-                    (isFailed &&
+                    (isFailedTransaction &&
                         this.renderButton({
                             onRightButtonPress: () => {
                                 if (!disableWhen) {
@@ -514,7 +414,6 @@
                 </View>
                 <View style={{ flex: 3 }} />
             </ModalView>
->>>>>>> f70afb14
         );
     }
 }