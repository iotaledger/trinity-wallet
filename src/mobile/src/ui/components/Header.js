import React, { PureComponent } from 'react';
import { View, Text, StyleSheet } from 'react-native';
import { Styling } from 'ui/theme/general';
import PropTypes from 'prop-types';
import { Icon } from 'ui/theme/icons';
import { height, width } from 'libs/dimensions';

const styles = StyleSheet.create({
    container: {
        alignItems: 'center',
        justifyContent: 'center',
        paddingTop: height / 16,
    },
    header: {
        fontFamily: 'SourceSansPro-Light',
        fontSize: Styling.fontSize6,
        textAlign: 'center',
        width: Styling.contentWidth,
        paddingTop: height / 16,
        flex: 1,
        alignItems: 'center',
    },
});

export default class Header extends PureComponent {
    static propTypes = {
        /* Text color for heading */
        textColor: PropTypes.string.isRequired,
        /* Heading text content */
<<<<<<< HEAD
        children: PropTypes.string.isRequired,
        /** Id for automated screenshots */
        testID: PropTypes.string,
=======
        children: PropTypes.string,
>>>>>>> 514baa93
    };

    render() {
        const { textColor, children, testID } = this.props;

        return (
<<<<<<< HEAD
            <View style={styles.container} testID={testID}>
                <Text style={[styles.header, { color: textColor }]}>{children}</Text>
=======
            <View style={styles.container}>
                <Icon name="iota" size={width / 8} color={textColor} />
                {children && <Text style={[styles.header, { color: textColor }]}>{children}</Text>}
>>>>>>> 514baa93
            </View>
        );
    }
}<|MERGE_RESOLUTION|>--- conflicted
+++ resolved
@@ -27,27 +27,18 @@
         /* Text color for heading */
         textColor: PropTypes.string.isRequired,
         /* Heading text content */
-<<<<<<< HEAD
         children: PropTypes.string.isRequired,
         /** Id for automated screenshots */
         testID: PropTypes.string,
-=======
-        children: PropTypes.string,
->>>>>>> 514baa93
     };
 
     render() {
         const { textColor, children, testID } = this.props;
 
         return (
-<<<<<<< HEAD
             <View style={styles.container} testID={testID}>
-                <Text style={[styles.header, { color: textColor }]}>{children}</Text>
-=======
-            <View style={styles.container}>
                 <Icon name="iota" size={width / 8} color={textColor} />
                 {children && <Text style={[styles.header, { color: textColor }]}>{children}</Text>}
->>>>>>> 514baa93
             </View>
         );
     }
