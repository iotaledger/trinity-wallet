--- conflicted
+++ resolved
@@ -9,10 +9,7 @@
 import { toggleTopBarDisplay } from 'shared-modules/actions/home';
 import { setSeedIndex } from 'shared-modules/actions/wallet';
 import { clearLog } from 'shared-modules/actions/alerts';
-<<<<<<< HEAD
 import { toggleModalActivity } from 'shared-modules/actions/ui';
-=======
->>>>>>> 9cd63bb5
 import {
     getBalanceForSelectedAccount,
     getAccountNamesFromState,
