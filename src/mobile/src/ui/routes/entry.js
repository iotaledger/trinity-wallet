/* global __DEV__ */

import 'shared-modules/libs/global';
import assign from 'lodash/assign';
import get from 'lodash/get';
import isEmpty from 'lodash/isEmpty';
import merge from 'lodash/merge';
import { Navigation } from 'react-native-navigation';
import { getVersion, getBuildNumber } from 'react-native-device-info';
import { withNamespaces } from 'react-i18next';
import Realm from 'realm';
import { Text, TextInput, NetInfo, YellowBox } from 'react-native';
import { Provider } from 'react-redux';
<<<<<<< HEAD
import { changeIotaNode } from 'shared-modules/libs/iota';
=======
import { changeIotaNode, SwitchingConfig, quorum } from 'shared-modules/libs/iota';
>>>>>>> 942b0244
import reduxStore from 'shared-modules/store';
import { assignAccountIndexIfNecessary } from 'shared-modules/actions/accounts';
import { fetchNodeList as fetchNodes } from 'shared-modules/actions/polling';
import { setCompletedForcedPasswordUpdate, setAppVersions } from 'shared-modules/actions/settings';
import Themes from 'shared-modules/themes/themes';
import { ActionTypes, mapStorageToState as mapStorageToStateAction } from 'shared-modules/actions/wallet';
import { setRealmMigrationStatus } from 'shared-modules/actions/migrations';
import i18next from 'shared-modules/libs/i18next';
import axios from 'axios';
import { getLocaleFromLabel } from 'shared-modules/libs/i18n';
import { clearKeychain } from 'libs/keychain';
import { resetIfKeychainIsEmpty, reduxPersistStorageAdapter, versionCheck } from 'libs/store';
import { bugsnag } from 'libs/bugsnag';
import { getEncryptionKey } from 'libs/realm';
import registerScreens from 'ui/routes/navigation';
import { initialise as initialiseStorage } from 'shared-modules/storage';
import { mapStorageToState } from 'shared-modules/libs/storageToStateMappers';

// Assign Realm to global RN variable
global.Realm = Realm;

let firstLaunch = true;

const launch = () => {
    // Disable accessibility fonts
    Text.defaultProps = {};
    Text.defaultProps.allowFontScaling = false;
    TextInput.defaultProps.allowFontScaling = false;

    // Ignore specific warnings
    YellowBox.ignoreWarnings(['Setting a timer', 'Breadcrumb', 'main queue setup', 'Share was not exported']);

    const state = reduxStore.getState();

    // Clear keychain if onboarding is not complete
    if (!state.accounts.onboardingComplete) {
        clearKeychain();
        reduxStore.dispatch(setCompletedForcedPasswordUpdate());
    }

    // Assign accountIndex to every account in accountInfo if it is not assigned already
    reduxStore.dispatch(assignAccountIndexIfNecessary(get(state, 'accounts.accountInfo')));

    // Set default language
    i18next.changeLanguage(getLocaleFromLabel(state.settings.language));

    renderInitialScreen(getInitialScreen());
};

const onAppStart = () => {
    registerScreens(reduxStore, Provider);
    return new Promise((resolve) => {
        Navigation.events().registerAppLaunchedListener(() => {
            if (firstLaunch) {
                firstLaunch = false;
                return;
            }
            delete global.passwordHash;
            return renderInitialScreen(getInitialScreen());
        });
        resolve();
    });
};

const getInitialScreen = () => {
    const state = reduxStore.getState();
    // FIXME: Temporarily needed for password migration
    const navigateToForceChangePassword =
        state.settings.versions.version === '0.5.0' && !state.settings.completedForcedPasswordUpdate;
    // Select initial screen
    return state.accounts.onboardingComplete
        ? navigateToForceChangePassword
            ? 'forceChangePassword'
            : 'login'
        : 'languageSetup';
};

const renderInitialScreen = (initialScreen) => {
    const state = reduxStore.getState();
    const theme = Themes[state.settings.themeName] || Themes.Default;

    const options = {
        layout: {
            backgroundColor: theme.body.bg,
            orientation: ['portrait'],
        },
        topBar: {
            visible: false,
            drawBehind: false,
            elevation: 0,
            background: {
                color: 'black',
            },
        },
        statusBar: {
            drawBehind: true,
            backgroundColor: 'transparent',
        },
        popGesture: false,
    };

    Navigation.setDefaultOptions(options);

    Navigation.setRoot({
        root: {
            stack: {
                id: 'appStack',
                children: [
                    {
                        component: {
                            name: initialScreen,
                        },
                        options,
                    },
                ],
            },
        },
    });

    reduxStore.dispatch({ type: ActionTypes.RESET_ROUTE, payload: initialScreen });
};

/**
 *  Fetch IRI nodes list from server
 *
 *   @method fetchNodeList
 *   @param {object} store - redux store object
 **/
const fetchNodeList = (store) => {
    const { settings } = store.getState();
    const node = get(settings, 'node');

    // Update provider
    changeIotaNode(
        assign({}, node, {
            provider: node.url,
        }),
    );
    // Set quorum size
    quorum.setSize(get(settings, 'quorum.size'));

    store.dispatch(fetchNodes());
};

/**
 *  Listens to connection changes and updates store on connection change
 *
 *   @method startListeningToConnectivityChanges
 *   @param {object} store - redux store object
 **/
const startListeningToConnectivityChanges = (store) => {
    const checkConnection = (isConnected) => {
        store.dispatch({
            type: ActionTypes.CONNECTION_CHANGED,
            payload: { isConnected },
        });
    };

    NetInfo.isConnected.addEventListener('connectionChange', checkConnection);
};

/**
 *  Determines if device has connection.
 *
 *   @method startListeningToConnectivityChanges
 *   @param {string} url
 *   @param {object} options
 *
 *   @returns {Promise}
 **/
const hasConnection = (
    url,
    options = { fallbackUrl1: 'https://www.google.com', fallbackUrl2: 'https://www.sogou.com' },
) => {
    return NetInfo.getConnectionInfo().then(() =>
        axios
            .get(url, { timeout: 3000 })
            .then((response) => {
                return response.status === 200;
            })
            .catch(() => {
                if (url !== options.fallbackUrl1 && url !== options.fallbackUrl2) {
                    return hasConnection(options.fallbackUrl1);
                }
                if (url === options.fallbackUrl1) {
                    return hasConnection(options.fallbackUrl2);
                }

                return false;
            }),
    );
};

// Initialise application.
onAppStart()
    //  Initialise persistent storage
    .then(() => initialiseStorage(getEncryptionKey))
    // Reset persisted state if keychain has no entries
    .then(() => resetIfKeychainIsEmpty(reduxStore))
    // Restore persistent storage (Map to redux store)
    .then(() => {
        const latestVersions = {
            version: getVersion(),
            buildNumber: Number(getBuildNumber()),
        };
        // Get persisted data in AsyncStorage
        return reduxPersistStorageAdapter.get().then((storedData) => {
            const buildNumber = get(storedData, 'settings.versions.buildNumber');
            const completedMigration = get(storedData, 'settings.completedMigration', false);

            if (
                buildNumber < 58 &&
                !completedMigration &&
                // Also check if there is persisted data in AsyncStorage that needs to be migrated
                // If this check is omitted, the condition will be satisfied on a fresh install.
                !isEmpty(storedData)
            ) {
                // If a user has stored data in AsyncStorage then map that data to redux store.
                return reduxStore.dispatch(
                    mapStorageToStateAction(
                        merge({}, storedData, {
                            settings: {
                                versions: latestVersions,
                                // completedMigration prop was added to keep track of AsyncStorage -> Realm migration
                                // That is why it won't be present in storedData (Data directly fetched from AsyncStorage)
                                completedMigration,
                            },
                        }),
                    ),
                );
            }
            // Set application version and build number in redux store.
            reduxStore.dispatch(setAppVersions(latestVersions));

            // Mark migration as complete since we'll no longer need to migrate data after login
            reduxStore.dispatch(setRealmMigrationStatus(true));

            // Then just map the persisted data from Realm storage to redux store.
            return reduxStore.dispatch(mapStorageToStateAction(mapStorageToState()));
        });
    })
    .then(() => versionCheck(reduxStore))
    // Launch application
    .then(() => {
        const initialize = (isConnected) => {
            reduxStore.dispatch({
                type: ActionTypes.CONNECTION_CHANGED,
                payload: { isConnected },
            });

            // Fetch remote nodes list
            fetchNodeList(reduxStore);

            // Listener callback for connection change event
            startListeningToConnectivityChanges(reduxStore);

            // Register components
            registerScreens(reduxStore, Provider);
            withNamespaces.setI18n(i18next);

            // Render initial screen
            launch();
        };

        hasConnection('https://iota.org').then((isConnected) => initialize(isConnected));
    })
    .catch((error) => {
        const fn = __DEV__ ? console.error : bugsnag.notify; // eslint-disable-line no-console

        return fn(error);
    });<|MERGE_RESOLUTION|>--- conflicted
+++ resolved
@@ -11,11 +11,7 @@
 import Realm from 'realm';
 import { Text, TextInput, NetInfo, YellowBox } from 'react-native';
 import { Provider } from 'react-redux';
-<<<<<<< HEAD
-import { changeIotaNode } from 'shared-modules/libs/iota';
-=======
-import { changeIotaNode, SwitchingConfig, quorum } from 'shared-modules/libs/iota';
->>>>>>> 942b0244
+import { changeIotaNode, quorum } from 'shared-modules/libs/iota';
 import reduxStore from 'shared-modules/store';
 import { assignAccountIndexIfNecessary } from 'shared-modules/actions/accounts';
 import { fetchNodeList as fetchNodes } from 'shared-modules/actions/polling';
@@ -268,7 +264,6 @@
 
             // Fetch remote nodes list
             fetchNodeList(reduxStore);
-
             // Listener callback for connection change event
             startListeningToConnectivityChanges(reduxStore);
 
