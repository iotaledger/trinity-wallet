--- conflicted
+++ resolved
@@ -16,17 +16,7 @@
 import { getDigestFn } from 'libs/nativeModules';
 import registerScreens from 'ui/routes/navigation';
 
-<<<<<<< HEAD
-const clearKeychain = () => {
-    if (isIOS) {
-        keychain.clear().catch((err) => console.error(err)); // eslint-disable-line no-console
-    }
-};
-
-export const launch = (store) => {
-=======
 const launch = (store) => {
->>>>>>> 1a564ae7
     // Disable auto node switching.
     SwitchingConfig.autoSwitch = false;
 
