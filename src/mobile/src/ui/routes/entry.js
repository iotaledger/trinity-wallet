import get from 'lodash/get';
import { Navigation } from 'react-native-navigation';
import { withNamespaces } from 'react-i18next';
import { Text, TextInput, NetInfo } from 'react-native';
import { Provider } from 'react-redux';
import { changeIotaNode, SwitchingConfig } from 'shared-modules/libs/iota';
import iotaNativeBindings, { overrideAsyncTransactionObject } from 'shared-modules/libs/iota/nativeBindings';
import { fetchNodeList as fetchNodes } from 'shared-modules/actions/polling';
import { setCompletedForcedPasswordUpdate, setAppVersions, resetWallet } from 'shared-modules/actions/settings';
import { ActionTypes } from 'shared-modules/actions/wallet';
<<<<<<< HEAD
import { purgeStoredState } from 'shared-modules/store';
import { getVersion, getBuildNumber } from 'react-native-device-info';
import i18next from 'i18next';
import axios from 'axios';
import { getLocaleFromLabel } from 'shared-modules/libs/i18n';
import { isIOS } from 'libs/device';
import keychain, { doesSaltExistInKeychain } from 'libs/keychain';
import i18 from 'libs/i18next';
=======
import axios from 'axios';
import { getLocaleFromLabel } from 'shared-modules/libs/i18n';
import i18next from 'shared-modules/libs/i18next';
import { clearKeychain } from 'libs/keychain';
>>>>>>> 17425ce4
import { getDigestFn } from 'libs/nativeModules';
import registerScreens from 'ui/routes/navigation';
import { persistConfig } from 'libs/store';

const launch = (store) => {
    // Disable auto node switching.
    SwitchingConfig.autoSwitch = false;

    // Disable accessibility fonts
    Text.defaultProps.allowFontScaling = false;
    TextInput.defaultProps.allowFontScaling = false;

    // Ignore android warning against timers
    console.ignoredYellowBox = ['Setting a timer']; // eslint-disable-line no-console

    const state = store.getState();

    // Clear keychain if onboarding is not complete
    if (!state.accounts.onboardingComplete) {
        clearKeychain();
        store.dispatch(setCompletedForcedPasswordUpdate());
    }

    // Reset wallet if keychain is empty
    // Fixes issues related to iCloud backup
    if (state.accounts.onboardingComplete) {
        resetIfKeychainIsEmpty(state);
    }

    // Set default language
    i18next.changeLanguage(getLocaleFromLabel(state.settings.language));

    // FIXME: Temporarily needed for password migration
    const updatedState = store.getState();
    const navigateToForceChangePassword =
        updatedState.settings.versions.version === '0.5.0' && !updatedState.settings.completedForcedPasswordUpdate;

    // Select initial screen
    const initialScreen = state.accounts.onboardingComplete
        ? navigateToForceChangePassword ? 'forceChangePassword' : 'login'
        : 'languageSetup';
    renderInitialScreen(initialScreen);
};

const renderInitialScreen = (initialScreen) => {
    Navigation.startSingleScreenApp({
        screen: {
            screen: initialScreen,
            navigatorStyle: {
                navBarHidden: true,
                navBarTransparent: true,
                topBarElevationShadowEnabled: false,
                drawUnderStatusBar: true,
                statusBarColor: '#181818',
                screenBackgroundColor: '#181818',
            },
        },
        appStyle: {
            orientation: 'portrait',
            keepStyleAcrossPush: true,
        },
    });
};

const resetIfKeychainIsEmpty = (state) => {
    doesSaltExistInKeychain().then((exists) => {
        if (!exists) {
            purgeStoredState({ storage: persistConfig.storage })
                .then(() => {
                    state.dispatch(resetWallet());
                    // Set the new app version
                    state.dispatch(
                        setAppVersions({
                            version: getVersion(),
                            buildNumber: getBuildNumber(),
                        }),
                    );
                    return initApp(state);
                })
                .catch((err) => console.error(err)); // eslint-disable-line no-console
        }
    });
};

/**
 *  Fetch IRI nodes list from server
 *
 *   @method fetchNodeList
 *   @param {object} store - redux store object
 **/
const fetchNodeList = (store) => {
    const { settings } = store.getState();
    const hasAlreadyRandomized = get(settings, 'hasRandomizedNode');

    // Update provider
    changeIotaNode(get(settings, 'node'));

    store.dispatch(fetchNodes(!hasAlreadyRandomized));
};

/**
 *  Listens to connection changes and updates store on connection change
 *
 *   @method startListeningToConnectivityChanges
 *   @param {object} store - redux store object
 **/
const startListeningToConnectivityChanges = (store) => {
    const checkConnection = (isConnected) => {
        store.dispatch({
            type: ActionTypes.CONNECTION_CHANGED,
            payload: { isConnected },
        });
    };

    NetInfo.isConnected.addEventListener('connectionChange', checkConnection);
};

/**
 *  Determines if device has connection.
 *
 *   @method startListeningToConnectivityChanges
 *   @param {string} url
 *   @param {object} options
 *
 *   @returns {Promise}
 **/
const hasConnection = (
    url,
    options = { fallbackUrl1: 'https://www.google.com', fallbackUrl2: 'https://www.sogou.com' },
) => {
    return NetInfo.getConnectionInfo().then(() =>
        axios
            .get(url, { timeout: 3000 })
            .then((response) => {
                return response.status === 200;
            })
            .catch(() => {
                if (url !== options.fallbackUrl1 && url !== options.fallbackUrl2) {
                    return hasConnection(options.fallbackUrl1);
                }
                if (url === options.fallbackUrl1) {
                    return hasConnection(options.fallbackUrl2);
                }

                return false;
            }),
    );
};

// Initialization function
// Passed as a callback to persistStore to adjust the rendering time
const initApp = (store) => {
    overrideAsyncTransactionObject(iotaNativeBindings, getDigestFn());

    const initialize = (isConnected) => {
        store.dispatch({
            type: ActionTypes.CONNECTION_CHANGED,
            payload: { isConnected },
        });
        fetchNodeList(store);
        startListeningToConnectivityChanges(store);

        registerScreens(store, Provider);
        withNamespaces.setI18n(i18next);

        launch(store);
    };

    hasConnection('https://iota.org').then((isConnected) => initialize(isConnected));
};

export default initApp;<|MERGE_RESOLUTION|>--- conflicted
+++ resolved
@@ -8,21 +8,12 @@
 import { fetchNodeList as fetchNodes } from 'shared-modules/actions/polling';
 import { setCompletedForcedPasswordUpdate, setAppVersions, resetWallet } from 'shared-modules/actions/settings';
 import { ActionTypes } from 'shared-modules/actions/wallet';
-<<<<<<< HEAD
 import { purgeStoredState } from 'shared-modules/store';
 import { getVersion, getBuildNumber } from 'react-native-device-info';
-import i18next from 'i18next';
+import i18next from 'shared-modules/libs/i18next';
 import axios from 'axios';
 import { getLocaleFromLabel } from 'shared-modules/libs/i18n';
-import { isIOS } from 'libs/device';
-import keychain, { doesSaltExistInKeychain } from 'libs/keychain';
-import i18 from 'libs/i18next';
-=======
-import axios from 'axios';
-import { getLocaleFromLabel } from 'shared-modules/libs/i18n';
-import i18next from 'shared-modules/libs/i18next';
-import { clearKeychain } from 'libs/keychain';
->>>>>>> 17425ce4
+import { doesSaltExistInKeychain, clearKeychain } from 'libs/keychain';
 import { getDigestFn } from 'libs/nativeModules';
 import registerScreens from 'ui/routes/navigation';
 import { persistConfig } from 'libs/store';
