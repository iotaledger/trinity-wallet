import trim from 'lodash/trim';
import React, { Component } from 'react';
import { connect } from 'react-redux';
import { translate } from 'react-i18next';
import PropTypes from 'prop-types';
<<<<<<< HEAD
import { Navigation } from 'react-native-navigation';
import { StyleSheet, View, Text, TouchableOpacity, TouchableWithoutFeedback, Keyboard, Clipboard } from 'react-native';
=======
import { StyleSheet, View, Text, TouchableOpacity, TouchableWithoutFeedback, Keyboard } from 'react-native';
>>>>>>> 1a564ae7
import Modal from 'react-native-modal';
import { MAX_SEED_LENGTH, VALID_SEED_REGEX } from 'shared-modules/libs/iota/utils';
import { setSetting, setAdditionalAccountInfo } from 'shared-modules/actions/wallet';
import { generateAlert } from 'shared-modules/actions/alerts';
import { shouldPreventAction } from 'shared-modules/selectors/global';
import { getAccountNamesFromState } from 'shared-modules/selectors/accounts';
import { toggleModalActivity, setDoNotMinimise } from 'shared-modules/actions/ui';
import timer from 'react-native-timer';
import Vault from 'libs/vault';
import SeedVaultImport from 'ui/components/SeedVaultImportComponent';
import PasswordValidation from 'ui/components/PasswordValidationModal';
import CustomTextInput from 'ui/components/CustomTextInput';
import QRScannerComponent from 'ui/components/QrScanner';
import { width, height } from 'libs/dimensions';
import { Icon } from 'ui/theme/icons';
import { isAndroid } from 'libs/device';
import GENERAL from 'ui/theme/general';
import { leaveNavigationBreadcrumb } from 'libs/bugsnag';

const styles = StyleSheet.create({
    container: {
        flex: 1,
        alignItems: 'center',
    },
    bottomContainer: {
        flex: 1,
        paddingHorizontal: width / 15,
        flexDirection: 'row',
        justifyContent: 'space-between',
        alignItems: 'center',
    },
    topContainer: {
        flex: 11,
        justifyContent: 'center',
        alignItems: 'center',
    },
    titleContainer: {
        justifyContent: 'center',
        alignItems: 'center',
        paddingBottom: height / 30,
    },
    title: {
        fontFamily: 'SourceSansPro-Regular',
        fontSize: GENERAL.fontSize4,
        textAlign: 'center',
        backgroundColor: 'transparent',
    },
    itemLeft: {
        flexDirection: 'row',
        alignItems: 'center',
        justifyContent: 'flex-start',
    },
    itemRight: {
        flexDirection: 'row',
        alignItems: 'center',
        justifyContent: 'flex-end',
    },
    titleTextLeft: {
        fontFamily: 'SourceSansPro-Regular',
        fontSize: GENERAL.fontSize3,
        backgroundColor: 'transparent',
        marginLeft: width / 20,
    },
    titleTextRight: {
        fontFamily: 'SourceSansPro-Regular',
        fontSize: GENERAL.fontSize3,
        backgroundColor: 'transparent',
        marginRight: width / 20,
    },
    modal: {
        height,
        width,
        justifyContent: 'center',
        alignItems: 'center',
        margin: 0,
    },
});

/** Use Existing Seed component */
class UseExistingSeed extends Component {
    static propTypes = {
        /** @ignore */
        accountNames: PropTypes.array.isRequired,
        /** @ignore */
        password: PropTypes.object.isRequired,
        /** Determines whether addition of new seed is allowed */
        shouldPreventAction: PropTypes.bool.isRequired,
        /** @ignore */
        theme: PropTypes.object.isRequired,
        /** @ignore */
        t: PropTypes.func.isRequired,
        /** @ignore */
        generateAlert: PropTypes.func.isRequired,
        /** @ignore */
        setAdditionalAccountInfo: PropTypes.func.isRequired,
        /** @ignore */
        setSetting: PropTypes.func.isRequired,
        /** @ignore */
        isModalActive: PropTypes.bool.isRequired,
        /** @ignore */
        toggleModalActivity: PropTypes.func.isRequired,
        /** @ignore */
        setDoNotMinimise: PropTypes.func.isRequired,
    };

    constructor(props) {
        super(props);

        this.state = {
            seed: '',
            accountName: this.getDefaultAccountName(),
        };
    }

    componentDidMount() {
        leaveNavigationBreadcrumb('UseExistingSeed');
    }

    componentWillUnmount() {
        timer.clearTimeout('invalidSeedAlert');
    }

    /**
     * Displays QR scanner modal
     * @method onQRPress
     */
    onQRPress() {
        this.showModal('qr');
    }

    /**
     * Validates scanned QR data
     * Generates an alert if invalid data is scanned
     *
     * @method onQRRead
     * @param {string} data
     */
    onQRRead(data) {
        const { t } = this.props;
        const dataString = data.toString();
        this.hideModal();
        if (dataString.length === 81 && dataString.match(VALID_SEED_REGEX)) {
            this.setState({
                seed: data,
            });
        } else {
            timer.setTimeout(
                'invalidSeedAlert',
                () =>
                    this.props.generateAlert(
                        'error',
                        t('useExistingSeed:incorrectFormat'),
                        t('useExistingSeed:validSeedExplanation'),
                    ),
                500,
            );
        }
    }

    /**
     * Gets a default account name
     * @method getDefaultAccountName
     */
    getDefaultAccountName() {
        const { t } = this.props;
        if (this.props.accountNames.length === 0) {
            return t('global:mainWallet');
        } else if (this.props.accountNames.length === 1) {
            return t('global:secondWallet');
        } else if (this.props.accountNames.length === 2) {
            return t('global:thirdWallet');
        } else if (this.props.accountNames.length === 3) {
            return t('global:fourthWallet');
        } else if (this.props.accountNames.length === 4) {
            return t('global:fifthWallet');
        } else if (this.props.accountNames.length === 5) {
            return t('global:sixthWallet');
        } else if (this.props.accountNames.length === 6) {
            return t('global:otherWallet');
        }
        return '';
    }

    /**
     * Adds additional account information to store
     * Navigates to loading screen
     * @method fetchAccountInfo
     */
    async fetchAccountInfo(seed, accountName) {
        const { password, theme: { body } } = this.props;

        const vault = new Vault.keychain(password);
        await vault.accountAdd(accountName, seed);

        this.props.setAdditionalAccountInfo({
            addingAdditionalAccount: true,
            additionalAccountName: accountName,
            additionalAccountType: 'keychain',
            seed,
            usedExistingSeed: true,
        });

        Navigation.push('appStack', {
            component: {
                name: 'loading',
                options: {
                    animations: {
                        push: {
                            enable: false,
                        },
                        pop: {
                            enable: false,
                        },
                    },
                    layout: {
                        backgroundColor: body.bg,
                        orientation: ['portrait'],
                    },
                    topBar: {
                        visible: false,
                        drawBehind: true,
                        elevation: 0,
                    },
                    statusBar: {
                        drawBehind: true,
                        statusBarColor: body.bg,
                    },
                },
            },
        });
    }

    /**
     * Validates seed and dispatches an action to fetch associated information
     *
     * @method addExistingSeed
     * @param {string} seed
     * @param {string} accountName
     */
    addExistingSeed(seed, accountName) {
        const { t, accountNames, password, shouldPreventAction } = this.props;
        if (!seed.match(VALID_SEED_REGEX) && seed.length === MAX_SEED_LENGTH) {
            this.props.generateAlert(
                'error',
                t('addAdditionalSeed:seedInvalidChars'),
                t('addAdditionalSeed:seedInvalidCharsExplanation'),
            );
        } else if (seed.length < MAX_SEED_LENGTH) {
            this.props.generateAlert(
                'error',
                t('addAdditionalSeed:seedTooShort'),
                t('addAdditionalSeed:seedTooShortExplanation', {
                    maxLength: MAX_SEED_LENGTH,
                    currentLength: seed.length,
                }),
            );
        } else if (!(accountName.length > 0)) {
            this.props.generateAlert(
                'error',
                t('addAdditionalSeed:noNickname'),
                t('addAdditionalSeed:noNicknameExplanation'),
            );
        } else if (accountNames.includes(accountName)) {
            this.props.generateAlert(
                'error',
                t('addAdditionalSeed:nameInUse'),
                t('addAdditionalSeed:nameInUseExplanation'),
            );
        } else {
            if (shouldPreventAction) {
                return this.props.generateAlert('error', t('global:pleaseWait'), t('global:pleaseWaitExplanation'));
            }

            const vault = new Vault.keychain(password);
            const isUniqeSeed = vault.uniqueSeed(password, seed);

            if (!isUniqeSeed) {
                return this.props.generateAlert(
                    'error',
                    t('addAdditionalSeed:seedInUse'),
                    t('addAdditionalSeed:seedInUseExplanation'),
                );
            }

            return this.fetchAccountInfo(seed, accountName);
        }
    }

    showModal = (modalContent) => {
        this.setState({ modalContent });
        this.props.toggleModalActivity();
    };

    hideModal = () => this.props.toggleModalActivity();

    renderModalContent = (modalContent) => {
        const { theme, theme: { body, primary } } = this.props;
        let content = '';
        switch (modalContent) {
            case 'qr':
                content = (
                    <QRScannerComponent
                        primary={primary}
                        body={body}
                        onQRRead={(data) => this.onQRRead(data)}
                        hideModal={() => this.hideModal()}
                        onMount={() => this.props.setDoNotMinimise(true)}
                        onUnmount={() => this.props.setDoNotMinimise(false)}
                    />
                );
                break;
            case 'passwordValidation':
                content = (
                    <PasswordValidation
                        validatePassword={(password) => this.SeedVaultImport.validatePassword(password)}
                        hideModal={() => this.hideModal()}
                        theme={theme}
                    />
                );
                break;
        }
        return content;
    };

    render() {
        const { t, theme, isModalActive } = this.props;
        const { modalContent, seed, accountName } = this.state;

        const textColor = { color: theme.body.color };

        return (
            <TouchableWithoutFeedback style={{ flex: 1 }} onPress={Keyboard.dismiss}>
                <View style={styles.container}>
                    <View style={styles.topContainer}>
                        <View style={{ flex: 0.8 }} />
                        <View style={styles.titleContainer}>
                            <Text style={[styles.title, textColor]}>{t('useExistingSeed:title')}</Text>
                        </View>
                        <View style={{ flex: 0.4 }} />
                        <CustomTextInput
                            label={t('global:seed')}
                            onChangeText={(text) => {
                                if (text.match(VALID_SEED_REGEX) || text.length === 0) {
                                    this.setState({ seed: text.toUpperCase() });
                                }
                            }}
                            containerStyle={{ width: width / 1.15 }}
                            autoCapitalize="characters"
                            maxLength={MAX_SEED_LENGTH}
                            value={seed}
                            autoCorrect={false}
                            enablesReturnKeyAutomatically
                            returnKeyType="next"
                            onSubmitEditing={() => {
                                if (seed) {
                                    this.accountNameField.focus();
                                }
                            }}
                            theme={theme}
                            widget="qr"
                            onQRPress={() => this.onQRPress()}
                            seed={seed}
                        />
                        <View style={{ flex: 0.45 }} />
                        <SeedVaultImport
                            openPasswordValidationModal={() => this.showModal('passwordValidation')}
                            onSeedImport={(seed) => {
                                this.setState({ seed });
                                this.hideModal();
                            }}
                            onRef={(ref) => {
                                this.SeedVaultImport = ref;
                            }}
                        />
                        <View style={{ flex: 0.45 }} />
                        <CustomTextInput
                            onRef={(c) => {
                                this.accountNameField = c;
                            }}
                            label={t('addAdditionalSeed:accountName')}
                            onChangeText={(value) => this.setState({ accountName: value })}
                            containerStyle={{ width: width / 1.15 }}
                            autoCapitalize="words"
                            maxLength={MAX_SEED_LENGTH}
                            autoCorrect={false}
                            enablesReturnKeyAutomatically
                            returnKeyType="done"
                            theme={theme}
                            value={accountName}
                        />
                        <View style={{ flex: 1.2 }} />
                    </View>
                    <View style={styles.bottomContainer}>
                        <TouchableOpacity
                            onPress={() => this.props.setSetting('addNewAccount')}
                            style={{ flex: 1 }}
                            hitSlop={{ top: height / 55, bottom: height / 55, left: width / 55, right: width / 55 }}
                        >
                            <View style={styles.itemLeft}>
                                <Icon name="chevronLeft" size={width / 28} color={theme.body.color} />
                                <Text style={[styles.titleTextLeft, textColor]}>{t('global:back')}</Text>
                            </View>
                        </TouchableOpacity>
                        <TouchableOpacity
                            onPress={() => this.addExistingSeed(seed, trim(accountName))}
                            hitSlop={{ top: height / 55, bottom: height / 55, left: width / 55, right: width / 55 }}
                            style={{ flex: 1 }}
                        >
                            <View style={styles.itemRight}>
                                <Text style={[styles.titleTextRight, textColor]}>{t('global:done')}</Text>
                                <Icon name="chevronRight" size={width / 28} color={theme.body.color} />
                            </View>
                        </TouchableOpacity>
                    </View>
                    <Modal
                        animationIn={isAndroid ? 'bounceInUp' : 'zoomIn'}
                        animationOut={isAndroid ? 'bounceOut' : 'zoomOut'}
                        animationInTiming={isAndroid ? 1000 : 300}
                        animationOutTiming={200}
                        backdropTransitionInTiming={isAndroid ? 500 : 300}
                        backdropTransitionOutTiming={200}
                        backdropColor={theme.body.bg}
                        backdropOpacity={0.9}
                        style={styles.modal}
                        isVisible={isModalActive}
                        onBackButtonPress={() => this.props.toggleModalActivity()}
                        hideModalContentWhileAnimating
                        useNativeDriver={isAndroid}
                    >
                        {this.renderModalContent(modalContent)}
                    </Modal>
                </View>
            </TouchableWithoutFeedback>
        );
    }
}

const mapStateToProps = (state) => ({
    accountNames: getAccountNamesFromState(state),
    password: state.wallet.password,
    theme: state.settings.theme,
    shouldPreventAction: shouldPreventAction(state),
    isModalActive: state.ui.isModalActive,
});

const mapDispatchToProps = {
    setSetting,
    generateAlert,
    setAdditionalAccountInfo,
    toggleModalActivity,
    setDoNotMinimise,
};

export default translate(['addAdditionalSeed', 'useExistingSeed', 'global'])(
    connect(mapStateToProps, mapDispatchToProps)(UseExistingSeed),
);<|MERGE_RESOLUTION|>--- conflicted
+++ resolved
@@ -3,12 +3,8 @@
 import { connect } from 'react-redux';
 import { translate } from 'react-i18next';
 import PropTypes from 'prop-types';
-<<<<<<< HEAD
 import { Navigation } from 'react-native-navigation';
-import { StyleSheet, View, Text, TouchableOpacity, TouchableWithoutFeedback, Keyboard, Clipboard } from 'react-native';
-=======
 import { StyleSheet, View, Text, TouchableOpacity, TouchableWithoutFeedback, Keyboard } from 'react-native';
->>>>>>> 1a564ae7
 import Modal from 'react-native-modal';
 import { MAX_SEED_LENGTH, VALID_SEED_REGEX } from 'shared-modules/libs/iota/utils';
 import { setSetting, setAdditionalAccountInfo } from 'shared-modules/actions/wallet';
