import React, { Component } from 'react';
import PropTypes from 'prop-types';
import { StyleSheet, View, TouchableWithoutFeedback } from 'react-native';
import timer from 'react-native-timer';
import { connect } from 'react-redux';
import { setSetting } from 'shared-modules/actions/wallet';
import KeepAwake from 'react-native-keep-awake';
import SettingsContent from 'ui/components/SettingsContent';
import AnimatedComponent from 'ui/components/AnimatedComponent';
import { height } from 'libs/dimensions';
import { leaveNavigationBreadcrumb } from 'libs/bugsnag';

const styles = StyleSheet.create({
    container: {
        flex: 1,
        justifyContent: 'center',
    },
    settingsContainer: {
        flex: 40,
        justifyContent: 'center',
        alignItems: 'flex-start',
        zIndex: 1,
        paddingVertical: height / 40,
    },
});

/** Settings component */
class Settings extends Component {
    static propTypes = {
        /** @ignore */
        currentSetting: PropTypes.string.isRequired,
        /** @ignore */
        isSyncing: PropTypes.bool.isRequired,
        /** @ignore */
        setSetting: PropTypes.func.isRequired,
        /** @ignore */
        closeTopBar: PropTypes.func.isRequired,
    };

    constructor(props) {
        super(props);
        this.state = {
            nextSetting: 'mainSettings',
        };
    }

    componentDidMount() {
        leaveNavigationBreadcrumb('Settings');
    }

    componentWillReceiveProps(newProps) {
        if (!this.props.isSyncing && newProps.isSyncing) {
            KeepAwake.activate();
        } else if (this.props.isSyncing && !newProps.isSyncing) {
            KeepAwake.deactivate();
        }
        if (this.props.currentSetting !== newProps.currentSetting) {
            this.animationOutType = this.getAnimation(this.props.currentSetting, newProps.currentSetting, false);
            this.animationInType = this.getAnimation(this.props.currentSetting, newProps.currentSetting);
            timer.setTimeout(
                'delaySettingChange' + newProps.currentSetting,
                () => {
                    this.setState({ nextSetting: newProps.currentSetting });
                },
                150,
            );
        }
    }

    componentWillUnmount() {
        timer.clearTimeout('delaySettingChange' + this.props.currentSetting);
    }

    /**
     * Gets children props for SettingsContent component
     *
     * @param {string} child
     * @returns {object}
     */
    getChildrenProps(child) {
        const props = {
            nodeSelection: {
                backPress: () => this.props.setSetting('advancedSettings'),
            },
            addCustomNode: {
                backPress: () => this.props.setSetting('advancedSettings'),
            },
        };

        return props[child] || {};
    }

    /**
     * Gets settings animation according to current and next menu tier
     * 0 = main settings menu, 1 = first tier settings menu, 2 = second tier settings menu, 3 = final tier settings menu
     *
     * @param {string} currentSetting
     * @param {string} nextSetting
     * @param {bool} animationIn
     * @returns {object}
     */
    getAnimation(currentSetting, nextSetting, animationIn = true) {
        const indexedSettings = {
            mainSettings: 0,
            accountManagement: 1,
            securitySettings: 1,
            advancedSettings: 1,
            addNewAccount: 2,
            addExistingSeed: 3,
            modeSelection: 3,
            themeCustomisation: 3,
            currencySelection: 3,
            languageSelection: 3,
            viewAddresses: 3,
            editAccountName: 3,
            deleteAccount: 3,
            viewSeed: 3,
            exportSeedVault: 3,
            changePassword: 3,
            nodeSelection: 3,
            addCustomNode: 3,
            pow: 3,
            autoPromotion: 3,
            snapshotTransition: 3,
            manualSync: 3,
            about: 3,
        };

        if (animationIn) {
            if (indexedSettings[currentSetting] === indexedSettings[nextSetting]) {
                return ['fadeIn'];
            } else if (indexedSettings[currentSetting] < indexedSettings[nextSetting]) {
                return ['slideInLeftSmall', 'fadeIn'];
            } else if (indexedSettings[currentSetting] > indexedSettings[nextSetting]) {
                return ['slideInRightSmall', 'fadeIn'];
            }
        }
        if (indexedSettings[currentSetting] < indexedSettings[nextSetting]) {
            return ['slideOutLeftSmall', 'fadeOut'];
        } else if (indexedSettings[currentSetting] > indexedSettings[nextSetting]) {
            return ['slideOutRightSmall', 'fadeOut'];
        }
    }

    render() {
        const childrenProps = this.getChildrenProps(this.props.currentSetting);

        return (
            <TouchableWithoutFeedback style={styles.container} onPress={() => this.props.closeTopBar()}>
                <View style={{ flex: 1 }}>
                    <View style={{ flex: 1 }} />
<<<<<<< HEAD
                    <View style={styles.settingsContainer}>
                        <SettingsContent component={this.props.currentSetting} {...childrenProps} />
                    </View>
=======
                    <AnimatedComponent
                        animateOnMount={false}
                        animationInType={this.animationInType}
                        animationOutType={this.animationOutType}
                        animateInTrigger={this.state.nextSetting}
                        animateOutTrigger={this.props.currentSetting}
                        duration={150}
                        style={styles.settingsContainer}
                    >
                        <SettingsContent component={this.state.nextSetting} {...childrenProps} />
                    </AnimatedComponent>
>>>>>>> dfb26319
                    <View style={{ flex: 1 }} />
                </View>
            </TouchableWithoutFeedback>
        );
    }
}

const mapStateToProps = (state) => ({
    currentSetting: state.wallet.currentSetting,
    isSyncing: state.ui.isSyncing,
});

const mapDispatchToProps = {
    setSetting,
};

export default connect(mapStateToProps, mapDispatchToProps)(Settings);<|MERGE_RESOLUTION|>--- conflicted
+++ resolved
@@ -149,11 +149,6 @@
             <TouchableWithoutFeedback style={styles.container} onPress={() => this.props.closeTopBar()}>
                 <View style={{ flex: 1 }}>
                     <View style={{ flex: 1 }} />
-<<<<<<< HEAD
-                    <View style={styles.settingsContainer}>
-                        <SettingsContent component={this.props.currentSetting} {...childrenProps} />
-                    </View>
-=======
                     <AnimatedComponent
                         animateOnMount={false}
                         animationInType={this.animationInType}
@@ -165,7 +160,6 @@
                     >
                         <SettingsContent component={this.state.nextSetting} {...childrenProps} />
                     </AnimatedComponent>
->>>>>>> dfb26319
                     <View style={{ flex: 1 }} />
                 </View>
             </TouchableWithoutFeedback>
