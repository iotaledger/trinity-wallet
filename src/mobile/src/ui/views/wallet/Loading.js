import React, { Component } from 'react';
import PropTypes from 'prop-types';
import { StyleSheet, View, Text } from 'react-native';
import timer from 'react-native-timer';
import whiteLoadingAnimation from 'shared-modules/animations/loading-white.json';
import blackLoadingAnimation from 'shared-modules/animations/loading-black.json';
import whiteWelcomeAnimationPartOne from 'shared-modules/animations/welcome-part-one-white.json';
import whiteWelcomeAnimationPartTwo from 'shared-modules/animations/welcome-part-two-white.json';
import blackWelcomeAnimationPartOne from 'shared-modules/animations/welcome-part-one-black.json';
import blackWelcomeAnimationPartTwo from 'shared-modules/animations/welcome-part-two-black.json';
import { navigator } from 'libs/navigation';
import { withNamespaces } from 'react-i18next';
import { connect } from 'react-redux';
import KeepAwake from 'react-native-keep-awake';
import LottieView from 'lottie-react-native';
import { getAccountInfo, getFullAccountInfo } from 'shared-modules/actions/accounts';
import { setLoginRoute } from 'shared-modules/actions/ui';
import { getMarketData, getChartData, getPrice } from 'shared-modules/actions/marketData';
import { getCurrencyData } from 'shared-modules/actions/settings';
import { setSetting } from 'shared-modules/actions/wallet';
import { changeHomeScreenRoute } from 'shared-modules/actions/home';
import {
    getSelectedAccountName,
    getSelectedAccountMeta,
    getAccountNamesFromState,
    isSettingUpNewAccount,
} from 'shared-modules/selectors/accounts';
import { Styling } from 'ui/theme/general';
import SeedStore from 'libs/SeedStore';
import { isAndroid, isIPhoneX } from 'libs/device';
import { leaveNavigationBreadcrumb } from 'libs/bugsnag';
import SingleFooterButton from 'ui/components/SingleFooterButton';
import AnimatedComponent from 'ui/components/AnimatedComponent';

import { width, height } from 'libs/dimensions';

const styles = StyleSheet.create({
    container: {
        flex: 1,
        alignItems: 'center',
        justifyContent: 'center',
    },
    infoText: {
        fontFamily: 'SourceSansPro-Regular',
        fontSize: Styling.fontSize3,
        backgroundColor: 'transparent',
        textAlign: 'center',
        paddingBottom: height / 30,
    },
    animationLoading: {
        justifyContent: 'center',
        width: width * 1.5,
        height: width / 1.77 * 1.5,
    },
    animationNewSeed: {
        justifyContent: 'center',
        width: width / 2.5,
        height: width / 2.5,
    },
    animationContainer: {
        flex: 1,
        alignItems: 'center',
        justifyContent: 'center',
        padding: height / 30,
    },
    infoTextContainer: {
        flex: 1,
        justifyContent: 'flex-end',
        paddingBottom: isIPhoneX ? height / 40 : height / 20,
    },
    bottomContainer: {
        position: 'absolute',
        bottom: 0,
        alignItems: 'center',
        justifyContent: 'center',
        width,
    },
    loadingAnimationContainer: {
        height,
        justifyContent: 'center',
    },
});

/** Loading screen component */
class Loading extends Component {
    static propTypes = {
        /** @ignore */
        addingAdditionalAccount: PropTypes.bool.isRequired,
        /** @ignore */
        getAccountInfo: PropTypes.func.isRequired,
        /** @ignore */
        hasErrorFetchingAccountInfo: PropTypes.bool.isRequired,
        /** @ignore */
        getFullAccountInfo: PropTypes.func.isRequired,
        /** @ignore */
        hasErrorFetchingFullAccountInfo: PropTypes.bool.isRequired,
        /** Name for currently selected account */
        selectedAccountName: PropTypes.string,
        /** Name for currently selected account */
        selectedAccountMeta: PropTypes.object.isRequired,
        /** @ignore */
        theme: PropTypes.object.isRequired,
        /** @ignore */
        getMarketData: PropTypes.func.isRequired,
        /** @ignore */
        getPrice: PropTypes.func.isRequired,
        /** @ignore */
        getChartData: PropTypes.func.isRequired,
        /** @ignore */
        getCurrencyData: PropTypes.func.isRequired,
        /** @ignore */
        additionalAccountName: PropTypes.string.isRequired,
        /** @ignore */
        additionalAccountMeta: PropTypes.object.isRequired,
        /** @ignore */
        password: PropTypes.object.isRequired,
        /** @ignore */
        currency: PropTypes.string.isRequired,
        /** @ignore */
        t: PropTypes.func.isRequired,
        /** @ignore */
        ready: PropTypes.bool.isRequired,
        /** @ignore */
        setSetting: PropTypes.func.isRequired,
        /** @ignore */
        changeHomeScreenRoute: PropTypes.func.isRequired,
        /** @ignore */
        deepLinkActive: PropTypes.bool.isRequired,
        /** @ignore */
        setLoginRoute: PropTypes.func.isRequired,
        /** All stored account names */
        accountNames: PropTypes.array.isRequired,
        /** @ignore */
        isThemeDark: PropTypes.bool.isRequired,
    };

    constructor(props) {
        super(props);
        this.state = {
            elipsis: '',
            animationPartOneDone: false,
            displayNodeChangeOption: false,
        };
        this.welcomeAnimationPath = props.isThemeDark ? whiteWelcomeAnimationPartOne : blackWelcomeAnimationPartOne;
        this.onChangeNodePress = this.onChangeNodePress.bind(this);
    }

    componentDidMount() {
        const {
            addingAdditionalAccount,
            additionalAccountName,
            additionalAccountMeta,
            selectedAccountName,
            selectedAccountMeta,
            password,
            deepLinkActive,
        } = this.props;

        leaveNavigationBreadcrumb('Loading');
        KeepAwake.activate();
        this.animation.play();
        if (addingAdditionalAccount) {
            timer.setTimeout('waitTimeout', () => this.onWaitTimeout(), 150000);
            if (!isAndroid) {
                this.animateElipses(['.', '..', ''], 0);
            }
        } else {
            this.setAnimationOneTimout();
            timer.setTimeout('waitTimeout', () => this.onWaitTimeout(), 15000);
        }
        this.props.setSetting('mainSettings');
        this.getWalletData();
        if (deepLinkActive) {
            this.props.changeHomeScreenRoute('send');
        } else {
            this.props.changeHomeScreenRoute('balance');
        }
        if (addingAdditionalAccount) {
            const seedStore = new SeedStore[additionalAccountMeta.type](password, additionalAccountName);
            this.props.getFullAccountInfo(seedStore, additionalAccountName);
        } else {
            const seedStore = new SeedStore[selectedAccountMeta.type](password, selectedAccountName);
            this.props.getAccountInfo(seedStore, selectedAccountName);
        }
    }

    componentWillReceiveProps(newProps) {
        const {
            ready,
            addingAdditionalAccount,
            hasErrorFetchingAccountInfo,
            hasErrorFetchingFullAccountInfo,
            accountNames,
        } = this.props;
        const isReady = !ready && newProps.ready;
        if ((isReady && this.state.animationPartOneDone) || (isReady && addingAdditionalAccount)) {
            this.launchHomeScreen();
        }
        if (!hasErrorFetchingAccountInfo && newProps.hasErrorFetchingAccountInfo) {
            this.redirectToLogin();
        }
        if (!hasErrorFetchingFullAccountInfo && newProps.hasErrorFetchingFullAccountInfo) {
            if (accountNames.length <= 1) {
                this.redirectToLogin();
            } else {
                this.redirectToHome();
            }
        }
    }

    componentWillUpdate(newProps, newState) {
        if (this.props.ready && newState.animationPartOneDone) {
            this.launchHomeScreen();
        }
    }

    componentWillUnmount() {
        this.clearTimeouts();
    }

    onWaitTimeout() {
        this.setState({ displayNodeChangeOption: true });
    }

    onChangeNodePress() {
        this.props.setLoginRoute('nodeSelection');
        this.redirectToLogin();
    }

    getWalletData() {
        const { currency } = this.props;
        this.props.getPrice();
        this.props.getChartData();
        this.props.getMarketData();
        this.props.getCurrencyData(currency);
    }

    setAnimationOneTimout() {
        timer.setTimeout('animationTimeout', () => this.playAnimationTwo(), 1900);
    }

    /**
     * Navigates to home screen
     *
     * @method launchHomeScreen
     */
    launchHomeScreen() {
        KeepAwake.deactivate();
        this.redirectToHome();
        this.clearTimeouts();
        this.setState({ animationPartOneDone: false, displayNodeChangeOption: false });
    }

    playAnimationTwo() {
        this.welcomeAnimationPath = this.props.isThemeDark
            ? whiteWelcomeAnimationPartTwo
            : blackWelcomeAnimationPartTwo;
        this.setState({
            animationPartOneDone: true,
        });
        this.animation.play();
    }

    clearTimeouts() {
        if (this.timeout) {
            clearTimeout(this.timeout);
        }
        timer.clearTimeout('animationTimeout');
        timer.clearTimeout('inactivityTimer');
        timer.clearTimeout('waitTimeout');
    }

    animateElipses = (chars, index, time = 750) => {
        this.timeout = setTimeout(() => {
            this.setState({ elipsis: chars[index] });
            const next = index === chars.length - 1 ? 0 : index + 1;
            this.animateElipses(chars, next);
        }, time);
    };

    /**
     * Redirect to login page
     *
     * @method redirectToLogin
     */
    redirectToLogin() {
        const { theme: { body } } = this.props;
        navigator.setStackRoot('login', {
            animations: {
                setStackRoot: {
                    enable: false,
                },
            },
            layout: {
                backgroundColor: body.bg,
                orientation: ['portrait'],
            },
            topBar: {
                visible: false,
                drawBehind: true,
                elevation: 0,
            },
            statusBar: {
                drawBehind: true,
                backgroundColor: body.bg,
            },
        });
    }

    /**
     * Redirect to home page
     *
     * @method redirectToHome
     */
    redirectToHome() {
        const { theme: { body, bar } } = this.props;
        navigator.setStackRoot('home', {
            animations: {
                setStackRoot: {
                    enable: false,
                },
            },
            layout: {
                backgroundColor: body.bg,
                orientation: ['portrait'],
            },
            topBar: {
                visible: false,
                drawBehind: true,
                elevation: 0,
            },
            statusBar: {
                drawBehind: true,
                backgroundColor: bar.alt,
            },
        });
    }

    render() {
        const { t, addingAdditionalAccount, theme: { body, primary }, isThemeDark } = this.props;
        const textColor = { color: body.color };
        const loadingAnimationPath = isThemeDark ? whiteLoadingAnimation : blackLoadingAnimation;

        if (addingAdditionalAccount) {
            return (
                <View style={[styles.container, { backgroundColor: body.bg }]}>
                    <View style={styles.animationContainer}>
                        <AnimatedComponent
                            animationInType={['fadeIn']}
                            animationOutType={['fadeOut']}
                            delay={0}
                            style={styles.loadingAnimationContainer}
                        >
                            <LottieView
                                ref={(animation) => {
                                    this.animation = animation;
                                }}
                                source={loadingAnimationPath}
                                style={styles.animationNewSeed}
                                loop
                            />
                        </AnimatedComponent>
                    </View>
                    <AnimatedComponent
                        animationInType={['fadeIn']}
                        animationOutType={['fadeOut']}
                        delay={0}
                        style={styles.bottomContainer}
                    >
                        <View style={styles.infoTextContainer}>
                            <View style={{ alignItems: 'center', justifyContent: 'center' }}>
                                <Text style={[styles.infoText, textColor]}>{t('loadingFirstTime')}</Text>
                                <Text style={[styles.infoText, textColor]}>{t('doNotMinimise')}</Text>
                                <View style={{ flexDirection: 'row' }}>
                                    <Text style={[styles.infoText, textColor]}>{t('thisMayTake')}</Text>
                                    <View style={{ alignItems: 'flex-start', width: width / 30 }}>
                                        <Text style={[styles.infoText, textColor]}>
                                            {isAndroid ? '..' : this.state.elipsis}
                                        </Text>
                                    </View>
                                </View>
                            </View>
                        </View>
                    </AnimatedComponent>
                </View>
            );
        }

        return (
            <View style={[styles.container, { backgroundColor: body.bg }]}>
                <View style={styles.animationContainer}>
                    <AnimatedComponent animationInType={['fadeIn']} animationOutType={['fadeOut']} delay={0}>
                        <LottieView
                            ref={(animation) => {
                                this.animation = animation;
                            }}
                            source={this.welcomeAnimationPath}
                            style={styles.animationLoading}
                        />
                    </AnimatedComponent>
<<<<<<< HEAD
                    {displayNodeChangeOption && (
=======
                    {this.state.displayNodeChangeOption && (
>>>>>>> 1aa87dcd
                        <AnimatedComponent
                            animationInType={['fadeIn']}
                            animationOutType={['fadeOut']}
                            delay={0}
                            style={styles.bottomContainer}
                        >
                            <Text style={[styles.infoText, textColor]}>{t('takingAWhile')}...</Text>
                            <SingleFooterButton
                                onButtonPress={this.onChangeNodePress}
                                buttonStyle={{
                                    wrapper: { backgroundColor: primary.color },
                                    children: { color: primary.body },
                                }}
                                buttonText={t('global:changeNode')}
                            />
                        </AnimatedComponent>
                    )}
                </View>
            </View>
        );
    }
}

const mapStateToProps = (state) => ({
    selectedAccountName: getSelectedAccountName(state),
    selectedAccountMeta: getSelectedAccountMeta(state),
    accountNames: getAccountNamesFromState(state),
    hasErrorFetchingAccountInfo: state.ui.hasErrorFetchingAccountInfo,
    hasErrorFetchingFullAccountInfo: state.ui.hasErrorFetchingFullAccountInfo,
    addingAdditionalAccount: isSettingUpNewAccount(state),
    additionalAccountName: state.accounts.accountInfoDuringSetup.name,
    additionalAccountMeta: state.accounts.accountInfoDuringSetup.meta,
    ready: state.wallet.ready,
    password: state.wallet.password,
    theme: state.settings.theme,
    isThemeDark: state.settings.theme.isDark,
    currency: state.settings.currency,
    deepLinkActive: state.wallet.deepLinkActive,
});

const mapDispatchToProps = {
    changeHomeScreenRoute,
    setSetting,
    getAccountInfo,
    getFullAccountInfo,
    getMarketData,
    getPrice,
    getChartData,
    getCurrencyData,
    setLoginRoute,
};

export default withNamespaces(['loading', 'global'])(connect(mapStateToProps, mapDispatchToProps)(Loading));<|MERGE_RESOLUTION|>--- conflicted
+++ resolved
@@ -398,11 +398,7 @@
                             style={styles.animationLoading}
                         />
                     </AnimatedComponent>
-<<<<<<< HEAD
-                    {displayNodeChangeOption && (
-=======
                     {this.state.displayNodeChangeOption && (
->>>>>>> 1aa87dcd
                         <AnimatedComponent
                             animationInType={['fadeIn']}
                             animationOutType={['fadeOut']}
