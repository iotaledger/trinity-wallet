--- conflicted
+++ resolved
@@ -163,11 +163,6 @@
         } else {
             timer.setTimeout('waitTimeout', () => this.onWaitTimeout(), 15000);
         }
-<<<<<<< HEAD
-
-        this.props.setSetting('mainSettings');
-=======
->>>>>>> 6569ed68
         this.getWalletData();
         if (!deepLinkRequestActive) {
             this.props.setSetting('mainSettings');
