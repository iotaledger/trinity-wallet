import React, { Component } from 'react';
import PropTypes from 'prop-types';
import { StyleSheet, View, Text } from 'react-native';
import timer from 'react-native-timer';
import { getAnimation } from 'shared-modules/animations';
import { navigator } from 'libs/navigation';
import { withNamespaces } from 'react-i18next';
import { connect } from 'react-redux';
import KeepAwake from 'react-native-keep-awake';
import LottieView from 'lottie-react-native';
import { getAccountInfo, getFullAccountInfo } from 'shared-modules/actions/accounts';
import { setLoginRoute } from 'shared-modules/actions/ui';
import { getThemeFromState } from 'shared-modules/selectors/global';
import { getMarketData, getChartData, getPrice } from 'shared-modules/actions/marketData';
import { getCurrencyData } from 'shared-modules/actions/settings';
import { setSetting } from 'shared-modules/actions/wallet';
import { changeHomeScreenRoute } from 'shared-modules/actions/home';
import {
    getSelectedAccountName,
    getSelectedAccountMeta,
    getAccountNamesFromState,
    isSettingUpNewAccount,
} from 'shared-modules/selectors/accounts';
import { Styling } from 'ui/theme/general';
import SeedStore from 'libs/SeedStore';
import { isAndroid, isIPhoneX } from 'libs/device';
import { leaveNavigationBreadcrumb } from 'libs/bugsnag';
import SingleFooterButton from 'ui/components/SingleFooterButton';
import AnimatedComponent from 'ui/components/AnimatedComponent';

import { width, height } from 'libs/dimensions';

const styles = StyleSheet.create({
    container: {
        flex: 1,
        alignItems: 'center',
        justifyContent: 'center',
    },
    infoText: {
        fontFamily: 'SourceSansPro-Light',
        fontSize: Styling.fontSize4,
        backgroundColor: 'transparent',
        textAlign: 'center',
        lineHeight: Styling.fontSize4 * 1.5,
    },
    animationLoading: {
        justifyContent: 'center',
        width: width * 1.5,
        height: (width / 1.77) * 1.5,
    },
    animationNewSeed: {
        justifyContent: 'center',
        width: width / 2.5,
        height: width / 2.5,
    },
    animationContainer: {
        flex: 1,
        alignItems: 'center',
        justifyContent: 'center',
        padding: height / 30,
    },
    infoTextContainer: {
        flex: 1,
        justifyContent: 'flex-end',
        paddingBottom: isIPhoneX ? height / 30 : height / 15,
    },
    bottomContainer: {
        position: 'absolute',
        bottom: 0,
        alignItems: 'center',
        justifyContent: 'center',
        width,
    },
    loadingAnimationContainer: {
        height,
        justifyContent: 'center',
    },
});

/** Loading screen component */
class Loading extends Component {
    static propTypes = {
        /** @ignore */
        addingAdditionalAccount: PropTypes.bool.isRequired,
        /** @ignore */
        getAccountInfo: PropTypes.func.isRequired,
        /** @ignore */
        hasErrorFetchingAccountInfo: PropTypes.bool.isRequired,
        /** @ignore */
        getFullAccountInfo: PropTypes.func.isRequired,
        /** @ignore */
        hasErrorFetchingFullAccountInfo: PropTypes.bool.isRequired,
        /** Name for currently selected account */
        selectedAccountName: PropTypes.string,
        /** Name for currently selected account */
        selectedAccountMeta: PropTypes.object.isRequired,
        /** @ignore */
        theme: PropTypes.object.isRequired,
        /** @ignore */
        getMarketData: PropTypes.func.isRequired,
        /** @ignore */
        getPrice: PropTypes.func.isRequired,
        /** @ignore */
        getChartData: PropTypes.func.isRequired,
        /** @ignore */
        getCurrencyData: PropTypes.func.isRequired,
        /** @ignore */
        additionalAccountName: PropTypes.string.isRequired,
        /** @ignore */
        additionalAccountMeta: PropTypes.object.isRequired,
        /** @ignore */
        currency: PropTypes.string.isRequired,
        /** @ignore */
        t: PropTypes.func.isRequired,
        /** @ignore */
        ready: PropTypes.bool.isRequired,
        /** @ignore */
        setSetting: PropTypes.func.isRequired,
        /** @ignore */
        changeHomeScreenRoute: PropTypes.func.isRequired,
        /** @ignore */
        deepLinkRequestActive: PropTypes.bool.isRequired,
        /** @ignore */
        setLoginRoute: PropTypes.func.isRequired,
        /** All stored account names */
        accountNames: PropTypes.array.isRequired,
        /** @ignore */
        themeName: PropTypes.string.isRequired,
    };

    constructor(props) {
        super(props);
        this.state = {
            elipsis: '',
            displayNodeChangeOption: false,
            animationCycleComplete: false,
            addingAdditionalAccount: props.addingAdditionalAccount,
        };
        this.onChangeNodePress = this.onChangeNodePress.bind(this);
    }

    async componentDidMount() {
        const {
            addingAdditionalAccount,
            additionalAccountName,
            additionalAccountMeta,
            selectedAccountName,
            selectedAccountMeta,
            deepLinkRequestActive,
        } = this.props;
        leaveNavigationBreadcrumb('Loading');
        this.props.setLoginRoute('login');
        KeepAwake.activate();
        // Ensures animation completes at least one cycle
        timer.setTimeout('animationTimeout', () => this.setState({ animationCycleComplete: true }), 3000);
        if (addingAdditionalAccount) {
            timer.setTimeout('waitTimeout', () => this.onWaitTimeout(), 150000);
            if (!isAndroid) {
                this.animateElipses(['.', '..', ''], 0);
            }
        } else {
            timer.setTimeout('waitTimeout', () => this.onWaitTimeout(), 15000);
        }
        this.getWalletData();
        if (!deepLinkRequestActive) {
            this.props.setSetting('mainSettings');
            this.props.changeHomeScreenRoute('balance');
        }
        if (addingAdditionalAccount) {
            const seedStore = await new SeedStore[additionalAccountMeta.type](
                global.passwordHash,
                additionalAccountName,
            );
            this.props.getFullAccountInfo(seedStore, additionalAccountName);
        } else {
            const seedStore = await new SeedStore[selectedAccountMeta.type](global.passwordHash, selectedAccountName);
            this.props.getAccountInfo(seedStore, selectedAccountName);
        }
    }

    componentWillReceiveProps(newProps) {
        const { ready, hasErrorFetchingAccountInfo, hasErrorFetchingFullAccountInfo, accountNames } = this.props;
        const isReady = !ready && newProps.ready;
        if (isReady && this.state.animationCycleComplete) {
            this.launchHomeScreen();
        }
        if (!hasErrorFetchingAccountInfo && newProps.hasErrorFetchingAccountInfo) {
            this.redirectToLogin();
        }
        if (!hasErrorFetchingFullAccountInfo && newProps.hasErrorFetchingFullAccountInfo) {
            if (accountNames.length <= 1) {
                this.redirectToLogin();
            } else {
                this.redirectToHome();
            }
        }
    }

    componentWillUpdate(newProps, newState) {
        if (
            this.state.animationCycleComplete !== newState.animationCycleComplete &&
            this.props.ready &&
            newState.animationCycleComplete
        ) {
            this.launchHomeScreen();
        }
    }

    componentWillUnmount() {
        this.clearTimeouts();
    }

    onWaitTimeout() {
        this.setState({ displayNodeChangeOption: true });
    }

    onChangeNodePress() {
        this.props.setLoginRoute('nodeSettings');
        this.redirectToLogin();
    }

    getWalletData() {
        const { currency } = this.props;
        this.props.getPrice();
        this.props.getChartData();
        this.props.getMarketData();
        this.props.getCurrencyData(currency);
    }

    /**
     * Navigates to home screen
     *
     * @method launchHomeScreen
     */
    launchHomeScreen() {
        KeepAwake.deactivate();
        this.redirectToHome();
        this.clearTimeouts();
    }

    clearTimeouts() {
        if (this.timeout) {
            clearTimeout(this.timeout);
        }
        timer.clearTimeout('animationTimeout');
        timer.clearTimeout('inactivityTimer');
        timer.clearTimeout('waitTimeout');
    }

    animateElipses = (chars, index, time = 750) => {
        this.timeout = setTimeout(() => {
            this.setState({ elipsis: chars[index] });
            const next = index === chars.length - 1 ? 0 : index + 1;
            this.animateElipses(chars, next);
        }, time);
    };

    /**
     * Redirect to login page
     *
     * @method redirectToLogin
     */
    redirectToLogin() {
        navigator.setStackRoot('login');
    }

    /**
     * Redirect to home page
     *
     * @method redirectToHome
     */
    redirectToHome() {
        navigator.setStackRoot('home');
    }

    render() {
        const {
            t,
            theme: { body, primary },
<<<<<<< HEAD
            themeName,
=======
            isThemeDark,
>>>>>>> 19539735
        } = this.props;
        const textColor = { color: body.color };

        return (
            <View style={[styles.container, { backgroundColor: body.bg }]}>
                <View style={styles.animationContainer}>
                    <AnimatedComponent
                        animationInType={['fadeIn']}
                        animationOutType={['fadeOut']}
                        delay={0}
                        style={styles.loadingAnimationContainer}
                    >
                        <LottieView
                            source={getAnimation('loading', themeName)}
                            style={styles.animationNewSeed}
                            loop
                            autoPlay
                        />
                    </AnimatedComponent>
                </View>
                <AnimatedComponent
                    animationInType={['fadeIn']}
                    animationOutType={['fadeOut']}
                    delay={0}
                    style={styles.bottomContainer}
                >
                    <View>
                        {(this.state.displayNodeChangeOption && (
                            <View>
                                <Text style={[styles.infoText, textColor, { paddingBottom: height / 30 }]}>
                                    {t('takingAWhile')}...
                                </Text>
                                <SingleFooterButton
                                    onButtonPress={this.onChangeNodePress}
                                    buttonStyle={{
                                        wrapper: { backgroundColor: primary.color },
                                        children: { color: primary.body },
                                    }}
                                    buttonText={t('global:changeNode')}
                                />
                            </View>
                        )) ||
                            (this.state.addingAdditionalAccount && (
                                <View style={styles.infoTextContainer}>
                                    <View style={{ alignItems: 'center', justifyContent: 'center' }}>
                                        <Text style={[styles.infoText, textColor]}>{t('loadingFirstTime')}</Text>
                                        <Text style={[styles.infoText, textColor]}>{t('doNotMinimise')}</Text>
                                        <View style={{ flexDirection: 'row' }}>
                                            <Text style={[styles.infoText, textColor]}>{t('thisMayTake')}</Text>
                                            <View style={{ alignItems: 'flex-start', width: width / 30 }}>
                                                <Text style={[styles.infoText, textColor]}>
                                                    {isAndroid ? '..' : this.state.elipsis}
                                                </Text>
                                            </View>
                                        </View>
                                    </View>
                                </View>
                            ))}
                    </View>
                </AnimatedComponent>
            </View>
        );
    }
}

const mapStateToProps = (state) => ({
    selectedAccountName: getSelectedAccountName(state),
    selectedAccountMeta: getSelectedAccountMeta(state),
    accountNames: getAccountNamesFromState(state),
    hasErrorFetchingAccountInfo: state.ui.hasErrorFetchingAccountInfo,
    hasErrorFetchingFullAccountInfo: state.ui.hasErrorFetchingFullAccountInfo,
    addingAdditionalAccount: isSettingUpNewAccount(state),
    additionalAccountName: state.accounts.accountInfoDuringSetup.name,
    additionalAccountMeta: state.accounts.accountInfoDuringSetup.meta,
    ready: state.wallet.ready,
    theme: getThemeFromState(state),
    themeName: state.settings.themeName,
    currency: state.settings.currency,
    deepLinkRequestActive: state.wallet.deepLinkRequestActive,
});

const mapDispatchToProps = {
    changeHomeScreenRoute,
    setSetting,
    getAccountInfo,
    getFullAccountInfo,
    getMarketData,
    getPrice,
    getChartData,
    getCurrencyData,
    setLoginRoute,
};

export default withNamespaces(['loading', 'global'])(
    connect(
        mapStateToProps,
        mapDispatchToProps,
    )(Loading),
);<|MERGE_RESOLUTION|>--- conflicted
+++ resolved
@@ -277,11 +277,7 @@
         const {
             t,
             theme: { body, primary },
-<<<<<<< HEAD
             themeName,
-=======
-            isThemeDark,
->>>>>>> 19539735
         } = this.props;
         const textColor = { color: body.color };
 
