import trim from 'lodash/trim';
import React, { Component } from 'react';
import { connect } from 'react-redux';
import PropTypes from 'prop-types';
import { View, Text, StyleSheet, TouchableOpacity, Keyboard, TouchableWithoutFeedback } from 'react-native';
import { withNamespaces } from 'react-i18next';
import {
    getAccountNamesFromState,
    getSelectedAccountName,
    getSelectedAccountMeta,
} from 'shared-modules/selectors/accounts';
import { generateAlert } from 'shared-modules/actions/alerts';
import { setSetting } from 'shared-modules/actions/wallet';
import { changeAccountName } from 'shared-modules/actions/accounts';
import { shouldPreventAction, getThemeFromState } from 'shared-modules/selectors/global';
import SeedStore from 'libs/SeedStore';
import CustomTextInput from 'ui/components/CustomTextInput';
import { width, height } from 'libs/dimensions';
import { Icon } from 'ui/theme/icons';
import { Styling } from 'ui/theme/general';
import { leaveNavigationBreadcrumb } from 'libs/bugsnag';

const styles = StyleSheet.create({
    container: {
        flex: 1,
        alignItems: 'center',
        justifyContent: 'space-between',
    },
    textFieldContainer: {
        flex: 1,
        alignItems: 'center',
        paddingTop: height / 10,
    },
    bottomContainer: {
        flex: 1,
        width,
        paddingHorizontal: width / 15,
        flexDirection: 'row',
        justifyContent: 'space-between',
        alignItems: 'center',
    },
    topContainer: {
        flex: 11,
        justifyContent: 'space-around',
    },
    itemLeft: {
        flexDirection: 'row',
        alignItems: 'center',
        justifyContent: 'flex-start',
    },
    itemRight: {
        flexDirection: 'row',
        alignItems: 'center',
        justifyContent: 'flex-end',
    },
    titleTextLeft: {
        fontFamily: 'SourceSansPro-Regular',
        fontSize: Styling.fontSize3,
        backgroundColor: 'transparent',
        marginLeft: width / 20,
    },
    titleTextRight: {
        fontFamily: 'SourceSansPro-Regular',
        fontSize: Styling.fontSize3,
        backgroundColor: 'transparent',
        marginRight: width / 20,
    },
});

/** Change account name component */
export class EditAccountName extends Component {
    static propTypes = {
        /** Account name for selected account */
        selectedAccountName: PropTypes.string.isRequired,
        /** Account meta for selected account */
        selectedAccountMeta: PropTypes.object.isRequired,
        /** @ignore */
        accountNames: PropTypes.array.isRequired,
        /** @ignore */
        t: PropTypes.func.isRequired,
        /** @ignore */
        setSetting: PropTypes.func.isRequired,
        /** @ignore */
        generateAlert: PropTypes.func.isRequired,
        /** @ignore */
        changeAccountName: PropTypes.func.isRequired,
        /** @ignore */
        theme: PropTypes.object.isRequired,
        /** @ignore */
        isAutoPromoting: PropTypes.bool.isRequired,
        /** Determines whether to allow account change */
        shouldPreventAction: PropTypes.bool.isRequired,
    };

    constructor(props) {
        super(props);

        this.state = {
            accountName: props.selectedAccountName,
        };
    }

    componentDidMount() {
        leaveNavigationBreadcrumb('EditAccountName');
    }

    componentWillReceiveProps(newProps) {
        if (this.props.selectedAccountName !== newProps.selectedAccountName) {
            this.setState({ accountName: newProps.selectedAccountName });
        }
    }

    /**
     * Updates new account name in store and keychain
     * Generates an alert if the user enters a duplicate account name
     *
     * @method save
     */
<<<<<<< HEAD
    async save(accountName) {
        const { accountNames, selectedAccountName, selectedAccountMeta, t } = this.props;
        if (accountName.length === 0) {
            return this.props.generateAlert(
                'error',
                t('addAdditionalSeed:noNickname'),
                t('addAdditionalSeed:noNicknameExplanation'),
            );
        }
=======
    save(accountName) {
        const {
            accountNames,
            password,
            selectedAccountName,
            selectedAccountMeta,
            t,
            isAutoPromoting,
            shouldPreventAction,
        } = this.props;

>>>>>>> 4caf5640
        if (accountNames.includes(accountName)) {
            this.props.generateAlert(
                'error',
                t('addAdditionalSeed:nameInUse'),
                t('addAdditionalSeed:nameInUseExplanation'),
            );
        } else if (isAutoPromoting || shouldPreventAction) {
            this.props.generateAlert('error', t('global:pleaseWait'), t('global:pleaseWaitExplanation'));
        } else {
            const seedStore = await new SeedStore[selectedAccountMeta.type](global.passwordHash, selectedAccountName);

            seedStore
                .accountRename(accountName)
                .then(() => {
                    this.props.changeAccountName({
                        oldAccountName: selectedAccountName,
                        newAccountName: accountName,
                    });

                    this.props.setSetting('accountManagement');
                    this.props.generateAlert(
                        'success',
                        t('settings:nicknameChanged'),
                        t('settings:nicknameChangedExplanation'),
                    );
                })
                .catch((err) => console.log(err)); // eslint-disable-line no-console
        }
    }

    render() {
        const { t, theme } = this.props;
        const textColor = { color: theme.body.color };
        const bodyColor = theme.body.color;

        return (
            <TouchableWithoutFeedback onPress={Keyboard.dismiss}>
                <View style={styles.container}>
                    <View style={styles.topContainer}>
                        <View style={{ flex: 0.2 }} />
                        <View style={styles.textFieldContainer}>
                            <CustomTextInput
                                label={t('accountName')}
                                onValidTextChange={(accountName) => this.setState({ accountName })}
                                autoCapitalize="none"
                                autoCorrect={false}
                                enablesReturnKeyAutomatically
                                returnKeyType="done"
                                onSubmitEditing={() => this.save(trim(this.state.accountName))}
                                value={this.state.accountName}
                                theme={theme}
                            />
                        </View>
                        <View style={{ flex: 0.2 }} />
                    </View>
                    <View style={styles.bottomContainer}>
                        <TouchableOpacity
                            onPress={() => this.props.setSetting('accountManagement')}
                            hitSlop={{ top: height / 55, bottom: height / 55, left: width / 55, right: width / 55 }}
                        >
                            <View style={styles.itemLeft}>
                                <Icon name="chevronLeft" size={width / 28} color={bodyColor} />
                                <Text style={[styles.titleTextLeft, textColor]}>{t('global:back')}</Text>
                            </View>
                        </TouchableOpacity>
                        <TouchableOpacity
                            onPress={() => this.save(trim(this.state.accountName))}
                            hitSlop={{ top: height / 55, bottom: height / 55, left: width / 55, right: width / 55 }}
                        >
                            <View style={styles.itemRight}>
                                <Text style={[styles.titleTextRight, textColor]}>{t('global:save')}</Text>
                                <Icon name="tick" size={width / 28} color={bodyColor} />
                            </View>
                        </TouchableOpacity>
                    </View>
                </View>
            </TouchableWithoutFeedback>
        );
    }
}

const mapStateToProps = (state) => ({
    selectedAccountName: getSelectedAccountName(state),
    selectedAccountMeta: getSelectedAccountMeta(state),
    accountNames: getAccountNamesFromState(state),
    theme: getThemeFromState(state),
    shouldPreventAction: shouldPreventAction(state),
    isAutoPromoting: state.polling.isAutoPromoting,
});

const mapDispatchToProps = {
    setSetting,
    generateAlert,
    changeAccountName,
};

export default withNamespaces(['addAdditionalSeed', 'global', 'settings'])(
    connect(mapStateToProps, mapDispatchToProps)(EditAccountName),
);<|MERGE_RESOLUTION|>--- conflicted
+++ resolved
@@ -116,9 +116,15 @@
      *
      * @method save
      */
-<<<<<<< HEAD
     async save(accountName) {
-        const { accountNames, selectedAccountName, selectedAccountMeta, t } = this.props;
+      const {
+          accountNames,
+          selectedAccountName,
+          selectedAccountMeta,
+          t,
+          isAutoPromoting,
+          shouldPreventAction,
+      } = this.props;
         if (accountName.length === 0) {
             return this.props.generateAlert(
                 'error',
@@ -126,19 +132,6 @@
                 t('addAdditionalSeed:noNicknameExplanation'),
             );
         }
-=======
-    save(accountName) {
-        const {
-            accountNames,
-            password,
-            selectedAccountName,
-            selectedAccountMeta,
-            t,
-            isAutoPromoting,
-            shouldPreventAction,
-        } = this.props;
-
->>>>>>> 4caf5640
         if (accountNames.includes(accountName)) {
             this.props.generateAlert(
                 'error',
