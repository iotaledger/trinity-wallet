--- conflicted
+++ resolved
@@ -198,12 +198,7 @@
     selectedAccountName: getSelectedAccountName(state),
     selectedAccountMeta: getSelectedAccountMeta(state),
     accountNames: getAccountNamesFromState(state),
-<<<<<<< HEAD
-    theme: state.settings.theme,
-=======
-    password: state.wallet.password,
     theme: getThemeFromState(state),
->>>>>>> a3ce40e4
 });
 
 const mapDispatchToProps = {
