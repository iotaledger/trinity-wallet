--- conflicted
+++ resolved
@@ -124,14 +124,10 @@
                         <View style={{ flex: 1.5 }} />
                     </View>
                     <View style={styles.bottomContainer}>
-<<<<<<< HEAD
-                        <SettingsBackButton theme={theme} backFunction={() => this.props.setSetting('mainSettings')} />
-=======
                         <SettingsBackButton
                             theme={theme}
                             backFunction={() => this.props.setSetting('mainSettings')}
                         />
->>>>>>> 7e7d092b
                     </View>
                 </View>
             </TouchableWithoutFeedback>
@@ -150,9 +146,4 @@
     generateAlert,
 };
 
-export default withNamespaces(['modeSelection', 'global'])(
-    connect(
-        mapStateToProps,
-        mapDispatchToProps,
-    )(ModeSelection),
-);+export default withNamespaces(['modeSelection', 'global'])(connect(mapStateToProps, mapDispatchToProps)(ModeSelection));