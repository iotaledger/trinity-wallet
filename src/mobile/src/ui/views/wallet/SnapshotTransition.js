--- conflicted
+++ resolved
@@ -187,13 +187,8 @@
     onBalanceCompletePress() {
         const { transitionAddresses, selectedAccountName, selectedAccountMeta } = this.props;
         setTimeout(() => {
-<<<<<<< HEAD
             const seedStore = new SeedStore[selectedAccountMeta.type](global.passwordHash, selectedAccountName);
-            this.props.completeSnapshotTransition(seedStore, selectedAccountName, transitionAddresses, getPowFn());
-=======
-            const seedStore = new SeedStore[selectedAccountMeta.type](password, selectedAccountName);
             this.props.completeSnapshotTransition(seedStore, selectedAccountName, transitionAddresses);
->>>>>>> 61dc5329
         }, 300);
     }
 
