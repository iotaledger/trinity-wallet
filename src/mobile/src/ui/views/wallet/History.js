--- conflicted
+++ resolved
@@ -15,11 +15,8 @@
     getSelectedAccountMeta,
     getAddressesForSelectedAccount,
 } from 'shared-modules/selectors/accounts';
-<<<<<<< HEAD
 import { getThemeFromState } from 'shared-modules/selectors/global';
-=======
 import SeedStore from 'libs/SeedStore';
->>>>>>> b1ee00e0
 import { OptimizedFlatList } from 'react-native-optimized-flatlist';
 import { round } from 'shared-modules/libs/utils';
 import { toggleModalActivity, updateModalProps } from 'shared-modules/actions/ui';
