import merge from 'lodash/merge';
import map from 'lodash/map';
import orderBy from 'lodash/orderBy';
import React, { Component } from 'react';
import PropTypes from 'prop-types';
import { StyleSheet, View, TouchableWithoutFeedback, RefreshControl, ActivityIndicator } from 'react-native';
import { connect } from 'react-redux';
import { withNamespaces } from 'react-i18next';
import { generateAlert } from 'shared-modules/actions/alerts';
import { computeStatusText, formatRelevantTransactions } from 'shared-modules/libs/iota/transfers';
import { promoteTransaction, retryFailedTransaction } from 'shared-modules/actions/transfers';
import {
    getTransactionsForSelectedAccount,
    getSelectedAccountName,
    getAddressesForSelectedAccount,
} from 'shared-modules/selectors/accounts';
import { getThemeFromState } from 'shared-modules/selectors/global';
import { OptimizedFlatList } from 'react-native-optimized-flatlist';
import { round } from 'shared-modules/libs/utils';
import { toggleModalActivity, updateModalProps } from 'shared-modules/actions/ui';
import { formatValue, formatUnit } from 'shared-modules/libs/iota/utils';
import WithManualRefresh from 'ui/components/ManualRefresh';
import TransactionRow from 'ui/components/TransactionRow';
import { width, height } from 'libs/dimensions';
import { isAndroid } from 'libs/device';
import { getPowFn } from 'libs/nativeModules';
import CtaButton from 'ui/components/CtaButton';
import { leaveNavigationBreadcrumb } from 'libs/bugsnag';

const styles = StyleSheet.create({
    container: {
        flex: 1,
        justifyContent: 'center',
        alignItems: 'center',
        marginBottom: isAndroid ? 0 : height / 80,
    },
    listView: {
        height: height * 0.7,
        justifyContent: 'flex-end',
    },
    noTransactionsContainer: {
        justifyContent: 'center',
        alignItems: 'center',
    },
    flatList: {
        flex: 1,
        justifyContent: 'center',
    },
    refreshButtonContainer: {
        alignItems: 'center',
        justifyContent: 'center',
        marginBottom: isAndroid ? null : height / 50,
    },
    activityIndicator: {
        justifyContent: 'center',
        alignItems: 'center',
        height: height / 5,
    },
});

/** History screen component */
class History extends Component {
    static propTypes = {
        /** Transactions for selected account */
        transactions: PropTypes.object.isRequired,
        /** Close active top bar */
        closeTopBar: PropTypes.func.isRequired,
        /** @ignore */
        theme: PropTypes.object.isRequired,
        /** Account name for selected account */
        selectedAccountName: PropTypes.string.isRequired,
        /** @ignore */
        generateAlert: PropTypes.func.isRequired,
        /** @ignore */
        t: PropTypes.func.isRequired,
        /** @ignore */
        promoteTransaction: PropTypes.func.isRequired,
        /** @ignore */
        isSyncing: PropTypes.bool.isRequired,
        /** @ignore */
        isSendingTransfer: PropTypes.bool.isRequired,
        /** @ignore */
        isGeneratingReceiveAddress: PropTypes.bool.isRequired,
        /** @ignore */
        isTransitioning: PropTypes.bool.isRequired,
        /** @ignore */
        isPromotingTransaction: PropTypes.bool.isRequired,
        /** @ignore */
        mode: PropTypes.string.isRequired,
        /** @ignore */
        toggleModalActivity: PropTypes.func.isRequired,
        /** @ignore */
        isAutoPromoting: PropTypes.bool.isRequired,
        /** @ignore */
        currentlyPromotingBundleHash: PropTypes.string.isRequired,
        /** @ignore */
        isRefreshing: PropTypes.bool.isRequired,
        /** Fetches latest account info on swipe down */
        onRefresh: PropTypes.func.isRequired,
        /** Addresses for selected account */
        addresses: PropTypes.array.isRequired,
        /** @ignore */
        retryFailedTransaction: PropTypes.func.isRequired,
        /** @ignore */
        isRetryingFailedTransaction: PropTypes.bool.isRequired,
        /** @ignore */
        updateModalProps: PropTypes.func.isRequired,
        /** @ignore */
        modalProps: PropTypes.object,
        /** @ignore */
        isModalActive: PropTypes.bool,
        /** @ignore */
        modalContent: PropTypes.string,
    };

    componentDidMount() {
        leaveNavigationBreadcrumb('History');
    }

    componentWillReceiveProps(newProps) {
        const {
            isRetryingFailedTransaction,
            isAutoPromoting,
            isPromotingTransaction,
            modalProps,
            isModalActive,
            modalContent,
            theme: { primary, secondary },
        } = this.props;
        // FIXME: Overly-complex ugly code. Think of a new updateModalProps approach.
<<<<<<< HEAD
        if (isModalActive && modalContent === 'historyContent') {
            const newBundleProps = newProps.transactions[modalProps.bundle];
=======
        if (isModalActive && modalContent === 'transactionHistory') {
            const newBundleProps = newProps.transfers[modalProps.bundle];
>>>>>>> b84e12d0
            if (
                isRetryingFailedTransaction !== newProps.isRetryingFailedTransaction ||
                isAutoPromoting !== newProps.isAutoPromoting ||
                isPromotingTransaction !== newProps.isPromotingTransaction
            ) {
                this.props.updateModalProps({
                    disableWhen:
                        newProps.isAutoPromoting ||
                        newProps.isPromotingTransaction ||
                        newProps.isRetryingFailedTransaction,
                    bundleIsBeingPromoted:
                        newProps.currentlyPromotingBundleHash === modalProps.bundle && !newBundleProps.persistence,
                });
            }
            if (modalProps.bundle in newProps.transactions && newBundleProps.persistence !== modalProps.persistence) {
                this.props.updateModalProps({
                    persistence: newBundleProps.persistence,
                    outputs: newBundleProps.outputs,
                    incoming: newBundleProps.incoming,
                    style: { titleColor: modalProps.incoming ? primary.color : secondary.color },
                });
            }
        }
    }

    shouldComponentUpdate(newProps) {
        const { isSyncing, isSendingTransfer, isGeneratingReceiveAddress, isTransitioning } = this.props;
        if (isSyncing !== newProps.isSyncing) {
            return false;
        }
        if (isSendingTransfer !== newProps.isSendingTransfer) {
            return false;
        }
        if (isGeneratingReceiveAddress !== newProps.isGeneratingReceiveAddress) {
            return false;
        }
        if (isTransitioning !== newProps.isTransitioning) {
            return false;
        }
        return true;
    }

    /**
     * Formats transaction data
     * @return {Array} Formatted transaction data
     */
    prepTransactions() {
        const {
            transactions,
            theme: { primary, secondary, body, bar, dark },
            mode,
            t,
            selectedAccountName,
            currentlyPromotingBundleHash,
            isRefreshing,
            addresses,
            isAutoPromoting,
            isPromotingTransaction,
            isRetryingFailedTransaction,
        } = this.props;
        const relevantTransfers = formatRelevantTransactions(transactions, addresses);

        const withUnitAndChecksum = (item) => ({
            address: `${item.address}${item.checksum}`,
            value: round(formatValue(item.value), 1),
            unit: formatUnit(item.value),
        });

        const proofOfWorkFunction = getPowFn();
        const formattedTransfers = map(relevantTransfers, (transfer) => {
            const {
                timestamp,
                incoming,
                persistence,
                transferValue,
                inputs,
                outputs,
                bundle,
                message,
                broadcasted,
            } = transfer;
            const value = round(formatValue(transferValue), 1);
            return {
                t,
                persistence,
                value,
                fullValue: formatValue(transferValue),
                unit: formatUnit(transferValue),
                time: timestamp,
                message,
                mode,
                incoming,
                addresses,
                icon: incoming ? 'plus' : 'minus',
                bundleIsBeingPromoted: currentlyPromotingBundleHash === bundle && !persistence,
                status: computeStatusText(outputs, persistence, incoming),
                outputs,
                isFailedTransaction: !broadcasted,
                updateModalProps: (content) => this.props.updateModalProps(content),
                onPress: (props) => {
                    if (isRefreshing) {
                        return;
                    }
                    this.props.toggleModalActivity(
                        'transactionHistory',
                        merge({}, props, {
                            disableWhen: isAutoPromoting || isPromotingTransaction || isRetryingFailedTransaction,
                            isRetryingFailedTransaction,
                            currentlyPromotingBundleHash,
                            retryFailedTransaction: (bundle) =>
                                this.props.retryFailedTransaction(selectedAccountName, bundle, proofOfWorkFunction),
                            promote: (bundle) =>
                                this.props.promoteTransaction(bundle, selectedAccountName, proofOfWorkFunction),
                            hideModal: () => this.props.toggleModalActivity(),
                            generateAlert: (type, title, message) => this.props.generateAlert(type, title, message),
                            bundle,
                            relevantAddresses: [
                                ...map(inputs, withUnitAndChecksum),
                                ...map(outputs, withUnitAndChecksum),
                            ],
                        }),
                    );
                },
                style: {
                    titleColor: persistence ? (incoming ? primary.color : secondary.color) : '#fc6e6d',
                    pendingColor: '#fc6e6d',
                    containerBackgroundColor: { backgroundColor: dark.color },
                    defaultTextColor: { color: body.color },
                    rowTextColor: { color: dark.body },
                    rowBorderColor: { borderColor: primary.border },
                    backgroundColor: body.bg,
                    borderColor: { borderColor: body.color },
                    barBg: bar.bg,
                    primaryColor: primary.color,
                    primaryBody: primary.body,
                    secondaryColor: secondary.color,
                    secondaryBody: secondary.body,
                    barColor: bar.color,
                },
            };
        });

        return orderBy(formattedTransfers, 'time', ['desc']);
    }

    renderTransactions() {
        const { theme: { primary }, t, isRefreshing } = this.props;
        const data = this.prepTransactions();
        const noTransactions = data.length === 0;

        return (
            <OptimizedFlatList
                contentContainerStyle={noTransactions ? styles.flatList : null}
                data={data}
                initialNumToRender={8} // TODO: Should be dynamically computed.
                removeClippedSubviews
                keyExtractor={(item, index) => index.toString()}
                renderItem={({ item }) => <TransactionRow {...item} />}
                refreshControl={
                    <RefreshControl
                        refreshing={isRefreshing && !noTransactions}
                        onRefresh={this.props.onRefresh}
                        tintColor={primary.color}
                    />
                }
                ListEmptyComponent={
                    <View style={styles.noTransactionsContainer}>
                        {!isRefreshing ? (
                            <View style={styles.refreshButtonContainer}>
                                <CtaButton
                                    ctaColor={primary.color}
                                    secondaryCtaColor={primary.body}
                                    text={t('global:refresh')}
                                    onPress={this.props.onRefresh}
                                    ctaWidth={width / 2}
                                    ctaHeight={height / 16}
                                />
                            </View>
                        ) : (
                            <View style={styles.refreshButtonContainer}>
                                <ActivityIndicator
                                    animating={isRefreshing}
                                    style={styles.activityIndicator}
                                    size="large"
                                    color={primary.color}
                                />
                            </View>
                        )}
                    </View>
                }
            />
        );
    }

    render() {
        const transactions = this.renderTransactions();

        return (
            <TouchableWithoutFeedback style={{ flex: 1 }} onPress={() => this.props.closeTopBar()}>
                <View style={styles.container}>
                    <View style={{ flex: 0.2 }} />
                    <View style={styles.listView}>{transactions}</View>
                </View>
            </TouchableWithoutFeedback>
        );
    }
}

const mapStateToProps = (state) => ({
    transactions: getTransactionsForSelectedAccount(state),
    selectedAccountName: getSelectedAccountName(state),
    addresses: getAddressesForSelectedAccount(state),
    mode: state.settings.mode,
    theme: getThemeFromState(state),
    isGeneratingReceiveAddress: state.ui.isGeneratingReceiveAddress,
    isSendingTransfer: state.ui.isSendingTransfer,
    isSyncing: state.ui.isSyncing,
    isTransitioning: state.ui.isTransitioning,
    isPromotingTransaction: state.ui.isPromotingTransaction,
    isAutoPromoting: state.polling.isAutoPromoting,
    currentlyPromotingBundleHash: state.ui.currentlyPromotingBundleHash,
    isRetryingFailedTransaction: state.ui.isRetryingFailedTransaction,
    modalProps: state.ui.modalProps,
    isModalActive: state.ui.isModalActive,
    modalContent: state.ui.modalContent,
});

const mapDispatchToProps = {
    generateAlert,
    promoteTransaction,
    toggleModalActivity,
    retryFailedTransaction,
    updateModalProps,
};

export default WithManualRefresh()(
    withNamespaces(['history', 'global'])(connect(mapStateToProps, mapDispatchToProps)(History)),
);<|MERGE_RESOLUTION|>--- conflicted
+++ resolved
@@ -128,13 +128,8 @@
             theme: { primary, secondary },
         } = this.props;
         // FIXME: Overly-complex ugly code. Think of a new updateModalProps approach.
-<<<<<<< HEAD
-        if (isModalActive && modalContent === 'historyContent') {
-            const newBundleProps = newProps.transactions[modalProps.bundle];
-=======
         if (isModalActive && modalContent === 'transactionHistory') {
             const newBundleProps = newProps.transfers[modalProps.bundle];
->>>>>>> b84e12d0
             if (
                 isRetryingFailedTransaction !== newProps.isRetryingFailedTransaction ||
                 isAutoPromoting !== newProps.isAutoPromoting ||
