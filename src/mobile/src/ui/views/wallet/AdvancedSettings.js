--- conflicted
+++ resolved
@@ -81,25 +81,12 @@
     renderSettingsContent() {
         const { theme, t, autoPromotion, remotePoW, deepLinking, isSendingTransfer } = this.props;
         const rows = [
-<<<<<<< HEAD
-            {
-                name: t('settings:nodeSettings'),
-                icon: 'node',
-                function: () => {
-                    if (isSendingTransfer) {
-                        return this.generateChangeNodeAlert();
-                    }
-                    return this.props.setSetting('nodeSettings');
-                },
-            },
-=======
             { name: t('settings:nodeSettings'), icon: 'node', function: () => {
               if (isSendingTransfer) {
                   return this.generateChangeNodeAlert();
               }
               return this.props.setSetting('nodeSettings');
             }},
->>>>>>> 7e7d092b
             {
                 name: t('pow'),
                 icon: 'pow',
@@ -156,8 +143,5 @@
 };
 
 export default withNamespaces(['advancedSettings', 'settings', 'global'])(
-    connect(
-        mapStateToProps,
-        mapDispatchToProps,
-    )(AdvancedSettings),
+    connect(mapStateToProps, mapDispatchToProps)(AdvancedSettings),
 );