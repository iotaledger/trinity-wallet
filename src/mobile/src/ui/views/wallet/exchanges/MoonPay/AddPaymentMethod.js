import get from 'lodash/get';
import React, { PureComponent } from 'react';
import { withTranslation } from 'react-i18next';
import navigator from 'libs/navigation';
import { connect } from 'react-redux';
import { StyleSheet, View } from 'react-native';
import { WebView } from 'react-native-webview';
import DualFooterButtons from 'ui/components/DualFooterButtons';
import AnimatedComponent from 'ui/components/AnimatedComponent';
import { setPaymentCardInfo } from 'shared-modules/actions/exchanges/MoonPay';
import { getThemeFromState } from 'shared-modules/selectors/global';
import { parse } from 'shared-modules/libs/utils';
import { width } from 'libs/dimensions';
import { Styling } from 'ui/theme/general';

const styles = StyleSheet.create({
    container: {
        flex: 1,
    },
    topContainer: {
        flex: 1,
        alignItems: 'center',
        justifyContent: 'flex-start',
    },
    midContainer: {
        flex: 3,
        alignItems: 'center',
        width,
        justifyContent: 'space-between',
    },
    bottomContainer: {
        flex: 0.5,
        alignItems: 'center',
        justifyContent: 'flex-end',
    },
    infoText: {
        fontFamily: 'SourceSansPro-Light',
        fontSize: Styling.fontSize6,
        textAlign: 'center',
        backgroundColor: 'transparent',
    },
    infoTextRegular: {
        fontFamily: 'SourceSansPro-Bold',
        fontSize: Styling.fontSize3,
        textAlign: 'center',
        backgroundColor: 'transparent',
    },
    seedVaultImportContainer: {
        flex: 0.5,
        alignItems: 'center',
        justifyContent: 'center',
    },
});

const VGSCollectFormHTMl = `
  <!DOCTYPE html>
  <html lang="en">
  <head>
    <meta charset="UTF-8">
    <meta name="viewport" content="width=device-width, initial-scale=1">
    <title>VGS Collect Credit Card Example</title>

    <link rel="stylesheet" href="https://maxcdn.bootstrapcdn.com/bootstrap/4.0.0/css/bootstrap.min.css"
          integrity="sha384-Gn5384xqQ1aoWXA+058RXPxPg6fy4IWvTNh0E263XmFcJlSAwiGgFAW/dAiS6JXm" crossorigin="anonymous">

    <!--Replace with generated for your organization JS file.-->
    <script type="text/javascript" src="https://js.verygoodvault.com/vgs-collect/1/ACwR8j4YLDecDMmyR1kddGfH.js"></script>

    <style>
      span[id*="cc-"] {
        display: block;
        height: 40px;
        margin-bottom: 15px;
      }

      span[id*="cc-"] iframe {
        height: 100%;
        width: 100%;
      }

      pre {
        font-size: 12px;
      }

      .form-field {
        display: block;
        width: 100%;
        height: calc(2.25rem + 2px);
        padding: .375rem .75rem;
        font-size: 1rem;
        line-height: 1.5;
        color: #495057;
        background-color: #fff;
        background-clip: padding-box;
        border: 1px solid #ced4da;
        border-radius: .25rem;
        transition: border-color .15s ease-in-out,box-shadow .15s ease-in-out;
      }

      .form-field iframe {
        border: 0 none transparent;
        height: 100%;
        vertical-align: middle;
        width: 100%;
      }

      p {
        margin-bottom: 10px;
      }
    </style>
  </head>
  <body>
  <main>
    <div class="row">
      <div class="col-md-2"></div>
      <div class="col-md-4 mb-4">
        <div class="row card card-outline-secondary">
          <div class="card-body">
            <h3 class="text-center">Add a payment method</h3>
            <hr>
            <form id="cc-form">
              <div class="form-group">
                <label for="cc-number">Card number</label>
                <span id="cc-number" class="form-field">
                  <!--VGS Collect iframe for card number field will be here!-->
                </span>
              </div>
              <div class="form-group">
                <label for="cc-cvc">CVC</label>
                <span id="cc-cvc" class="form-field">
                <!--VGS Collect iframe for CVC field will be here!-->
                </span>
              </div>
              <div class="form-group">
                <label for="cc-expiration-date">Expiration date</label>
                <span id="cc-expiration-date" class="form-field">
                <!--VGS Collect iframe for expiration date field will be here!-->
                </span>
              </div>

              <!--Submit credit card form button-->
              <button type="submit" class="btn btn-success btn-block">Submit</button>
            </form>
          </div>
        </div>
      </div>
      <div class="col-md-4 p-0">
        <div class="alert alert-warning">
          <h5 class="text-center">Response</h5>
          <pre id="result">
            Submit a form to see result.
          </pre>
        </div>
      </div>
    </div>
  </main>

  <!--Include script with VGS Collect form initialization-->
  <script>
    // VGS Collect form initialization
    const form = VGSCollect.create('tntzdhyyfg9', function(state) {});

    // Create VGS Collect field for credit card number
    form.field('#cc-number', {
      type: 'card-number',
      name: 'number',
      successColor: '#4F8A10',
      errorColor: '#D8000C',
      placeholder: '4111 1111 1111 1111',
      validations: ['required', 'validCardNumber'],
    });

    // Create VGS Collect field for CVC
    form.field('#cc-cvc', {
      type: 'card-security-code',
      name: 'cvc',
      placeholder: '344',
      validations: ['required', 'validCardSecurityCode'],
    });

    // Create VGS Collect field for credit card expiration date
    form.field('#cc-expiration-date', {
      type: 'card-expiration-date',
      name: 'expiryDate',
      placeholder: '01 / 2016',
      validations: ['required', 'validCardExpirationDate']
    });

    // Submits all of the form fields by executing a POST request.
    document.getElementById('cc-form')
      .addEventListener('submit', function(e) {
        e.preventDefault();
        form.submit('/v2/tokens?apiKey=pk_test_W1g4KpNvqWkHEo58O0CTluQz698eOc', {
            headers: {
                'Content-Type': 'application/json',
              }
        }, function(status, data) {
          document.getElementById('result').innerHTML = JSON.stringify(data, null, 4);

          window.ReactNativeWebView.postMessage(JSON.stringify({
            type: 'success',
            data: data
          }));
        });
      }, function (errors) {
        document.getElementById('result').innerHTML = errors;
      });
  </script>
  </body>
  </html>`;

/**
 * (MoonPay) Add Payment Method
 */
class AddPaymentMethod extends PureComponent {
<<<<<<< HEAD
=======
    static propTypes = {
        /** @ignore */
        theme: PropTypes.object.isRequired, // eslint-disable-line,
        /** @ignore */
        setPaymentCardInfo: PropTypes.func.isRequired,
    };
>>>>>>> 2b8315e0

    /**
     * Navigates to chosen screen
     *
     * @method redirectToScreen
     */
    static redirectToScreen(screen) {
        navigator.push(screen);
    }

    constructor(props) {
        super(props);

        this.onMessage = this.onMessage.bind(this);
    }

    /**
     * onMessage event callback method
     *
     * @method onMessage
     *
     * @param {object} event
     *
     * @returns {void}
     */
    onMessage(event) {
        const message = parse(event.nativeEvent.data);

        const type = get(message, 'type');

        if (type === 'success') {
            this.props.setPaymentCardInfo(get(message, 'data'));
        }
    }

    render() {
        return (
            <View style={[styles.container]}>
                <WebView source={{ html: VGSCollectFormHTMl }} javaScriptEnabled onMessage={this.onMessage} />
                <AnimatedComponent animationInType={['fadeIn']} animationOutType={['fadeOut']} delay={0}>
                    <DualFooterButtons
                        onLeftButtonPress={() => AddPaymentMethod.redirectToScreen('userAdvancedInfo')}
                        onRightButtonPress={() => {}}
                        leftButtonText="Go back"
                        rightButtonText="Continue"
                        leftButtonTestID="enterSeed-back"
                        rightButtonTestID="enterSeed-next"
                    />
                </AnimatedComponent>
            </View>
        );
    }
}

const mapStateToProps = (state) => ({
    theme: getThemeFromState(state),
});

const mapDispatchToProps = {
    setPaymentCardInfo,
};

export default withTranslation(['global'])(
    connect(
        mapStateToProps,
        mapDispatchToProps,
    )(AddPaymentMethod),
);<|MERGE_RESOLUTION|>--- conflicted
+++ resolved
@@ -4,6 +4,7 @@
 import navigator from 'libs/navigation';
 import { connect } from 'react-redux';
 import { StyleSheet, View } from 'react-native';
+import PropTypes from 'prop-types';
 import { WebView } from 'react-native-webview';
 import DualFooterButtons from 'ui/components/DualFooterButtons';
 import AnimatedComponent from 'ui/components/AnimatedComponent';
@@ -213,15 +214,10 @@
  * (MoonPay) Add Payment Method
  */
 class AddPaymentMethod extends PureComponent {
-<<<<<<< HEAD
-=======
     static propTypes = {
-        /** @ignore */
-        theme: PropTypes.object.isRequired, // eslint-disable-line,
         /** @ignore */
         setPaymentCardInfo: PropTypes.func.isRequired,
     };
->>>>>>> 2b8315e0
 
     /**
      * Navigates to chosen screen
