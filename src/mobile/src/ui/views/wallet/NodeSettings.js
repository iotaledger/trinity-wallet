--- conflicted
+++ resolved
@@ -147,19 +147,11 @@
      */
     getQuorumSizeOptions() {
         const maxQuorumSize = Math.min(this.getAvailableNodes().length, MAXIMUM_QUORUM_SIZE);
-<<<<<<< HEAD
-        return this.getAvailableNodes().length < MINIMUM_QUORUM_SIZE
-            ? []
-            : Array(maxQuorumSize - MINIMUM_QUORUM_SIZE + 1)
-                  .fill()
-                  .map((_, idx) => (MINIMUM_QUORUM_SIZE + idx).toString());
-=======
         return this.getAvailableNodes().length < MINIMUM_QUORUM_SIZE ?
             [] :
             Array(maxQuorumSize - MINIMUM_QUORUM_SIZE + 1)
                 .fill()
                 .map((_, idx) => (MINIMUM_QUORUM_SIZE + idx).toString());
->>>>>>> 7e7d092b
     }
 
     /**
@@ -297,19 +289,11 @@
             {
                 name: t('nodeSettings:primaryNode'),
                 function: (nodeURL) =>
-<<<<<<< HEAD
-                    this.setState({
-                        node: find(this.getAvailableNodes(), (node) => {
-                            return get(node, 'url') === nodeURL;
-                        }),
-                    }),
-=======
                   this.setState({
                       node: find(this.getAvailableNodes(), (node) => {
                           return get(node, 'url') === nodeURL;
                       }),
                 }),
->>>>>>> 7e7d092b
                 currentSetting: get(node, 'url'),
                 inactive: autoNodeManagement || nodeAutoSwitch,
                 dropdownOptions: map(this.getAvailableNodes(), (node) => node.url),
@@ -317,21 +301,13 @@
             { name: 'separator', inactive: autoNodeManagement },
             {
                 name: t('nodeSettings:enableQuorum'),
-<<<<<<< HEAD
-                function: () => (!autoNodeManagement ? this.toggleQuorumEnabled() : {}),
-=======
                 function: () => !autoNodeManagement ? this.toggleQuorumEnabled() : {},
->>>>>>> 7e7d092b
                 toggle: quorumEnabled,
                 inactive: autoNodeManagement,
             },
             {
                 name: t('nodeSettings:quorumSize'),
-<<<<<<< HEAD
-                function: (quorumSize) => (quorumSize ? this.setState({ quorumSize }) : {}),
-=======
                 function: (quorumSize) => quorumSize ? this.setState({ quorumSize }) : {},
->>>>>>> 7e7d092b
                 inactive: this.getAvailableNodes().length < quorumSize || autoNodeManagement || !quorumEnabled,
                 dropdownOptions: this.getQuorumSizeOptions(),
                 currentSetting: (!quorumEnabled && '0') || quorumSize,
@@ -380,12 +356,5 @@
 };
 
 export default withNamespaces(['advancedSettings', 'nodeSettings', 'settings', 'global'])(
-<<<<<<< HEAD
-    connect(
-        mapStateToProps,
-        mapDispatchToProps,
-    )(NodeSettings),
-=======
     connect(mapStateToProps, mapDispatchToProps)(NodeSettings),
->>>>>>> 7e7d092b
 );