--- conflicted
+++ resolved
@@ -236,21 +236,8 @@
     }
 
     render() {
-<<<<<<< HEAD
-        const { balance, conversionRate, currency, usdPrice, theme, isRefreshing } = this.props;
+        const { balance, conversionRate, currency, usdPrice, theme, isRefreshing, animateChartOnMount } = this.props;
         const { body, primary } = theme;
-=======
-        const {
-            balance,
-            conversionRate,
-            currency,
-            usdPrice,
-            body,
-            primary,
-            isRefreshing,
-            animateChartOnMount,
-        } = this.props;
->>>>>>> f70afb14
 
         const shortenedBalance =
             roundDown(formatValue(balance), 1) +
@@ -315,14 +302,8 @@
     addresses: getAddressesForSelectedAccount(state),
     currency: state.settings.currency,
     conversionRate: state.settings.conversionRate,
-<<<<<<< HEAD
     theme: getThemeFromState(state),
-=======
-    primary: state.settings.theme.primary,
-    secondary: state.settings.theme.secondary,
-    body: state.settings.theme.body,
     animateChartOnMount: state.ui.animateChartOnMount,
->>>>>>> f70afb14
 });
 
 const mapDispatchToProps = {
