--- conflicted
+++ resolved
@@ -121,12 +121,7 @@
 }
 
 const mapStateToProps = (state) => ({
-<<<<<<< HEAD
     theme: getThemeFromState(state),
-    loginRoute: state.ui.loginRoute,
-=======
-    theme: state.settings.theme,
->>>>>>> b84e12d0
 });
 
 const mapDispatchToProps = {
