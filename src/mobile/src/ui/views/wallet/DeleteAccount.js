import isEmpty from 'lodash/isEmpty';
import isEqual from 'lodash/isEqual';
import React, { Component } from 'react';
import { View, Text, StyleSheet, TouchableWithoutFeedback, Keyboard } from 'react-native';
import PropTypes from 'prop-types';
import { setSetting } from 'shared-modules/actions/wallet';
import { generateAlert } from 'shared-modules/actions/alerts';
import { connect } from 'react-redux';
import { withNamespaces } from 'react-i18next';
import { getSelectedAccountName, getSelectedAccountMeta } from 'shared-modules/selectors/accounts';
import { shouldPreventAction, getThemeFromState } from 'shared-modules/selectors/global';
import { deleteAccount } from 'shared-modules/actions/accounts';
import { toggleModalActivity } from 'shared-modules/actions/ui';
import Fonts from 'ui/theme/fonts';
import { hash } from 'libs/keychain';
import SeedStore from 'libs/SeedStore';
import { height } from 'libs/dimensions';
import CustomTextInput from 'ui/components/CustomTextInput';
import SettingsDualFooter from 'ui/components/SettingsDualFooter';
import { Styling } from 'ui/theme/general';
import { leaveNavigationBreadcrumb } from 'libs/bugsnag';
import InfoBox from 'ui/components/InfoBox';

const styles = StyleSheet.create({
    container: {
        flex: 1,
        alignItems: 'center',
        justifyContent: 'space-between',
    },
    topContainer: {
        flex: 11,
        justifyContent: 'center',
        alignItems: 'center',
    },
    bottomContainer: {
        flex: 1,
    },
    textContainer: {
        alignItems: 'center',
        justifyContent: 'space-around',
    },
    infoText: {
        fontFamily: Fonts.secondary,
        fontSize: Styling.fontSize3,
        textAlign: 'center',
    },
    infoBoxText: {
        fontFamily: Fonts.secondary,
        fontSize: Styling.fontSize3,
        textAlign: 'center',
    },
    infoBoxTitleText: {
        fontFamily: Fonts.secondary,
        fontSize: Styling.fontSize4,
        textAlign: 'center',
    },
    warningText: {
        fontFamily: Fonts.secondary,
        fontSize: Styling.fontSize4,
        textAlign: 'center',
        backgroundColor: 'transparent',
    },
});

/** Delete Account component */
class DeleteAccount extends Component {
    static propTypes = {
        /** @ignore */
        setSetting: PropTypes.func.isRequired,
        /** @ignore */
        deleteAccount: PropTypes.func.isRequired,
        /** @ignore */
        t: PropTypes.func.isRequired,
        /** Currently selected account name */
        selectedAccountName: PropTypes.string.isRequired,
        /** Currently selected account meta */
        selectedAccountMeta: PropTypes.object.isRequired,
        /** @ignore */
        theme: PropTypes.object.isRequired,
        /** @ignore */
        isAutoPromoting: PropTypes.bool.isRequired,
        /** Determines whether to allow account deletion  */
        shouldPreventAction: PropTypes.bool.isRequired,
        /** @ignore */
        generateAlert: PropTypes.func.isRequired,
        /** @ignore */
        toggleModalActivity: PropTypes.func.isRequired,
    };

    constructor() {
        super();
        this.state = {
            pressedContinue: false,
            password: null,
        };
    }

    componentDidMount() {
        leaveNavigationBreadcrumb('DeleteAccount');
    }

    componentWillUnmount() {
        delete this.state.password;
    }

    /**
     * Navigates to account management setting screen
     *
     * @method onBackPress
     */
    onBackPress() {
        if (!this.state.pressedContinue) {
            this.props.setSetting('accountManagement');
        } else {
            this.setState({ pressedContinue: false });
        }
    }

    /**
     * Deletes account if user entered correct/valid password
     * Otherwise generates an alert
     *
     * @method onContinuePress
     */
    async onContinuePress() {
        const { t, isAutoPromoting } = this.props;
        if (!this.state.pressedContinue) {
            return this.setState({ pressedContinue: true });
        }
        if (isEmpty(this.state.password)) {
            return this.props.generateAlert('error', t('login:emptyPassword'), t('emptyPasswordExplanation'));
        } else if (isEqual(global.passwordHash, await hash(this.state.password))) {
            if (isAutoPromoting || this.props.shouldPreventAction) {
                return this.props.generateAlert('error', t('global:pleaseWait'), t('global:pleaseWaitExplanation'));
            }
            return this.delete();
        }
        return this.props.generateAlert(
            'error',
            t('global:unrecognisedPassword'),
            t('global:unrecognisedPasswordExplanation'),
        );
    }

    /**
     * Deletes account information from keychain and store
     *
     * @method delete
     */
    async delete() {
        const { selectedAccountName, selectedAccountMeta } = this.props;
        const seedStore = await new SeedStore[selectedAccountMeta.type](global.passwordHash, selectedAccountName);
        try {
            await seedStore.removeAccount();
        } catch (err) {}
        this.props.deleteAccount(selectedAccountName);
    }

    showModal = () => {
        const { t, theme, selectedAccountName } = this.props;
        this.props.toggleModalActivity('deleteAccount', {
            t,
            theme,
            selectedAccountName,
            onNoPress: () => this.onNoPress(),
            onYesPress: () => this.onYesPress(),
        });
    };

    hideModal = () => {
        this.props.toggleModalActivity();
    };

    render() {
        const { t, theme, selectedAccountName } = this.props;

        const primaryColor = theme.primary.color;
        const textColor = { color: theme.body.color };

        return (
            <TouchableWithoutFeedback onPress={Keyboard.dismiss}>
                <View style={styles.container}>
                    <View style={styles.topContainer}>
                        {!this.state.pressedContinue && (
                            <View style={styles.textContainer}>
                                <InfoBox>
                                    <Text style={[styles.infoBoxTitleText, textColor]}>
                                        {t('global:account')}: {selectedAccountName}
                                    </Text>
                                    <Text style={[styles.infoBoxText, textColor, { paddingTop: height / 30 }]}>
                                        {t('areYouSure')}
                                    </Text>
                                    <Text style={[styles.infoBoxText, textColor, { paddingTop: height / 40 }]}>
                                        {t('yourSeedWillBeRemoved')}
                                    </Text>
                                </InfoBox>
                            </View>
                        )}
                        {this.state.pressedContinue && (
                            <View style={styles.textContainer}>
                                <Text style={[styles.warningText, { color: primaryColor }]}>
                                    {t('thisAction').toUpperCase()}
                                </Text>
<<<<<<< HEAD
                                <Text style={[styles.infoText, textColor, { paddingTop: height / 30 }]}>
                                    {t('enterPassword')}
                                </Text>
=======
                                <Text style={[styles.infoText, textColor, { paddingTop: height / 30 }]}>{t('enterPassword')}</Text>
>>>>>>> 7e7d092b
                                <CustomTextInput
                                    label={t('global:password')}
                                    onValidTextChange={(password) => this.setState({ password })}
                                    containerStyle={{ width: Styling.contentWidth, paddingTop: height / 20 }}
                                    autoCapitalize="none"
                                    autoCorrect={false}
                                    enablesReturnKeyAutomatically
                                    returnKeyType="done"
                                    onSubmitEditing={this.handleLogin}
                                    theme={theme}
                                    secureTextEntry
                                    value={this.state.password}
                                    isPasswordInput
                                />
                            </View>
                        )}
                    </View>
                    <View style={styles.bottomContainer}>
                        <SettingsDualFooter
                            theme={theme}
                            backFunction={() => this.onBackPress()}
                            actionFunction={() => this.onContinuePress()}
                            actionName={this.state.pressedContinue ? t('delete') : t('global:continue')}
                        />
                    </View>
                </View>
            </TouchableWithoutFeedback>
        );
    }
}

const mapStateToProps = (state) => ({
    theme: getThemeFromState(state),
    isAutoPromoting: state.polling.isAutoPromoting,
    selectedAccountName: getSelectedAccountName(state),
    selectedAccountMeta: getSelectedAccountMeta(state),
    shouldPreventAction: shouldPreventAction(state),
});

const mapDispatchToProps = {
    setSetting,
    generateAlert,
    deleteAccount,
    toggleModalActivity,
};

export default withNamespaces(['deleteAccount', 'global'])(
    connect(
        mapStateToProps,
        mapDispatchToProps,
    )(DeleteAccount),
);<|MERGE_RESOLUTION|>--- conflicted
+++ resolved
@@ -152,7 +152,7 @@
         const seedStore = await new SeedStore[selectedAccountMeta.type](global.passwordHash, selectedAccountName);
         try {
             await seedStore.removeAccount();
-        } catch (err) {}
+        } catch (err) { }
         this.props.deleteAccount(selectedAccountName);
     }
 
@@ -201,13 +201,7 @@
                                 <Text style={[styles.warningText, { color: primaryColor }]}>
                                     {t('thisAction').toUpperCase()}
                                 </Text>
-<<<<<<< HEAD
-                                <Text style={[styles.infoText, textColor, { paddingTop: height / 30 }]}>
-                                    {t('enterPassword')}
-                                </Text>
-=======
                                 <Text style={[styles.infoText, textColor, { paddingTop: height / 30 }]}>{t('enterPassword')}</Text>
->>>>>>> 7e7d092b
                                 <CustomTextInput
                                     label={t('global:password')}
                                     onValidTextChange={(password) => this.setState({ password })}
@@ -254,9 +248,4 @@
     toggleModalActivity,
 };
 
-export default withNamespaces(['deleteAccount', 'global'])(
-    connect(
-        mapStateToProps,
-        mapDispatchToProps,
-    )(DeleteAccount),
-);+export default withNamespaces(['deleteAccount', 'global'])(connect(mapStateToProps, mapDispatchToProps)(DeleteAccount));