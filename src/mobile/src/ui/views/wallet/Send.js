--- conflicted
+++ resolved
@@ -625,23 +625,6 @@
         // Start tracking progress for each transaction step
         this.startTrackingTransactionProgress(value === 0);
 
-<<<<<<< HEAD
-        this.props.getFromKeychainRequest('send', 'makeTransaction');
-
-        try {
-            const seedStore = new SeedStore[selectedAccountMeta.type](password, selectedAccountName);
-            this.props.getFromKeychainSuccess('send', 'makeTransaction');
-
-            return this.props.makeTransaction(seedStore, address, value, message, selectedAccountName);
-        } catch (error) {
-            this.props.getFromKeychainError('send', 'makeTransaction');
-            this.props.generateTransferErrorAlert(error);
-        }
-    }
-
-    sendWithDelay() {
-        timer.setTimeout('delaySend', () => this.sendTransfer(), 200);
-=======
         timer.setTimeout(
             'delaySend',
             () => {
@@ -649,8 +632,8 @@
                 try {
                     const seedStore = new SeedStore[selectedAccountMeta.type](password, selectedAccountName);
                     this.props.getFromKeychainSuccess('send', 'makeTransaction');
-                    const powFn = getPowFn();
-                    return this.props.makeTransaction(seedStore, address, value, message, selectedAccountName, powFn);
+
+                    return this.props.makeTransaction(seedStore, address, value, message, selectedAccountName);
                 } catch (error) {
                     this.props.getFromKeychainError('send', 'makeTransaction');
                     this.props.generateTransferErrorAlert(error);
@@ -658,7 +641,6 @@
             },
             200,
         );
->>>>>>> c7089e83
     }
 
     /**
