import endsWith from 'lodash/endsWith';
import map from 'lodash/map';
import React, { Component } from 'react';
import PropTypes from 'prop-types';
import {
    ActivityIndicator,
    View,
    Text,
    StyleSheet,
    TouchableOpacity,
    TouchableWithoutFeedback,
    Keyboard,
} from 'react-native';
import withNodeData from 'shared-modules/containers/settings/Node';
import { withNamespaces } from 'react-i18next';
import { width, height } from 'libs/dimensions';
import CustomTextInput from 'ui/components/CustomTextInput';
import { Icon } from 'ui/theme/icons';
import { Styling } from 'ui/theme/general';
import { isIOS } from 'libs/device';
import { leaveNavigationBreadcrumb } from 'libs/bugsnag';

const styles = StyleSheet.create({
    container: {
        flex: 1,
        alignItems: 'center',
        justifyContent: 'space-between',
    },
    topContainer: {
        flex: 5,
        justifyContent: 'flex-start',
    },
    innerContainer: {
        flex: 6,
        justifyContent: 'center',
        alignItems: 'center',
    },
    bottomContainer: {
        flex: 1,
        width,
        paddingHorizontal: width / 15,
        flexDirection: 'row',
        justifyContent: 'space-between',
        alignItems: 'center',
    },
    itemLeft: {
        flexDirection: 'row',
        alignItems: 'center',
        justifyContent: 'flex-start',
    },
    itemRight: {
        flexDirection: 'row',
        alignItems: 'center',
        justifyContent: 'flex-end',
    },
    titleTextLeft: {
        fontFamily: 'SourceSansPro-Regular',
        fontSize: Styling.fontSize3,
        backgroundColor: 'transparent',
        marginLeft: width / 20,
    },
    titleTextRight: {
        fontFamily: 'SourceSansPro-Regular',
        fontSize: Styling.fontSize3,
        backgroundColor: 'transparent',
        marginRight: width / 20,
    },
    activityIndicator: {
        flex: 1,
        justifyContent: 'center',
        alignItems: 'center',
        marginTop: height / 40,
    },
});

/**
 * Add Custom Node component
 */
export class AddCustomNode extends Component {
    static propTypes = {
        /** @ignore */
        node: PropTypes.string.isRequired,
        /** @ignore */
        theme: PropTypes.object.isRequired,
        /** Navigate to previous screen */
        backPress: PropTypes.func.isRequired,
        /** @ignore */
        t: PropTypes.func.isRequired,
        /** @ignore */
        setNode: PropTypes.func.isRequired,
        /** @ignore */
        loading: PropTypes.bool.isRequired,
    };

    constructor() {
        super();

        this.state = {
            customNode: '',
        };
    }

    componentDidMount() {
        leaveNavigationBreadcrumb('AddCustomNode');
    }

    componentWillReceiveProps(newProps) {
        const { node } = this.props;
        const hasChangedNode = node !== newProps.node;

        if (hasChangedNode) {
            this.props.backPress();
        }
    }

    /**
     * Adds custom node
     *
     * @method addNode
     */
    addNode() {
        const { customNode } = this.state;

<<<<<<< HEAD
        // Remove spaces and trailing slash
        customNode = customNode.replace(/ /g, '').replace(/\/$/, '');

        if (!isValidUrl(customNode)) {
            return this.onAddNodeError();
        }

        if (!isValidHttpsUrl(customNode)) {
            return this.onAddHttpNodeError();
        }

        const hasDefaultHttpsPort = endsWith(customNode, ':443');

        if (hasDefaultHttpsPort) {
            customNode = customNode.slice(0, -4);
        }

        if (
            !nodes.includes(customNode) &&
            !map(nodes, (node) => (endsWith(node, ':443') ? node.slice(0, -4) : node)).includes(customNode)
        ) {
            this.props.setFullNode(customNode, true);
        } else {
            this.onDuplicateNodeError();
        }
=======
        this.props.setNode(customNode, true);
>>>>>>> 9e235f89
    }

    renderBackPressOption() {
        const { t, theme } = this.props;

        return (
            <TouchableOpacity
                onPress={() => this.props.backPress()}
                hitSlop={{ top: height / 55, bottom: height / 55, left: width / 55, right: width / 55 }}
            >
                <View style={styles.itemLeft}>
                    <Icon name="chevronLeft" size={width / 28} color={theme.body.color} />
                    <Text style={[styles.titleTextLeft, { color: theme.body.color }]}>{t('global:back')}</Text>
                </View>
            </TouchableOpacity>
        );
    }

    renderAddCustomNodeOption() {
        const { t, theme } = this.props;

        return (
            <TouchableOpacity
                onPress={() => this.addNode()}
                hitSlop={{ top: height / 55, bottom: height / 55, left: width / 55, right: width / 55 }}
            >
                <View style={styles.itemRight}>
                    <Text style={[styles.titleTextRight, { color: theme.body.color }]}>{t('add')}</Text>
                    <Icon name="tick" size={width / 28} color={theme.body.color} />
                </View>
            </TouchableOpacity>
        );
    }

    render() {
        const { t, theme, loading } = this.props;

        return (
            <TouchableWithoutFeedback onPress={Keyboard.dismiss}>
                <View style={styles.container}>
                    <View style={styles.topContainer}>
                        <View style={{ flex: 1.2 }} />
                        <CustomTextInput
                            label={t('customNode')}
                            onChangeText={(customNode) => this.setState({ customNode })}
                            autoCapitalize="none"
                            autoCorrect={false}
                            enablesReturnKeyAutomatically
                            returnKeyType="done"
                            keyboardType={isIOS ? 'url' : 'default'}
                            onSubmitEditing={() => this.addNode()}
                            theme={theme}
                            editable={!loading}
                        />
                    </View>
                    {loading ? (
                        <View style={styles.innerContainer}>
                            <ActivityIndicator
                                animating
                                style={styles.activityIndicator}
                                size="large"
                                color={theme.primary.color}
                            />
                        </View>
                    ) : (
                        <View style={styles.innerContainer} />
                    )}
                    <View style={styles.bottomContainer}>
                        {!loading && this.renderBackPressOption()}
                        {!loading && this.renderAddCustomNodeOption()}
                    </View>
                </View>
            </TouchableWithoutFeedback>
        );
    }
}

export default withNamespaces(['addCustomNode', 'global'])(withNodeData(AddCustomNode));<|MERGE_RESOLUTION|>--- conflicted
+++ resolved
@@ -1,5 +1,3 @@
-import endsWith from 'lodash/endsWith';
-import map from 'lodash/map';
 import React, { Component } from 'react';
 import PropTypes from 'prop-types';
 import {
@@ -121,35 +119,7 @@
     addNode() {
         const { customNode } = this.state;
 
-<<<<<<< HEAD
-        // Remove spaces and trailing slash
-        customNode = customNode.replace(/ /g, '').replace(/\/$/, '');
-
-        if (!isValidUrl(customNode)) {
-            return this.onAddNodeError();
-        }
-
-        if (!isValidHttpsUrl(customNode)) {
-            return this.onAddHttpNodeError();
-        }
-
-        const hasDefaultHttpsPort = endsWith(customNode, ':443');
-
-        if (hasDefaultHttpsPort) {
-            customNode = customNode.slice(0, -4);
-        }
-
-        if (
-            !nodes.includes(customNode) &&
-            !map(nodes, (node) => (endsWith(node, ':443') ? node.slice(0, -4) : node)).includes(customNode)
-        ) {
-            this.props.setFullNode(customNode, true);
-        } else {
-            this.onDuplicateNodeError();
-        }
-=======
         this.props.setNode(customNode, true);
->>>>>>> 9e235f89
     }
 
     renderBackPressOption() {
