import React from 'react';
import { withNamespaces } from 'react-i18next';
import { StyleSheet, View, Text, TouchableWithoutFeedback, Keyboard } from 'react-native';
import { navigator } from 'libs/navigation';
import { setOnboardingSeed, toggleModalActivity } from 'shared-modules/actions/ui';
import { setAccountInfoDuringSetup } from 'shared-modules/actions/accounts';
import { VALID_SEED_REGEX, MAX_SEED_LENGTH } from 'shared-modules/libs/iota/utils';
import { generateAlert } from 'shared-modules/actions/alerts';
import PropTypes from 'prop-types';
import { connect } from 'react-redux';
import FlagSecure from 'react-native-flag-secure-android';
import WithUserActivity from 'ui/components/UserActivity';
import CustomTextInput from 'ui/components/CustomTextInput';
import InfoBox from 'ui/components/InfoBox';
import DualFooterButtons from 'ui/components/DualFooterButtons';
import SeedVaultImport from 'ui/components/SeedVaultImportComponent';
import AnimatedComponent from 'ui/components/AnimatedComponent';
import { width, height } from 'libs/dimensions';
import { Icon } from 'ui/theme/icons';
import { isAndroid, isIPhone11 } from 'libs/device';
import { Styling } from 'ui/theme/general';
import Header from 'ui/components/Header';
import { leaveNavigationBreadcrumb } from 'libs/bugsnag';

console.ignoredYellowBox = ['Native TextInput']; // eslint-disable-line no-console

const styles = StyleSheet.create({
    container: {
        flex: 1,
        justifyContent: 'center',
        alignItems: 'center',
    },
    topContainer: {
        flex: 1,
        paddingTop: height / 16,
        alignItems: 'center',
        justifyContent: 'flex-start',
    },
    midContainer: {
        flex: 3,
        alignItems: 'center',
        width,
        justifyContent: 'space-between',
    },
    bottomContainer: {
        flex: 0.5,
        alignItems: 'center',
        justifyContent: 'flex-end',
    },
    header: {
        flex: 1,
        alignItems: 'center',
    },
    infoText: {
        fontFamily: 'SourceSansPro-Light',
        fontSize: Styling.fontSize3,
        textAlign: 'center',
        backgroundColor: 'transparent',
    },
    warningText: {
        fontFamily: 'SourceSansPro-Bold',
        fontSize: Styling.fontSize3,
        textAlign: 'center',
        backgroundColor: 'transparent',
    },
    seedVaultImportContainer: {
        flex: 0.5,
        alignItems: 'center',
        justifyContent: 'center',
        marginBottom: width / 18,
    },
});

/** Enter seed component */
class EnterSeed extends React.Component {
    static propTypes = {
        /** Component ID */
        componentId: PropTypes.string.isRequired,
        /** @ignore */
        generateAlert: PropTypes.func.isRequired,
        /** @ignore */
        t: PropTypes.func.isRequired,
        /** @ignore */
        setOnboardingSeed: PropTypes.func.isRequired,
        /** @ignore */
        theme: PropTypes.object.isRequired,
        /** Determines if the application is minimised */
        minimised: PropTypes.bool.isRequired,
        /** @ignore */
        toggleModalActivity: PropTypes.func.isRequired,
        /** @ignore */
        setAccountInfoDuringSetup: PropTypes.func.isRequired,
    };

    constructor(props) {
        super(props);

        this.state = {
            seed: '',
        };
    }

    componentDidMount() {
        leaveNavigationBreadcrumb('EnterSeed');
        if (isAndroid) {
            FlagSecure.activate();
        }
    }

    componentWillUnmount() {
        if (isAndroid) {
            FlagSecure.deactivate();
        }
    }

    /**
     * Validate seed
     */
    onDonePress() {
        const { t, theme: { body } } = this.props;
        const { seed } = this.state;
        if (!seed.match(VALID_SEED_REGEX) && seed.length === MAX_SEED_LENGTH) {
            this.props.generateAlert('error', t('invalidCharacters'), t('invalidCharactersExplanation'));
        } else if (seed.length !== MAX_SEED_LENGTH) {
            this.props.generateAlert(
                'error',
                seed.length > MAX_SEED_LENGTH ? t('seedTooLong') : t('seedTooShort'),
                t('seedTooShortExplanation', { maxLength: MAX_SEED_LENGTH, currentLength: seed.length }),
            );
        } else {
            if (isAndroid) {
                FlagSecure.deactivate();
            }
            this.props.setOnboardingSeed(seed, true);
            // Since this seed was not generated in Trinity, mark "usedExistingSeed" as true.
            this.props.setAccountInfoDuringSetup({ usedExistingSeed: true });
            navigator.push('setAccountName', {
                animations: {
                    push: {
                        enable: false,
                    },
                    pop: {
                        enable: false,
                    },
                },
                layout: {
                    backgroundColor: body.bg,
                    orientation: ['portrait'],
                },
                topBar: {
                    visible: false,
                    drawBehind: true,
                    elevation: 0,
                },
                statusBar: {
                    drawBehind: true,
                    backgroundColor: body.bg,
                },
            });
        }
    }

    /**
     * Navigates back to the previous active screen in navigation stack
     * @method onBackPress
     */
    onBackPress() {
        navigator.pop(this.props.componentId);
    }

    /**
     * Displays QR scanner modal
     * @method onQRPress
     */
    onQRPress() {
        this.showModal('qrScanner');
    }

    /**
     * Parse and validate QR data
     * @param  {String} data QR data
     */
    onQRRead(data) {
        const dataString = data.toString();
        const { t } = this.props;
        if (dataString.length === MAX_SEED_LENGTH && dataString.match(VALID_SEED_REGEX)) {
            this.setState({
                seed: data,
            });
        } else if (dataString.length !== MAX_SEED_LENGTH) {
            this.props.generateAlert(
                'error',
                dataString.length > MAX_SEED_LENGTH ? t('seedTooLong') : t('seedTooShort'),
                t('seedTooShortExplanation', { maxLength: MAX_SEED_LENGTH, currentLength: dataString.length }),
            );
        } else {
            this.props.generateAlert('error', t('invalidCharacters'), t('invalidCharactersExplanation'));
        }
        this.hideModal();
    }

    hideModal = () => this.props.toggleModalActivity();

    showModal = (modalContent) => {
        const { theme } = this.props;
        switch (modalContent) {
            case 'qrScanner':
                return this.props.toggleModalActivity(modalContent, {
                    theme,
                    onQRRead: (data) => this.onQRRead(data),
                    hideModal: () => this.props.toggleModalActivity(),
                });
            case 'passwordValidation':
                return this.props.toggleModalActivity(modalContent, {
                    validatePassword: (password) => this.SeedVaultImport.validatePassword(password),
                    hideModal: () => this.props.toggleModalActivity(),
                    theme,
                });
        }
    };

    render() {
        const { seed } = this.state;
        const { t, theme, minimised } = this.props;

        return (
            <TouchableWithoutFeedback style={{ flex: 0.8 }} onPress={Keyboard.dismiss} accessible={false}>
                <View style={[styles.container, { backgroundColor: theme.body.bg }]}>
                    {!minimised && (
                        <View>
                            <View style={styles.topContainer}>
                                <AnimatedComponent
                                    animationInType={['slideInRight', 'fadeIn']}
                                    animationOutType={['slideOutLeft', 'fadeOut']}
                                    delay={400}
                                    style={styles.header}
                                >
                                    <Icon name="iota" size={width / 8} color={theme.body.color} />
                                    <View style={{ flex: 0.7 }} />
                                    <Header textColor={theme.body.color}>{t('seedReentry:enterYourSeed')}</Header>
                                </AnimatedComponent>
                            </View>
                            <View style={styles.midContainer}>
<<<<<<< HEAD
                                <View style={{ flex: 0.3 }} />
                                <AnimatedComponent
                                    animationInType={['slideInRight', 'fadeIn']}
                                    animationOutType={['slideOutLeft', 'fadeOut']}
                                    delay={300}
                                >
                                    <CustomTextInput
                                        label={t('global:seed')}
                                        onChangeText={(text) => {
                                            if (text.match(VALID_SEED_REGEX) || text.length === 0) {
                                                this.setState({ seed: text.toUpperCase() });
                                            }
=======
                                <View style={{ flex: 0.15 }} />
                                <CustomTextInput
                                    label={t('global:seed')}
                                    onChangeText={(text) => {
                                        if (text.match(VALID_SEED_REGEX) || text.length === 0) {
                                            this.setState({ seed: text.toUpperCase() });
                                        }
                                    }}
                                    containerStyle={{ width: Styling.contentWidth }}
                                    theme={theme}
                                    autoCapitalize="characters"
                                    autoCorrect={false}
                                    enablesReturnKeyAutomatically
                                    returnKeyType="done"
                                    onSubmitEditing={() => this.onDonePress()}
                                    value={seed}
                                    widget="qr"
                                    onQRPress={() => this.onQRPress()}
                                    testID="enterSeed-seedbox"
                                    seed={seed}
                                />
                                <View style={{ flex: 0.4 }} />
                                {!isIPhone11 && (
                                    <SeedVaultImport
                                        openPasswordValidationModal={() => this.showModal('passwordValidation')}
                                        onSeedImport={(seed) => {
                                            this.setState({ seed });
                                            this.hideModal();
                                        }}
                                        onRef={(ref) => {
                                            this.SeedVaultImport = ref;
>>>>>>> b481ff6d
                                        }}
                                        theme={theme}
                                        autoCapitalize="characters"
                                        autoCorrect={false}
                                        enablesReturnKeyAutomatically
                                        returnKeyType="done"
                                        onSubmitEditing={() => this.onDonePress()}
                                        maxLength={MAX_SEED_LENGTH}
                                        value={seed}
                                        widget="qr"
                                        onQRPress={() => this.onQRPress()}
                                        testID="enterSeed-seedbox"
                                        seed={seed}
                                        isSeedInput
                                    />
                                </AnimatedComponent>
                                {/* FIXME: Not clean */}
                                {!isIPhone11 && (
                                    <AnimatedComponent
                                        animationInType={['slideInRight', 'fadeIn']}
                                        animationOutType={['slideOutLeft', 'fadeOut']}
                                        delay={200}
                                        style={styles.seedVaultImportContainer}
                                    >
                                        <SeedVaultImport
                                            openPasswordValidationModal={() => this.showModal('passwordValidation')}
                                            onSeedImport={(seed) => {
                                                this.setState({ seed });
                                                this.hideModal();
                                            }}
                                            onRef={(ref) => {
                                                this.SeedVaultImport = ref;
                                            }}
                                        />
                                    </AnimatedComponent>
                                )}
                                <AnimatedComponent
                                    animationInType={['slideInRight', 'fadeIn']}
                                    animationOutType={['slideOutLeft', 'fadeOut']}
                                    delay={100}
                                >
                                    <InfoBox>
                                        <Text style={[styles.infoText, { color: theme.body.color }]}>
                                            {t('seedExplanation', { maxLength: MAX_SEED_LENGTH })}
                                        </Text>
                                        <Text style={[styles.warningText, { color: theme.body.color }]}>
                                            {'\n'}
                                            {t('neverShare')}
                                        </Text>
                                    </InfoBox>
                                </AnimatedComponent>
                                <View style={{ flex: 0.7 }} />
                            </View>
                            <View style={styles.bottomContainer}>
                                <AnimatedComponent
                                    animationInType={['fadeIn']}
                                    animationOutType={['fadeOut']}
                                    delay={0}
                                >
                                    <DualFooterButtons
                                        onLeftButtonPress={() => this.onBackPress()}
                                        onRightButtonPress={() => this.onDonePress()}
                                        leftButtonText={t('global:goBack')}
                                        rightButtonText={t('global:continue')}
                                        leftButtonTestID="enterSeed-back"
                                        rightButtonTestID="enterSeed-next"
                                    />
                                </AnimatedComponent>
                            </View>
                        </View>
                    )}
                </View>
            </TouchableWithoutFeedback>
        );
    }
}

const mapStateToProps = (state) => ({
    theme: state.settings.theme,
    minimised: state.ui.minimised,
});

const mapDispatchToProps = {
    setOnboardingSeed,
    generateAlert,
    toggleModalActivity,
    setAccountInfoDuringSetup,
};

export default WithUserActivity()(
    withNamespaces(['enterSeed', 'global'])(connect(mapStateToProps, mapDispatchToProps)(EnterSeed)),
);<|MERGE_RESOLUTION|>--- conflicted
+++ resolved
@@ -241,7 +241,6 @@
                                 </AnimatedComponent>
                             </View>
                             <View style={styles.midContainer}>
-<<<<<<< HEAD
                                 <View style={{ flex: 0.3 }} />
                                 <AnimatedComponent
                                     animationInType={['slideInRight', 'fadeIn']}
@@ -254,39 +253,6 @@
                                             if (text.match(VALID_SEED_REGEX) || text.length === 0) {
                                                 this.setState({ seed: text.toUpperCase() });
                                             }
-=======
-                                <View style={{ flex: 0.15 }} />
-                                <CustomTextInput
-                                    label={t('global:seed')}
-                                    onChangeText={(text) => {
-                                        if (text.match(VALID_SEED_REGEX) || text.length === 0) {
-                                            this.setState({ seed: text.toUpperCase() });
-                                        }
-                                    }}
-                                    containerStyle={{ width: Styling.contentWidth }}
-                                    theme={theme}
-                                    autoCapitalize="characters"
-                                    autoCorrect={false}
-                                    enablesReturnKeyAutomatically
-                                    returnKeyType="done"
-                                    onSubmitEditing={() => this.onDonePress()}
-                                    value={seed}
-                                    widget="qr"
-                                    onQRPress={() => this.onQRPress()}
-                                    testID="enterSeed-seedbox"
-                                    seed={seed}
-                                />
-                                <View style={{ flex: 0.4 }} />
-                                {!isIPhone11 && (
-                                    <SeedVaultImport
-                                        openPasswordValidationModal={() => this.showModal('passwordValidation')}
-                                        onSeedImport={(seed) => {
-                                            this.setState({ seed });
-                                            this.hideModal();
-                                        }}
-                                        onRef={(ref) => {
-                                            this.SeedVaultImport = ref;
->>>>>>> b481ff6d
                                         }}
                                         theme={theme}
                                         autoCapitalize="characters"
