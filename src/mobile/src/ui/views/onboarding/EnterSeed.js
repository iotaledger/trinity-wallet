import React from 'react';
import { withNamespaces } from 'react-i18next';
import { StyleSheet, View, Text, TouchableWithoutFeedback, Keyboard } from 'react-native';
import { navigator } from 'libs/navigation';
import { setOnboardingSeed, toggleModalActivity } from 'shared-modules/actions/ui';
import { setAccountInfoDuringSetup } from 'shared-modules/actions/accounts';
import { VALID_SEED_REGEX, MAX_SEED_LENGTH } from 'shared-modules/libs/iota/utils';
import { generateAlert } from 'shared-modules/actions/alerts';
import PropTypes from 'prop-types';
import { connect } from 'react-redux';
import FlagSecure from 'react-native-flag-secure-android';
import WithUserActivity from 'ui/components/UserActivity';
import CustomTextInput from 'ui/components/CustomTextInput';
import InfoBox from 'ui/components/InfoBox';
import DualFooterButtons from 'ui/components/DualFooterButtons';
import SeedVaultImport from 'ui/components/SeedVaultImportComponent';
import AnimatedComponent from 'ui/components/AnimatedComponent';
import { width, height } from 'libs/dimensions';
import { Icon } from 'ui/theme/icons';
import { isAndroid, isIPhone11 } from 'libs/device';
import { Styling } from 'ui/theme/general';
import Header from 'ui/components/Header';
import { leaveNavigationBreadcrumb } from 'libs/bugsnag';

console.ignoredYellowBox = ['Native TextInput']; // eslint-disable-line no-console

const styles = StyleSheet.create({
    container: {
        flex: 1,
        justifyContent: 'center',
        alignItems: 'center',
    },
    topContainer: {
        flex: 1,
        paddingTop: height / 16,
        alignItems: 'center',
        justifyContent: 'flex-start',
    },
    midContainer: {
        flex: 3,
        alignItems: 'center',
        width,
        justifyContent: 'space-between',
    },
    bottomContainer: {
        flex: 0.5,
        alignItems: 'center',
        justifyContent: 'flex-end',
    },
    header: {
        flex: 1,
        alignItems: 'center',
    },
    infoText: {
        fontFamily: 'SourceSansPro-Light',
        fontSize: Styling.fontSize3,
        textAlign: 'center',
        backgroundColor: 'transparent',
    },
    warningText: {
        fontFamily: 'SourceSansPro-Bold',
        fontSize: Styling.fontSize3,
        textAlign: 'center',
        backgroundColor: 'transparent',
    },
    seedVaultImportContainer: {
        flex: 0.5,
        alignItems: 'center',
        justifyContent: 'center',
        marginBottom: width / 18,
    },
});

/** Enter seed component */
class EnterSeed extends React.Component {
    static propTypes = {
        /** Component ID */
        componentId: PropTypes.string.isRequired,
        /** @ignore */
        generateAlert: PropTypes.func.isRequired,
        /** @ignore */
        t: PropTypes.func.isRequired,
        /** @ignore */
        setOnboardingSeed: PropTypes.func.isRequired,
        /** @ignore */
        theme: PropTypes.object.isRequired,
        /** Determines if the application is minimised */
        minimised: PropTypes.bool.isRequired,
        /** @ignore */
        toggleModalActivity: PropTypes.func.isRequired,
        /** @ignore */
        setAccountInfoDuringSetup: PropTypes.func.isRequired,
    };

    constructor(props) {
        super(props);

        this.state = {
            seed: '',
        };
    }

    componentDidMount() {
        leaveNavigationBreadcrumb('EnterSeed');
        if (isAndroid) {
            FlagSecure.activate();
        }
    }

    componentWillUnmount() {
        if (isAndroid) {
            FlagSecure.deactivate();
        }
    }

    /**
     * Validate seed
     */
    onDonePress() {
        const { t, theme: { body } } = this.props;
        const { seed } = this.state;
        if (!seed.match(VALID_SEED_REGEX) && seed.length === MAX_SEED_LENGTH) {
            this.props.generateAlert('error', t('invalidCharacters'), t('invalidCharactersExplanation'));
        } else if (seed.length < MAX_SEED_LENGTH) {
            this.props.generateAlert(
                'error',
                t('seedTooShort'),
                t('seedTooShortExplanation', { maxLength: MAX_SEED_LENGTH, currentLength: seed.length }),
            );
        } else if (seed.length === MAX_SEED_LENGTH) {
            if (isAndroid) {
                FlagSecure.deactivate();
            }
            this.props.setOnboardingSeed(seed, true);
<<<<<<< HEAD
            navigator.push('setAccountName', {
                animations: {
                    push: {
                        enable: false,
                    },
                    pop: {
                        enable: false,
=======

            // Since this seed was not generated in Trinity, mark "usedExistingSeed" as true.
            this.props.setAccountInfoDuringSetup({ usedExistingSeed: true });

            Navigation.push('appStack', {
                component: {
                    name: 'setAccountName',
                    options: {
                        animations: {
                            push: {
                                enable: false,
                            },
                            pop: {
                                enable: false,
                            },
                        },
                        layout: {
                            backgroundColor: body.bg,
                            orientation: ['portrait'],
                        },
                        topBar: {
                            visible: false,
                            drawBehind: true,
                            elevation: 0,
                        },
                        statusBar: {
                            drawBehind: true,
                            backgroundColor: body.bg,
                        },
>>>>>>> 403211e3
                    },
                },
                layout: {
                    backgroundColor: body.bg,
                    orientation: ['portrait'],
                },
                topBar: {
                    visible: false,
                    drawBehind: true,
                    elevation: 0,
                },
                statusBar: {
                    drawBehind: true,
                    backgroundColor: body.bg,
                },
            });
        }
    }

    /**
     * Navigates back to the previous active screen in navigation stack
     * @method onBackPress
     */
    onBackPress() {
        navigator.pop(this.props.componentId);
    }

    /**
     * Displays QR scanner modal
     * @method onQRPress
     */
    onQRPress() {
        this.showModal('qrScanner');
    }

    /**
     * Parse and validate QR data
     * @param  {String} data QR data
     */
    onQRRead(data) {
        const dataString = data.toString();
        const { t } = this.props;
        if (dataString.length === MAX_SEED_LENGTH && dataString.match(VALID_SEED_REGEX)) {
            this.setState({
                seed: data,
            });
        } else if (dataString.length !== MAX_SEED_LENGTH) {
            this.props.generateAlert(
                'error',
                dataString.length > MAX_SEED_LENGTH ? t('seedTooLong') : t('seedTooShort'),
                t('seedTooShortExplanation', { maxLength: MAX_SEED_LENGTH, currentLength: dataString.length }),
            );
        } else {
            this.props.generateAlert('error', t('invalidCharacters'), t('invalidCharactersExplanation'));
        }
        this.hideModal();
    }

    hideModal = () => this.props.toggleModalActivity();

    showModal = (modalContent) => {
        const { theme } = this.props;
        switch (modalContent) {
            case 'qrScanner':
                return this.props.toggleModalActivity(modalContent, {
                    theme,
                    onQRRead: (data) => this.onQRRead(data),
                    hideModal: () => this.props.toggleModalActivity(),
                });
            case 'passwordValidation':
                return this.props.toggleModalActivity(modalContent, {
                    validatePassword: (password) => this.SeedVaultImport.validatePassword(password),
                    hideModal: () => this.props.toggleModalActivity(),
                    theme,
                });
        }
    };

    render() {
        const { seed } = this.state;
        const { t, theme, minimised } = this.props;

        return (
            <TouchableWithoutFeedback style={{ flex: 0.8 }} onPress={Keyboard.dismiss} accessible={false}>
                <View style={[styles.container, { backgroundColor: theme.body.bg }]}>
                    {!minimised && (
                        <View>
                            <View style={styles.topContainer}>
                                <AnimatedComponent
                                    animationInType={['slideInRight', 'fadeIn']}
                                    animationOutType={['slideOutLeft', 'fadeOut']}
                                    delay={400}
                                    style={styles.header}
                                >
                                    <Icon name="iota" size={width / 8} color={theme.body.color} />
                                    <View style={{ flex: 0.7 }} />
                                    <Header textColor={theme.body.color}>{t('seedReentry:enterYourSeed')}</Header>
                                </AnimatedComponent>
                            </View>
                            <View style={styles.midContainer}>
                                <View style={{ flex: 0.3 }} />
                                <AnimatedComponent
                                    animationInType={['slideInRight', 'fadeIn']}
                                    animationOutType={['slideOutLeft', 'fadeOut']}
                                    delay={300}
                                >
                                    <CustomTextInput
                                        label={t('global:seed')}
                                        onChangeText={(text) => {
                                            if (text.match(VALID_SEED_REGEX) || text.length === 0) {
                                                this.setState({ seed: text.toUpperCase() });
                                            }
                                        }}
                                        theme={theme}
                                        autoCapitalize="characters"
                                        autoCorrect={false}
                                        enablesReturnKeyAutomatically
                                        returnKeyType="done"
                                        onSubmitEditing={() => this.onDonePress()}
                                        maxLength={MAX_SEED_LENGTH}
                                        value={seed}
                                        widget="qr"
                                        onQRPress={() => this.onQRPress()}
                                        testID="enterSeed-seedbox"
                                        seed={seed}
                                        isSeedInput
                                    />
                                </AnimatedComponent>
                                {/* FIXME: Not clean */}
                                {!isIPhone11 && (
                                    <AnimatedComponent
                                        animationInType={['slideInRight', 'fadeIn']}
                                        animationOutType={['slideOutLeft', 'fadeOut']}
                                        delay={200}
                                        style={styles.seedVaultImportContainer}
                                    >
                                        <SeedVaultImport
                                            openPasswordValidationModal={() => this.showModal('passwordValidation')}
                                            onSeedImport={(seed) => {
                                                this.setState({ seed });
                                                this.hideModal();
                                            }}
                                            onRef={(ref) => {
                                                this.SeedVaultImport = ref;
                                            }}
                                        />
                                    </AnimatedComponent>
                                )}
                                <AnimatedComponent
                                    animationInType={['slideInRight', 'fadeIn']}
                                    animationOutType={['slideOutLeft', 'fadeOut']}
                                    delay={100}
                                >
                                    <InfoBox>
                                        <Text style={[styles.infoText, { color: theme.body.color }]}>
                                            {t('seedExplanation', { maxLength: MAX_SEED_LENGTH })}
                                        </Text>
                                        <Text style={[styles.warningText, { color: theme.body.color }]}>
                                            {'\n'}
                                            {t('neverShare')}
                                        </Text>
                                    </InfoBox>
                                </AnimatedComponent>
                                <View style={{ flex: 0.7 }} />
                            </View>
                            <View style={styles.bottomContainer}>
                                <AnimatedComponent
                                    animationInType={['fadeIn']}
                                    animationOutType={['fadeOut']}
                                    delay={0}
                                >
                                    <DualFooterButtons
                                        onLeftButtonPress={() => this.onBackPress()}
                                        onRightButtonPress={() => this.onDonePress()}
                                        leftButtonText={t('global:goBack')}
                                        rightButtonText={t('global:continue')}
                                        leftButtonTestID="enterSeed-back"
                                        rightButtonTestID="enterSeed-next"
                                    />
                                </AnimatedComponent>
                            </View>
                        </View>
                    )}
                </View>
            </TouchableWithoutFeedback>
        );
    }
}

const mapStateToProps = (state) => ({
    theme: state.settings.theme,
    minimised: state.ui.minimised,
});

const mapDispatchToProps = {
    setOnboardingSeed,
    generateAlert,
    toggleModalActivity,
    setAccountInfoDuringSetup,
};

export default WithUserActivity()(
    withNamespaces(['enterSeed', 'global'])(connect(mapStateToProps, mapDispatchToProps)(EnterSeed)),
);<|MERGE_RESOLUTION|>--- conflicted
+++ resolved
@@ -132,7 +132,8 @@
                 FlagSecure.deactivate();
             }
             this.props.setOnboardingSeed(seed, true);
-<<<<<<< HEAD
+            // Since this seed was not generated in Trinity, mark "usedExistingSeed" as true.
+            this.props.setAccountInfoDuringSetup({ usedExistingSeed: true });
             navigator.push('setAccountName', {
                 animations: {
                     push: {
@@ -140,37 +141,6 @@
                     },
                     pop: {
                         enable: false,
-=======
-
-            // Since this seed was not generated in Trinity, mark "usedExistingSeed" as true.
-            this.props.setAccountInfoDuringSetup({ usedExistingSeed: true });
-
-            Navigation.push('appStack', {
-                component: {
-                    name: 'setAccountName',
-                    options: {
-                        animations: {
-                            push: {
-                                enable: false,
-                            },
-                            pop: {
-                                enable: false,
-                            },
-                        },
-                        layout: {
-                            backgroundColor: body.bg,
-                            orientation: ['portrait'],
-                        },
-                        topBar: {
-                            visible: false,
-                            drawBehind: true,
-                            elevation: 0,
-                        },
-                        statusBar: {
-                            drawBehind: true,
-                            backgroundColor: body.bg,
-                        },
->>>>>>> 403211e3
                     },
                 },
                 layout: {
