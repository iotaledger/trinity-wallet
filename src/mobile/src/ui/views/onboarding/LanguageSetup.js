--- conflicted
+++ resolved
@@ -152,12 +152,8 @@
                                     title={t('language')}
                                     value={defaultLanguageLabel}
                                     options={I18N_LOCALE_LABELS}
-<<<<<<< HEAD
-                                    saveSelection={(language) => this.clickDropdownItem(language)}
+                                    saveSelection={(language) => this.selectLanguage(language)}
                                     testID="languageSetup-dropdown"
-=======
-                                    saveSelection={(language) => this.selectLanguage(language)}
->>>>>>> 0f491b1f
                                 />
                             </AnimatedComponent>
                         </View>
