import React, { Component } from 'react';
import { StyleSheet, View, TouchableWithoutFeedback, Image } from 'react-native';
import PropTypes from 'prop-types';
import { withNamespaces } from 'react-i18next';
import { navigator } from 'libs/navigation';
import SplashScreen from 'react-native-splash-screen';
import { getDeviceLocale } from 'react-native-device-info';
import { I18N_LOCALE_LABELS, getLabelFromLocale, getLocaleFromLabel, detectLocale } from 'shared-modules/libs/i18n';
import { setLanguage, setLocale } from 'shared-modules/actions/settings';
import helloBackImagePath from 'shared-modules/images/hello-back.png';
import { connect } from 'react-redux';
import { setSetting } from 'shared-modules/actions/wallet';
import i18next from 'shared-modules/libs/i18next';
import AnimatedComponent from 'ui/components/AnimatedComponent';
import { width, height } from 'libs/dimensions';
import { isAndroid } from 'libs/device';
import DropdownComponent from 'ui/components/Dropdown';
import SingleFooterButton from 'ui/components/SingleFooterButton';
import { Icon } from 'ui/theme/icons';
import { leaveNavigationBreadcrumb } from 'libs/bugsnag';

const styles = StyleSheet.create({
    container: {
        flex: 1,
        justifyContent: 'center',
        alignItems: 'center',
    },
    topContainer: {
        flex: 1,
        alignItems: 'center',
        justifyContent: 'flex-start',
        paddingTop: height / 16,
    },
    midContainer: {
        flex: 4,
        alignItems: 'center',
        justifyContent: 'center',
    },
    bottomContainer: {
        flex: 1,
        alignItems: 'center',
        justifyContent: 'flex-end',
    },
    helloBackground: {
        width,
        height: width / 0.95,
    },
});

const defaultLocale = detectLocale(getDeviceLocale());
const defaultLanguageLabel = getLabelFromLocale(defaultLocale);

class LanguageSetup extends Component {
    static propTypes = {
        /** @ignore */
        t: PropTypes.func.isRequired,
        /** @ignore */
        theme: PropTypes.object.isRequired,
        /** @ignore */
        setLanguage: PropTypes.func.isRequired,
        /** @ignore */
        setLocale: PropTypes.func.isRequired,
        /** @ignore */
        acceptedPrivacy: PropTypes.bool.isRequired,
        /** @ignore */
        acceptedTerms: PropTypes.bool.isRequired,
        /** @ignore */
        forceUpdate: PropTypes.bool.isRequired,
    };

    componentWillMount() {
        i18next.changeLanguage(defaultLocale);
    }

    componentDidMount() {
        leaveNavigationBreadcrumb('LanguageSetup');
        if (!isAndroid) {
            SplashScreen.hide();
        }
    }

    onNextPress() {
<<<<<<< HEAD
        const { theme: { body, bar }, acceptedTerms, acceptedPrivacy } = this.props;
        navigator.push(this.getNextRoute(), {
            animations: {
                push: {
                    enable: false,
=======
        const { theme: { body, bar }, acceptedTerms, acceptedPrivacy, forceUpdate } = this.props;
        if (forceUpdate) {
            return;
        }
        Navigation.push('appStack', {
            component: {
                name: this.getNextRoute(),
                options: {
                    animations: {
                        push: {
                            enable: false,
                        },
                        pop: {
                            enable: false,
                        },
                    },
                    layout: {
                        backgroundColor: body.bg,
                        orientation: ['portrait'],
                    },
                    topBar: {
                        visible: false,
                        drawBehind: true,
                        elevation: 0,
                    },
                    statusBar: {
                        drawBehind: true,
                        backgroundColor: !acceptedTerms || !acceptedPrivacy ? bar.bg : body.bg,
                    },
>>>>>>> 48960fee
                },
                pop: {
                    enable: false,
                },
            },
            layout: {
                backgroundColor: body.bg,
                orientation: ['portrait'],
            },
            topBar: {
                visible: false,
                drawBehind: true,
                elevation: 0,
            },
            statusBar: {
                drawBehind: true,
                backgroundColor: !acceptedTerms || !acceptedPrivacy ? bar.bg : body.bg,
            },
        });
    }

    getNextRoute() {
        const { acceptedTerms, acceptedPrivacy } = this.props;

        let nextRoute = 'walletSetup';

        if (!acceptedTerms && !acceptedPrivacy) {
            nextRoute = 'termsAndConditions';
        } else if (acceptedTerms && !acceptedPrivacy) {
            nextRoute = 'privacyPolicy';
        }

        return nextRoute;
    }

    clickDropdownItem(language) {
        i18next.changeLanguage(getLocaleFromLabel(language));
        this.props.setLanguage(language);
        this.props.setLocale(getLocaleFromLabel(language));
    }

    render() {
        const { t, theme: { body } } = this.props;

        return (
            <TouchableWithoutFeedback
                onPress={() => {
                    if (this.dropdown) {
                        this.dropdown.closeDropdown();
                    }
                }}
                accessible={false}
            >
                <View style={{ flex: 1, backgroundColor: body.bg }}>
                    <View style={styles.container}>
                        <AnimatedComponent
                            animationInType={['fadeIn']}
                            animationOutType={['fadeOut']}
                            delay={0}
                            style={[styles.helloBackground, { position: 'absolute' }]}
                        >
                            <Image style={styles.helloBackground} source={helloBackImagePath} />
                        </AnimatedComponent>
                        <View style={styles.topContainer}>
                            <AnimatedComponent
                                animationInType={['fadeIn']}
                                animationOutType={['fadeOut', 'slideOutLeft']}
                                delay={200}
                            >
                                <Icon name="iota" size={width / 8} color={body.color} />
                            </AnimatedComponent>
                        </View>
                        <View style={styles.midContainer}>
                            <AnimatedComponent animationInType={['fadeIn']} animationOutType={['fadeOut']} delay={100}>
                                <View style={{ flex: 0.5 }} />
                                <DropdownComponent
                                    onRef={(c) => {
                                        this.dropdown = c;
                                    }}
                                    title={t('language')}
                                    defaultOption={defaultLanguageLabel}
                                    options={I18N_LOCALE_LABELS}
                                    saveSelection={(language) => this.clickDropdownItem(language)}
                                />
                            </AnimatedComponent>
                        </View>
                        <View style={styles.bottomContainer}>
                            <AnimatedComponent
                                animationInType={['fadeIn']}
                                animationOutType={['fadeOut', 'slideOutLeft']}
                                delay={0}
                            >
                                <SingleFooterButton
                                    onButtonPress={() => this.onNextPress()}
                                    testID="languageSetup-next"
                                    buttonText={t('letsGetStarted')}
                                />
                            </AnimatedComponent>
                        </View>
                    </View>
                </View>
            </TouchableWithoutFeedback>
        );
    }
}

const mapStateToProps = (state) => ({
    theme: state.settings.theme,
    acceptedPrivacy: state.settings.acceptedPrivacy,
    acceptedTerms: state.settings.acceptedTerms,
    forceUpdate: state.wallet.forceUpdate,
});

const mapDispatchToProps = {
    setSetting,
    setLanguage,
    setLocale,
};

export default withNamespaces(['languageSetup', 'global'])(connect(mapStateToProps, mapDispatchToProps)(LanguageSetup));<|MERGE_RESOLUTION|>--- conflicted
+++ resolved
@@ -80,43 +80,14 @@
     }
 
     onNextPress() {
-<<<<<<< HEAD
-        const { theme: { body, bar }, acceptedTerms, acceptedPrivacy } = this.props;
+        const { theme: { body, bar }, acceptedTerms, acceptedPrivacy, forceUpdate } = this.props;
+        if (forceUpdate) {
+            return;
+        }
         navigator.push(this.getNextRoute(), {
             animations: {
                 push: {
                     enable: false,
-=======
-        const { theme: { body, bar }, acceptedTerms, acceptedPrivacy, forceUpdate } = this.props;
-        if (forceUpdate) {
-            return;
-        }
-        Navigation.push('appStack', {
-            component: {
-                name: this.getNextRoute(),
-                options: {
-                    animations: {
-                        push: {
-                            enable: false,
-                        },
-                        pop: {
-                            enable: false,
-                        },
-                    },
-                    layout: {
-                        backgroundColor: body.bg,
-                        orientation: ['portrait'],
-                    },
-                    topBar: {
-                        visible: false,
-                        drawBehind: true,
-                        elevation: 0,
-                    },
-                    statusBar: {
-                        drawBehind: true,
-                        backgroundColor: !acceptedTerms || !acceptedPrivacy ? bar.bg : body.bg,
-                    },
->>>>>>> 48960fee
                 },
                 pop: {
                     enable: false,
