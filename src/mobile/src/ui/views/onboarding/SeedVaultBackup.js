import React, { Component } from 'react';
import { withNamespaces } from 'react-i18next';
import { StyleSheet, View, Keyboard, TouchableWithoutFeedback, KeyboardAvoidingView } from 'react-native';
import { navigator } from 'libs/navigation';
import { connect } from 'react-redux';
import PropTypes from 'prop-types';
import { width, height } from 'libs/dimensions';
import DualFooterButtons from 'ui/components/DualFooterButtons';
import AnimatedComponent from 'ui/components/AnimatedComponent';
import { Icon } from 'ui/theme/icons';
import Header from 'ui/components/Header';
import { leaveNavigationBreadcrumb } from 'libs/bugsnag';
import SeedVaultExportComponent from 'ui/components/SeedVaultExportComponent';
import { isAndroid } from 'libs/device';

const styles = StyleSheet.create({
    container: {
        flex: 1,
        justifyContent: 'center',
        alignItems: 'center',
    },
    topContainer: {
        flex: 1,
        alignItems: 'center',
        justifyContent: 'flex-start',
        paddingTop: height / 16,
    },
    midContainer: {
        flex: 3,
        alignItems: 'center',
        justifyContent: 'flex-start',
        paddingBottom: height / 16,
    },
    bottomContainer: {
        flex: 0.5,
        justifyContent: 'flex-end',
    },
    header: {
        flex: 1,
        alignItems: 'center',
    },
});

/** Seed Vault Backup component */
class SeedVaultBackup extends Component {
    static propTypes = {
        /** Component ID */
        componentId: PropTypes.string.isRequired,
        /** @ignore */
        t: PropTypes.func.isRequired,
        /** @ignore */
        theme: PropTypes.object.isRequired,
        /** @ignore */
        seed: PropTypes.string.isRequired,
    };

    constructor(props) {
        super(props);
        this.state = {
            step: 'isViewingGeneralInfo',
            seed: props.seed,
        };
    }

    componentDidMount() {
        leaveNavigationBreadcrumb('SeedVaultBackup');
    }

    /**
     * Determines course of action on right button press dependent on current progress step
     *
     * @method onRightButtonPress
     */
    onRightButtonPress() {
        const { step } = this.state;
        if (step === 'isExporting' && !isAndroid) {
            return this.SeedVaultExportComponent.onExportPress();
        } else if (step === 'isSelectingSaveMethodAndroid') {
            return this.goBack();
        }
        this.SeedVaultExportComponent.onNextPress();
    }

    /**
     * Navigates back to SeedBackupOptions
     *
     * @method goBack
     */
    goBack() {
        navigator.pop(this.props.componentId);
    }

    render() {
        const { t, theme: { body } } = this.props;
        const { step, seed } = this.state;

        return (
            <TouchableWithoutFeedback onPress={Keyboard.dismiss}>
                <View style={[styles.container, { backgroundColor: body.bg }]}>
                    <View>
                        <View style={styles.topContainer}>
                            <AnimatedComponent
                                animationInType={['slideInRight', 'fadeIn']}
                                animationOutType={['slideOutLeft', 'fadeOut']}
                                delay={400}
                                style={styles.header}
                            >
                                <Icon name="iota" size={width / 8} color={body.color} />
                                <View style={{ flex: 0.7 }} />
                                <Header textColor={body.color}>{t('exportSeedVault')}</Header>
                            </AnimatedComponent>
                        </View>
                        <KeyboardAvoidingView behavior="padding" style={styles.midContainer}>
<<<<<<< HEAD
=======
                            <View style={{ flex: 0.2 }} />
>>>>>>> 1aa87dcd
                            <AnimatedComponent
                                animationInType={['slideInRight', 'fadeIn']}
                                animationOutType={['slideOutLeft', 'fadeOut']}
                                delay={200}
                            >
                                <SeedVaultExportComponent
                                    step={step}
                                    setProgressStep={(step) => this.setState({ step })}
                                    goBack={() => this.goBack()}
                                    onRef={(ref) => {
                                        this.SeedVaultExportComponent = ref;
                                    }}
                                    isAuthenticated
                                    seed={seed}
                                    setSeed={(seed) => this.setState({ seed })}
                                />
                            </AnimatedComponent>
                        </KeyboardAvoidingView>
                        <View style={styles.bottomContainer}>
                            <AnimatedComponent animationInType={['fadeIn']} animationOutType={['fadeOut']} delay={0}>
                                <DualFooterButtons
                                    onLeftButtonPress={() => this.SeedVaultExportComponent.onBackPress()}
                                    onRightButtonPress={() => this.onRightButtonPress()}
                                    leftButtonText={t('global:back')}
                                    rightButtonText={
                                        step === 'isExporting' && !isAndroid
                                            ? t('global:export')
                                            : step === 'isSelectingSaveMethodAndroid'
                                                ? t('global:done')
                                                : t('global:next')
                                    }
                                />
                            </AnimatedComponent>
                        </View>
                    </View>
                </View>
            </TouchableWithoutFeedback>
        );
    }
}

const mapStateToProps = (state) => ({
    seed: state.wallet.seed,
    theme: state.settings.theme,
});

export default withNamespaces(['seedVault', 'global'])(connect(mapStateToProps, null)(SeedVaultBackup));<|MERGE_RESOLUTION|>--- conflicted
+++ resolved
@@ -111,10 +111,7 @@
                             </AnimatedComponent>
                         </View>
                         <KeyboardAvoidingView behavior="padding" style={styles.midContainer}>
-<<<<<<< HEAD
-=======
                             <View style={{ flex: 0.2 }} />
->>>>>>> 1aa87dcd
                             <AnimatedComponent
                                 animationInType={['slideInRight', 'fadeIn']}
                                 animationOutType={['slideOutLeft', 'fadeOut']}
