import React, { Component } from 'react';
import { withNamespaces } from 'react-i18next';
import { StyleSheet, View, Keyboard, TouchableWithoutFeedback } from 'react-native';
import { navigator } from 'libs/navigation';
import { connect } from 'react-redux';
import PropTypes from 'prop-types';
<<<<<<< HEAD
import { width, height } from 'libs/dimensions';
import { getThemeFromState } from 'shared-modules/selectors/global';
=======
>>>>>>> b84e12d0
import DualFooterButtons from 'ui/components/DualFooterButtons';
import AnimatedComponent from 'ui/components/AnimatedComponent';
import Header from 'ui/components/Header';
import SeedVaultExportComponent from 'ui/components/SeedVaultExportComponent';
import { leaveNavigationBreadcrumb } from 'libs/bugsnag';
import { isAndroid } from 'libs/device';
import { height } from 'libs/dimensions';

const styles = StyleSheet.create({
    container: {
        flex: 1,
        justifyContent: 'center',
        alignItems: 'center',
    },
    topContainer: {
        flex: 1.4,
        alignItems: 'center',
        justifyContent: 'flex-start',
    },
    midContainer: {
        flex: 2.6,
        alignItems: 'center',
        justifyContent: 'flex-start',
        paddingBottom: height / 16,
    },
    bottomContainer: {
        flex: 0.5,
        justifyContent: 'flex-end',
    },
});

/** Seed Vault Backup component */
class SeedVaultBackup extends Component {
    static propTypes = {
        /** Component ID */
        componentId: PropTypes.string.isRequired,
        /** @ignore */
        t: PropTypes.func.isRequired,
        /** @ignore */
        theme: PropTypes.object.isRequired,
        /** @ignore */
        seed: PropTypes.string.isRequired,
    };

    constructor(props) {
        super(props);
        this.state = {
            step: 'isViewingGeneralInfo',
            seed: props.seed,
        };
    }

    componentDidMount() {
        leaveNavigationBreadcrumb('SeedVaultBackup');
    }

    /**
     * Determines course of action on right button press dependent on current progress step
     *
     * @method onRightButtonPress
     */
    onRightButtonPress() {
        const { step } = this.state;
        if (step === 'isExporting' && !isAndroid) {
            return this.SeedVaultExportComponent.onExportPress();
        } else if (step === 'isSelectingSaveMethodAndroid') {
            return this.goBack();
        }
        this.SeedVaultExportComponent.onNextPress();
    }

    /**
     * Navigates back to SeedBackupOptions
     *
     * @method goBack
     */
    goBack() {
        navigator.pop(this.props.componentId);
    }

    render() {
        const { t, theme: { body } } = this.props;
        const { step, seed } = this.state;

        return (
            <TouchableWithoutFeedback onPress={Keyboard.dismiss}>
                <View style={styles.container}>
                    <View style={styles.topContainer}>
                        <AnimatedComponent
                            animationInType={['slideInRight', 'fadeIn']}
                            animationOutType={['slideOutLeft', 'fadeOut']}
                            delay={400}
                        >
                            <Header textColor={body.color}>{t('exportSeedVault')}</Header>
                        </AnimatedComponent>
                    </View>
                    <View style={styles.midContainer}>
                        <View style={{ flex: 0.2 }} />
                        <AnimatedComponent
                            animationInType={['slideInRight', 'fadeIn']}
                            animationOutType={['slideOutLeft', 'fadeOut']}
                            delay={200}
                        >
                            <SeedVaultExportComponent
                                step={step}
                                setProgressStep={(step) => this.setState({ step })}
                                goBack={() => this.goBack()}
                                onRef={(ref) => {
                                    this.SeedVaultExportComponent = ref;
                                }}
                                isAuthenticated
                                seed={seed}
                                setSeed={(seed) => this.setState({ seed })}
                            />
                        </AnimatedComponent>
                    </View>
                    <View style={styles.bottomContainer}>
                        <AnimatedComponent animationInType={['fadeIn']} animationOutType={['fadeOut']} delay={0}>
                            <DualFooterButtons
                                onLeftButtonPress={() => this.SeedVaultExportComponent.onBackPress()}
                                onRightButtonPress={() => this.onRightButtonPress()}
                                leftButtonText={t('global:back')}
                                rightButtonText={
                                    step === 'isExporting' && !isAndroid
                                        ? t('global:export')
                                        : step === 'isSelectingSaveMethodAndroid' ? t('global:done') : t('global:next')
                                }
                            />
                        </AnimatedComponent>
                    </View>
                </View>
            </TouchableWithoutFeedback>
        );
    }
}

const mapStateToProps = (state) => ({
    seed: state.wallet.seed,
    theme: getThemeFromState(state),
});

export default withNamespaces(['seedVault', 'global'])(connect(mapStateToProps, null)(SeedVaultBackup));<|MERGE_RESOLUTION|>--- conflicted
+++ resolved
@@ -4,18 +4,14 @@
 import { navigator } from 'libs/navigation';
 import { connect } from 'react-redux';
 import PropTypes from 'prop-types';
-<<<<<<< HEAD
-import { width, height } from 'libs/dimensions';
+import { height } from 'libs/dimensions';
 import { getThemeFromState } from 'shared-modules/selectors/global';
-=======
->>>>>>> b84e12d0
 import DualFooterButtons from 'ui/components/DualFooterButtons';
 import AnimatedComponent from 'ui/components/AnimatedComponent';
 import Header from 'ui/components/Header';
 import SeedVaultExportComponent from 'ui/components/SeedVaultExportComponent';
 import { leaveNavigationBreadcrumb } from 'libs/bugsnag';
 import { isAndroid } from 'libs/device';
-import { height } from 'libs/dimensions';
 
 const styles = StyleSheet.create({
     container: {
