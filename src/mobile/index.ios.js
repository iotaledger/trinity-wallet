--- conflicted
+++ resolved
@@ -2,12 +2,7 @@
 import { Client, Configuration } from 'bugsnag-react-native';
 import Wallet from './routes/entry';
 
-<<<<<<< HEAD
-console.disableYellowBox = true;
 AppRegistry.registerComponent('iotaWallet', () => Wallet);
 const configuration = new Configuration();
 configuration.automaticallyCollectBreadcrumbs = false;
-const bugsnag = new Client();
-=======
-AppRegistry.registerComponent('iotaWallet', () => Wallet);
->>>>>>> ae26887d
+const bugsnag = new Client();