import { Navigation } from 'react-native-navigation';
import InitialLoading from '../containers/initialLoading';
import Home from '../containers/home';
import Loading from '../containers/loading';
import NewSeedSetup from '../containers/newSeedSetup';
import WalletSetup from '../containers/walletSetup';
import LanguageSetup from '../containers/languageSetup';
import Welcome from '../containers/welcome';
import EnterSeed from '../containers/enterSeed';
import SaveYourSeed from '../containers/saveYourSeed';
import SetPassword from '../containers/setPassword';
import WriteSeedDown from '../containers/writeSeedDown';
import CopySeedToClipboard from '../containers/copySeedToClipboard';
import PaperWallet from '../containers/paperWallet';
import Login from '../containers/login';
<<<<<<< HEAD
import ChangePassword from '../containers/changePassword';
=======
import OnboardingComplete from '../containers/onboardingComplete';
import UseSeed from '../containers/useSeed';
>>>>>>> 542ac116

export function registerScreens(store, Provider) {
    Navigation.registerComponent('initialLoading', () => InitialLoading, store, Provider);
    Navigation.registerComponent('home', () => Home, store, Provider);
    Navigation.registerComponent('loading', () => Loading, store, Provider);
    Navigation.registerComponent('newSeedSetup', () => NewSeedSetup, store, Provider);
    Navigation.registerComponent('walletSetup', () => WalletSetup, store, Provider);
    Navigation.registerComponent('enterSeed', () => EnterSeed, store, Provider);
    Navigation.registerComponent('saveYourSeed', () => SaveYourSeed, store, Provider);
    Navigation.registerComponent('setPassword', () => SetPassword, store, Provider);
    Navigation.registerComponent('login', () => Login, store, Provider);
    Navigation.registerComponent('writeSeedDown', () => WriteSeedDown, store, Provider);
    Navigation.registerComponent('paperWallet', () => PaperWallet, store, Provider);
    Navigation.registerComponent('copySeedToClipboard', () => CopySeedToClipboard, store, Provider);
    Navigation.registerComponent('languageSetup', () => LanguageSetup, store, Provider);
    Navigation.registerComponent('welcome', () => Welcome, store, Provider);
<<<<<<< HEAD
    Navigation.registerComponent('change-password', () => ChangePassword, store, Provider);
=======
    Navigation.registerComponent('onboardingComplete', () => OnboardingComplete, store, Provider);
    Navigation.registerComponent('useSeed', () => UseSeed, store, Provider);
>>>>>>> 542ac116
}<|MERGE_RESOLUTION|>--- conflicted
+++ resolved
@@ -13,12 +13,9 @@
 import CopySeedToClipboard from '../containers/copySeedToClipboard';
 import PaperWallet from '../containers/paperWallet';
 import Login from '../containers/login';
-<<<<<<< HEAD
 import ChangePassword from '../containers/changePassword';
-=======
 import OnboardingComplete from '../containers/onboardingComplete';
 import UseSeed from '../containers/useSeed';
->>>>>>> 542ac116
 
 export function registerScreens(store, Provider) {
     Navigation.registerComponent('initialLoading', () => InitialLoading, store, Provider);
@@ -35,10 +32,7 @@
     Navigation.registerComponent('copySeedToClipboard', () => CopySeedToClipboard, store, Provider);
     Navigation.registerComponent('languageSetup', () => LanguageSetup, store, Provider);
     Navigation.registerComponent('welcome', () => Welcome, store, Provider);
-<<<<<<< HEAD
     Navigation.registerComponent('change-password', () => ChangePassword, store, Provider);
-=======
     Navigation.registerComponent('onboardingComplete', () => OnboardingComplete, store, Provider);
     Navigation.registerComponent('useSeed', () => UseSeed, store, Provider);
->>>>>>> 542ac116
 }