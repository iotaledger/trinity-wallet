--- conflicted
+++ resolved
@@ -13,11 +13,6 @@
 } from 'react-native';
 import { getCurrentYear } from '../../shared/libs/dateUtils';
 import store from '../../shared/store';
-<<<<<<< HEAD
-import RNShakeEvent from 'react-native-shake-event'; // For HockeyApp bug reporting
-import { getAllItems, deleteItem } from 'react-native-sensitive-info';
-=======
->>>>>>> b98fd527
 import { DetectNavbar } from '../theme/androidSoftKeys';
 import ExtraDimensions from 'react-native-extra-dimensions-android';
 
@@ -43,21 +38,7 @@
     componentWillUnmount() {}
 
     handleBackButton() {
-<<<<<<< HEAD
-        return true;
-    }
-
-    componentWillMount() {
-        RNShakeEvent.addEventListener('shake', () => {
-            //        HockeyApp.feedback(); //Could possibly cause a crash
-        });
-    }
-
-    componentWillUnmount() {
-        RNShakeEvent.removeEventListener('shake');
-=======
         return false;
->>>>>>> b98fd527
     }
 
     clearKeychain() {
