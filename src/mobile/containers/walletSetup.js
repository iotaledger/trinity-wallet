--- conflicted
+++ resolved
@@ -60,15 +60,11 @@
                         <Image source={require('../../shared/images/info.png')} style={styles.infoIcon} />
                         <Text style={styles.infoText}>{t('seedExplanation')}</Text>
                         <Text style={styles.infoText}>
-<<<<<<< HEAD
                             <Text style={styles.infoTextLight}>{t('explanation1')}</Text>
                             <Text style={styles.infoTextRegular}>{t('explanation2')}</Text>
                             <Text style={styles.infoTextLight}>{t('explanation3')}</Text>
                             <Text style={styles.infoTextRegular}>{t('explanation4')}</Text>
                             <Text style={styles.infoTextLight}>{t('explanation5')}</Text>
-=======
-                            {`The IOTA seed is like a master key to your account. It is ${MAX_SEED_LENGTH} characters long.`}
->>>>>>> 51fb6da8
                         </Text>
                         <Text style={styles.infoText}>{t('keepSafe')}</Text>
                     </View>
