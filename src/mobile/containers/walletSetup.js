--- conflicted
+++ resolved
@@ -1,22 +1,3 @@
-<<<<<<< HEAD
-import merge from 'lodash/merge';
-import React, { Component } from 'react';
-import {
-    StyleSheet,
-    View,
-    Dimensions,
-    Text,
-    TouchableOpacity,
-    Image,
-    ImageBackground,
-    StatusBar,
-    Platform,
-} from 'react-native';
-
-const { height, width } = Dimensions.get('window');
-
-const baseStyles = StyleSheet.create({
-=======
 import React from 'react';
 import { StyleSheet, View, Dimensions, Text, TouchableOpacity, Image, ImageBackground, StatusBar } from 'react-native';
 import { connect } from 'react-redux';
@@ -99,7 +80,6 @@
 }
 
 const styles = StyleSheet.create({
->>>>>>> f3093e68
     container: {
         flex: 1,
         justifyContent: 'center',
@@ -235,107 +215,8 @@
     },
 });
 
-const androidStyles = StyleSheet.create({
-    midContainer: {
-        flex: 1,
-        alignItems: 'center',
-        justifyContent: 'flex-start',
-        paddingTop: height / 8,
-    },
-    greetingTextContainer: {
-        alignItems: 'center',
-        justifyContent: 'center',
-        paddingHorizontal: width / 4.5,
-        paddingTop: height / 22,
-    },
-    bottomContainer: {
-        flex: 2.4,
-        alignItems: 'center',
-        justifyContent: 'flex-end',
-        paddingBottom: height / 16,
-    },
+const mapStateToProps = state => ({
+    account: state.account,
 });
 
-class WalletSetup extends Component {
-    onYesClick() {
-        this.props.navigator.push({
-            screen: 'enterSeed',
-            navigatorStyle: {
-                navBarHidden: true,
-                screenBackgroundImageName: 'bg-green.png',
-                screenBackgroundColor: '#102e36',
-            },
-            animated: false,
-        });
-    }
-
-    onNoClick() {
-        this.props.navigator.push({
-            screen: 'newSeedSetup',
-            navigatorStyle: {
-                navBarHidden: true,
-                screenBackgroundImageName: 'bg-green.png',
-                screenBackgroundColor: '#102e36',
-            },
-            animated: false,
-        });
-    }
-
-    render() {
-        const isAndroid = Platform.OS === 'android';
-        const styles = isAndroid ? merge({}, baseStyles, androidStyles) : baseStyles;
-
-        return (
-            <ImageBackground source={require('../../shared/images/bg-green.png')} style={styles.container}>
-                <StatusBar barStyle="light-content" />
-                <View style={styles.topContainer}>
-                    <Image source={require('../../shared/images/iota-glow.png')} style={styles.iotaLogo} />
-                    <View style={styles.titleContainer}>
-                        <Text style={styles.title}>WALLET SETUP</Text>
-                    </View>
-                    <View style={styles.greetingTextContainer}>
-                        <Text style={styles.greetingText}>Okay. Lets set up your wallet!</Text>
-                        <Text style={styles.questionText}>Do you already have a seed that you would liko use?</Text>
-                    </View>
-                </View>
-                <View style={styles.midContainer}>
-                    <View style={styles.infoTextContainer}>
-                        <Image source={require('../../shared/images/info.png')} style={styles.infoIcon} />
-                        <Text style={styles.infoText}>
-                            The IOTA seed is like a username and password to your account, combined into one string of
-                            81 characters.
-                        </Text>
-                        <Text style={styles.infoText}>
-                            <Text style={styles.infoTextLight}>You can use it to access your funds from</Text>
-                            <Text style={styles.infoTextRegular}> any wallet</Text>
-                            <Text style={styles.infoTextLight}>, on</Text>
-                            <Text style={styles.infoTextRegular}> any device</Text>
-                            <Text style={styles.infoTextLight}>
-                                . But if you lose your seed, you also lose your IOTA.{' '}
-                            </Text>
-                        </Text>
-                        <Text style={styles.infoText}>Please keep your seed safe.</Text>
-                    </View>
-                </View>
-                <View style={styles.bottomContainer}>
-                    <View style={styles.buttonsContainer}>
-                        <TouchableOpacity onPress={event => this.onYesClick()}>
-                            <View style={styles.yesButton}>
-                                <Text style={styles.yesText}>YES - I have a seed</Text>
-                            </View>
-                        </TouchableOpacity>
-                    </View>
-                    <View style={{ alignItems: 'center' }}>
-                        <TouchableOpacity onPress={event => this.onNoClick()}>
-                            <View style={styles.noButton}>
-                                <Text style={styles.noText}>NO - I need a new seed</Text>
-                            </View>
-                        </TouchableOpacity>
-                    </View>
-                </View>
-            </ImageBackground>
-        );
-    }
-}
-
 export default WalletSetup;