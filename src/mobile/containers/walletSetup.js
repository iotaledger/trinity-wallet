import merge from 'lodash/merge';
import { translate } from 'react-i18next';
import i18next from 'i18next';
import React from 'react';
import { StyleSheet, View, Text, TouchableOpacity, Image, StatusBar } from 'react-native';
import { MAX_SEED_LENGTH } from 'iota-wallet-shared-modules/libs/util';
import OnboardingButtons from '../components/onboardingButtons.js';
<<<<<<< HEAD
import infoImagePath from 'iota-wallet-shared-modules/images/info.png';
import blueBackgroundImagePath from 'iota-wallet-shared-modules/images/bg-blue.png';
import iotaGlowImagePath from 'iota-wallet-shared-modules/images/iota-glow.png';
=======
import COLORS from '../theme/Colors';
>>>>>>> 60faae91

import { width, height } from '../util/dimensions';

class WalletSetup extends React.Component {
    onYesPress() {
        this.props.navigator.push({
            screen: 'enterSeed',
            navigatorStyle: {
                navBarHidden: true,
                navBarTransparent: true,
            },
            animated: false,
            overrideBackPress: true,
        });
    }
    onNoPress() {
        this.props.navigator.push({
            screen: 'newSeedSetup',
            navigatorStyle: {
                navBarHidden: true,
                navBarTransparent: true,
            },
            animated: false,
            overrideBackPress: true,
        });
    }

    render() {
        const { t } = this.props;
        return (
<<<<<<< HEAD
            <ImageBackground source={blueBackgroundImagePath} style={styles.container}>
                <StatusBar barStyle="light-content" />
                <View style={styles.topContainer}>
                    <Image source={iotaGlowImagePath} style={styles.iotaLogo} />
                    <View style={styles.greetingTextContainer}>
                        <Text style={styles.greetingText}>{t('okay')}</Text>
                        <Text style={styles.questionText}>{t('doYouAlreadyHaveASeed')}</Text>
                    </View>
                </View>
                <View style={styles.midContainer}>
                    <View style={styles.infoTextContainer}>
                        <Image source={infoImagePath} style={styles.infoIcon} />
                        <Text style={styles.infoText}>{t('seedExplanation')}</Text>
                        <Text style={styles.infoText}>
                            <Text style={styles.infoTextLight}>{t('explanation1')}</Text>
                            <Text style={styles.infoTextRegular}>{t('explanation2')}</Text>
                            <Text style={styles.infoTextLight}>{t('explanation3')}</Text>
                            <Text style={styles.infoTextRegular}>{t('explanation4')}</Text>
                            <Text style={styles.infoTextLight}>{t('explanation5')}</Text>
                        </Text>
                        <Text style={styles.infoText}>{t('keepSafe')}</Text>
=======
            <View style={styles.container}>
                <StatusBar barStyle="light-content" />
                <View style={styles.topContainer}>
                    <Image
                        source={require('iota-wallet-shared-modules/images/iota-glow.png')}
                        style={styles.iotaLogo}
                    />
                </View>
                <View style={styles.midContainer}>
                    <View style={styles.topMidContainer}>
                        <View style={styles.greetingTextContainer}>
                            <Text style={styles.greetingText}>{t('okay')}</Text>
                            <Text style={styles.questionText}>{t('doYouAlreadyHaveASeed')}</Text>
                        </View>
                    </View>
                    <View style={styles.bottomMidContainer}>
                        <View style={styles.infoTextContainer}>
                            <Image
                                source={require('iota-wallet-shared-modules/images/info.png')}
                                style={styles.infoIcon}
                            />
                            <Text style={styles.infoText}>{t('seedExplanation')}</Text>
                            <Text style={styles.infoText}>
                                <Text style={styles.infoTextLight}>{t('explanation1')}</Text>
                                <Text style={styles.infoTextRegular}>{t('explanation2')}</Text>
                                <Text style={styles.infoTextLight}>{t('explanation3')}</Text>
                                <Text style={styles.infoTextRegular}>{t('explanation4')}</Text>
                                <Text style={styles.infoTextLight}>{t('explanation5')}</Text>
                            </Text>
                            <Text style={styles.infoText}>{t('keepSafe')}</Text>
                        </View>
>>>>>>> 60faae91
                    </View>
                </View>
                <View style={styles.bottomContainer}>
                    <OnboardingButtons
                        onLeftButtonPress={() => this.onNoPress()}
                        onRightButtonPress={() => this.onYesPress()}
                        leftText={t('global:no')}
                        rightText={t('global:yes')}
                    />
                </View>
            </View>
        );
    }
}

const styles = StyleSheet.create({
    container: {
        flex: 1,
        justifyContent: 'center',
        alignItems: 'center',
        backgroundColor: COLORS.backgroundGreen,
    },
    topContainer: {
        flex: 0.5,
        alignItems: 'center',
        justifyContent: 'flex-start',
        paddingTop: height / 22,
    },
    midContainer: {
        flex: 3.7,
        alignItems: 'center',
    },
    topMidContainer: {
        flex: 0.65,
        justifyContent: 'flex-end',
    },
    bottomMidContainer: {
        flex: 1.35,
        justifyContent: 'center',
    },
    bottomContainer: {
        flex: 0.5,
        alignItems: 'center',
        justifyContent: 'flex-end',
        paddingBottom: height / 20,
    },
    infoTextContainer: {
        borderColor: 'white',
        borderWidth: 1,
        borderRadius: 15,
        width: width / 1.3,
        alignItems: 'center',
        justifyContent: 'flex-start',
        paddingHorizontal: width / 30,
        borderStyle: 'dotted',
        paddingVertical: height / 35,
    },
    infoText: {
        color: 'white',
        fontFamily: 'Lato-Light',
        fontSize: width / 27.6,
        textAlign: 'center',
        paddingTop: height / 60,
        backgroundColor: 'transparent',
    },
    infoTextLight: {
        color: 'white',
        fontFamily: 'Lato-Light',
        fontSize: width / 27.6,
        backgroundColor: 'transparent',
    },
    infoTextRegular: {
        color: 'white',
        fontFamily: 'Lato-Regular',
        fontSize: width / 27.6,
        backgroundColor: 'transparent',
    },
    infoIcon: {
        width: width / 20,
        height: width / 20,
    },
    greetingTextContainer: {
        alignItems: 'center',
        justifyContent: 'center',
        paddingHorizontal: width / 8,
    },
    greetingText: {
        color: 'white',
        fontFamily: 'Lato-Regular',
        fontSize: width / 20.7,
        textAlign: 'center',
        backgroundColor: 'transparent',
    },
    questionText: {
        color: 'white',
        fontFamily: 'Lato-Regular',
        fontSize: width / 20.7,
        textAlign: 'center',
        paddingTop: height / 40,
        backgroundColor: 'transparent',
    },
    buttonsContainer: {
        alignItems: 'flex-end',
        justifyContent: 'center',
        flexDirection: 'row',
    },
    yesButton: {
        borderColor: '#9DFFAF',
        borderWidth: 1.2,
        borderRadius: 10,
        width: width / 3,
        height: height / 14,
        alignItems: 'center',
        justifyContent: 'space-around',
    },
    yesText: {
        color: '#9DFFAF',
        fontFamily: 'Lato-Light',
        fontSize: width / 24.4,
        backgroundColor: 'transparent',
    },
    noButton: {
        borderColor: '#F7D002',
        borderWidth: 1.2,
        borderRadius: 10,
        width: width / 3,
        height: height / 14,
        alignItems: 'center',
        justifyContent: 'space-around',
        marginRight: width / 10,
    },
    noText: {
        color: '#F7D002',
        fontFamily: 'Lato-Light',
        fontSize: width / 24.4,
        backgroundColor: 'transparent',
    },
    iotaLogo: {
        height: width / 5,
        width: width / 5,
    },
});

export default translate(['walletSetup', 'global'])(WalletSetup);<|MERGE_RESOLUTION|>--- conflicted
+++ resolved
@@ -5,13 +5,7 @@
 import { StyleSheet, View, Text, TouchableOpacity, Image, StatusBar } from 'react-native';
 import { MAX_SEED_LENGTH } from 'iota-wallet-shared-modules/libs/util';
 import OnboardingButtons from '../components/onboardingButtons.js';
-<<<<<<< HEAD
-import infoImagePath from 'iota-wallet-shared-modules/images/info.png';
-import blueBackgroundImagePath from 'iota-wallet-shared-modules/images/bg-blue.png';
-import iotaGlowImagePath from 'iota-wallet-shared-modules/images/iota-glow.png';
-=======
 import COLORS from '../theme/Colors';
->>>>>>> 60faae91
 
 import { width, height } from '../util/dimensions';
 
@@ -42,29 +36,6 @@
     render() {
         const { t } = this.props;
         return (
-<<<<<<< HEAD
-            <ImageBackground source={blueBackgroundImagePath} style={styles.container}>
-                <StatusBar barStyle="light-content" />
-                <View style={styles.topContainer}>
-                    <Image source={iotaGlowImagePath} style={styles.iotaLogo} />
-                    <View style={styles.greetingTextContainer}>
-                        <Text style={styles.greetingText}>{t('okay')}</Text>
-                        <Text style={styles.questionText}>{t('doYouAlreadyHaveASeed')}</Text>
-                    </View>
-                </View>
-                <View style={styles.midContainer}>
-                    <View style={styles.infoTextContainer}>
-                        <Image source={infoImagePath} style={styles.infoIcon} />
-                        <Text style={styles.infoText}>{t('seedExplanation')}</Text>
-                        <Text style={styles.infoText}>
-                            <Text style={styles.infoTextLight}>{t('explanation1')}</Text>
-                            <Text style={styles.infoTextRegular}>{t('explanation2')}</Text>
-                            <Text style={styles.infoTextLight}>{t('explanation3')}</Text>
-                            <Text style={styles.infoTextRegular}>{t('explanation4')}</Text>
-                            <Text style={styles.infoTextLight}>{t('explanation5')}</Text>
-                        </Text>
-                        <Text style={styles.infoText}>{t('keepSafe')}</Text>
-=======
             <View style={styles.container}>
                 <StatusBar barStyle="light-content" />
                 <View style={styles.topContainer}>
@@ -96,7 +67,6 @@
                             </Text>
                             <Text style={styles.infoText}>{t('keepSafe')}</Text>
                         </View>
->>>>>>> 60faae91
                     </View>
                 </View>
                 <View style={styles.bottomContainer}>
