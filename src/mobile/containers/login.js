import React from 'react';
import {
    StyleSheet,
    View,
    Text,
    TouchableWithoutFeedback,
    TouchableOpacity,
    Image,
    ScrollView,
    StatusBar,
    Keyboard,
} from 'react-native';
import { translate } from 'react-i18next';
import { connect } from 'react-redux';
import { getMarketData, getChartData, getPrice } from 'iota-wallet-shared-modules/actions/marketData';
import { getCurrencyData, setFullNode } from 'iota-wallet-shared-modules/actions/settings';
import { setPassword, clearTempData, setReady } from 'iota-wallet-shared-modules/actions/tempAccount';
import { getAccountInfo, getFullAccountInfo } from 'iota-wallet-shared-modules/actions/account';
import { changeHomeScreenRoute } from 'iota-wallet-shared-modules/actions/home';
import { getFromKeychain, getSeed } from 'iota-wallet-shared-modules/libs/cryptography';
import { TextField } from 'react-native-material-textfield';
import OnboardingButtons from '../components/onboardingButtons.js';
import DropdownAlert from '../node_modules/react-native-dropdownalert/DropdownAlert';
import DropdownHolder from '../components/dropdownHolder';
import ExtraDimensions from 'react-native-extra-dimensions-android';
import IOTA from 'iota.lib.js';
import Modal from 'react-native-modal';
import { changeIotaNode } from 'iota-wallet-shared-modules/libs/iota';
import NodeSelection from '../components/nodeSelection.js';
import COLORS from '../theme/Colors';

import blueBackgroundImagePath from 'iota-wallet-shared-modules/images/bg-blue.png';
import iotaGlowImagePath from 'iota-wallet-shared-modules/images/iota-glow.png';
const StatusBarDefaultBarStyle = 'light-content';

import { width, height } from '../util/dimensions';

class Login extends React.Component {
    constructor(props) {
        super(props);
        this.state = {
            password: '',
            isModalVisible: false,
        };
        this.onLoginPress = this.onLoginPress.bind(this);
        this.onNodeError = this.onNodeError.bind(this);
    }

    _showModal = data => this.setState({ isModalVisible: true });

    _hideModal = () => this.setState({ isModalVisible: false });

    navigateToNodeSelection() {
        this._hideModal();
        this.setState({ changingNode: true });
    }

    _renderModalContent = () => (
<<<<<<< HEAD
        <ImageBackground source={blueBackgroundImagePath} style={{ width: width / 1.15, alignItems: 'center' }}>
=======
        <View style={{ width: width / 1.15, alignItems: 'center', backgroundColor: COLORS.backgroundGreen }}>
>>>>>>> 60faae91
            <View style={styles.modalContent}>
                <Text style={styles.questionText}>Do you want to select a different node?</Text>
                <OnboardingButtons
                    onLeftButtonPress={() => this._hideModal()}
                    onRightButtonPress={() => this.navigateToNodeSelection()}
                    leftText={'NO'}
                    rightText={'YES'}
                />
            </View>
        </View>
    );

    getWalletData() {
        this.props.getChartData();
        this.props.getPrice();
        this.props.getMarketData();
    }

    onLoginPress() {
        const { t } = this.props;
        if (!this.state.password) {
            this.dropdown.alertWithType(
                'error',
                'Empty password',
                'You must enter a password to log in. Please try again.',
            );
        } else {
            getFromKeychain(this.state.password, value => {
                this.props.setPassword(this.state.password);
                if (value) {
                    var seed = getSeed(value, 0);
                    login(seed);
                } else {
                    error();
                }
            });
        }

        error = () => {
            this.dropdown.alertWithType(
                'error',
                'Unrecognised password',
                'The password was not recognised. Please try again.',
            );
        };

        login = value => {
            const seedIndex = this.props.tempAccount.seedIndex;
            const seedName = this.props.account.seedNames[seedIndex];

            this.getWalletData();
            this.props.changeHomeScreenRoute('balance');
            this.props.navigator.push({
                screen: 'loading',
                navigatorStyle: {
                    navBarHidden: true,
                    navBarTransparent: true,
                },
                animated: false,
                overrideBackPress: true,
            });
            this.props.getCurrencyData(this.props.settings.currency);
            if (this.props.account.firstUse) {
                this.props.getFullAccountInfo(value, seedName, (error, success) => {
                    if (error) {
                        this.onNodeError();
                    } else {
                        this.props.setReady();
                    }
                });
            } else {
                const accountInfo = this.props.account.accountInfo;
                this.props.getAccountInfo(seedName, seedIndex, accountInfo, (error, success) => {
                    if (error) {
                        this.onNodeError();
                    } else {
                        this.props.setReady();
                    }
                });
            }
        };
    }

    onNodeError() {
        const { t } = this.props;
        this.props.navigator.pop({
            animated: false,
        });
        this.dropdown.alertWithType('error', 'Invalid response', `The node returned an invalid response.`);
        this._showModal();
    }

    onUseSeedPress() {
        const { t } = this.props;
        this.dropdown.alertWithType('error', 'This function is not available', 'It will be added at a later stage.');
        {
            /*this.props.navigator.push({
            screen: 'useSeed',
            navigatorStyle: {
                navBarHidden: true,
            },
            animated: false,
            overrideBackPress: true
        });*/
        }
    }

    render() {
        let { password } = this.state;
        const { t } = this.props;
        return (
<<<<<<< HEAD
            <ImageBackground source={blueBackgroundImagePath} style={styles.container}>
=======
            <View style={styles.container}>
>>>>>>> 60faae91
                <StatusBar barStyle="light-content" />
                {!this.state.changingNode && (
                    <TouchableWithoutFeedback onPress={Keyboard.dismiss}>
                        <View>
                            <View style={styles.topContainer}>
                                <Image source={iotaGlowImagePath} style={styles.iotaLogo} />
                                <View style={styles.titleContainer}>
                                    <Text style={styles.title}>Please enter your password.</Text>
                                </View>
                            </View>
                            <View style={styles.midContainer}>
                                <TextField
                                    style={{ color: 'white', fontFamily: 'Lato-Light' }}
                                    labelTextStyle={{ fontFamily: 'Lato-Light' }}
                                    labelFontSize={width / 31.8}
                                    fontSize={width / 20.7}
                                    labelPadding={3}
                                    baseColor="white"
                                    label="Password"
                                    tintColor="#F7D002"
                                    autoCapitalize={'none'}
                                    autoCorrect={false}
                                    enablesReturnKeyAutomatically={true}
                                    returnKeyType="done"
                                    value={password}
                                    onChangeText={password => this.setState({ password })}
                                    containerStyle={{
                                        width: width / 1.4,
                                    }}
                                    secureTextEntry={true}
                                    onSubmitEditing={() => Keyboard.dismiss}
                                />
                            </View>
                            <View style={styles.bottomContainer}>
                                <TouchableOpacity onPress={event => this.onLoginPress()}>
                                    <View style={styles.loginButton}>
                                        <Text style={styles.loginText}>LOGIN</Text>
                                    </View>
                                </TouchableOpacity>
                            </View>
                        </View>
                    </TouchableWithoutFeedback>
                )}
                {this.state.changingNode && (
                    <View>
                        <View style={{ flex: 0.8 }} />
                        <View style={{ flex: 4.62 }}>
                            <NodeSelection
                                setNode={selectedNode => {
                                    changeIotaNode(selectedNode);
                                    this.props.setFullNode(selectedNode);
                                }}
                                node={this.props.settings.fullNode}
                                nodes={this.props.settings.availableNodes}
                                backPress={() => this.setState({ changingNode: false })}
                            />
                        </View>
                        <View style={{ flex: 0.2 }} />
                    </View>
                )}
                <DropdownAlert
                    ref={ref => (this.dropdown = ref)}
                    successColor="#009f3f"
                    errorColor="#A10702"
                    titleStyle={styles.dropdownTitle}
                    defaultTextContainer={styles.dropdownTextContainer}
                    messageStyle={styles.dropdownMessage}
                    imageStyle={styles.dropdownImage}
                    inactiveStatusBarStyle={StatusBarDefaultBarStyle}
                    closeInterval={6000}
                />
                <Modal
                    animationIn={'bounceInUp'}
                    animationOut={'bounceOut'}
                    animationInTiming={1000}
                    animationOutTiming={200}
                    backdropTransitionInTiming={500}
                    backdropTransitionOutTiming={200}
                    backdropColor={'#132d38'}
                    backdropOpacity={0.6}
                    style={{ alignItems: 'center' }}
                    isVisible={this.state.isModalVisible}
                >
                    {this._renderModalContent()}
                </Modal>
            </View>
        );
    }
}

const styles = StyleSheet.create({
    container: {
        flex: 1,
        justifyContent: 'center',
        alignItems: 'center',
        backgroundColor: COLORS.backgroundGreen,
    },
    topContainer: {
        flex: 1.2,
        alignItems: 'center',
        justifyContent: 'flex-start',
        paddingTop: height / 22,
    },
    midContainer: {
        flex: 4.8,
        alignItems: 'center',
        paddingTop: height / 4.2,
    },
    bottomContainer: {
        flex: 0.7,
        alignItems: 'center',
        justifyContent: 'flex-end',
    },
    titleContainer: {
        justifyContent: 'center',
        alignItems: 'center',
        paddingTop: height / 15,
    },
    title: {
        color: 'white',
        fontFamily: 'Lato-Regular',
        fontSize: width / 20.7,
        textAlign: 'center',
        backgroundColor: 'transparent',
    },
    questionText: {
        color: 'white',
        fontFamily: 'Lato-Regular',
        fontSize: width / 20.25,
        textAlign: 'center',
        paddingLeft: width / 7,
        paddingRight: width / 7,
        paddingTop: height / 25,
        backgroundColor: 'transparent',
    },
    iotaLogo: {
        height: width / 5,
        width: width / 5,
    },
    dropdownTitle: {
        fontSize: width / 25.9,
        textAlign: 'left',
        fontWeight: 'bold',
        color: 'white',
        backgroundColor: 'transparent',
        fontFamily: 'Lato-Regular',
    },
    dropdownTextContainer: {
        flex: 1,
        paddingLeft: width / 20,
        paddingRight: width / 15,
        paddingVertical: height / 30,
    },
    dropdownMessage: {
        fontSize: width / 29.6,
        textAlign: 'left',
        fontWeight: 'normal',
        color: 'white',
        backgroundColor: 'transparent',
        fontFamily: 'Lato-Regular',
        paddingTop: height / 60,
    },
    dropdownImage: {
        marginLeft: width / 25,
        width: width / 12,
        height: width / 12,
        alignSelf: 'center',
    },
    buttonsContainer: {
        alignItems: 'flex-end',
        justifyContent: 'center',
        flexDirection: 'row',
    },
    modalContent: {
        justifyContent: 'space-between',
        alignItems: 'center',
        borderRadius: 10,
        borderWidth: 2,
        borderColor: 'rgba(255, 255, 255, 0.8)',
        paddingVertical: height / 18,
        width: width / 1.15,
    },
    questionText: {
        color: 'white',
        backgroundColor: 'transparent',
        fontFamily: 'Lato-Regular',
        fontSize: width / 27.6,
        paddingBottom: height / 16,
    },
    loginButton: {
        borderColor: '#9DFFAF',
        borderWidth: 1.2,
        borderRadius: 10,
        width: width / 3,
        height: height / 14,
        alignItems: 'center',
        justifyContent: 'space-around',
        marginBottom: height / 20,
    },
    loginText: {
        color: '#9DFFAF',
        fontFamily: 'Lato-Light',
        fontSize: width / 24.4,
        backgroundColor: 'transparent',
    },
});

const mapStateToProps = state => ({
    tempAccount: state.tempAccount,
    account: state.account,
    marketData: state.marketData,
    settings: state.settings,
});

const mapDispatchToProps = dispatch => ({
    setPassword: password => {
        dispatch(setPassword(password));
    },
    getAccountInfo: (seedName, seedIndex, accountInfo, cb) => {
        dispatch(getAccountInfo(seedName, seedIndex, accountInfo, cb));
    },
    getFullAccountInfo: (seed, seedName, cb) => {
        dispatch(getFullAccountInfo(seed, seedName, cb));
    },
    changeHomeScreenRoute: tab => {
        dispatch(changeHomeScreenRoute(tab));
    },
    getMarketData: () => {
        dispatch(getMarketData());
    },
    getPrice: () => {
        dispatch(getPrice());
    },
    getChartData: () => {
        dispatch(getChartData());
    },
    clearTempData: () => dispatch(clearTempData()),
    getCurrencyData: currency => dispatch(getCurrencyData(currency)),
    setReady: () => dispatch(setReady()),
    setFullNode: node => dispatch(setFullNode(node)),
});

export default connect(mapStateToProps, mapDispatchToProps)(Login);<|MERGE_RESOLUTION|>--- conflicted
+++ resolved
@@ -56,11 +56,7 @@
     }
 
     _renderModalContent = () => (
-<<<<<<< HEAD
-        <ImageBackground source={blueBackgroundImagePath} style={{ width: width / 1.15, alignItems: 'center' }}>
-=======
         <View style={{ width: width / 1.15, alignItems: 'center', backgroundColor: COLORS.backgroundGreen }}>
->>>>>>> 60faae91
             <View style={styles.modalContent}>
                 <Text style={styles.questionText}>Do you want to select a different node?</Text>
                 <OnboardingButtons
@@ -172,11 +168,7 @@
         let { password } = this.state;
         const { t } = this.props;
         return (
-<<<<<<< HEAD
-            <ImageBackground source={blueBackgroundImagePath} style={styles.container}>
-=======
             <View style={styles.container}>
->>>>>>> 60faae91
                 <StatusBar barStyle="light-content" />
                 {!this.state.changingNode && (
                     <TouchableWithoutFeedback onPress={Keyboard.dismiss}>
