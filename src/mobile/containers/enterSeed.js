import merge from 'lodash/merge';
import React from 'react';
import { translate } from 'react-i18next';
import {
    StyleSheet,
    View,
    Dimensions,
    Text,
    Platform,
    TouchableOpacity,
    TouchableWithoutFeedback,
    Image,
    ScrollView,
    ImageBackground,
    StatusBar,
} from 'react-native';
import { TextField } from 'react-native-material-textfield';
import DropdownAlert from '../node_modules/react-native-dropdownalert/DropdownAlert';
import QRScanner from '../components/qrScanner.js';
import { Keyboard } from 'react-native';
import { connect } from 'react-redux';
import { setSeed } from '../../shared/actions/tempAccount';
import Modal from 'react-native-modal';
import OnboardingButtons from '../components/onboardingButtons.js';

const width = Dimensions.get('window').width;
const height = global.height;
const isAndroid = Platform.OS === 'android';

const StatusBarDefaultBarStyle = 'light-content';

class EnterSeed extends React.Component {
    constructor(props) {
        super(props);
        this.state = {
            seed: '',
            isModalVisible: false,
        };
    }

    handleKeyPress = event => {
        if (event.key == 'Enter') {
            Keyboard.dismiss();
        }
    };

    onDonePress() {
        if (!this.state.seed.match(/^[A-Z9]+$/) && this.state.seed.length == 81) {
            this.dropdown.alertWithType(
                'error',
                'Seed contains invalid characters',
                `Seeds can only consist of the capital letters A-Z and the number 9. Your seed has invalid characters. Please try again.`,
<<<<<<< HEAD
            ); // TODO: add new string
        } else if (this.state.seed.length < 60) {
            this.dropdown.alertWithType(
                'error',
                t('error_title'), // TODO: change string name to error_title1
                `Seeds must be at least 60 characters long (ideally 81 characters). Your seed is currently ${this.state
                    .seed.length} characters long. Please try again.`, // TODO: add new string
=======
            );
        } else if (this.state.seed.length < 81) {
            this.dropdown.alertWithType(
                'error',
                'Seed is too short',
                `Seeds must be 81 characters long. Your seed is currently ${this.state.seed
                    .length} characters long. Please try again.`,
>>>>>>> b98fd527
            );
        } else if (this.state.seed.length == 81) {
            this.props.setSeed(this.state.seed);
            this.props.navigator.push({
                screen: 'setSeedName',
                navigatorStyle: { navBarHidden: true, navBarTransparent: true },
                animated: false,
                overrideBackPress: true,
            });
        }
    }

    onBackPress() {
        this.props.navigator.pop({
            animated: false,
        });
    }
    onQRPress() {
        this._showModal();
    }

    onQRRead(data) {
        this.setState({
            seed: data,
        });
        this._hideModal();
    }

    _showModal = () => this.setState({ isModalVisible: true });

    _hideModal = () => this.setState({ isModalVisible: false });

    _renderModalContent = () => (
        <QRScanner onQRRead={data => this.onQRRead(data)} hideModal={() => this._hideModal()} />
    );

    render() {
        const { seed } = this.state;

        return (
            <ImageBackground source={require('../../shared/images/bg-green.png')} style={styles.container}>
                <StatusBar barStyle="light-content" />
                <TouchableWithoutFeedback style={{ flex: 1 }} onPress={Keyboard.dismiss}>
                    <View>
                        <View style={styles.container}>
                            <View style={styles.topContainer}>
                                <View style={styles.logoContainer}>
                                    <Image
                                        source={require('../../shared/images/iota-glow.png')}
                                        style={styles.iotaLogo}
                                    />
                                </View>
                                <View style={styles.titleContainer}>
                                    <Text style={styles.title}>Please enter your seed.</Text> //TODO: add new string
                                </View>
                            </View>
                            <View style={styles.midContainer}>
                                <View style={{ flexDirection: 'row' }}>
                                    <View style={styles.textFieldContainer}>
                                        <TextField
                                            style={styles.textField}
                                            labelTextStyle={{ fontFamily: 'Lato-Light', fontSize: width / 20.7 }}
                                            labelFontSize={width / 31.8}
                                            fontSize={isAndroid ? width / 27.6 : width / 20.7}
                                            labelPadding={3}
                                            baseColor="white"
                                            tintColor="#F7D002"
                                            enablesReturnKeyAutomatically={true}
                                            returnKeyType="done"
                                            blurOnSubmit={true} //Dismisses keyboard upon pressing Done
                                            autoCapitalize="characters"
                                            label={t('placeholder')}
                                            autoCorrect={false}
                                            value={seed}
                                            maxLength={81}
                                            onChangeText={seed => this.setState({ seed })}
                                            secureTextEntry={true}
                                        />
                                    </View>
                                    <View style={styles.qrButtonContainer}>
                                        <TouchableOpacity onPress={() => this.onQRPress()}>
                                            <View style={styles.qrButton}>
                                                <Image
                                                    source={require('../../shared/images/camera.png')}
                                                    style={styles.qrImage}
                                                />
                                                <Text style={styles.qrText}> QR </Text> // TODO: New string
                                            </View>
                                        </TouchableOpacity>
                                    </View>
                                </View>
                            </View>
                            <View style={styles.bottomContainer}>
                                <View style={styles.infoTextContainer}>
                                    <Image source={require('../../shared/images/info.png')} style={styles.infoIcon} />
                                    <Text style={styles.infoText}>{t('seed_explanation')}</Text>
                                    <Text style={styles.warningText}>{t('reminder')}</Text>
                                </View>
                                <OnboardingButtons
                                    onLeftButtonPress={() => this.onBackPress()}
                                    onRightButtonPress={() => this.onDonePress()}
                                    leftText={t('button2')}
                                    rightText={t('button1')}
                                />
                            </View>
                        </View>
                    </View>
                </TouchableWithoutFeedback>
                <DropdownAlert
                    ref={ref => (this.dropdown = ref)}
                    successColor="#009f3f"
                    errorColor="#A10702"
                    titleStyle={styles.dropdownTitle}
                    defaultTextContainer={styles.dropdownTextContainer}
                    messageStyle={styles.dropdownMessage}
                    imageStyle={styles.dropdownImage}
                    inactiveStatusBarStyle={StatusBarDefaultBarStyle}
                />
                <Modal
                    animationIn={'bounceInUp'}
                    animationOut={'bounceOut'}
                    animationInTiming={1000}
                    animationOutTiming={200}
                    backdropTransitionInTiming={500}
                    backdropTransitionOutTiming={200}
                    backdropColor={'#102832'}
                    backdropOpacity={1}
                    style={{ alignItems: 'center', margin: 0 }}
                    isVisible={this.state.isModalVisible}
                >
                    {this._renderModalContent()}
                </Modal>
            </ImageBackground>
        );
    }
}

const styles = StyleSheet.create({
    container: {
        flex: 1,
        justifyContent: 'center',
        alignItems: 'center',
    },
    topContainer: {
        flex: 1.2,
        paddingTop: height / 22,
    },
    midContainer: {
        flex: 2.8,
        alignItems: 'center',
        justifyContent: 'flex-start',
        paddingTop: height / 12,
    },
    bottomContainer: {
        flex: 2.7,
        alignItems: 'center',
        justifyContent: 'flex-end',
        paddingBottom: height / 20,
    },
    logoContainer: {
        justifyContent: 'center',
        alignItems: 'center',
    },
    titleContainer: {
        justifyContent: 'center',
        alignItems: 'center',
        paddingTop: height / 15,
    },
    title: {
        color: 'white',
        fontFamily: 'Lato-Regular',
        fontSize: width / 20.7,
        textAlign: 'center',
        backgroundColor: 'transparent',
    },
    infoTextContainer: {
        borderColor: 'white',
        borderWidth: 1,
        borderRadius: 15,
        width: width / 1.6,
        alignItems: 'center',
        justifyContent: 'flex-start',
        paddingHorizontal: width / 30,
        borderStyle: 'dotted',
        paddingVertical: height / 60,
        marginBottom: height / 17,
    },
    infoText: {
        color: 'white',
        fontFamily: 'Lato-Light',
        fontSize: width / 27.6,
        textAlign: 'center',
        paddingTop: height / 60,
        backgroundColor: 'transparent',
    },
    warningText: {
        color: 'white',
        fontFamily: 'Lato-Bold',
        fontSize: width / 27.6,
        textAlign: 'center',
        paddingTop: height / 70,
        backgroundColor: 'transparent',
    },
    iotaLogo: {
        height: width / 5,
        width: width / 5,
    },
    infoIcon: {
        width: width / 20,
        height: width / 20,
    },
    qrImage: {
        height: width / 28,
        width: width / 28,
        marginRight: width / 100,
    },
    qrButton: {
        flexDirection: 'row',
        alignItems: 'center',
        justifyContent: 'center',
        borderColor: 'white',
        borderWidth: 0.8,
        borderRadius: 8,
        width: width / 6.5,
        height: height / 16,
    },
    qrText: {
        color: 'white',
        fontFamily: 'Lato-Bold',
        fontSize: width / 34.5,
        backgroundColor: 'transparent',
    },
    textFieldContainer: {
        flex: 1,
        paddingRight: width / 30,
    },
    textField: {
        color: 'white',
        fontFamily: 'Lato-Light',
    },
    qrButtonContainer: {
        justifyContent: 'flex-end',
        alignItems: 'center',
        paddingBottom: height / 90,
    },
    dropdownTitle: {
        fontSize: width / 25.9,
        textAlign: 'left',
        fontWeight: 'bold',
        color: 'white',
        backgroundColor: 'transparent',
        fontFamily: 'Lato-Regular',
    },
    dropdownTextContainer: {
        flex: 1,
        paddingLeft: width / 20,
        paddingRight: width / 15,
        paddingVertical: height / 30,
    },
    dropdownMessage: {
        fontSize: width / 29.6,
        textAlign: 'left',
        fontWeight: 'normal',
        color: 'white',
        backgroundColor: 'transparent',
        fontFamily: 'Lato-Regular',
        paddingTop: height / 60,
    },
    dropdownImage: {
        marginLeft: width / 25,
        width: width / 12,
        height: width / 12,
        alignSelf: 'center',
    },
});

const mapStateToProps = state => ({
    marketData: state.marketData,
    tempAccount: state.tempAccount,
    account: state.account,
});

const mapDispatchToProps = dispatch => ({
    setSeed: seed => {
        dispatch(setSeed(seed));
    },
});

export default translate('enterSeed')(connect(mapStateToProps, mapDispatchToProps)(EnterSeed));<|MERGE_RESOLUTION|>--- conflicted
+++ resolved
@@ -50,15 +50,6 @@
                 'error',
                 'Seed contains invalid characters',
                 `Seeds can only consist of the capital letters A-Z and the number 9. Your seed has invalid characters. Please try again.`,
-<<<<<<< HEAD
-            ); // TODO: add new string
-        } else if (this.state.seed.length < 60) {
-            this.dropdown.alertWithType(
-                'error',
-                t('error_title'), // TODO: change string name to error_title1
-                `Seeds must be at least 60 characters long (ideally 81 characters). Your seed is currently ${this.state
-                    .seed.length} characters long. Please try again.`, // TODO: add new string
-=======
             );
         } else if (this.state.seed.length < 81) {
             this.dropdown.alertWithType(
@@ -66,7 +57,6 @@
                 'Seed is too short',
                 `Seeds must be 81 characters long. Your seed is currently ${this.state.seed
                     .length} characters long. Please try again.`,
->>>>>>> b98fd527
             );
         } else if (this.state.seed.length == 81) {
             this.props.setSeed(this.state.seed);
