import merge from 'lodash/merge';
import React from 'react';
import { translate } from 'react-i18next';
import {
    StyleSheet,
    View,
    Dimensions,
    Text,
    Platform,
    TouchableOpacity,
    TouchableWithoutFeedback,
    Image,
    ScrollView,
    ImageBackground,
    StatusBar,
} from 'react-native';
import { TextField } from 'react-native-material-textfield';
import DropdownAlert from '../node_modules/react-native-dropdownalert/DropdownAlert';
import QRScanner from '../components/qrScanner.js';
import { Keyboard } from 'react-native';
import { connect } from 'react-redux';
import { setSeed } from 'iota-wallet-shared-modules/actions/tempAccount';
import { MAX_SEED_LENGTH } from 'iota-wallet-shared-modules/libs/util';
import Modal from 'react-native-modal';
import OnboardingButtons from '../components/onboardingButtons.js';

const width = Dimensions.get('window').width;
const height = global.height;
const isAndroid = Platform.OS === 'android';
const StatusBarDefaultBarStyle = 'light-content';

class EnterSeed extends React.Component {
    constructor(props) {
        super(props);
        this.state = {
            seed: '',
            isModalVisible: false,
        };
    }

    handleKeyPress = event => {
        if (event.key == 'Enter') {
            Keyboard.dismiss();
        }
    };

    onDonePress() {
        const { t } = this.props;
        if (!this.state.seed.match(/^[A-Z9]+$/) && this.state.seed.length == 81) {
            this.dropdown.alertWithType('error', t('invalidCharacters'), t('invalidCharactersExplanation'));
        } else if (this.state.seed.length < 81) {
            this.dropdown.alertWithType('error', t('seedTooShort'), t('seedTooShortExplanation'));
        } else if (this.state.seed.length == 81) {
            this.props.setSeed(this.state.seed);
            this.props.navigator.push({
                screen: 'setSeedName',
                navigatorStyle: { navBarHidden: true, navBarTransparent: true },
                animated: false,
                overrideBackPress: true,
            });
        }
    }

    onBackPress() {
        this.props.navigator.pop({
            animated: false,
        });
    }
    onQRPress() {
        this._showModal();
    }

    onQRRead(data) {
        this.setState({
            seed: data,
        });
        this._hideModal();
    }

    _showModal = () => this.setState({ isModalVisible: true });

    _hideModal = () => this.setState({ isModalVisible: false });

    _renderModalContent = () => (
        <QRScanner onQRRead={data => this.onQRRead(data)} hideModal={() => this._hideModal()} />
    );

    render() {
        const { seed } = this.state;
        const { t } = this.props;
        return (
            <ImageBackground source={require('iota-wallet-shared-modules/images/bg-blue.png')} style={styles.container}>
                <StatusBar barStyle="light-content" />
                <TouchableWithoutFeedback style={{ flex: 1 }} onPress={Keyboard.dismiss}>
                    <View>
                        <View style={styles.container}>
                            <View style={styles.topContainer}>
                                <View style={styles.logoContainer}>
                                    <Image
                                        source={require('iota-wallet-shared-modules/images/iota-glow.png')}
                                        style={styles.iotaLogo}
                                    />
                                </View>
                                <View style={styles.titleContainer}>
                                    <Text style={styles.title}>{t('global:enterSeed')}</Text>
                                </View>
                            </View>
                            <View style={styles.midContainer}>
                                <View style={{ flexDirection: 'row' }}>
                                    <View style={styles.textFieldContainer}>
                                        <TextField
                                            style={styles.textField}
                                            labelTextStyle={{ fontFamily: 'Inconsolata-Bold', fontSize: width / 20.7 }}
                                            labelFontSize={width / 31.8}
                                            fontSize={isAndroid ? width / 27.6 : width / 20.7}
                                            labelPadding={3}
                                            baseColor={'white'}
                                            tintColor={'#F7D002'}
                                            enablesReturnKeyAutomatically={true}
                                            returnKeyType={'done'}
                                            autoCapitalize={'characters'}
<<<<<<< HEAD
                                            label={t('global:seed')}
=======
                                            label={'Seed'}
>>>>>>> 214e8600
                                            autoCorrect={false}
                                            value={seed}
                                            maxLength={MAX_SEED_LENGTH}
                                            onChangeText={seed => this.setState({ seed: seed.toUpperCase() })}
                                            secureTextEntry={true}
                                            multiline
                                            onSubmitEditing={() => this.onDonePress()}
                                        />
                                    </View>
                                    <View style={styles.qrButtonContainer}>
                                        <TouchableOpacity onPress={() => this.onQRPress()}>
                                            <View style={styles.qrButton}>
                                                <Image
                                                    source={require('iota-wallet-shared-modules/images/camera.png')}
                                                    style={styles.qrImage}
                                                />
                                                <Text style={styles.qrText}>{t('global:qr')}</Text>
                                            </View>
                                        </TouchableOpacity>
                                    </View>
                                </View>
                            </View>
                            <View style={styles.bottomContainer}>
                                <View style={styles.infoTextContainer}>
<<<<<<< HEAD
                                    <Image source={require('../../shared/images/info.png')} style={styles.infoIcon} />
                                    <Text style={styles.infoText}>{t('seedExplanation')}</Text>
                                    <Text style={styles.warningText}>{t('neverShare')}</Text>
=======
                                    <Image
                                        source={require('iota-wallet-shared-modules/images/info.png')}
                                        style={styles.infoIcon}
                                    />
                                    <Text style={styles.infoText}>
                                        {`Seeds should be ${MAX_SEED_LENGTH} characters long, and should contain capital letters A-Z, or
                                        the number 9. You cannot use seeds longer than ${MAX_SEED_LENGTH} characters.`}
                                    </Text>
                                    <Text style={styles.warningText}>NEVER SHARE YOUR SEED WITH ANYONE</Text>
>>>>>>> 214e8600
                                </View>
                                <OnboardingButtons
                                    onLeftButtonPress={() => this.onBackPress()}
                                    onRightButtonPress={() => this.onDonePress()}
                                    leftText={t('global:back')}
                                    rightText={t('global:next')}
                                />
                            </View>
                        </View>
                    </View>
                </TouchableWithoutFeedback>
                <DropdownAlert
                    ref={ref => (this.dropdown = ref)}
                    successColor="#009f3f"
                    errorColor="#A10702"
                    titleStyle={styles.dropdownTitle}
                    defaultTextContainer={styles.dropdownTextContainer}
                    messageStyle={styles.dropdownMessage}
                    imageStyle={styles.dropdownImage}
                    inactiveStatusBarStyle={StatusBarDefaultBarStyle}
                />
                <Modal
                    animationIn={'bounceInUp'}
                    animationOut={'bounceOut'}
                    animationInTiming={1000}
                    animationOutTiming={200}
                    backdropTransitionInTiming={500}
                    backdropTransitionOutTiming={200}
                    backdropColor={'#102832'}
                    backdropOpacity={1}
                    style={{ alignItems: 'center', margin: 0 }}
                    isVisible={this.state.isModalVisible}
                >
                    {this._renderModalContent()}
                </Modal>
            </ImageBackground>
        );
    }
}

const styles = StyleSheet.create({
    container: {
        flex: 1,
        justifyContent: 'center',
        alignItems: 'center',
    },
    topContainer: {
        flex: 1.2,
        paddingTop: height / 22,
    },
    midContainer: {
        flex: 2.8,
        alignItems: 'center',
        justifyContent: 'flex-start',
        paddingTop: height / 12,
    },
    bottomContainer: {
        flex: 2.7,
        alignItems: 'center',
        justifyContent: 'flex-end',
        paddingBottom: height / 20,
    },
    logoContainer: {
        justifyContent: 'center',
        alignItems: 'center',
    },
    titleContainer: {
        justifyContent: 'center',
        alignItems: 'center',
        paddingTop: height / 15,
    },
    title: {
        color: 'white',
        fontFamily: 'Lato-Regular',
        fontSize: width / 20.7,
        textAlign: 'center',
        backgroundColor: 'transparent',
    },
    infoTextContainer: {
        borderColor: 'white',
        borderWidth: 1,
        borderRadius: 15,
        width: width / 1.6,
        alignItems: 'center',
        justifyContent: 'flex-start',
        paddingHorizontal: width / 30,
        borderStyle: 'dotted',
        paddingVertical: height / 60,
        marginBottom: height / 17,
    },
    infoText: {
        color: 'white',
        fontFamily: 'Lato-Light',
        fontSize: width / 27.6,
        textAlign: 'center',
        paddingTop: height / 60,
        backgroundColor: 'transparent',
    },
    warningText: {
        color: 'white',
        fontFamily: 'Lato-Bold',
        fontSize: width / 27.6,
        textAlign: 'center',
        paddingTop: height / 70,
        backgroundColor: 'transparent',
    },
    iotaLogo: {
        height: width / 5,
        width: width / 5,
    },
    infoIcon: {
        width: width / 20,
        height: width / 20,
    },
    qrImage: {
        height: width / 28,
        width: width / 28,
        marginRight: width / 100,
    },
    qrButton: {
        flexDirection: 'row',
        alignItems: 'center',
        justifyContent: 'center',
        borderColor: 'white',
        borderWidth: 0.8,
        borderRadius: 8,
        width: width / 6.5,
        height: height / 16,
    },
    qrText: {
        color: 'white',
        fontFamily: 'Lato-Bold',
        fontSize: width / 34.5,
        backgroundColor: 'transparent',
    },
    textFieldContainer: {
        flex: 1,
        paddingRight: width / 30,
    },
    textField: {
        color: 'white',
        fontFamily: 'Inconsolata-Bold',
    },
    qrButtonContainer: {
        justifyContent: 'flex-end',
        alignItems: 'center',
        paddingBottom: height / 90,
    },
    dropdownTitle: {
        fontSize: width / 25.9,
        textAlign: 'left',
        fontWeight: 'bold',
        color: 'white',
        backgroundColor: 'transparent',
        fontFamily: 'Lato-Regular',
    },
    dropdownTextContainer: {
        flex: 1,
        paddingLeft: width / 20,
        paddingRight: width / 15,
        paddingVertical: height / 30,
    },
    dropdownMessage: {
        fontSize: width / 29.6,
        textAlign: 'left',
        fontWeight: 'normal',
        color: 'white',
        backgroundColor: 'transparent',
        fontFamily: 'Lato-Regular',
        paddingTop: height / 60,
    },
    dropdownImage: {
        marginLeft: width / 25,
        width: width / 12,
        height: width / 12,
        alignSelf: 'center',
    },
});

const mapStateToProps = state => ({
    marketData: state.marketData,
    tempAccount: state.tempAccount,
    account: state.account,
});

const mapDispatchToProps = dispatch => ({
    setSeed: seed => {
        dispatch(setSeed(seed));
    },
});

export default translate(['enterSeed', 'global'])(connect(mapStateToProps, mapDispatchToProps)(EnterSeed));<|MERGE_RESOLUTION|>--- conflicted
+++ resolved
@@ -119,11 +119,7 @@
                                             enablesReturnKeyAutomatically={true}
                                             returnKeyType={'done'}
                                             autoCapitalize={'characters'}
-<<<<<<< HEAD
                                             label={t('global:seed')}
-=======
-                                            label={'Seed'}
->>>>>>> 214e8600
                                             autoCorrect={false}
                                             value={seed}
                                             maxLength={MAX_SEED_LENGTH}
@@ -148,21 +144,9 @@
                             </View>
                             <View style={styles.bottomContainer}>
                                 <View style={styles.infoTextContainer}>
-<<<<<<< HEAD
                                     <Image source={require('../../shared/images/info.png')} style={styles.infoIcon} />
                                     <Text style={styles.infoText}>{t('seedExplanation')}</Text>
                                     <Text style={styles.warningText}>{t('neverShare')}</Text>
-=======
-                                    <Image
-                                        source={require('iota-wallet-shared-modules/images/info.png')}
-                                        style={styles.infoIcon}
-                                    />
-                                    <Text style={styles.infoText}>
-                                        {`Seeds should be ${MAX_SEED_LENGTH} characters long, and should contain capital letters A-Z, or
-                                        the number 9. You cannot use seeds longer than ${MAX_SEED_LENGTH} characters.`}
-                                    </Text>
-                                    <Text style={styles.warningText}>NEVER SHARE YOUR SEED WITH ANYONE</Text>
->>>>>>> 214e8600
                                 </View>
                                 <OnboardingButtons
                                     onLeftButtonPress={() => this.onBackPress()}
