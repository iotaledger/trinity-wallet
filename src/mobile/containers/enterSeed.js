--- conflicted
+++ resolved
@@ -18,12 +18,8 @@
 import QRScanner from '../components/qrScanner.js';
 import { Keyboard } from 'react-native';
 import { connect } from 'react-redux';
-<<<<<<< HEAD
 import { setSeed } from '../../shared/actions/tempAccount';
-=======
-import { setSeed } from 'iota-wallet-shared-modules/actions/tempAccount';
 import { MAX_SEED_LENGTH } from 'iota-wallet-shared-modules/libs/util';
->>>>>>> use MAX_SEED_LENGTH constant instead of sprinkling magic 81s everywhere
 import Modal from 'react-native-modal';
 import OnboardingButtons from '../components/onboardingButtons.js';
 
@@ -134,13 +130,8 @@
                                             label={"Seed"}
                                             autoCorrect={false}
                                             value={seed}
-<<<<<<< HEAD
                                             maxLength={MAX_SEED_LENGTH}
-                                            onChangeText={seed => this.setState({ seed })}
-=======
-                                            maxLength={81}
                                             onChangeText={seed => this.setState({ seed: seed.toUpperCase() })}
->>>>>>> 2d7b3699
                                             secureTextEntry={true}
                                             multiline
                                             onSubmitEditing={() => this.onDonePress()}
