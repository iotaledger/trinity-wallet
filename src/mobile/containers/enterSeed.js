--- conflicted
+++ resolved
@@ -9,10 +9,7 @@
     Image,
     ScrollView,
     ImageBackground,
-<<<<<<< HEAD
     StatusBar
-=======
->>>>>>> 149584b5
 } from 'react-native';
 import { TextField } from 'react-native-material-textfield';
 import DropdownAlert from 'react-native-dropdownalert';
