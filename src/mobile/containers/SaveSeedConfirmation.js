--- conflicted
+++ resolved
@@ -70,8 +70,6 @@
         fontSize: GENERAL.fontSize3,
         backgroundColor: 'transparent',
     },
-<<<<<<< HEAD
-=======
     infoTextContainer: {
         width: width / 1.2,
         alignItems: 'center',
@@ -83,7 +81,6 @@
         lineHeight: height / 14,
         textAlign: 'center',
     },
->>>>>>> 78c9876c
     checkboxContainer: {
         height: height / 15,
         flexDirection: 'row',
