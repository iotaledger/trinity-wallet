import React, { Component } from 'react';
import { translate } from 'react-i18next';
import { StyleSheet, View, Text, Linking, TouchableOpacity, Clipboard, Image, NativeModules } from 'react-native';
import { connect } from 'react-redux';
import PropTypes from 'prop-types';
import { generateAlert } from 'iota-wallet-shared-modules/actions/alerts';
import { setSeedShareTutorialVisitationStatus } from 'iota-wallet-shared-modules/actions/settings';
import timer from 'react-native-timer';
import RNSecureClipboard from 'react-native-secure-clipboard';
import whiteCheckboxCheckedImagePath from 'iota-wallet-shared-modules/images/checkbox-checked-white.png';
import whiteCheckboxUncheckedImagePath from 'iota-wallet-shared-modules/images/checkbox-unchecked-white.png';
import blackCheckboxCheckedImagePath from 'iota-wallet-shared-modules/images/checkbox-checked-black.png';
import blackCheckboxUncheckedImagePath from 'iota-wallet-shared-modules/images/checkbox-unchecked-black.png';
import tinycolor from 'tinycolor2';
import Modal from 'react-native-modal';
import Button from '../components/Button';
import ModalButtons from '../containers/ModalButtons';
import StatefulDropdownAlert from './StatefulDropdownAlert';
import Seedbox from '../components/SeedBox';
import { width, height } from '../utils/dimensions';
import GENERAL from '../theme/general';
import DynamicStatusBar from '../components/DynamicStatusBar';
import { Icon } from '../theme/icons.js';
import InfoBox from '../components/InfoBox';
import { isAndroid } from '../utils/device';

const styles = StyleSheet.create({
    container: {
        flex: 1,
        justifyContent: 'center',
        alignItems: 'center',
    },
    topContainer: {
        flex: 0.4,
        alignItems: 'center',
        justifyContent: 'flex-start',
        paddingTop: height / 16,
        paddingHorizontal: width / 20,
    },
    midContainer: {
        flex: 4.6,
        alignItems: 'center',
        justifyContent: 'center',
    },
    bottomContainer: {
        justifyContent: 'center',
        flexDirection: 'row',
        alignItems: 'flex-end',
    },
    textContainer: {
        width: width / 1.25,
<<<<<<< HEAD
        alignItems: 'center'
=======
        alignItems: 'center',
>>>>>>> f25faa12
    },
    optionButtonText: {
        color: '#8BD4FF',
        fontFamily: 'SourceSansPro-Light',
        fontSize: GENERAL.fontSize3,
        textAlign: 'center',
        paddingHorizontal: width / 20,
        backgroundColor: 'transparent',
    },
    optionButton: {
        borderColor: '#8BD4FF',
        borderWidth: 1.5,
        borderRadius: GENERAL.borderRadiusLarge,
        width: width / 1.6,
        height: height / 14,
        alignItems: 'center',
        justifyContent: 'space-around',
    },
    infoText: {
        fontFamily: 'SourceSansPro-Light',
        fontSize: GENERAL.fontSize3,
        textAlign: 'center',
        backgroundColor: 'transparent',
    },
    infoTextNormal: {
        fontFamily: 'SourceSansPro-Light',
        fontSize: GENERAL.fontSize3,
        textAlign: 'center',
        backgroundColor: 'transparent',
    },
    infoTextBold: {
        fontFamily: 'SourceSansPro-Bold',
        fontSize: GENERAL.fontSize3,
        textAlign: 'center',
        backgroundColor: 'transparent',
    },
    modalInfoText: {
        fontFamily: 'SourceSansPro-Light',
        fontSize: GENERAL.fontSize3,
        textAlign: 'left',
        backgroundColor: 'transparent',
    },
    modalInfoTextNormal: {
        fontFamily: 'SourceSansPro-Light',
        fontSize: GENERAL.fontSize3,
        textAlign: 'left',
        backgroundColor: 'transparent',
    },
    modalInfoTextBold: {
        fontFamily: 'SourceSansPro-Bold',
        fontSize: GENERAL.fontSize3,
        textAlign: 'left',
        backgroundColor: 'transparent',
    },
    infoLinkWrapper: {
        paddingTop: height / 40,
        textAlign: 'center',
    },
    infoLink: {
        fontFamily: 'SourceSansPro-Bold',
        fontSize: width / 27.6,
        textDecorationLine: 'underline',
    },
    modalCheckboxContainer: {
        flexDirection: 'row',
        justifyContent: 'space-between',
        alignItems: 'center',
        height: height / 14,
        marginVertical: height / 30,
    },
    modalCheckboxText: {
        fontFamily: 'SourceSansPro-Light',
        fontSize: GENERAL.fontSize3,
<<<<<<< HEAD
        marginLeft: width / 40
=======
        marginLeft: width / 40,
>>>>>>> f25faa12
    },
    modalCheckbox: {
        width: width / 20,
        height: width / 20,
    },
});

/** Copy To Clipboard component */
class CopySeedToClipboard extends Component {
    static propTypes = {
        /** Seed value */
        seed: PropTypes.string.isRequired,
        /** Navigation object */
        navigator: PropTypes.object.isRequired,
        /** Generate a notification alert
         * @param {String} type - notification type - success, error
         * @param {String} title - notification title
         * @param {String} text - notification explanation
         */
        generateAlert: PropTypes.func.isRequired,
        /** Translation helper
         * @param {string} translationString - locale string identifier to be translated
         */
        t: PropTypes.func.isRequired,
        /** Theme settings */
        theme: PropTypes.object.isRequired,
        /** Determines if a user has visited the seed share tutorial link */
        hasVisitedSeedShareTutorial: PropTypes.bool.isRequired,
        /** Sets status if a user has visited the seed share tutorial link
         * @param {boolean} status
         */
        setSeedShareTutorialVisitationStatus: PropTypes.func.isRequired,
    };

    constructor() {
        super();
        this.timeout = null;
        this.state = {
            copiedToClipboard: false,
            isModalActive: false,
            checkbox: false,
        };
    }

    componentWillUnmount() {
        timer.clearTimeout('clipboardClear');
        timer.clearTimeout('delayShare');
        this.clearClipboard();
    }

    /**
     * Clear the clipboard after pressing Done
     */
    onDonePress() {
        const { theme } = this.props;
        const { copiedToClipboard } = this.state;
        this.props.navigator.pop({
            navigatorStyle: {
                navBarHidden: true,
                navBarTransparent: true,
                screenBackgroundColor: theme.body.bg,
                drawUnderStatusBar: true,
                statusBarColor: theme.body.bg,
            },
            animated: false,
        });
        if (copiedToClipboard) {
            this.clearClipboard();
        }
    }

    onCopyPress(isTrue) {
        if (isTrue) {
            this.hideModal();
            this.copy();
        }
    }

    getCheckbox() {
        const { theme: { body } } = this.props;
        const { checkbox } = this.state;
        const isBgDark = tinycolor(body.bg).isDark();
        if (checkbox) {
            return isBgDark ? whiteCheckboxCheckedImagePath : blackCheckboxCheckedImagePath;
        }
        return isBgDark ? whiteCheckboxUncheckedImagePath : blackCheckboxUncheckedImagePath;
    }

    openModal() {
        this.setState({ isModalActive: true });
    }

    hideModal() {
        this.setState({ isModalActive: false, checkbox: false });
    }

    /**
     * Alert the user that the clipboard was cleared
     */
    clearClipboard() {
        const { t } = this.props;
        Clipboard.setString(' ');
        this.props.generateAlert('info', t('seedCleared'), t('seedClearedExplanation'));
    }

    /**
     * Copy the seed to the clipboard and remove it after 30 seconds
     */
    copy() {
        const { t, seed } = this.props;
        if (isAndroid) {
            timer.setTimeout(
                'delayShare',
                () => {
                    NativeModules.ShareSecure.share('keepass', {
                        title: t('shareSeed'),
                        message: seed,
                    }).catch(() =>
                        this.props.generateAlert('error', t('noPasswordManagers'), t('noPasswordManagersExplanation')),
                    );
                },
                500,
            );
        } else {
            this.setState({ copiedToClipboard: true });
            RNSecureClipboard.setString(seed);
            this.props.generateAlert('success', t('seedCopied'), t('seedCopiedExplanation'));
            timer.setTimeout(
                'clipboardClear',
                () => {
                    this.clearClipboard();
                    this.setState({ copiedToClipboard: false });
                },
                60000,
            );
        }
    }

    renderInfoBoxContentForAndroid() {
        const { t, theme: { body }, hasVisitedSeedShareTutorial } = this.props;
        const textColor = { color: body.color };
        const opacity = hasVisitedSeedShareTutorial ? 1 : 0.1;

        return (
            <View>
                <Text style={[styles.modalInfoText, textColor, { paddingTop: height / 40 }]}>
                    <Text style={styles.modalInfoTextNormal}>{t('global:masterKey')} </Text>
                    <Text style={styles.modalInfoTextNormal}>
                        {t('global:mustBeStoredAppropriately')} {t('global:androidInsecureClipboardWarning')}
                    </Text>
                </Text>
                <Text style={[styles.modalInfoText, textColor, { paddingTop: height / 40 }]}>
                    <Text style={styles.modalInfoTextNormal}>{`${t('followTutorialToSecurelyShareSeed')}:`}</Text>
                </Text>
                <Text style={[styles.infoLinkWrapper, textColor]}>
                    <Text
                        style={styles.infoLink}
                        onPress={() => {
                            this.props.setSeedShareTutorialVisitationStatus(true);
                            Linking.openURL('https://gist.github.com/marcusjang/0491b719ace4b1875147568431b70ebd');
                        }}
                    >
                        Using Trinity Wallet with Keepass2Android
                    </Text>
                </Text>
                <Text style={[styles.modalInfoTextBold, textColor, { paddingTop: height / 40 }]}>
                    {t('global:androidCopyPasteWarning')}
                </Text>
                <View style={{ paddingTop: height / 18 }}>
                    <ModalButtons
                        onLeftButtonPress={() => this.hideModal()}
                        onRightButtonPress={() => this.onCopyPress(hasVisitedSeedShareTutorial)}
                        leftText={t('global:back')}
                        rightText={t('global:proceed').toUpperCase()}
                        opacity={opacity}
                        containerWidth={{ width: width / 1.25 }}
                        buttonWidth={{ width: width / 2.85 }}
                    />
                </View>
            </View>
        );
    }

    renderModalContent = () => {
        const { t, theme: { body } } = this.props;
        const { checkbox } = this.state;
        const textColor = { color: body.color };
        const opacity = checkbox ? 1 : 0.1;

        return (
            <View style={{ backgroundColor: body.bg, marginTop: height / 20 }}>
                <InfoBox
                    body={body}
                    width={width / 1.1}
                    text={
                        isAndroid ? (
                            this.renderInfoBoxContentForAndroid()
                        ) : (
                            <View>
                                <Text style={[styles.modalInfoText, textColor, { paddingTop: height / 40 }]}>
                                    <Text style={styles.modalInfoTextNormal}>{t('global:masterKey')} </Text>
                                    <Text style={styles.modalInfoTextNormal}>{t('storeEncrypted')} </Text>
                                </Text>
                                <Text style={[styles.modalInfoTextBold, textColor, { paddingTop: height / 30 }]}>
                                    {t('tapConfirm')}
                                </Text>
                                <TouchableOpacity
                                    style={[styles.modalCheckboxContainer]}
                                    onPress={() => this.setState({ checkbox: !checkbox })}
                                >
                                    <Image source={this.getCheckbox()} style={styles.modalCheckbox} />
                                    <Text style={[styles.modalCheckboxText, textColor]}>
                                        {t('passwordManagerCheckbox')}
                                    </Text>
                                </TouchableOpacity>
                                <Text style={[styles.modalInfoTextBold, textColor]}>{t('doNotOpen')} </Text>
                                <View style={{ paddingTop: height / 18 }}>
                                    <ModalButtons
                                        onLeftButtonPress={() => this.hideModal()}
                                        onRightButtonPress={() => this.onCopyPress(checkbox)}
                                        leftText={t('global:back')}
                                        rightText={t('copy')}
                                        opacity={opacity}
                                        containerWidth={{ width: width / 1.25 }}
                                        buttonWidth={{ width: width / 2.85 }}
                                    />
                                </View>
                            </View>
                        )
                    }
                />
            </View>
        );
    };

    render() {
        const { t, theme, seed } = this.props;
        const { isModalActive } = this.state;
        const textColor = { color: theme.body.color };
        const borderColor = { borderColor: theme.body.color };

        return (
            <View style={[styles.container, { backgroundColor: theme.body.bg }]}>
                <DynamicStatusBar backgroundColor={theme.body.bg} />
                <View style={styles.topContainer}>
                    <Icon name="iota" size={width / 8} color={theme.body.color} />
                </View>
                <View style={styles.midContainer}>
                    <View style={{ flex: 0.5 }} />
                    <View style={styles.textContainer}>
                        <Text style={[styles.infoTextNormal, textColor]}>
                            {`${t(isAndroid ? 'clickToSecurelyShare' : 'clickToCopy')} `}
                        </Text>
<<<<<<< HEAD
                        <Text style={[styles.infoTextBold, textColor, { paddingTop: height / 40 }]}>{t('doNotStore')}</Text>
=======
                        <Text style={[styles.infoTextBold, textColor, { paddingTop: height / 40 }]}>
                            {t('doNotStore')}
                        </Text>
>>>>>>> f25faa12
                    </View>
                    <View style={{ flex: 0.2 }} />
                    <Seedbox bodyColor={theme.body.color} borderColor={borderColor} textColor={textColor} seed={seed} />
                    <View style={{ flex: 0.2 }} />
                    <Button
                        onPress={() => this.openModal()}
                        style={{
                            wrapper: {
                                width: width / 1.65,
                                height: height / 13,
                                borderRadius: height / 90,
                                backgroundColor: theme.extra.color,
                            },
                        }}
                    >
                        {t(isAndroid ? 'global:shareSeed' : 'copyToClipboard')}
                    </Button>
                    <View style={{ flex: 0.5 }} />
                </View>
                <View style={styles.bottomContainer}>
                    <Button
                        onPress={() => this.onDonePress()}
                        style={{
                            wrapper: { backgroundColor: theme.primary.color },
                            children: { color: theme.primary.body },
                        }}
                    >
                        {t('global:doneLowercase')}
                    </Button>
                </View>
                <Modal
                    backdropTransitionInTiming={isAndroid ? 500 : 300}
                    backdropTransitionOutTiming={200}
                    backdropColor={theme.body.bg}
                    backdropOpacity={0.8}
                    style={{ alignItems: 'center', margin: 0 }}
                    isVisible={isModalActive}
                    onBackButtonPress={() => this.hideModal()}
                    hideModalContentWhileAnimating
                    useNativeDriver={!!isAndroid}
                >
                    {this.renderModalContent()}
                </Modal>
                <StatefulDropdownAlert backgroundColor={theme.body.bg} />
            </View>
        );
    }
}

const mapStateToProps = (state) => ({
    seed: state.wallet.seed,
    theme: state.settings.theme,
    hasVisitedSeedShareTutorial: state.settings.hasVisitedSeedShareTutorial,
});

const mapDispatchToProps = {
    generateAlert,
    setSeedShareTutorialVisitationStatus,
};

export default translate(['copyToClipboard', 'global'])(
    connect(mapStateToProps, mapDispatchToProps)(CopySeedToClipboard),
);<|MERGE_RESOLUTION|>--- conflicted
+++ resolved
@@ -49,11 +49,7 @@
     },
     textContainer: {
         width: width / 1.25,
-<<<<<<< HEAD
-        alignItems: 'center'
-=======
-        alignItems: 'center',
->>>>>>> f25faa12
+        alignItems: 'center',
     },
     optionButtonText: {
         color: '#8BD4FF',
@@ -127,11 +123,7 @@
     modalCheckboxText: {
         fontFamily: 'SourceSansPro-Light',
         fontSize: GENERAL.fontSize3,
-<<<<<<< HEAD
-        marginLeft: width / 40
-=======
         marginLeft: width / 40,
->>>>>>> f25faa12
     },
     modalCheckbox: {
         width: width / 20,
@@ -385,13 +377,9 @@
                         <Text style={[styles.infoTextNormal, textColor]}>
                             {`${t(isAndroid ? 'clickToSecurelyShare' : 'clickToCopy')} `}
                         </Text>
-<<<<<<< HEAD
-                        <Text style={[styles.infoTextBold, textColor, { paddingTop: height / 40 }]}>{t('doNotStore')}</Text>
-=======
                         <Text style={[styles.infoTextBold, textColor, { paddingTop: height / 40 }]}>
                             {t('doNotStore')}
                         </Text>
->>>>>>> f25faa12
                     </View>
                     <View style={{ flex: 0.2 }} />
                     <Seedbox bodyColor={theme.body.color} borderColor={borderColor} textColor={textColor} seed={seed} />
