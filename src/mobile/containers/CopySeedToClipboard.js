import React, { Component } from 'react';
import { translate } from 'react-i18next';
import { StyleSheet, View, Text, Linking, TouchableOpacity, Clipboard, Image, NativeModules } from 'react-native';
import { connect } from 'react-redux';
import PropTypes from 'prop-types';
import { generateAlert } from 'iota-wallet-shared-modules/actions/alerts';
import { setSeedShareTutorialVisitationStatus } from 'iota-wallet-shared-modules/actions/settings';
import timer from 'react-native-timer';
import RNSecureClipboard from 'react-native-secure-clipboard';
import whiteCheckboxCheckedImagePath from 'iota-wallet-shared-modules/images/checkbox-checked-white.png';
import whiteCheckboxUncheckedImagePath from 'iota-wallet-shared-modules/images/checkbox-unchecked-white.png';
import blackCheckboxCheckedImagePath from 'iota-wallet-shared-modules/images/checkbox-checked-black.png';
import blackCheckboxUncheckedImagePath from 'iota-wallet-shared-modules/images/checkbox-unchecked-black.png';
import tinycolor from 'tinycolor2';
import Modal from 'react-native-modal';
import OnboardingButtons from '../containers/OnboardingButtons';
import StatefulDropdownAlert from './StatefulDropdownAlert';
import Seedbox from '../components/SeedBox';
import { width, height } from '../utils/dimensions';
import GENERAL from '../theme/general';
import CtaButton from '../components/CtaButton';
import DynamicStatusBar from '../components/DynamicStatusBar';
import { Icon } from '../theme/icons.js';
import InfoBox from '../components/InfoBox';
import { isAndroid } from '../utils/device';

const styles = StyleSheet.create({
    container: {
        flex: 1,
        justifyContent: 'center',
        alignItems: 'center',
    },
    topContainer: {
        flex: 0.4,
        alignItems: 'center',
        justifyContent: 'flex-start',
        paddingTop: height / 16,
        paddingHorizontal: width / 20,
    },
    midContainer: {
        flex: 4.6,
        alignItems: 'center',
        justifyContent: 'center',
    },
    bottomContainer: {
        justifyContent: 'center',
        flexDirection: 'row',
        alignItems: 'flex-end',
    },
    optionButtonText: {
        color: '#8BD4FF',
        fontFamily: 'SourceSansPro-Light',
        fontSize: GENERAL.fontSize3,
        textAlign: 'center',
        paddingHorizontal: width / 20,
        backgroundColor: 'transparent',
    },
    optionButton: {
        borderColor: '#8BD4FF',
        borderWidth: 1.5,
        borderRadius: GENERAL.borderRadiusLarge,
        width: width / 1.6,
        height: height / 14,
        alignItems: 'center',
        justifyContent: 'space-around',
    },
    infoText: {
        fontFamily: 'SourceSansPro-Light',
        fontSize: GENERAL.fontSize3,
        textAlign: 'left',
        backgroundColor: 'transparent',
    },
    infoTextNormal: {
        fontFamily: 'SourceSansPro-Light',
        fontSize: GENERAL.fontSize3,
        textAlign: 'left',
        backgroundColor: 'transparent',
    },
    infoTextBold: {
        fontFamily: 'SourceSansPro-Bold',
        fontSize: GENERAL.fontSize3,
        textAlign: 'left',
        backgroundColor: 'transparent',
    },
    infoLinkWrapper: {
        paddingTop: height / 40,
        textAlign: 'center',
    },
    infoLink: {
        fontFamily: 'SourceSansPro-Bold',
        fontSize: width / 27.6,
        textDecorationLine: 'underline',
    },
    doneButton: {
        borderWidth: 1.2,
        borderRadius: GENERAL.borderRadius,
        width: width / 2.7,
        height: height / 14,
        alignItems: 'center',
        justifyContent: 'space-around',
        marginBottom: height / 20,
    },
    doneText: {
        fontFamily: 'SourceSansPro-Regular',
        fontSize: GENERAL.fontSize3,
        backgroundColor: 'transparent',
    },
    modalCheckboxContainer: {
        flexDirection: 'row',
        justifyContent: 'space-between',
        alignItems: 'center',
        height: height / 14,
        marginVertical: height / 30,
    },
    modalCheckboxText: {
        fontFamily: 'SourceSansPro-Light',
        fontSize: GENERAL.fontSize3,
    },
    modalCheckbox: {
        width: width / 20,
        height: width / 20,
    },
});

/** Copy To Clipboard component */
class CopySeedToClipboard extends Component {
    static propTypes = {
        /** Seed value */
        seed: PropTypes.string.isRequired,
        /** Navigation object */
        navigator: PropTypes.object.isRequired,
        /** Generate a notification alert
         * @param {String} type - notification type - success, error
         * @param {String} title - notification title
         * @param {String} text - notification explanation
         */
        generateAlert: PropTypes.func.isRequired,
        /** Translation helper
         * @param {string} translationString - locale string identifier to be translated
         */
        t: PropTypes.func.isRequired,
        /** Theme settings */
        theme: PropTypes.object.isRequired,
        /** Determines if a user has visited the seed share tutorial link */
        hasVisitedSeedShareTutorial: PropTypes.bool.isRequired,
        /** Sets status if a user has visited the seed share tutorial link
         * @param {boolean} status
         */
        setSeedShareTutorialVisitationStatus: PropTypes.func.isRequired,
    };

    constructor() {
        super();
        this.timeout = null;
        this.state = {
            copiedToClipboard: false,
            isModalActive: false,
        };
    }

    componentWillUnmount() {
        timer.clearTimeout('clipboardClear');
        timer.clearTimeout('delayShare');
        this.clearClipboard();
    }

    /**
     * Clear the clipboard after pressing Done
     */
    onDonePress() {
        const { theme } = this.props;
        const { copiedToClipboard } = this.state;
        this.props.navigator.pop({
            navigatorStyle: {
                navBarHidden: true,
                navBarTransparent: true,
                screenBackgroundColor: theme.body.bg,
                drawUnderStatusBar: true,
                statusBarColor: theme.body.bg,
            },
            animated: false,
        });
        if (copiedToClipboard) {
            this.clearClipboard();
        }
    }

    onCopyPress(isTrue) {
        if (isTrue) {
            this.hideModal();
            this.copy();
        }
    }

    getCheckbox() {
        const { theme: { body } } = this.props;
        const { checkbox } = this.state;
        const isBgDark = tinycolor(body.bg).isDark();
        if (checkbox) {
            return isBgDark ? whiteCheckboxCheckedImagePath : blackCheckboxCheckedImagePath;
        }
        return isBgDark ? whiteCheckboxUncheckedImagePath : blackCheckboxUncheckedImagePath;
    }

    openModal() {
        this.setState({ isModalActive: true });
    }

    hideModal() {
        this.setState({ isModalActive: false, checkbox: false });
    }

    /**
     * Alert the user that the clipboard was cleared
     */
    clearClipboard() {
        const { t } = this.props;
        Clipboard.setString(' ');
        this.props.generateAlert('info', t('seedCleared'), t('seedClearedExplanation'));
    }

    /**
     * Copy the seed to the clipboard and remove it after 30 seconds
     */
    copy() {
        const { t, seed } = this.props;
        if (isAndroid) {
            timer.setTimeout(
                'delayShare',
                () => {
                    NativeModules.ShareSecure.share('keepass', {
                        title: t('shareSeed'),
                        message: seed,
                    }).catch(() =>
                        this.props.generateAlert('error', t('noPasswordManagers'), t('noPasswordManagersExplanation')),
                    );
                },
                500,
            );
        } else {
            this.setState({ copiedToClipboard: true });
            RNSecureClipboard.setString(seed);
            this.props.generateAlert('success', t('seedCopied'), t('seedCopiedExplanation'));
            timer.setTimeout(
                'clipboardClear',
                () => {
                    this.clearClipboard();
                    this.setState({ copiedToClipboard: false });
                },
                60000,
            );
        }
    }

    renderInfoBoxContentForAndroid() {
        const { t, theme: { body }, hasVisitedSeedShareTutorial } = this.props;
        const textColor = { color: body.color };
        const opacity = hasVisitedSeedShareTutorial ? 1 : 0.1;

        return (
            <View>
                <Text style={[styles.infoText, textColor, { paddingTop: height / 40 }]}>
                    <Text style={styles.infoTextNormal}>{t('global:masterKey')} </Text>
                    <Text style={styles.infoTextNormal}>
                        It must be stored appropriately. However, Android does not provide a secure clipboard.
                    </Text>
                </Text>
                <Text style={[styles.infoText, textColor, { paddingTop: height / 40 }]}>
                    <Text style={styles.infoTextNormal}>
                        If you wish to store your seed in a password manager, you must follow a tutorial from the
                        following link:
                    </Text>
                </Text>
                <Text style={[styles.infoLinkWrapper, textColor]}>
                    <Text
                        style={styles.infoLink}
                        onPress={() => {
                            this.props.setSeedShareTutorialVisitationStatus(true);
                            Linking.openURL('http://google.com');
                        }}
                    >
                        https://foo.bar
                    </Text>
                </Text>
                <Text style={[styles.infoTextBold, textColor, { paddingTop: height / 40 }]}>
                    Never copy paste your seed on an Android device.{' '}
                </Text>
                <View style={{ paddingTop: height / 18 }}>
                    <OnboardingButtons
                        onLeftButtonPress={() => this.hideModal()}
                        onRightButtonPress={() => this.onCopyPress(hasVisitedSeedShareTutorial)}
                        leftText={t('global:back')}
                        rightText={t('global:proceed').toUpperCase()}
                        opacity={opacity}
                        containerWidth={{ width: width / 1.25 }}
                        buttonWidth={{ width: width / 2.85 }}
                    />
                </View>
            </View>
        );
    }
    renderModalContent = () => {
        const { t, theme: { body } } = this.props;
        const { checkbox } = this.state;
        const textColor = { color: body.color };
        const opacity = checkbox ? 1 : 0.1;

        return (
            <View style={{ backgroundColor: body.bg, marginTop: height / 20 }}>
                <InfoBox
                    body={body}
                    width={width / 1.1}
                    text={
                        isAndroid ? (
                            this.renderInfoBoxContentForAndroid()
                        ) : (
                            <View>
                                <Text style={[styles.infoText, textColor, { paddingTop: height / 40 }]}>
                                    <Text style={styles.infoTextNormal}>{t('global:masterKey')} </Text>
                                    <Text style={styles.infoTextNormal}>{t('storeEncrypted')} </Text>
                                </Text>
<<<<<<< HEAD
                                <Text style={[styles.infoTextBold, textColor, { paddingTop: height / 30 }]}>
                                    {t('tapConfirm')}
                                </Text>
                                <TouchableOpacity
                                    style={[styles.modalCheckboxContainer]}
                                    onPress={() => this.setState({ checkbox: !checkbox })}
                                >
                                    <Text style={[styles.modalCheckboxText, textColor]}>
                                        {t('passwordManagerCheckbox')}
                                    </Text>
                                    <Image source={this.getCheckbox()} style={styles.modalCheckbox} />
                                </TouchableOpacity>
                                <Text style={[styles.infoTextBold, textColor]}>{t('doNotOpen')} </Text>
                                <View style={{ paddingTop: height / 18 }}>
                                    <OnboardingButtons
                                        onLeftButtonPress={() => this.hideModal()}
                                        onRightButtonPress={() => this.onCopyPress(checkbox)}
                                        leftText={t('global:back')}
                                        rightText={t('copy')}
                                        opacity={opacity}
                                        containerWidth={{ width: width / 1.25 }}
                                        buttonWidth={{ width: width / 2.85 }}
                                    />
                                </View>
=======
                                <Image source={this.getCheckbox()} style={styles.modalCheckbox} />
                            </TouchableOpacity>
                            <Text style={[styles.infoTextBold, textColor]}>{t('doNotOpen')} </Text>
                            <View style={{ paddingTop: height / 18 }}>
                                <OnboardingButtons
                                    onLeftButtonPress={() => this.hideModal()}
                                    onRightButtonPress={() => this.onCopyPress()}
                                    leftText={t('global:back')}
                                    rightText={t('copy')}
                                    opacity={opacity}
                                    containerWidth={{ width: width / 1.25 }}
                                    buttonWidth={{ width: width / 2.85 }}
                                />
>>>>>>> 78c9876c
                            </View>
                        )
                    }
                />
            </View>
        );
    };

    render() {
        const { t, theme, seed } = this.props;
        const { isModalActive } = this.state;
        const textColor = { color: theme.body.color };
        const borderColor = { borderColor: theme.body.color };

        return (
            <View style={[styles.container, { backgroundColor: theme.body.bg }]}>
                <DynamicStatusBar backgroundColor={theme.body.bg} />
                <View style={styles.topContainer}>
                    <Icon name="iota" size={width / 8} color={theme.body.color} />
                </View>
                <View style={styles.midContainer}>
                    <View style={{ flex: 0.5 }} />
                    <InfoBox
                        body={theme.body}
                        text={
                            <Text>
                                <Text style={[styles.infoTextNormal, textColor]}>{t('clickToCopy')} </Text>
                                <Text style={[styles.infoTextBold, textColor]}>{t('doNotStore')}</Text>
                            </Text>
                        }
                    />
                    <View style={{ flex: 0.2 }} />
                    <Seedbox bodyColor={theme.body.color} borderColor={borderColor} textColor={textColor} seed={seed} />
                    <View style={{ flex: 0.2 }} />
                    <CtaButton
                        ctaColor={theme.primary.color}
                        ctaBorderColor={theme.primary.hover}
                        secondaryCtaColor={theme.primary.body}
                        text={t(isAndroid ? 'global:shareSeed' : 'copyToClipboard').toUpperCase()}
                        onPress={() => {
                            this.openModal();
                        }}
                        ctaWidth={width / 1.65}
                    />
                    <View style={{ flex: 0.5 }} />
                </View>
                <View style={styles.bottomContainer}>
                    <TouchableOpacity onPress={() => this.onDonePress()}>
                        <View style={[styles.doneButton, { borderColor: theme.secondary.color }]}>
                            <Text style={[styles.doneText, { color: theme.secondary.color }]}>{t('global:done')}</Text>
                        </View>
                    </TouchableOpacity>
                </View>
                <Modal
                    backdropTransitionInTiming={isAndroid ? 500 : 300}
                    backdropTransitionOutTiming={200}
                    backdropColor={theme.body.bg}
                    backdropOpacity={0.8}
                    style={{ alignItems: 'center', margin: 0 }}
                    isVisible={isModalActive}
                    onBackButtonPress={() => this.hideModal()}
                    hideModalContentWhileAnimating
                    useNativeDriver={!!isAndroid}
                >
                    {this.renderModalContent()}
                </Modal>
                <StatefulDropdownAlert backgroundColor={theme.body.bg} />
            </View>
        );
    }
}

const mapStateToProps = (state) => ({
    seed: state.wallet.seed,
    theme: state.settings.theme,
    hasVisitedSeedShareTutorial: state.settings.hasVisitedSeedShareTutorial,
});

const mapDispatchToProps = {
    generateAlert,
    setSeedShareTutorialVisitationStatus,
};

export default translate(['copyToClipboard', 'global'])(
    connect(mapStateToProps, mapDispatchToProps)(CopySeedToClipboard),
);<|MERGE_RESOLUTION|>--- conflicted
+++ resolved
@@ -319,7 +319,6 @@
                                     <Text style={styles.infoTextNormal}>{t('global:masterKey')} </Text>
                                     <Text style={styles.infoTextNormal}>{t('storeEncrypted')} </Text>
                                 </Text>
-<<<<<<< HEAD
                                 <Text style={[styles.infoTextBold, textColor, { paddingTop: height / 30 }]}>
                                     {t('tapConfirm')}
                                 </Text>
@@ -344,21 +343,6 @@
                                         buttonWidth={{ width: width / 2.85 }}
                                     />
                                 </View>
-=======
-                                <Image source={this.getCheckbox()} style={styles.modalCheckbox} />
-                            </TouchableOpacity>
-                            <Text style={[styles.infoTextBold, textColor]}>{t('doNotOpen')} </Text>
-                            <View style={{ paddingTop: height / 18 }}>
-                                <OnboardingButtons
-                                    onLeftButtonPress={() => this.hideModal()}
-                                    onRightButtonPress={() => this.onCopyPress()}
-                                    leftText={t('global:back')}
-                                    rightText={t('copy')}
-                                    opacity={opacity}
-                                    containerWidth={{ width: width / 1.25 }}
-                                    buttonWidth={{ width: width / 2.85 }}
-                                />
->>>>>>> 78c9876c
                             </View>
                         )
                     }
