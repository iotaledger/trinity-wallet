--- conflicted
+++ resolved
@@ -117,13 +117,10 @@
         topBarHeight: PropTypes.oneOfType([PropTypes.number, PropTypes.object]).isRequired,
         isIOSKeyboardActive: PropTypes.bool.isRequired,
         isTransitioning: PropTypes.bool.isRequired,
-<<<<<<< HEAD
         /** Currently selected mode */
         mode: PropTypes.oneOf(['Expert', 'Standard']).isRequired,
-=======
         /** Determines if the application is minimised */
         minimised: PropTypes.bool.isRequired,
->>>>>>> 47b7da1a
     };
 
     static filterSeedTitles(accountNames, currentSeedIndex) {
@@ -194,8 +191,8 @@
         }
     }
 
-    setScrollable(y){
-        if (y >= height - height / 8.8){
+    setScrollable(y) {
+        if (y >= height - height / 8.8) {
             return this.setState({ scrollable: true });
         }
         this.setState({ scrollable: false });
@@ -226,11 +223,8 @@
             topBarHeight,
             isIOSKeyboardActive,
             notificationLog,
-<<<<<<< HEAD
-            mode
-=======
+            mode,
             minimised
->>>>>>> 47b7da1a
         } = this.props;
         const selectedTitle = get(accountNames, `[${seedIndex}]`) || ''; // fallback
         const selectedSubtitle = TopBar.humanizeBalance(balance);
@@ -258,92 +252,88 @@
                         }
                     }}
                 >
-                    { !isIOSKeyboardActive && !minimised &&
-                    <View
-                        style={{ width, flexDirection: 'row', alignItems: 'center', justifyContent: 'space-between' }}
-                    >
-<<<<<<< HEAD
-                        {hasNotifications && !isIOSKeyboardActive && mode === 'Expert' ? (
-=======
-                        {hasNotifications ? (
->>>>>>> 47b7da1a
-                            <TouchableOpacity
-                                hitSlop={{ left: width / 18, right: width / 18, top: 0, bottom: 0 }}
-                                style={styles.notificationContainer}
-                                onPress={() => this.showModal()}
-                            >
-                                <Animated.View
-                                    style={{
-                                        height: topBarHeight,
-                                        width: width / 18,
-                                        justifyContent: 'center',
-                                        paddingTop: isAndroid ? 0 : height / 170,
-                                    }}
+                    {!isIOSKeyboardActive && !minimised &&
+                        <View
+                            style={{ width, flexDirection: 'row', alignItems: 'center', justifyContent: 'space-between' }}
+                        >
+                            {hasNotifications && !isIOSKeyboardActive && mode === 'Expert' ? (
+                                <TouchableOpacity
+                                    hitSlop={{ left: width / 18, right: width / 18, top: 0, bottom: 0 }}
+                                    style={styles.notificationContainer}
+                                    onPress={() => this.showModal()}
                                 >
-                                    <Icon name="notification" size={width / 18} color={bar.color} />
-                                </Animated.View>
-                            </TouchableOpacity>
-                        ) : (
-                            <View style={styles.notificationContainer}>
-                                <View style={styles.empty} />
+                                    <Animated.View
+                                        style={{
+                                            height: topBarHeight,
+                                            width: width / 18,
+                                            justifyContent: 'center',
+                                            paddingTop: isAndroid ? 0 : height / 170,
+                                        }}
+                                    >
+                                        <Icon name="notification" size={width / 18} color={bar.color} />
+                                    </Animated.View>
+                                </TouchableOpacity>
+                            ) : (
+                                    <View style={styles.notificationContainer}>
+                                        <View style={styles.empty} />
+                                    </View>
+                                )}
+                            <View>
+                                <Text
+                                    numberOfLines={1}
+                                    style={
+                                        shouldDisable
+                                            ? StyleSheet.flatten([
+                                                styles.mainTitle,
+                                                styles.disabled,
+                                                { color: bar.color, marginTop: height / 55 },
+                                            ])
+                                            : [styles.mainTitle, { color: bar.color, marginTop: height / 55 }]
+                                    }
+                                >
+                                    {selectedTitle}
+                                </Text>
+                                <Text
+                                    style={
+                                        shouldDisable
+                                            ? StyleSheet.flatten([
+                                                styles.subtitle,
+                                                styles.disabled,
+                                                { color: subtitleColor },
+                                            ])
+                                            : [styles.subtitle, { color: subtitleColor }]
+                                    }
+                                >
+                                    {selectedSubtitle}
+                                </Text>
                             </View>
-                        )}
-                        <View>
-                            <Text
-                                numberOfLines={1}
-                                style={
-                                    shouldDisable
-                                        ? StyleSheet.flatten([
-                                              styles.mainTitle,
-                                              styles.disabled,
-                                              { color: bar.color, marginTop: height / 55 },
-                                          ])
-                                        : [styles.mainTitle, { color: bar.color, marginTop: height / 55 }]
-                                }
-                            >
-                                {selectedTitle}
-                            </Text>
-                            <Text
-                                style={
-                                    shouldDisable
-                                        ? StyleSheet.flatten([
-                                              styles.subtitle,
-                                              styles.disabled,
-                                              { color: subtitleColor },
-                                          ])
-                                        : [styles.subtitle, { color: subtitleColor }]
-                                }
-                            >
-                                {selectedSubtitle}
-                            </Text>
+                            <View style={styles.chevronWrapper}>
+                                {hasMultipleSeeds ? (
+                                    <Animated.View
+                                        style={{
+                                            height: topBarHeight,
+                                            justifyContent: 'center',
+                                            paddingTop: isAndroid ? 0 : height / 170,
+                                        }}
+                                    >
+                                        <Icon
+                                            name={isTopBarActive ? 'chevronUp' : 'chevronDown'}
+                                            size={width / 22}
+                                            color={bar.color}
+                                            style={[
+                                                shouldDisable
+                                                    ? StyleSheet.flatten([styles.chevron, styles.disabledImage])
+                                                    : styles.chevron,
+                                            ]}
+                                        />
+                                    </Animated.View>
+                                ) : (
+                                        <View style={styles.empty} />
+                                    )}
+                            </View>
                         </View>
-                        <View style={styles.chevronWrapper}>
-                            {hasMultipleSeeds ? (
-                                <Animated.View
-                                    style={{
-                                        height: topBarHeight,
-                                        justifyContent: 'center',
-                                        paddingTop: isAndroid ? 0 : height / 170,
-                                    }}
-                                >
-                                    <Icon
-                                        name={isTopBarActive ? 'chevronUp' : 'chevronDown'}
-                                        size={width / 22}
-                                        color={bar.color}
-                                        style={[
-                                            shouldDisable
-                                                ? StyleSheet.flatten([styles.chevron, styles.disabledImage])
-                                                : styles.chevron,
-                                        ]}
-                                    />
-                                </Animated.View>
-                            ) : (
-                                <View style={styles.empty} />
-                            )}
-                        </View>
-                    </View>
-                    ||
-                    <View />
+                        ||
+                        <View />
                     }
                 </TouchableWithoutFeedback>
             </Animated.View>
@@ -420,7 +410,7 @@
                         this.scrollView = c;
                     }}
                     onContentSizeChange={(x, y) => this.setScrollable(y)}
-                    contentContainerView={{ height: height}}
+                    contentContainerView={{ height: height }}
                     style={{ maxHeight: height - height / 8.8 }}
                 >
                     {restContent}
