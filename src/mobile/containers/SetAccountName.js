import isEmpty from 'lodash/isEmpty';
import trim from 'lodash/trim';
import React, { Component } from 'react';
import PropTypes from 'prop-types';
import { translate } from 'react-i18next';
import { Keyboard, StyleSheet, View, Text, TouchableWithoutFeedback, Clipboard } from 'react-native';
import { generateAlert } from 'iota-wallet-shared-modules/actions/alerts';
import { setAccountName, setAdditionalAccountInfo } from 'iota-wallet-shared-modules/actions/wallet';
import { connect } from 'react-redux';
import { shouldPreventAction } from 'iota-wallet-shared-modules/selectors/global';
import DynamicStatusBar from '../components/DynamicStatusBar';
import CustomTextInput from '../components/CustomTextInput';
import StatefulDropdownAlert from './StatefulDropdownAlert';
import OnboardingButtons from '../containers/OnboardingButtons';
import { width, height } from '../utils/dimensions';
import { hasDuplicateAccountName, hasDuplicateSeed, getAllSeedsFromKeychain } from '../utils/keychain';
import InfoBox from '../components/InfoBox';
import { Icon } from '../theme/icons.js';
import GENERAL from '../theme/general';
import Header from '../components/Header';

console.ignoredYellowBox = true;

const styles = StyleSheet.create({
    container: {
        flex: 1,
        justifyContent: 'center',
        alignItems: 'center',
    },
    topContainer: {
        flex: 1,
        alignItems: 'center',
        justifyContent: 'flex-start',
        paddingTop: height / 16,
    },
    midContainer: {
        flex: 3,
        justifyContent: 'flex-start',
        alignItems: 'center',
        width,
    },
    bottomContainer: {
        flex: 0.5,
        alignItems: 'center',
        justifyContent: 'flex-end',
    },
    titleContainer: {
        justifyContent: 'center',
        alignItems: 'center',
        paddingTop: height / 15,
    },
    infoText: {
        fontFamily: 'SourceSansPro-Light',
        fontSize: GENERAL.fontSize3,
        textAlign: 'left',
        paddingTop: height / 60,
        backgroundColor: 'transparent',
    },
});

/** Set Account Name component */
export class SetAccountName extends Component {
    static propTypes = {
        /** Navigation object */
        navigator: PropTypes.object.isRequired,
        /** Set account name
         * @param {string} accountName
         */
        setAccountName: PropTypes.func.isRequired,
        /** Generate a notification alert
         * @param {string} type - notification type - success, error
         * @param {string} title - notification title
         * @param {string} text - notification explanation
         */
        generateAlert: PropTypes.func.isRequired,
        /** Set additional account information in store
         * @param {object} info - (addingAdditionalAccount, additionalAccountName)
         */
        setAdditionalAccountInfo: PropTypes.func.isRequired,
        /** Translation helper
         * @param {string} translationString - locale string identifier to be translated
         */
        t: PropTypes.func.isRequired,
        /** Seed value */
        seed: PropTypes.string.isRequired,
        /** Determines whether onboarding steps for wallet setup are completed */
        onboardingComplete: PropTypes.bool.isRequired,
        /** Total number of accounts in the wallet */
        seedCount: PropTypes.number.isRequired,
        /** Theme settings */
        theme: PropTypes.object.isRequired,
        /** Hash for wallet's password */
        password: PropTypes.string.isRequired,
        shouldPreventAction: PropTypes.bool.isRequired,
    };

    constructor(props) {
        super(props);

        this.state = {
            accountName: this.getDefaultAccountName(),
        };
    }

    componentDidMount() {
        const { t } = this.props;
        Clipboard.setString(' ');
        this.props.generateAlert('info', t('copyToClipboard:seedCleared'), t('copyToClipboard:seedClearedExplanation'));
    }

    onDonePress() {
        const { t, onboardingComplete, seed, password, shouldPreventAction } = this.props;
        const trimmedAccountName = trim(this.state.accountName);

        const fetch = (accountName) => {
            this.props.setAdditionalAccountInfo({
                addingAdditionalAccount: true,
                additionalAccountName: accountName,
            });

            this.navigateTo('loading');
        };

        if (!isEmpty(this.state.accountName)) {
            if (!onboardingComplete) {
                this.props.setAccountName(trimmedAccountName);

                this.navigateTo('setPassword');
            } else {
                if (shouldPreventAction) {
                    return this.props.generateAlert('error', t('global:pleaseWait'), t('global:pleaseWaitExplanation'));
                }
                getAllSeedsFromKeychain(password)
                    .then((seedInfo) => {
                        if (isEmpty(seedInfo)) {
                            return fetch(trimmedAccountName);
                        }
                        if (hasDuplicateAccountName(seedInfo, trimmedAccountName)) {
                            return this.props.generateAlert(
                                'error',
                                t('addAdditionalSeed:nameInUse'),
                                t('addAdditionalSeed:nameInUseExplanation'),
                            );
                        } else if (hasDuplicateSeed(seedInfo, seed)) {
                            return this.props.generateAlert(
                                'error',
                                t('addAdditionalSeed:seedInUse'),
                                t('addAdditionalSeed:seedInUseExplanation'),
                            );
                        }
                        return fetch(trimmedAccountName);
                    })
                    .catch(() => {
                        this.props.generateAlert(
                            'error',
                            t('global:somethingWentWrong'),
                            t('global:somethingWentWrongExplanation'),
                        );
                    });
            }
        } else {
            this.props.generateAlert(
                'error',
                t('addAdditionalSeed:noNickname'),
                t('addAdditionalSeed:noNicknameExplanation'),
            );
        }
    }

    onBackPress() {
        const { theme: { body } } = this.props;
        this.props.navigator.pop({
            navigatorStyle: {
                navBarHidden: true,
                navBarTransparent: true,
                screenBackgroundColor: body.bg,
                drawUnderStatusBar: true,
                statusBarColor: body.bg,
            },
            animated: false,
        });
    }

    getDefaultAccountName() {
        const { t, seedCount } = this.props;
        if (seedCount === 0) {
            return t('global:mainWallet');
        } else if (seedCount === 1) {
            return t('global:secondWallet');
        } else if (seedCount === 2) {
            return t('global:thirdWallet');
        } else if (seedCount === 3) {
            return t('global:fourthWallet');
        } else if (seedCount === 4) {
            return t('global:fifthWallet');
        } else if (seedCount === 5) {
            return t('global:sixthWallet');
        } else if (seedCount === 6) {
            return t('global:otherWallet');
        }
        return '';
    }

    navigateTo(screen) {
        const { theme: { body } } = this.props;

        if (screen === 'loading') {
            return this.props.navigator.push({
                screen,
                navigatorStyle: {
                    navBarHidden: true,
                    navBarTransparent: true,
                    topBarElevationShadowEnabled: false,
                    screenBackgroundColor: body.bg,
                    drawUnderStatusBar: true,
                    statusBarColor: body.bg,
                },
                animated: false,
                overrideBackPress: true,
            });
        }
        return this.props.navigator.push({
            screen,
            navigatorStyle: {
                navBarHidden: true,
                navBarTransparent: true,
                topBarElevationShadowEnabled: false,
                screenBackgroundColor: body.bg,
                drawUnderStatusBar: true,
                statusBarColor: body.bg,
            },
            animated: false,
        });
    }

    render() {
        const { accountName } = this.state;
        const { t, theme } = this.props;
        const textColor = { color: theme.body.color };

        return (
            <View style={[styles.container, { backgroundColor: theme.body.bg }]}>
                <DynamicStatusBar backgroundColor={theme.body.bg} />
                <TouchableWithoutFeedback onPress={Keyboard.dismiss} accessible={false}>
                    <View>
                        <View style={styles.topContainer}>
                            <Icon name="iota" size={width / 8} color={theme.body.color} />
<<<<<<< HEAD
                            <View style={{ flex: 0.7 }}/>
=======
                            <View style={{ flex: 0.7 }} />
>>>>>>> f25faa12
                            <Header textColor={theme.body.color}>{t('letsAddName')}</Header>
                        </View>
                        <View style={styles.midContainer}>
                            <View style={{ flex: 0.15 }} />
                            <CustomTextInput
                                label={t('addAdditionalSeed:accountName')}
                                onChangeText={(text) => this.setState({ accountName: text })}
                                containerStyle={{ width: width / 1.2 }}
                                autoCapitalize="words"
                                autoCorrect={false}
                                enablesReturnKeyAutomatically
                                returnKeyType="done"
                                onSubmitEditing={() => this.onDonePress()}
                                theme={theme}
                                value={accountName}
                            />
                            <View style={{ flex: 0.3 }} />
                            <InfoBox
                                body={theme.body}
                                text={
                                    <View>
                                        <Text style={[styles.infoText, textColor]}>{t('canUseMultipleSeeds')}</Text>
                                        <Text style={[styles.infoText, textColor]}>{t('youCanAdd')}</Text>
                                    </View>
                                }
                            />
                            <View style={{ flex: 0.5 }} />
                        </View>
                        <View style={styles.bottomContainer}>
                            <OnboardingButtons
                                onLeftButtonPress={() => this.onBackPress()}
                                onRightButtonPress={() => this.onDonePress()}
                                leftButtonText={t('global:goBack')}
                                rightButtonText={t('global:doneLowercase')}
                                leftButtonTestID="setSeedName-back"
                                rightButtonTestID="setSeedName-done"
                            />
                        </View>
                    </View>
                </TouchableWithoutFeedback>
                <StatefulDropdownAlert backgroundColor={theme.body.bg} />
            </View>
        );
    }
}

const mapStateToProps = (state) => ({
    seed: state.wallet.seed,
    seedCount: state.accounts.seedCount,
    onboardingComplete: state.accounts.onboardingComplete,
    theme: state.settings.theme,
    shouldPreventAction: shouldPreventAction(state),
    password: state.wallet.password,
});

const mapDispatchToProps = {
    setAccountName,
    generateAlert,
    setAdditionalAccountInfo,
};

export default translate(['setSeedName', 'global', 'addAdditionalSeed'])(
    connect(mapStateToProps, mapDispatchToProps)(SetAccountName),
);<|MERGE_RESOLUTION|>--- conflicted
+++ resolved
@@ -245,11 +245,7 @@
                     <View>
                         <View style={styles.topContainer}>
                             <Icon name="iota" size={width / 8} color={theme.body.color} />
-<<<<<<< HEAD
-                            <View style={{ flex: 0.7 }}/>
-=======
                             <View style={{ flex: 0.7 }} />
->>>>>>> f25faa12
                             <Header textColor={theme.body.color}>{t('letsAddName')}</Header>
                         </View>
                         <View style={styles.midContainer}>
