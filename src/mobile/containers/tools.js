import React, { Component } from 'react';
import { StyleSheet, View, Text, TouchableOpacity, Dimensions, StatusBar } from 'react-native';
import { Navigation } from 'react-native-navigation';
import { connect } from 'react-redux';
import { clearIOTA } from '../../shared/actions/iotaActions';
import store from '../../shared/store';
import { persistStore } from 'redux-persist';

const { height, width } = Dimensions.get('window');

class Tools extends React.Component {
    constructor(props) {
        super(props);
    }

    onLogoutPress() {
        this.props.clearIOTA();
        Navigation.startSingleScreenApp({
            screen: {
                screen: 'login',
                navigatorStyle: {
                    navBarHidden: true,
                    screenBackgroundImageName: 'bg-green.png',
                    screenBackgroundColor: '#102e36',
                },
            },
        });
    }

    onChangePasswordPress() {}

    onChangeLanguagePress() {}

    onSetNodePress() {}

    on2FASetupPress() {}

    onAddNewSeedPress() {}

    onResetWalletPress() {}

    render() {
        return (
            <View style={styles.container}>
<<<<<<< HEAD
                <StatusBar barStyle="light-content" />
                <TouchableOpacity onPress={event => this.onLogOutClick()}>
                    <View style={styles.logOutButton}>
                        <Text style={styles.logOutText}>LOG OUT</Text>
=======
                <View style={styles.modulesContainer} />
                <View style={styles.modeButtonContainer}>
                    <View style={styles.modeButton} />
                </View>
                <View style={styles.toolButtonsContainer}>
                    <View style={styles.leftToolButtons}>
                        <TouchableOpacity onPress={event => this.onChangePasswordPress()}>
                            <View style={styles.toolButton}>
                                <Text style={styles.toolButtonText}>CHANGE PASSWORD</Text>
                            </View>
                        </TouchableOpacity>
                        <TouchableOpacity onPress={event => this.onChangeLanguagePress()}>
                            <View style={styles.toolButton}>
                                <Text style={styles.toolButtonText}>CHANGE LANGUAGE</Text>
                            </View>
                        </TouchableOpacity>
                        <TouchableOpacity onPress={event => this.onSetNodePress()}>
                            <View style={styles.toolButton}>
                                <Text style={styles.toolButtonText}>SET NODE</Text>
                            </View>
                        </TouchableOpacity>
                    </View>
                    <View>
                        <TouchableOpacity onPress={event => this.on2FASetupPress()}>
                            <View style={styles.toolButton}>
                                <Text style={styles.toolButtonText}>2FA SETUP</Text>
                            </View>
                        </TouchableOpacity>
                        <TouchableOpacity onPress={event => this.onAddNewSeedPress()}>
                            <View style={styles.toolButton}>
                                <Text style={styles.toolButtonText}>ADD NEW SEED</Text>
                            </View>
                        </TouchableOpacity>
                        <TouchableOpacity onPress={event => this.onResetWalletPress()}>
                            <View style={styles.toolButton}>
                                <Text style={styles.toolButtonText}>RESET WALLET</Text>
                            </View>
                        </TouchableOpacity>
>>>>>>> 79ad6d87
                    </View>
                </View>
                <View style={styles.logoutButtonContainer}>
                    <TouchableOpacity onPress={event => this.onLogoutPress()}>
                        <View style={styles.logoutButton}>
                            <Text style={styles.logoutText}>LOG OUT</Text>
                        </View>
                    </TouchableOpacity>
                </View>
            </View>
        );
    }
}

const styles = StyleSheet.create({
    container: {
        flex: 1,
        justifyContent: 'flex-end',
        alignItems: 'center',
        paddingBottom: height / 40,
    },
    logoutButtonContainer: {
        flex: 0.7,
        alignItems: 'center',
    },
    logoutButton: {
        borderColor: '#F7D002',
        borderWidth: 1.5,
        borderRadius: 10,
        width: width * 0.6,
        height: height * 0.06,
        alignItems: 'center',
        justifyContent: 'center',
    },
    logoutText: {
        color: '#F7D002',
        fontFamily: 'Lato-Light',
        fontSize: width / 25.3,
        backgroundColor: 'transparent',
    },
    toolButtonText: {
        color: '#9DFFAF',
        fontFamily: 'Lato-Light',
        fontSize: width / 27.3,
        backgroundColor: 'transparent',
    },
    toolButton: {
        borderColor: '#9DFFAF',
        borderWidth: 1.5,
        borderRadius: 10,
        width: width / 2.3,
        height: height / 19,
        alignItems: 'center',
        justifyContent: 'space-around',
        marginBottom: height / 50,
    },
    leftToolButtons: {
        paddingRight: width / 30,
    },
    toolButtonsContainer: {
        flex: 3,
        flexDirection: 'row',
        justifyContent: 'center',
        paddingBottom: height / 50,
        alignItems: 'center',
    },
    modeButton: {},
    modeButtonContainer: {
        flex: 1.5,
    },
    modulesContainer: {
        flex: 4,
    },
});

const mapDispatchToProps = dispatch => ({
    clearIOTA: () => {
        dispatch(clearIOTA());
    },
});

const mapStateToProps = state => ({
    account: state.account,
});

export default connect(mapStateToProps, mapDispatchToProps)(Tools);<|MERGE_RESOLUTION|>--- conflicted
+++ resolved
@@ -42,12 +42,6 @@
     render() {
         return (
             <View style={styles.container}>
-<<<<<<< HEAD
-                <StatusBar barStyle="light-content" />
-                <TouchableOpacity onPress={event => this.onLogOutClick()}>
-                    <View style={styles.logOutButton}>
-                        <Text style={styles.logOutText}>LOG OUT</Text>
-=======
                 <View style={styles.modulesContainer} />
                 <View style={styles.modeButtonContainer}>
                     <View style={styles.modeButton} />
@@ -86,7 +80,6 @@
                                 <Text style={styles.toolButtonText}>RESET WALLET</Text>
                             </View>
                         </TouchableOpacity>
->>>>>>> 79ad6d87
                     </View>
                 </View>
                 <View style={styles.logoutButtonContainer}>
