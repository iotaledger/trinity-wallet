import React from 'react';
<<<<<<< HEAD
import { translate } from 'react-i18next';
import { StyleSheet, View, Text, ListView, Dimensions, StatusBar, Platform } from 'react-native';
=======
import {
    StyleSheet,
    View,
    Text,
    ListView,
    Dimensions,
    StatusBar,
    Platform,
    TouchableWithoutFeedback,
} from 'react-native';
>>>>>>> 2d7b3699
import { connect } from 'react-redux';
import { getMarketData, getChartData, getPrice, setCurrency, setTimeframe } from '../../shared/actions/marketData';
import { round, roundDown, formatValue, formatUnit } from '../../shared/libs/util';
import { getCurrencySymbol } from '../../shared/libs/currency';
import SimpleTransactionRow from '../components/simpleTransactionRow';
import Chart from '../components/chart';

const isAndroid = Platform.OS === 'android';
const width = Dimensions.get('window').width;
const height = global.height;
const ds = new ListView.DataSource({ rowHasChanged: (r1, r2) => r1 !== r2 });

class Balance extends React.Component {
    constructor() {
        super();
        this.state = {
            balanceIsShort: true,
        };
    }

    componentWillReceiveProps(newProps) {
        if (newProps.tempAccount.seedIndex != this.props.tempAccount.seedIndex) {
            this.setState({ balanceIsShort: true });
        }
    }

    onBalanceClick() {
        if (this.state.balanceIsShort) {
            this.setState({ balanceIsShort: false });
        } else {
            this.setState({ balanceIsShort: true });
        }
    }

    getDecimalPlaces(n) {
        var s = '' + +n;
        var match = /(?:\.(\d+))?(?:[eE]([+\-]?\d+))?$/.exec(s);
        if (!match) {
            return 0;
        }
        return Math.max(0, (match[1] == '0' ? 0 : (match[1] || '').length) - (match[2] || 0));
    }

    render() {
        const { t } = this.props;
        const accountInfo = this.props.account.accountInfo;
        const seedIndex = this.props.tempAccount.seedIndex;
        const currentSeedAccountInfo = accountInfo[Object.keys(accountInfo)[seedIndex]];
        const addresses = Object.keys(currentSeedAccountInfo.addresses);
        const shortenedBalance =
            roundDown(formatValue(this.props.account.balance), 1) +
            (this.props.account.balance < 1000 || this.getDecimalPlaces(formatValue(this.props.account.balance)) <= 1
                ? ''
                : '+');
        const currencySymbol = getCurrencySymbol(this.props.settings.currency);
        const fiatBalance =
            this.props.account.balance * this.props.marketData.usdPrice / 1000000 * this.props.settings.conversionRate;

        return (
            <TouchableWithoutFeedback style={{ flex: 1 }} onPress={() => this.props.closeTopBar()}>
                <View style={styles.container}>
                    <StatusBar barStyle="light-content" />
                    <View style={styles.balanceContainer}>
                        <Text style={styles.iotaBalance} onPress={event => this.onBalanceClick()}>
                            {this.state.balanceIsShort
                                ? shortenedBalance
                                : formatValue(this.props.account.balance)}{' '}
                            {formatUnit(this.props.account.balance)}
                        </Text>
                        <Text style={styles.fiatBalance}>
                            {currencySymbol} {round(fiatBalance, 2).toFixed(2)}{' '}
                        </Text>
                    </View>
                    <View style={styles.transactionsContainer}>
                        <View style={styles.line} />
                        <ListView
                            dataSource={ds.cloneWithRows(
                                accountInfo[Object.keys(accountInfo)[seedIndex]].transfers.slice(0, 4),
                            )}
                            renderRow={dataSource => (
                                <SimpleTransactionRow addresses={addresses} rowData={dataSource} />
                            )}
                            renderSeparator={(sectionId, rowId) => <View key={rowId} style={styles.separator} />}
                            enableEmptySections
                            contentContainerStyle={isAndroid ? styles.listViewAndroid : styles.listViewIos}
                            scrollEnabled={false}
                            centerContent
                        />
                        <View style={styles.line} />
                    </View>
                    <View style={styles.chartContainer}>
                        <Chart
                            marketData={this.props.marketData}
                            getPrice={() => this.props.getPrice()}
                            getChartData={() => this.props.getChartData()}
                            getMarketData={() => this.props.getMarketData()}
                            setCurrency={currency => this.props.setCurrency(currency)}
                            setTimeframe={timeframe => this.props.setTimeframe(timeframe)}
                        />
                    </View>
                </View>
            </TouchableWithoutFeedback>
        );
    }
}

const styles = StyleSheet.create({
    container: {
        flex: 1,
        alignItems: 'center',
        justifyContent: 'flex-start',
    },
    balanceContainer: {
        flex: 1,
        alignItems: 'center',
        justifyContent: 'flex-end',
        paddingTop: isAndroid ? height / 13 : height / 20,
        paddingBottom: isAndroid ? height / 30 : height / 50,
    },
    transactionsContainer: {
        flex: 2.2,
        justifyContent: 'space-between',
        alignItems: 'center',
        paddingVertical: height / 100,
    },
    chartContainer: {
        flex: 5.3,
    },
    iotaBalance: {
        color: 'white',
        fontFamily: 'Lato-Heavy',
        fontSize: width / 9,
        backgroundColor: 'transparent',
    },
    fiatBalance: {
        color: 'white',
        paddingTop: height / 150,
        fontFamily: 'Lato-Regular',
        fontSize: width / 25,
        backgroundColor: 'transparent',
    },
    line: {
        borderBottomColor: 'white',
        borderBottomWidth: height / 3000,
        width: width / 1.15,
    },
    separator: {
        height: height / 120,
        flex: 1,
    },
    listViewAndroid: {
        flex: 1,
        paddingVertical: height / 70,
    },
    listViewIos: {
        paddingTop: height / 90,
    },
});

const mapStateToProps = state => ({
    marketData: state.marketData,
    account: state.account,
    tempAccount: state.tempAccount,
    settings: state.settings,
});

const mapDispatchToProps = dispatch => ({
    getMarketData: () => {
        dispatch(getMarketData());
    },
    getPrice: () => {
        dispatch(getPrice());
    },
    getChartData: () => {
        dispatch(getChartData());
    },
    setCurrency: currency => {
        dispatch(setCurrency(currency));
    },
    setTimeframe: timeframe => {
        dispatch(setTimeframe(timeframe));
    },
});

export default connect(mapStateToProps, mapDispatchToProps)(Balance);<|MERGE_RESOLUTION|>--- conflicted
+++ resolved
@@ -1,8 +1,4 @@
 import React from 'react';
-<<<<<<< HEAD
-import { translate } from 'react-i18next';
-import { StyleSheet, View, Text, ListView, Dimensions, StatusBar, Platform } from 'react-native';
-=======
 import {
     StyleSheet,
     View,
@@ -13,7 +9,7 @@
     Platform,
     TouchableWithoutFeedback,
 } from 'react-native';
->>>>>>> 2d7b3699
+import { translate } from 'react-i18next';
 import { connect } from 'react-redux';
 import { getMarketData, getChartData, getPrice, setCurrency, setTimeframe } from '../../shared/actions/marketData';
 import { round, roundDown, formatValue, formatUnit } from '../../shared/libs/util';
