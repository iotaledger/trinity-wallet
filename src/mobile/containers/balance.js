--- conflicted
+++ resolved
@@ -115,18 +115,15 @@
         }
     }
 
-<<<<<<< HEAD
-    /**
-     * Show full balance or show abbreviated balance
-     */
-=======
     shouldComponentUpdate(newProps) {
         const { marketData } = this.props;
         if (newProps.marketData !== marketData) return false;
         return true;
     }
 
->>>>>>> ce52a02b
+    /**
+     * Show full balance or show abbreviated balance
+     */
     onBalanceClick() {
         if (this.state.balanceIsShort) {
             this.setState({ balanceIsShort: false });
