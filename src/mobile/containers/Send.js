--- conflicted
+++ resolved
@@ -15,6 +15,7 @@
     VALID_SEED_REGEX,
     ADDRESS_LENGTH,
 } from 'iota-wallet-shared-modules/libs/iota/utils';
+import { setDeepLinkInactive } from 'iota-wallet-shared-modules/actions/deepLink';
 import { getCurrencySymbol } from 'iota-wallet-shared-modules/libs/currency';
 import {
     getFromKeychainRequest,
@@ -148,6 +149,10 @@
         timeTakenByEachProgressStep: PropTypes.array.isRequired,
         password: PropTypes.string.isRequired,
         generateTransferErrorAlert: PropTypes.func.isRequired,
+        /** Determines if the wallet has just opened a deep link */
+        deepLinkActive: PropTypes.bool.isRequired,
+        /** Resets deep link status */
+        setDeepLinkInactive: PropTypes.func.isRequired,
     };
 
     constructor(props) {
@@ -180,30 +185,14 @@
         }
     }
 
-<<<<<<< HEAD
-=======
-    refreshDeepLinkValues = (props) => {
-        if (props.address.length > 0 && props.address !== this.props.address) {
-            let amountStr = props.amount.toString();
-            this.props.setSendAmountField(amountStr);
-            this.props.setSendAddressField(props.address);
-            this.props.setSendMessageField(props.message);
-            this.validadeDeepLink(props.address);
-        }
-    };
-
-    validadeDeepLink(address) {
-        const { t } = this.props;
-        if (address !== '') {
-            const { generateAlert } = this.props;
-            generateAlert('success', t('deepLinks:autofill'), t('deepLinks:autofillExplanation'));
-        }
-    }
-
->>>>>>> a784d924
     componentDidMount() {
+        const { t, deepLinkActive } = this.props;
         if (!this.props.isSendingTransfer) {
             this.props.resetProgress();
+        }
+        if (deepLinkActive) {
+            this.props.generateAlert('success', t('deepLink:autofill'), t('deepLink:autofillExplanation'));
+            this.props.setDeepLinkInactive();
         }
     }
 
@@ -890,6 +879,7 @@
     timeTakenByEachProgressStep: state.progress.timeTakenByEachStep,
     remotePoW: state.settings.remotePoW,
     password: state.wallet.password,
+    deepLinkActive: state.wallet.deepLinkActive,
 });
 
 const mapDispatchToProps = {
@@ -905,6 +895,7 @@
     resetProgress,
     startTrackingProgress,
     generateTransferErrorAlert,
+    setDeepLinkInactive,
 };
 
 export default translate(['send', 'global'])(connect(mapStateToProps, mapDispatchToProps)(Send));