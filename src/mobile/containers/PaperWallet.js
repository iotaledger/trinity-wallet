--- conflicted
+++ resolved
@@ -69,11 +69,7 @@
     },
     textContainer: {
         width: width / 1.25,
-<<<<<<< HEAD
-        alignItems: 'center'
-=======
-        alignItems: 'center',
->>>>>>> f25faa12
+        alignItems: 'center',
     },
     modalInfoText: {
         fontFamily: 'SourceSansPro-Light',
@@ -101,7 +97,6 @@
     },
     infoTextNormal: {
         fontFamily: 'SourceSansPro-Light',
-<<<<<<< HEAD
         fontSize: GENERAL.fontSize3,
         textAlign: 'center',
         backgroundColor: 'transparent',
@@ -110,16 +105,6 @@
         fontFamily: 'SourceSansPro-Bold',
         fontSize: GENERAL.fontSize3,
         textAlign: 'center',
-=======
-        fontSize: GENERAL.fontSize3,
-        textAlign: 'center',
-        backgroundColor: 'transparent',
-    },
-    infoTextBold: {
-        fontFamily: 'SourceSansPro-Bold',
-        fontSize: GENERAL.fontSize3,
-        textAlign: 'center',
->>>>>>> f25faa12
         backgroundColor: 'transparent',
     },
     paperWalletContainer: {
@@ -562,14 +547,10 @@
                                     style={styles.modalCheckboxContainer}
                                     onPress={() => this.onPublicPrinterCheckboxPress()}
                                 >
-<<<<<<< HEAD
-                                    <Image source={this.getCheckbox(publicPrinterCheckbox)} style={styles.modalCheckbox} />
-=======
                                     <Image
                                         source={this.getCheckbox(publicPrinterCheckbox)}
                                         style={styles.modalCheckbox}
                                     />
->>>>>>> f25faa12
                                     <Text style={[styles.modalCheckboxText, textColor]}>{t('printerCheckbox')}</Text>
                                 </TouchableOpacity>
                             </View>
@@ -607,16 +588,11 @@
                 <View style={styles.midContainer}>
                     <View style={{ flex: 0.3 }} />
                     <View style={styles.textContainer}>
-<<<<<<< HEAD
-                        <Text style={[ styles.infoTextNormal, textColor ]}>{t('clickToPrint')}</Text>
-                        <Text style={[ styles.infoTextBold, textColor, { paddingTop: height / 40 } ]}> {t('storeSafely')}</Text>
-=======
                         <Text style={[styles.infoTextNormal, textColor]}>{t('clickToPrint')}</Text>
                         <Text style={[styles.infoTextBold, textColor, { paddingTop: height / 40 }]}>
                             {' '}
                             {t('storeSafely')}
                         </Text>
->>>>>>> f25faa12
                     </View>
                     <View style={{ flex: 0.5 }} />
                     <View
