import React, { Component } from 'react';
import { translate } from 'react-i18next';
import { StyleSheet, View, Text, TouchableOpacity, Image } from 'react-native';
import { connect } from 'react-redux';
import RNHTMLtoPDF from 'react-native-html-to-pdf';
import { RNPrint } from 'NativeModules'; // eslint-disable-line import/no-unresolved
import PropTypes from 'prop-types';
import QRCode from 'react-native-qrcode-svg';
import RNFS from 'react-native-fs';
import { iotaLogo, arrow } from 'iota-wallet-shared-modules/libs/html';
import { MAX_SEED_LENGTH, getChecksum } from 'iota-wallet-shared-modules/libs/iota/utils';
import iotaFullImagePath from 'iota-wallet-shared-modules/images/iota-full.png';
import whiteCheckboxCheckedImagePath from 'iota-wallet-shared-modules/images/checkbox-checked-white.png';
import whiteCheckboxUncheckedImagePath from 'iota-wallet-shared-modules/images/checkbox-unchecked-white.png';
import blackCheckboxCheckedImagePath from 'iota-wallet-shared-modules/images/checkbox-checked-black.png';
import blackCheckboxUncheckedImagePath from 'iota-wallet-shared-modules/images/checkbox-unchecked-black.png';
import timer from 'react-native-timer';
import Modal from 'react-native-modal';
import tinycolor from 'tinycolor2';
import OnboardingButtons from '../containers/OnboardingButtons';
import GENERAL from '../theme/general';
import CtaButton from '../components/CtaButton';
import { isAndroid, isIOS } from '../utils/device';
import { width, height } from '../utils/dimensions';
import DynamicStatusBar from '../components/DynamicStatusBar';
import { Icon } from '../theme/icons.js';
import InfoBox from '../components/InfoBox';
import Seedbox from '../components/SeedBox';

const styles = StyleSheet.create({
    container: {
        flex: 1,
        justifyContent: 'center',
        alignItems: 'center',
    },
    topContainer: {
        flex: 1,
        alignItems: 'center',
        justifyContent: 'flex-start',
        paddingTop: height / 16,
        paddingHorizontal: width / 20,
    },
    midContainer: {
        flex: 4,
        alignItems: 'center',
        justifyContent: 'center',
    },
    bottomContainer: {
        justifyContent: 'flex-end',
        flexDirection: 'row',
        alignItems: 'flex-end',
    },
    optionButtonText: {
        color: '#8BD4FF',
        fontFamily: 'SourceSansPro-Light',
        fontSize: width / 25.3,
        textAlign: 'center',
        paddingHorizontal: width / 20,
        backgroundColor: 'transparent',
    },
    optionButton: {
        borderColor: '#8BD4FF',
        borderWidth: 1.5,
        borderRadius: GENERAL.borderRadiusLarge,
        width: width / 1.6,
        height: height / 14,
        alignItems: 'center',
        justifyContent: 'space-around',
    },
    infoText: {
        fontFamily: 'SourceSansPro-Light',
        fontSize: width / 27.6,
        textAlign: 'justify',
        backgroundColor: 'transparent',
    },
    infoTextNormal: {
        fontFamily: 'SourceSansPro-Light',
        fontSize: width / 27.6,
        textAlign: 'justify',
        backgroundColor: 'transparent',
    },
    infoTextBold: {
        fontFamily: 'SourceSansPro-Bold',
        fontSize: width / 27.6,
        textAlign: 'justify',
        backgroundColor: 'transparent',
    },
    doneButton: {
        borderWidth: 1.2,
        borderRadius: GENERAL.borderRadius,
        width: width / 3,
        height: height / 14,
        alignItems: 'center',
        justifyContent: 'space-around',
        marginBottom: height / 20,
    },
    doneText: {
        fontFamily: 'SourceSansPro-Light',
        fontSize: width / 24.4,
        backgroundColor: 'transparent',
    },
    paperWalletContainer: {
        width: width / 1.1,
        backgroundColor: 'white',
        flexDirection: 'row',
        alignItems: 'center',
        justifyContent: 'space-around',
        paddingHorizontal: width / 60,
        paddingVertical: height / 40,
    },
    seedBox: {
        borderColor: 'black',
        borderWidth: 1,
        borderRadius: GENERAL.borderRadiusLarge,
        width: width / 3.4,
        alignItems: 'center',
        justifyContent: 'flex-start',
    },
    seedBoxTextContainer: {
        width: width / 1.65,
        flexDirection: 'row',
        alignItems: 'flex-start',
        justifyContent: 'center',
        paddingTop: height / 100,
    },
    seedBoxTextLeft: {
        color: 'black',
        fontFamily: 'Inconsolata-Bold',
        fontSize: width / 40,
        textAlign: 'justify',
        letterSpacing: 2,
        backgroundColor: 'transparent',
        paddingRight: width / 70,
        paddingVertical: 1,
    },
    seedBoxTextRight: {
        color: 'black',
        fontFamily: 'Inconsolata-Bold',
        fontSize: width / 40,
        textAlign: 'justify',
        letterSpacing: 2,
        backgroundColor: 'transparent',
        paddingVertical: 1,
    },
    arrow: {
        width: width / 4,
        height: height / 160,
    },
    paperWalletTextContainer: {
        width: width / 5,
        height: height / 6,
        justifyContent: 'space-between',
        alignItems: 'center',
    },
    paperWalletText: {
        color: 'black',
        fontSize: width / 40,
        fontFamily: 'SourceSansPro-Regular',
        textAlign: 'center',
        backgroundColor: 'transparent',
        paddingBottom: height / 80,
    },
    paperWalletLogo: {
        resizeMode: 'contain',
        width: width / 7,
        height: height / 18,
        paddingBottom: height / 20,
    },
    checkboxContainer: {
        height: height / 15,
        flexDirection: 'row',
        justifyContent: 'center',
        alignItems: 'center',
    },
    checkbox: {
        width: width / 30,
        height: width / 30,
    },
    checkboxText: {
        fontFamily: 'SourceSansPro-Light',
        fontSize: width / 27.6,
        color: 'white',
        backgroundColor: 'transparent',
        paddingLeft: width / 80,
    },
    checksum: {
        width: width / 12,
        height: height / 35,
        borderRadius: GENERAL.borderRadiusSmall,
        borderColor: 'black',
        borderWidth: 1,
        justifyContent: 'center',
        alignItems: 'center',
    },
    checksumText: {
        fontSize: width / 37.6,
        color: 'black',
        fontFamily: 'SourceSansPro-Regular',
    },
    modalContainer: {
        width: width / 1.1,
        paddingVertical: height / 20,
    },
    modalCheckboxContainer: {
        flexDirection: 'row',
        justifyContent: 'space-between',
        alignItems: 'center',
        height: height / 14,
    },
    modalCheckboxText: {
        fontFamily: 'SourceSansPro-Light',
        fontSize: width / 25.9,
    },
    modalCheckbox: {
        width: width / 20,
        height: width / 20,
    },
});

const qrPath = `${RNFS.DocumentDirectoryPath}/qr.png`;

/** Paper Wallet component */
class PaperWallet extends Component {
    static propTypes = {
        /** Navigation object */
        navigator: PropTypes.object.isRequired,
        /** Translation helper
         * @param {string} translationString - locale string identifier to be translated
         */
        t: PropTypes.func.isRequired,
        /** Seed value */
        seed: PropTypes.string.isRequired,
        /** Theme settings */
        theme: PropTypes.object.isRequired,
    };

    static callback(dataURL) {
        RNFS.writeFile(qrPath, dataURL, 'base64');
    }

    constructor(props) {
        super(props);

        this.state = {
            iotaLogoCheckbox: true,
            publicWifiCheckbox: false,
            publicPrinterCheckbox: false,
            showIotaLogo: true,
            pressedPrint: false,
        };

        this.props.navigator.setOnNavigatorEvent(this.onNavigatorEvent.bind(this));
    }

    componentWillMount() {
        timer.clearTimeout('delayPrint');
    }

    onDonePress() {
        const { theme: { body } } = this.props;
        this.props.navigator.pop({
            navigatorStyle: {
                navBarHidden: true,
                navBarTransparent: true,
                screenBackgroundColor: body.bg,
                drawUnderStatusBar: true,
                statusBarColor: body.bg,
            },
            animated: false,
        });
        if (this.state.pressedPrint) {
            RNFS.unlink(qrPath);

            // Doesn't convert to PDF for android.
            if (isIOS) {
                Promise.resolve(RNFS.readDir(RNFS.TemporaryDirectoryPath)).then((item) =>
                    item.forEach((i) => RNFS.unlink(i.path)),
                );
            }
        }
    }

    onNavigatorEvent(event) {
        if (event.id === 'willAppear') {
            this.props.navigator.toggleNavBar({
                to: 'hidden',
            });
        }
    }

    onIotaLogoCheckboxPress() {
        const { iotaLogoCheckbox, showIotaLogo } = this.state;
        this.setState({
            iotaLogoCheckbox: !iotaLogoCheckbox,
            showIotaLogo: !showIotaLogo,
        });
    }

    onPublicWifiCheckboxPress() {
        const { publicWifiCheckbox } = this.state;

        this.setState({
            publicWifiCheckbox: !publicWifiCheckbox,
        });
    }

    onPublicPrinterCheckboxPress() {
        const { publicPrinterCheckbox } = this.state;

        this.setState({
            publicPrinterCheckbox: !publicPrinterCheckbox,
        });
    }

    onPrintPress() {
        const { publicPrinterCheckbox, publicWifiCheckbox } = this.state;
        if (publicPrinterCheckbox && publicWifiCheckbox) {
            this.hideModal();
            timer.setTimeout('delayPrint', () => this.print(), 500);
        }
    }

    getCheckbox(checkboxChecked) {
        const { theme: { body } } = this.props;
        const isBgDark = tinycolor(body.bg).isDark();
        if (checkboxChecked) {
            return isBgDark ? whiteCheckboxCheckedImagePath : blackCheckboxCheckedImagePath;
        }
        return isBgDark ? whiteCheckboxUncheckedImagePath : blackCheckboxUncheckedImagePath;
    }

    getDataURL() {
        this.svg.toDataURL(PaperWallet.callback);
    }

    async print() {
        const { seed } = this.props;
        this.getDataURL();
        this.setState({ pressedPrint: true });
        const qrPathOverride = isAndroid ? `file://${qrPath}` : qrPath;
        const checksum = getChecksum(seed);
        const options = {
            html: `
        <html>
        <div id="item">
        <img id="arrow" src="${arrow}" />
        <table id="seedBox">
            <tr>
                <td>${seed.substring(0, 3)}</td>
                <td>${seed.substring(3, 6)}</td>
                <td>${seed.substring(6, 9)}</td>
                <td>${seed.substring(9, 12)}</td>
            </tr>
            <tr>
                <td>${seed.substring(12, 15)}</td>
                <td>${seed.substring(15, 18)}</td>
                <td>${seed.substring(18, 21)}</td>
                <td>${seed.substring(21, 24)}</td>
            </tr>
            <tr>
                <td>${seed.substring(24, 27)}</td>
                <td>${seed.substring(27, 30)}</td>
                <td>${seed.substring(30, 33)}</td>
                <td>${seed.substring(33, 36)}</td>
            </tr>
            <tr>
                <td>${seed.substring(36, 39)}</td>
                <td>${seed.substring(39, 42)}</td>
                <td>${seed.substring(42, 45)}</td>
                <td>${seed.substring(45, 48)}</td>
            </tr>
            <tr>
                <td>${seed.substring(48, 51)}</td>
                <td>${seed.substring(51, 54)}</td>
                <td>${seed.substring(54, 57)}</td>
                <td>${seed.substring(57, 60)}</td>
            </tr>
            <tr>
                <td>${seed.substring(60, 63)}</td>
                <td>${seed.substring(63, 66)}</td>
                <td>${seed.substring(66, 69)}</td>
                <td>${seed.substring(69, 72)}</td>
            </tr>
            <tr>
                <td>${seed.substring(72, 75)}</td>
                <td>${seed.substring(75, 78)}</td>
                <td>${seed.substring(78, MAX_SEED_LENGTH)}</td>
            </tr>
        </table>
        </div>
        <div id="midItem">
            <img id="iotaLogo" src="${iotaLogo}" />
            <p id="text">Never share your<br />seed with anyone.</p>
            <div id="checksumContainer">
                <p id="checksum">${checksum}</p>
            </div>
        </div>
        <div id="item">
            <img src="${qrPathOverride}" width="226" height="226" />
        </div>
        <style>
            #seedBox {
                margin-left: 20px;
                padding-left: 6px;
                padding-right: 6px;
                padding-top: 30px;
                padding-bottom: 10px;
                border: solid #000;
                border-width: 2px;
                border-radius: 20px
            }
            @font-face { font-family: "SourceSansPro"; src: "iota-wallet-shared-modules/custom-fonts/SourceSansPro-Regular.ttf" }
            @font-face { font-family: "Monospace"; src: "iota-wallet-shared-modules/custom-fonts/Inconsolata-Bold.ttf" }
            #text {
                font-family: "SourceSansPro";
                font-size: 20px;
                text-align: center;
                padding-top: 42px;
                margin-bottom: 57px;

            }
            #checksumContainer {
                text-align: center;
                marginTop: 100px;
            }
            #checksum {
                font-family: "SourceSansPro";
                font-size: 20px;
                margin-top: 100px;
                border: solid #000;
                border-width: 2px;
                border-radius: 9px;
                padding-top: 7px;
                padding-bottom: 7px;
                padding-right: 10px;
                padding-left: 10px;
                display: inline;
                text-align: center;
            }
            #item {
                float: left;
            }
            #midItem {
                float: left;
                margin: 25px;
            }
            #iotaLogo {
                width: 109.1px;
                height: 36.73px;
                position: absolute;
                left: 310px;
                top: 18px;
                visibility: ${this.state.showIotaLogo ? 'visible' : 'hidden'}
            }
            td {
                padding-left: 7px;
                padding-right: 7px;
                font-size: 21px;
                font-family: Monospace
            }
            #arrow {
                position: absolute;
                left: 45px;
                top: 25px;
                width: 200px;
                height: 9.68px
            }
        </style>
        </html>`,
            fileName: 'paperWallet',
            base64: true,
            fonts: ['iota-wallet-shared-modules/custom-fonts/Inconsolata-Bold.ttf'],
        };

        try {
            this.props.navigator.toggleNavBar({
                to: 'shown',
            });
            if (isAndroid) {
                await RNPrint.printhtml(options.html);
            } else {
                const results = await RNHTMLtoPDF.convert(options);
                await RNPrint.print(results.filePath);
            }
        } catch (err) {
            console.error(err);
        }
    }

    openModal() {
        this.setState({ isModalActive: true });
    }

    hideModal() {
        this.setState({ isModalActive: false, publicPrinterCheckbox: false, publicWifiCheckbox: false });
    }

    renderIotaLogo() {
        if (this.state.showIotaLogo) {
            return (
                <View style={{ flex: 0.5 }}>
                    <Image style={styles.paperWalletLogo} source={iotaFullImagePath} />
                </View>
            );
        }
        return <View style={{ flex: 0.5 }} />;
    }

    renderModalContent = () => {
        const { t, theme: { body } } = this.props;
        const { publicWifiCheckbox, publicPrinterCheckbox } = this.state;
        const textColor = { color: body.color };
        const opacity = publicWifiCheckbox && publicPrinterCheckbox ? 1 : 0.1;

        return (
            <View style={{ backgroundColor: body.bg, marginTop: height / 20 }}>
                <InfoBox
                    body={body}
                    width={width / 1.1}
                    text={
                        <View>
                            <Text style={[styles.infoText, textColor, { paddingTop: height / 40 }]}>
                                <Text style={styles.infoTextNormal}>{t('paperConvenience')} </Text>
                                <Text style={styles.infoTextBold}>{t('publicInsecure')}</Text>
                            </Text>
                            <Text style={[styles.infoTextBold, textColor, { paddingVertical: height / 30 }]}>
                                {t('tapCheckboxes')}
                            </Text>
                            <TouchableOpacity
                                style={[styles.modalCheckboxContainer, { paddingTop: height / 60 }]}
                                onPress={() => this.onPublicWifiCheckboxPress()}
                            >
                                <Text style={[styles.modalCheckboxText, textColor]}>{t('wifiCheckbox')}</Text>
                                <Image source={this.getCheckbox(publicWifiCheckbox)} style={styles.modalCheckbox} />
                            </TouchableOpacity>
                            <TouchableOpacity
                                style={styles.modalCheckboxContainer}
                                onPress={() => this.onPublicPrinterCheckboxPress()}
                            >
                                <Text style={[styles.modalCheckboxText, textColor]}>{t('printerCheckbox')}</Text>
                                <Image source={this.getCheckbox(publicPrinterCheckbox)} style={styles.modalCheckbox} />
                            </TouchableOpacity>
                            <View style={{ paddingTop: height / 18 }}>
                                <OnboardingButtons
                                    onLeftButtonPress={() => this.hideModal()}
                                    onRightButtonPress={() => this.onPrintPress()}
                                    leftText={t('global:back')}
                                    rightText={t('print')}
                                    opacity={opacity}
                                    containerWidth={width / 1.25}
                                />
                            </View>
                        </View>
                    }
                />
            </View>
        );
    };

    render() {
<<<<<<< HEAD
        const { t, seed, theme: { body, primary } } = this.props;
        const { isModalActive, iotaLogoCheckbox } = this.state;
=======
        const { t, seed, theme: { body, primary, secondary } } = this.props;
>>>>>>> 8e82de28
        const textColor = { color: body.color };
        const checksum = getChecksum(seed);
        const isBgLight = tinycolor(body.bg).isLight();

        return (
            <View style={[styles.container, { backgroundColor: body.bg }]}>
                <DynamicStatusBar backgroundColor={body.bg} />
                <View style={styles.topContainer}>
                    <Icon name="iota" size={width / 8} color={body.color} />
                </View>
                <View style={styles.midContainer}>
                    <View style={{ flex: 0.3 }} />
                    <InfoBox
                        body={body}
                        width={width / 1.1}
                        text={
                            <Text style={[styles.infoText, textColor]}>
                                <Text style={styles.infoTextNormal}>{t('clickToPrint')}</Text>
                                <Text style={styles.infoTextBold}> {t('storeSafely')}</Text>
                            </Text>
                        }
                    />
                    <View style={{ flex: 0.5 }} />
                    <View
                        style={[
                            styles.paperWalletContainer,
                            isBgLight ? { borderColor: body.color, borderWidth: 1 } : null,
                        ]}
                    >
                        <Seedbox
                            scale={0.51}
                            bodyColor="black"
                            borderColor={{ borderColor: 'black' }}
                            textColor={{ color: 'black' }}
                            seed={seed}
                        />
                        <View style={styles.paperWalletTextContainer}>
                            {this.renderIotaLogo()}
                            <Text style={styles.paperWalletText}>{t('neverShare')}</Text>
                            <View style={styles.checksum}>
                                <Text style={styles.checksumText}>{checksum}</Text>
                            </View>
                        </View>
                        <QRCode
                            value={seed}
                            getRef={(c) => {
                                this.svg = c;
                            }}
                            size={width / 3.5}
                        />
                    </View>
                    <View style={{ flex: 0.3 }} />
                    <TouchableOpacity style={styles.checkboxContainer} onPress={() => this.onIotaLogoCheckboxPress()}>
                        <Image source={this.getCheckbox(iotaLogoCheckbox)} style={styles.checkbox} />
                        <Text style={[styles.checkboxText, textColor]}>{t('iotaLogo')}</Text>
                    </TouchableOpacity>
                    <View style={{ flex: 0.3 }} />
                    <CtaButton
                        ctaColor={primary.color}
                        ctaBorderColor={primary.hover}
                        secondaryCtaColor={primary.body}
                        text={t('printWallet')}
                        onPress={() => {
                            this.openModal();
                        }}
                        ctaWidth={width / 1.1}
                    />
                    <View style={{ flex: 1.5 }} />
                </View>
                <View style={styles.bottomContainer}>
                    <TouchableOpacity onPress={() => this.onDonePress()}>
                        <View style={[styles.doneButton, { borderColor: secondary.color }]}>
                            <Text style={[styles.doneText, { color: secondary.color }]}>{t('global:done')}</Text>
                        </View>
                    </TouchableOpacity>
                </View>
                <Modal
                    backdropTransitionInTiming={isAndroid ? 500 : 300}
                    backdropTransitionOutTiming={200}
                    backdropColor={body.bg}
                    backdropOpacity={0.8}
                    style={{ alignItems: 'center', margin: 0 }}
                    isVisible={isModalActive}
                    onBackButtonPress={() => this.hideModal()}
                    hideModalContentWhileAnimating
                    useNativeDriver={isAndroid ? true : false}
                >
                    {this.renderModalContent()}
                </Modal>
            </View>
        );
    }
}

const mapStateToProps = (state) => ({
    seed: state.wallet.seed,
    theme: state.settings.theme,
});

export default translate(['paperWallet', 'global'])(connect(mapStateToProps)(PaperWallet));<|MERGE_RESOLUTION|>--- conflicted
+++ resolved
@@ -558,12 +558,8 @@
     };
 
     render() {
-<<<<<<< HEAD
-        const { t, seed, theme: { body, primary } } = this.props;
+        const { t, seed, theme: { body, primary, secondary } } = this.props;
         const { isModalActive, iotaLogoCheckbox } = this.state;
-=======
-        const { t, seed, theme: { body, primary, secondary } } = this.props;
->>>>>>> 8e82de28
         const textColor = { color: body.color };
         const checksum = getChecksum(seed);
         const isBgLight = tinycolor(body.bg).isLight();
