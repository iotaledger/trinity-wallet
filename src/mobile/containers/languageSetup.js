--- conflicted
+++ resolved
@@ -65,8 +65,6 @@
     },
 });
 
-<<<<<<< HEAD
-=======
 const locale = getDeviceLocale();
 const defaultLocale = detectLocale(locale);
 const defaultLanguageLabel = selectLocale(defaultLocale);
@@ -130,7 +128,6 @@
     }
 }
 
->>>>>>> 4d4c1e62
 const mapStateToProps = state => ({});
 
 export default translate(['languageSetup', 'global'])(connect(mapStateToProps)(LanguageSetup));