--- conflicted
+++ resolved
@@ -92,172 +92,6 @@
     render() {
         const { t, onboardingComplete } = this.props;
         return (
-<<<<<<< HEAD
-            <ImageBackground source={require('../../shared/images/bg-blue.png')} style={styles.container}>
-                <Image style={styles.helloBackground} source={require('../../shared/images/hello-back.png')} />
-                <StatusBar barStyle="light-content" />
-                <View style={styles.topContainer}>
-                    <Image source={require('../../shared/images/iota-glow.png')} style={styles.iotaLogo} />
-                    <View style={styles.titleContainer} />
-                </View>
-                <View style={styles.midContainer}>
-                    <View style={{ alignItems: 'center' }}>
-                        <View>
-                            <Text style={styles.dropdownTitle}>{t('language')}</Text>
-                            <View style={styles.dropdownButtonContainer}>
-                                <TouchableWithoutFeedback onPress={event => this.clickLanguage()}>
-                                    <View style={styles.dropdownButton}>
-                                        <Text style={styles.languageSelected}>{this.state.languageSelected}</Text>
-                                        <Triangle
-                                            width={10}
-                                            height={10}
-                                            color={'white'}
-                                            direction={this.state.triangleDirection}
-                                            style={{ marginBottom: height / 80 }}
-                                        />
-                                    </View>
-                                </TouchableWithoutFeedback>
-                            </View>
-                        </View>
-                        <View
-                            style={{
-                                height: this.state.dropdownHeight,
-                                overflow: 'hidden',
-                                backgroundColor: 'transparent',
-                                width: width / 1.5,
-                                alignItems: 'flex-start',
-                            }}
-                        >
-                            <ScrollView>
-                                <TouchableOpacity
-                                    onPress={event => this.clickDropdownItem('English (International)', 'en')}
-                                >
-                                    <Text style={styles.dropdownItem}>English (International)</Text>
-                                </TouchableOpacity>
-                                <TouchableOpacity onPress={event => this.clickDropdownItem('عربى - Arabic', 'ar')}>
-                                    <Text style={styles.dropdownItem}>عربى - Arabic</Text>
-                                </TouchableOpacity>
-                                <TouchableOpacity onPress={event => this.clickDropdownItem('Dansk - Danish', 'da')}>
-                                    <Text style={styles.dropdownItem}>Dansk - Danish</Text>
-                                </TouchableOpacity>
-                                <TouchableOpacity onPress={event => this.clickDropdownItem('Deutsch - German', 'de')}>
-                                    <Text style={styles.dropdownItem}>Deutsch - German</Text>
-                                </TouchableOpacity>
-                                <TouchableOpacity onPress={event => this.clickDropdownItem('Ελληνικά - Greek', 'el')}>
-                                    <Text style={styles.dropdownItem}>Ελληνικά - Greek</Text>
-                                </TouchableOpacity>
-                                <TouchableOpacity
-                                    onPress={event =>
-                                        this.clickDropdownItem('Español (España) - Spanish (Spain)', 'es_ES')}
-                                >
-                                    <Text style={styles.dropdownItem}>Español (España) - Spanish (Spain)</Text>
-                                </TouchableOpacity>
-                                <TouchableOpacity
-                                    onPress={event =>
-                                        this.clickDropdownItem(
-                                            'Español (Latinoamérica) - Spanish (Latin America)',
-                                            'es_LA',
-                                        )}
-                                >
-                                    <Text style={styles.dropdownItem}>
-                                        Español (Latinoamérica) - Spanish (Latin America)
-                                    </Text>
-                                </TouchableOpacity>
-                                <TouchableOpacity onPress={event => this.clickDropdownItem('Suomi - Finnish', 'fi')}>
-                                    <Text style={styles.dropdownItem}>Suomi - Finnish</Text>
-                                </TouchableOpacity>
-                                <TouchableOpacity onPress={event => this.clickDropdownItem('Français - French', 'fr')}>
-                                    <Text style={styles.dropdownItem}>Français - French</Text>
-                                </TouchableOpacity>
-                                <TouchableOpacity onPress={event => this.clickDropdownItem('עִברִית - Hebrew', 'he')}>
-                                    <Text style={styles.dropdownItem}>עִברִית - Hebrew</Text>
-                                </TouchableOpacity>
-                                <TouchableOpacity onPress={event => this.clickDropdownItem('हिंदी - Hindi', 'hi')}>
-                                    <Text style={styles.dropdownItem}>हिंदी - Hindi</Text>
-                                </TouchableOpacity>
-                                <TouchableOpacity
-                                    onPress={event => this.clickDropdownItem('Bahasa Indonesia - Indonesian', 'id')}
-                                >
-                                    <Text style={styles.dropdownItem}>Bahasa Indonesia - Indonesian</Text>
-                                </TouchableOpacity>
-                                <TouchableOpacity onPress={event => this.clickDropdownItem('Italiano - Italian', 'it')}>
-                                    <Text style={styles.dropdownItem}>Italiano - Italian</Text>
-                                </TouchableOpacity>
-                                <TouchableOpacity onPress={event => this.clickDropdownItem('日本語 - Japanese', 'ja')}>
-                                    <Text style={styles.dropdownItem}>日本語 - Japanese</Text>
-                                </TouchableOpacity>
-                                <TouchableOpacity onPress={event => this.clickDropdownItem('한국어 - Korean', 'ko')}>
-                                    <Text style={styles.dropdownItem}>한국어 - Korean</Text>
-                                </TouchableOpacity>
-                                <TouchableOpacity onPress={event => this.clickDropdownItem('Latviešu - Latvian', 'lv')}>
-                                    <Text style={styles.dropdownItem}>Latviešu - Latvian</Text>
-                                </TouchableOpacity>
-                                <TouchableOpacity onPress={event => this.clickDropdownItem('Nederlands - Dutch', 'nl')}>
-                                    <Text style={styles.dropdownItem}>Nederlands - Dutch</Text>
-                                </TouchableOpacity>
-                                <TouchableOpacity onPress={event => this.clickDropdownItem('Norsk - Norwegian', 'no')}>
-                                    <Text style={styles.dropdownItem}>Norsk - Norwegian</Text>
-                                </TouchableOpacity>
-                                <TouchableOpacity onPress={event => this.clickDropdownItem('Polski - Polish', 'pl')}>
-                                    <Text style={styles.dropdownItem}>Polski - Polish</Text>
-                                </TouchableOpacity>
-                                <TouchableOpacity
-                                    onPress={event => this.clickDropdownItem('Português (Brasil)', 'pt_BR')}
-                                >
-                                    <Text style={styles.dropdownItem}>Português (Brasil) - Portuguese (Brazil)</Text>
-                                </TouchableOpacity>
-                                <TouchableOpacity
-                                    onPress={event => this.clickDropdownItem('Português (Portugal)', 'pt_PT')}
-                                >
-                                    <Text style={styles.dropdownItem}>
-                                        Português (Portugal) - Portuguese (Portugal)
-                                    </Text>
-                                </TouchableOpacity>
-                                <TouchableOpacity onPress={event => this.clickDropdownItem('Română - Romanian', 'ro')}>
-                                    <Text style={styles.dropdownItem}>Română - Romanian</Text>
-                                </TouchableOpacity>
-                                <TouchableOpacity onPress={event => this.clickDropdownItem('Pусский - Russian', 'ru')}>
-                                    <Text style={styles.dropdownItem}>Pусский - Russian</Text>
-                                </TouchableOpacity>
-                                <TouchableOpacity
-                                    onPress={event => this.clickDropdownItem('Slovenščina - Slovenian', 'sl')}
-                                >
-                                    <Text style={styles.dropdownItem}>Slovenščina - Slovenian</Text>
-                                </TouchableOpacity>
-                                <TouchableOpacity
-                                    onPress={event => this.clickDropdownItem('Svenska - Swedish', 'sv_SE')}
-                                >
-                                    <Text style={styles.dropdownItem}>Svenska - Swedish</Text>
-                                </TouchableOpacity>
-                                <TouchableOpacity onPress={event => this.clickDropdownItem('Türkçe - Turkish', 'tr')}>
-                                    <Text style={styles.dropdownItem}>Türkçe - Turkish</Text>
-                                </TouchableOpacity>
-                                <TouchableOpacity onPress={event => this.clickDropdownItem('اردو - Urdu', 'ur')}>
-                                    <Text style={styles.dropdownItem}>اردو - Urdu</Text>
-                                </TouchableOpacity>
-                                <TouchableOpacity
-                                    onPress={event => this.clickDropdownItem('中文 (简体) - Chinese (Simplified)', 'zh_CN')}
-                                >
-                                    <Text style={styles.dropdownItem}>中文 (简体) - Chinese (Simplified)</Text>
-                                </TouchableOpacity>
-                                <TouchableOpacity
-                                    onPress={event =>
-                                        this.clickDropdownItem('中文 (繁體) - Chinese (Traditional)', 'zh_TW')}
-                                >
-                                    <Text style={styles.dropdownItem}>中文 (繁體) - Chinese (Traditional)</Text>
-                                </TouchableOpacity>
-                            </ScrollView>
-                        </View>
-                    </View>
-                </View>
-                <View style={styles.bottomContainer}>
-                    <TouchableOpacity onPress={event => this.onNextPress()}>
-                        <View style={styles.nextButton}>
-                            <Text style={styles.nextText}>{t('global:next')}</Text>
-                        </View>
-                    </TouchableOpacity>
-                </View>
-=======
             <ImageBackground source={require('../../shared/images/bg-blue.png')} style={{ flex: 1 }}>
                 <ScrollView contentContainerStyle={styles.container} scrollEnabled={false}>
                     <Image style={styles.helloBackground} source={require('../../shared/images/hello-back.png')} />
@@ -269,7 +103,7 @@
                     <View style={styles.midContainer}>
                         <View style={{ alignItems: 'center' }}>
                             <View>
-                                <Text style={styles.dropdownTitle}>Language</Text>
+                                <Text style={styles.dropdownTitle}>{t('language')}</Text>
                                 <View style={styles.dropdownButtonContainer}>
                                     <TouchableWithoutFeedback onPress={event => this.clickLanguage()}>
                                         <View style={styles.dropdownButton}>
@@ -430,12 +264,11 @@
                     <View style={styles.bottomContainer}>
                         <TouchableOpacity onPress={event => this.onNextPress()}>
                             <View style={styles.nextButton}>
-                                <Text style={styles.nextText}>NEXT</Text>
+                                <Text style={styles.nextText}>{t('global:next')}</Text>
                             </View>
                         </TouchableOpacity>
                     </View>
                 </ScrollView>
->>>>>>> 2d7b3699
             </ImageBackground>
         );
     }
