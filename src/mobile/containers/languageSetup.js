import React, { Component } from 'react';
import { StyleSheet, View, Text, TouchableOpacity, Image, ImageBackground, StatusBar } from 'react-native';
import { connect } from 'react-redux';
import { translate } from 'react-i18next';
import i18next from 'i18next';
import Triangle from 'react-native-triangle';
import { detectLocale, selectLocale } from '../components/locale';
import { getDeviceLocale } from 'react-native-device-info';
import { I18N_LOCALE_LABELS, getLocaleFromLabel } from 'iota-wallet-shared-modules/libs/i18n';
import setFirstUse from 'iota-wallet-shared-modules/actions/account';
import Dropdown from '../components/dropdown';

import { width, height } from '../util/dimensions';

const styles = StyleSheet.create({
    container: {
        flex: 1,
        justifyContent: 'center',
        alignItems: 'center',
        backgroundColor: '#102e36',
    },
    topContainer: {
        flex: 1,
        alignItems: 'center',
        justifyContent: 'flex-start',
        paddingTop: height / 22,
    },
    midContainer: {
        flex: 1,
        alignItems: 'center',
        justifyContent: 'center',
    },
    bottomContainer: {
        flex: 1,
        alignItems: 'center',
        justifyContent: 'flex-end',
    },
    nextButton: {
        borderColor: '#9DFFAF',
        borderWidth: 1.2,
        borderRadius: 10,
        width: width / 3,
        height: height / 14,
        alignItems: 'center',
        justifyContent: 'space-around',
        marginBottom: height / 20,
    },
    nextText: {
        color: '#9DFFAF',
        fontFamily: 'Lato-Light',
        fontSize: width / 24.4,
        backgroundColor: 'transparent',
    },
    iotaLogo: {
        height: width / 5,
        width: width / 5,
    },
    helloBackground: {
        position: 'absolute',
        width,
        height: width / 0.95,
    },
    dropdownWidth: {
        width: width / 1.5,
    },
});

<<<<<<< HEAD
=======
const locale = getDeviceLocale();
const defaultLocale = detectLocale(locale);
const defaultLanguageLabel = selectLocale(defaultLocale);

class LanguageSetup extends Component {
    componentWillMount() {
        i18next.changeLanguage(defaultLocale);
    }

    onNextPress() {
        this.props.navigator.push({
            screen: 'welcome',
            navigatorStyle: {
                navBarHidden: true,
                navBarTransparent: true,
            },
            animated: false,
            overrideBackPress: true,
        });
    }

    clickDropdownItem(languageLabel) {
        i18next.changeLanguage(getLocaleFromLabel(languageLabel));
    }

    render() {
        const { t } = this.props;
        return (
            <ImageBackground source={require('iota-wallet-shared-modules/images/bg-blue.png')} style={{ flex: 1 }}>
                <View style={styles.container}>
                    <Image
                        style={styles.helloBackground}
                        source={require('iota-wallet-shared-modules/images/hello-back.png')}
                    />
                    <StatusBar barStyle="light-content" />
                    <View style={styles.topContainer}>
                        <Image
                            source={require('iota-wallet-shared-modules/images/iota-glow.png')}
                            style={styles.iotaLogo}
                        />
                    </View>
                    <View style={styles.midContainer}>
                        <Dropdown
                            title={t('language')}
                            dropdownWidth={styles.dropdownWidth}
                            defaultOption={defaultLanguageLabel}
                            options={I18N_LOCALE_LABELS}
                            saveSelection={language => this.clickDropdownItem(language)}
                        />
                    </View>
                    <View style={styles.bottomContainer}>
                        <TouchableOpacity onPress={() => this.onNextPress()}>
                            <View style={styles.nextButton}>
                                <Text style={styles.nextText}>{t('global:next')}</Text>
                            </View>
                        </TouchableOpacity>
                    </View>
                </View>
            </ImageBackground>
        );
    }
}

>>>>>>> 7a7f0d1c
const mapStateToProps = state => ({});

export default translate(['languageSetup', 'global'])(connect(mapStateToProps)(LanguageSetup));<|MERGE_RESOLUTION|>--- conflicted
+++ resolved
@@ -65,8 +65,6 @@
     },
 });
 
-<<<<<<< HEAD
-=======
 const locale = getDeviceLocale();
 const defaultLocale = detectLocale(locale);
 const defaultLanguageLabel = selectLocale(defaultLocale);
@@ -130,7 +128,6 @@
     }
 }
 
->>>>>>> 7a7f0d1c
 const mapStateToProps = state => ({});
 
 export default translate(['languageSetup', 'global'])(connect(mapStateToProps)(LanguageSetup));