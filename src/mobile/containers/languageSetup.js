import React from 'react';
import {
    StyleSheet,
    View,
    ScrollView,
    Dimensions,
    Text,
    TouchableOpacity,
    LayoutAnimation,
    TouchableWithoutFeedback,
    Image,
    ImageBackground,
<<<<<<< HEAD
    StatusBar
=======
>>>>>>> 6b5735c5
} from 'react-native';
import Triangle from 'react-native-triangle';

const { height, width } = Dimensions.get('window');

const CustomLayoutSpring = {
    duration: 100,
    create: {
        type: LayoutAnimation.Types.spring,
        property: LayoutAnimation.Properties.scaleXY,
        springDamping: 0.7,
    },
    update: {
        type: LayoutAnimation.Types.spring,
        springDamping: 0.7,
    },
};

class LanguageSetup extends React.Component {
    constructor(props) {
        super(props);
        this.state = {
            triangleDirection: 'down',
            dropdownHeight: 0,
            languageSelected: 'English (International)',
        };
    }

    onNextPress() {
        this.props.navigator.push({
            screen: 'welcome',
            navigatorStyle: {
                navBarHidden: true,
                screenBackgroundImageName: 'bg-green.png',
                screenBackgroundColor: '#102e36',
            },
            animated: false,
        });
    }

    clickLanguage() {
        LayoutAnimation.configureNext(CustomLayoutSpring);
        switch (this.state.triangleDirection) {
            case 'down':
                this.setState({
                    triangleDirection: 'up',
                    dropdownHeight: height / 3.05,
                });
                break;
            case 'up':
                this.setState({
                    triangleDirection: 'down',
                    dropdownHeight: 0,
                });
                break;
        }
    }

    clickDropdownItem(item) {
        this.setState({
            dropdownHeight: 0,
            triangleDirection: 'down',
            languageSelected: item,
        });
    }

    render() {
        return (
            <ImageBackground source={require('../../shared/images/bg-green.png')} style={styles.container}>
                <StatusBar barStyle="light-content" />
                <View style={styles.topContainer}>
                    <Image source={require('../../shared/images/iota-glow.png')} style={styles.iotaLogo} />
                    <View style={styles.titleContainer}>
                        <Text style={styles.title}>HELLO / SALUT / HOLA / HALLO</Text>
                    </View>
                </View>
                <View style={styles.midContainer}>
                    <View style={{ alignItems: 'center' }}>
                        <View>
                            <Text style={styles.dropdownTitle}>Language</Text>
                            <View style={styles.dropdownButtonContainer}>
                                <TouchableWithoutFeedback onPress={event => this.clickLanguage()}>
                                    <View style={styles.dropdownButton}>
                                        <Text style={styles.languageSelected}>{this.state.languageSelected}</Text>
                                        <Triangle
                                            width={10}
                                            height={10}
                                            color={'white'}
                                            direction={this.state.triangleDirection}
                                            style={{ marginBottom: height / 80 }}
                                        />
                                    </View>
                                </TouchableWithoutFeedback>
                            </View>
                        </View>
                        <View
                            style={{
                                height: this.state.dropdownHeight,
                                overflow: 'hidden',
                                backgroundColor: 'transparent',
                                width: width / 1.5,
                                alignItems: 'flex-start',
                            }}
                        >
                            <ScrollView>
                                <TouchableOpacity onPress={event => this.clickDropdownItem('English (International)')}>
                                    <Text style={styles.dropdownItem}>English (International)</Text>
                                </TouchableOpacity>
                                <TouchableOpacity onPress={event => this.clickDropdownItem('عربى - Arabic')}>
                                    <Text style={styles.dropdownItem}>عربى - Arabic</Text>
                                </TouchableOpacity>
                                <TouchableOpacity onPress={event => this.clickDropdownItem('Dansk - Danish')}>
                                    <Text style={styles.dropdownItem}>Dansk - Danish</Text>
                                </TouchableOpacity>
                                <TouchableOpacity onPress={event => this.clickDropdownItem('Deutsch - German')}>
                                    <Text style={styles.dropdownItem}>Deutsch - German</Text>
                                </TouchableOpacity>
                                <TouchableOpacity onPress={event => this.clickDropdownItem('Ελληνικά - Greek')}>
                                    <Text style={styles.dropdownItem}>Ελληνικά - Greek</Text>
                                </TouchableOpacity>
                                <TouchableOpacity onPress={event => this.clickDropdownItem('Español - Spanish')}>
                                    <Text style={styles.dropdownItem}>Español - Spanish</Text>
                                </TouchableOpacity>
                                <TouchableOpacity onPress={event => this.clickDropdownItem('Suomi - Finnish')}>
                                    <Text style={styles.dropdownItem}>Suomi - Finnish</Text>
                                </TouchableOpacity>
                                <TouchableOpacity onPress={event => this.clickDropdownItem('Français - French')}>
                                    <Text style={styles.dropdownItem}>Français - French</Text>
                                </TouchableOpacity>
                                <TouchableOpacity onPress={event => this.clickDropdownItem('עִברִית - Hebrew')}>
                                    <Text style={styles.dropdownItem}>עִברִית - Hebrew</Text>
                                </TouchableOpacity>
                                <TouchableOpacity onPress={event => this.clickDropdownItem('हिंदी - Hindi')}>
                                    <Text style={styles.dropdownItem}>हिंदी - Hindi</Text>
                                </TouchableOpacity>
                                <TouchableOpacity onPress={event => this.clickDropdownItem('Italiano - Italian')}>
                                    <Text style={styles.dropdownItem}>Italiano - Italian</Text>
                                </TouchableOpacity>
                                <TouchableOpacity onPress={event => this.clickDropdownItem('日本語 - Japanese')}>
                                    <Text style={styles.dropdownItem}>日本語 - Japanese</Text>
                                </TouchableOpacity>
                                <TouchableOpacity onPress={event => this.clickDropdownItem('한국어 - Korean')}>
                                    <Text style={styles.dropdownItem}>한국어 - Korean</Text>
                                </TouchableOpacity>
                                <TouchableOpacity onPress={event => this.clickDropdownItem('Nederlands - Dutch')}>
                                    <Text style={styles.dropdownItem}>Nederlands - Dutch</Text>
                                </TouchableOpacity>
                                <TouchableOpacity onPress={event => this.clickDropdownItem('Norsk - Norwegian')}>
                                    <Text style={styles.dropdownItem}>Norsk - Norwegian</Text>
                                </TouchableOpacity>
                                <TouchableOpacity onPress={event => this.clickDropdownItem('Polski - Polish')}>
                                    <Text style={styles.dropdownItem}>Polski - Polish</Text>
                                </TouchableOpacity>
                                <TouchableOpacity
                                    onPress={event =>
                                        this.clickDropdownItem('Português (Brasil) - Portuguese (Brazil)')}
                                >
                                    <Text style={styles.dropdownItem}>Português (Brasil) - Portuguese (Brazil)</Text>
                                </TouchableOpacity>
                                <TouchableOpacity
                                    onPress={event =>
                                        this.clickDropdownItem('Português (Portugal) - Portuguese (Portugal)')}
                                >
                                    <Text style={styles.dropdownItem}>
                                        Português (Portugal) - Portuguese (Portugal)
                                    </Text>
                                </TouchableOpacity>
                                <TouchableOpacity onPress={event => this.clickDropdownItem('Română - Romanian')}>
                                    <Text style={styles.dropdownItem}>Română - Romanian</Text>
                                </TouchableOpacity>
                                <TouchableOpacity onPress={event => this.clickDropdownItem('Pусский - Russian')}>
                                    <Text style={styles.dropdownItem}>Pусский - Russian</Text>
                                </TouchableOpacity>
                                <TouchableOpacity onPress={event => this.clickDropdownItem('Svenska - Swedish')}>
                                    <Text style={styles.dropdownItem}>Svenska - Swedish</Text>
                                </TouchableOpacity>
                                <TouchableOpacity onPress={event => this.clickDropdownItem('Türkçe - Turkish')}>
                                    <Text style={styles.dropdownItem}>Türkçe - Turkish</Text>
                                </TouchableOpacity>
                                <TouchableOpacity onPress={event => this.clickDropdownItem('Chinese (Simplified)')}>
                                    <Text style={styles.dropdownItem}>中文 (简体) - Chinese (Simplified)</Text>
                                </TouchableOpacity>
                                <TouchableOpacity onPress={event => this.clickDropdownItem('Chinese (Traditional)')}>
                                    <Text style={styles.dropdownItem}>中文 (繁體) - Chinese (Traditional)</Text>
                                </TouchableOpacity>
                            </ScrollView>
                        </View>
                    </View>
                </View>
                <TouchableOpacity onPress={event => this.onNextPress()}>
                    <View style={styles.nextButton}>
                        <Text style={styles.nextText}>NEXT</Text>
                    </View>
                </TouchableOpacity>
            </ImageBackground>
        );
    }
}

const styles = StyleSheet.create({
    container: {
        flex: 1,
        justifyContent: 'center',
        alignItems: 'center',
        backgroundColor: '#102e36',
    },
    topContainer: {
        flex: 1.8,
        alignItems: 'center',
        justifyContent: 'flex-start',
        paddingTop: height / 22,
    },
    midContainer: {
        flex: 3.2,
        alignItems: 'center',
        justifyContent: 'flex-start',
        paddingTop: height / 10,
    },
    titleContainer: {
        justifyContent: 'center',
        alignItems: 'center',
        paddingTop: height / 35,
    },
    title: {
        color: 'white',
        fontFamily: 'Lato-Bold',
        fontSize: width / 23,
        textAlign: 'center',
        backgroundColor: 'transparent',
    },
    nextButton: {
        borderColor: '#9DFFAF',
        borderWidth: 1.2,
        borderRadius: 10,
        width: width / 3,
        height: height / 16,
        alignItems: 'center',
        justifyContent: 'space-around',
        marginBottom: height / 14,
    },
    nextText: {
        color: '#9DFFAF',
        fontFamily: 'Lato-Light',
        fontSize: width / 25.3,
        backgroundColor: 'transparent',
    },
    iotaLogo: {
        height: width / 5,
        width: width / 5,
    },
    dropdownTitle: {
        color: '#F7D002',
        fontFamily: 'Lato-Regular',
        fontSize: width / 33,
        backgroundColor: 'transparent',
    },
    dropdownItem: {
        color: 'white',
        fontSize: width / 20,
        fontFamily: 'Lato-Light',
        backgroundColor: 'transparent',
        textAlign: 'left',
        paddingTop: height / 100,
    },
    dropdownButtonContainer: {
        paddingTop: height / 100,
    },
    languageSelected: {
        color: 'white',
        fontFamily: 'Lato-Light',
        fontSize: width / 20,
        backgroundColor: 'transparent',
        paddingBottom: height / 150,
    },
    dropdownButton: {
        flexDirection: 'row',
        alignItems: 'flex-end',
        justifyContent: 'space-between',
        borderBottomColor: 'white',
        borderBottomWidth: 0.7,
        width: width / 1.5,
        height: height / 22,
    },
});

export default LanguageSetup;<|MERGE_RESOLUTION|>--- conflicted
+++ resolved
@@ -10,10 +10,7 @@
     TouchableWithoutFeedback,
     Image,
     ImageBackground,
-<<<<<<< HEAD
     StatusBar
-=======
->>>>>>> 6b5735c5
 } from 'react-native';
 import Triangle from 'react-native-triangle';
 
