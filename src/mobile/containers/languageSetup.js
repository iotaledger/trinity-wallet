import React, { Component } from 'react';
import { StyleSheet, View, Dimensions, Text, TouchableOpacity, Image, ImageBackground, StatusBar } from 'react-native';
import { connect } from 'react-redux';
import { translate } from 'react-i18next';
import i18next from 'i18next';
<<<<<<< HEAD
import { connect } from 'react-redux';
import Triangle from 'react-native-triangle';
import setFirstUse from 'iota-wallet-shared-modules/actions/account.js';
import { detectLocale, selectLocale } from '../components/locale';
import { getDeviceLocale } from 'react-native-device-info';
=======
import { I18N_LOCALE_LABELS, I18N_LOCALES } from 'iota-wallet-shared-modules/libs/i18n';
import setFirstUse from 'iota-wallet-shared-modules/actions/account';
import locale from 'react-native-locale-detector';
import { detectLocale, selectLocale } from '../components/locale';
import Dropdown from '../components/dropdown';
>>>>>>> 23f45796

var locale = '',
    locale = getDeviceLocale();
const width = Dimensions.get('window').width;
const height = global.height;

const styles = StyleSheet.create({
    container: {
        flex: 1,
        justifyContent: 'center',
        alignItems: 'center',
        backgroundColor: '#102e36',
    },
    topContainer: {
        flex: 2,
        alignItems: 'center',
        justifyContent: 'flex-start',
        paddingTop: height / 22,
    },
    bottomContainer: {
        flex: 1,
        alignItems: 'center',
        justifyContent: 'flex-end',
    },
    titleContainer: {
        justifyContent: 'center',
        alignItems: 'center',
        paddingTop: height / 15,
    },
    nextButton: {
        borderColor: '#9DFFAF',
        borderWidth: 1.2,
        borderRadius: 10,
        width: width / 3,
        height: height / 14,
        alignItems: 'center',
        justifyContent: 'space-around',
        marginBottom: height / 20,
    },
    nextText: {
        color: '#9DFFAF',
        fontFamily: 'Lato-Light',
        fontSize: width / 24.4,
        backgroundColor: 'transparent',
    },
    iotaLogo: {
        height: width / 5,
        width: width / 5,
    },
    helloBackground: {
        position: 'absolute',
        width,
        height: width / 0.95,
    },
    dropdownWidth: {
        width: width / 2,
    },
});

const defaultLocale = detectLocale(locale);
const defaultLanguageLabel = selectLocale(defaultLocale);

const updateLanguageFromLabel = label => {
    const languageIndex = I18N_LOCALE_LABELS.findIndex(l => l === label);
    i18next.changeLanguage(I18N_LOCALES[languageIndex]);
};

class LanguageSetup extends Component {
    componentWillMount() {
        i18next.changeLanguage(defaultLocale);
    }

    onNextPress() {
        this.props.navigator.push({
            screen: 'welcome',
            navigatorStyle: {
                navBarHidden: true,
                navBarTransparent: true,
            },
            animated: false,
            overrideBackPress: true,
        });
    }

    clickDropdownItem(languageLabel) {
        updateLanguageFromLabel(languageLabel);
    }

    render() {
        return (
            <ImageBackground source={require('iota-wallet-shared-modules/images/bg-blue.png')} style={{ flex: 1 }}>
                <View style={styles.container}>
                    <Image
                        style={styles.helloBackground}
                        source={require('iota-wallet-shared-modules/images/hello-back.png')}
                    />
                    <StatusBar barStyle="light-content" />
                    <View style={styles.topContainer}>
                        <Image
                            source={require('iota-wallet-shared-modules/images/iota-glow.png')}
                            style={styles.iotaLogo}
                        />
                        <View style={styles.titleContainer} />
                        <Dropdown
                            title="Language"
                            dropdownWidth={styles.dropdownWidth}
                            defaultOption={defaultLanguageLabel}
                            options={I18N_LOCALE_LABELS}
                            saveSelection={language => this.clickDropdownItem(language)}
                        />
                    </View>
                    <View style={styles.bottomContainer}>
                        <TouchableOpacity onPress={() => this.onNextPress()}>
                            <View style={styles.nextButton}>
                                <Text style={styles.nextText}>NEXT</Text>
                            </View>
                        </TouchableOpacity>
                    </View>
                </View>
            </ImageBackground>
        );
    }
}

const mapStateToProps = state => ({});

export default translate(['languageSetup', 'global'])(connect(mapStateToProps)(LanguageSetup));<|MERGE_RESOLUTION|>--- conflicted
+++ resolved
@@ -3,22 +3,14 @@
 import { connect } from 'react-redux';
 import { translate } from 'react-i18next';
 import i18next from 'i18next';
-<<<<<<< HEAD
-import { connect } from 'react-redux';
 import Triangle from 'react-native-triangle';
-import setFirstUse from 'iota-wallet-shared-modules/actions/account.js';
 import { detectLocale, selectLocale } from '../components/locale';
 import { getDeviceLocale } from 'react-native-device-info';
-=======
 import { I18N_LOCALE_LABELS, I18N_LOCALES } from 'iota-wallet-shared-modules/libs/i18n';
 import setFirstUse from 'iota-wallet-shared-modules/actions/account';
-import locale from 'react-native-locale-detector';
-import { detectLocale, selectLocale } from '../components/locale';
 import Dropdown from '../components/dropdown';
->>>>>>> 23f45796
 
-var locale = '',
-    locale = getDeviceLocale();
+var locale = getDeviceLocale();
 const width = Dimensions.get('window').width;
 const height = global.height;
 
