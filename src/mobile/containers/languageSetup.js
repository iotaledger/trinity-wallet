import React, { Component } from 'react';
import { StyleSheet, View, Text, TouchableOpacity, TouchableWithoutFeedback, Image } from 'react-native';
import PropTypes from 'prop-types';
import { translate } from 'react-i18next';
import i18next from 'i18next';
import { getDeviceLocale } from 'react-native-device-info';
import { I18N_LOCALE_LABELS, getLocaleFromLabel } from 'iota-wallet-shared-modules/libs/i18n';
import helloBackImagePath from 'iota-wallet-shared-modules/images/hello-back.png';
import { connect } from 'react-redux';
import WithBackPressCloseApp from '../components/withBackPressCloseApp';
import { width, height } from '../util/dimensions';
import DropdownComponent from '../components/dropdown';
import GENERAL from '../theme/general';
<<<<<<< HEAD
import { detectLocale, selectLocale } from '../components/locale';
import { Icon } from '../theme/icons.js';
import DynamicStatusBar from '../components/dynamicStatusBar';
=======
import { detectLocale, selectLocale } from 'iota-wallet-shared-modules/libs/locale';
>>>>>>> 1ea39b78

const styles = StyleSheet.create({
    container: {
        flex: 1,
        justifyContent: 'center',
        alignItems: 'center',
    },
    topContainer: {
        flex: 1,
        alignItems: 'center',
        justifyContent: 'flex-start',
        paddingTop: height / 16,
    },
    midContainer: {
        flex: 4,
        alignItems: 'center',
        justifyContent: 'center',
    },
    bottomContainer: {
        flex: 1,
        alignItems: 'center',
        justifyContent: 'flex-end',
    },
    nextButton: {
        borderWidth: 1.2,
        borderRadius: GENERAL.borderRadius,
        width: width / 3,
        height: height / 14,
        alignItems: 'center',
        justifyContent: 'space-around',
        marginBottom: height / 20,
    },
    nextText: {
        fontFamily: 'Lato-Light',
        fontSize: width / 24.4,
        backgroundColor: 'transparent',
    },
    helloBackground: {
        position: 'absolute',
        width,
        height: width / 0.95,
    },
});

const locale = getDeviceLocale();
const defaultLocale = detectLocale(locale);
const defaultLanguageLabel = selectLocale(defaultLocale);

class LanguageSetup extends Component {
    static propTypes = {
        t: PropTypes.func.isRequired,
        navigator: PropTypes.object.isRequired,
        body: PropTypes.object.isRequired,
        primary: PropTypes.object.isRequired,
    };

    static clickDropdownItem(languageLabel) {
        i18next.changeLanguage(getLocaleFromLabel(languageLabel));
    }

    componentWillMount() {
        i18next.changeLanguage(defaultLocale);
    }

    onNextPress() {
        const { body } = this.props;
        this.props.navigator.push({
            screen: 'welcome',
            navigatorStyle: {
                navBarHidden: true,
                navBarTransparent: true,
                screenBackgroundColor: body.bg,
                drawUnderStatusBar: true,
                statusBarColor: body.bg,
            },
            animated: false,
        });
    }

    render() {
        const { t, body, primary } = this.props;
        return (
            <TouchableWithoutFeedback
                onPress={() => {
                    if (this.dropdown) {
                        this.dropdown.closeDropdown();
                    }
                }}
                accessible={false}
            >
                <View style={{ flex: 1, backgroundColor: body.bg }}>
                    <View style={styles.container}>
                        <Image style={styles.helloBackground} source={helloBackImagePath} />
                        <DynamicStatusBar backgroundColor={body.bg} />
                        <View style={styles.topContainer}>
                            <Icon
                                name='iota'
                                size={width / 8}
                                color={body.color}
                            />
                        </View>
                        <View style={styles.midContainer}>
                            <View style={{ flex: 0.5 }} />
                            <DropdownComponent
                                onRef={(c) => {
                                    this.dropdown = c;
                                }}
                                title={t('language')}
                                dropdownWidth={{ width: width / 1.5 }}
                                defaultOption={defaultLanguageLabel}
                                options={I18N_LOCALE_LABELS}
                                saveSelection={(language) => LanguageSetup.clickDropdownItem(language)}
                            />
                        </View>
                        <View style={styles.bottomContainer}>
                            <TouchableOpacity onPress={() => this.onNextPress()} testID="languageSetup-next">
                                <View style={[ styles.nextButton, { borderColor: primary.color }]}>
                                    <Text style={[ styles.nextText, { color: primary.color }]}>{t('global:next')}</Text>
                                </View>
                            </TouchableOpacity>
                        </View>
                    </View>
                </View>
            </TouchableWithoutFeedback>
        );
    }
}

const mapStateToProps = (state) => ({
    body: state.settings.theme.body,
    primary: state.settings.theme.primary,
});

export default WithBackPressCloseApp()(translate(['languageSetup', 'global'])(connect(mapStateToProps, null)(LanguageSetup)));<|MERGE_RESOLUTION|>--- conflicted
+++ resolved
@@ -6,18 +6,14 @@
 import { getDeviceLocale } from 'react-native-device-info';
 import { I18N_LOCALE_LABELS, getLocaleFromLabel } from 'iota-wallet-shared-modules/libs/i18n';
 import helloBackImagePath from 'iota-wallet-shared-modules/images/hello-back.png';
+import { detectLocale, selectLocale } from 'iota-wallet-shared-modules/libs/locale';
 import { connect } from 'react-redux';
 import WithBackPressCloseApp from '../components/withBackPressCloseApp';
 import { width, height } from '../util/dimensions';
 import DropdownComponent from '../components/dropdown';
 import GENERAL from '../theme/general';
-<<<<<<< HEAD
-import { detectLocale, selectLocale } from '../components/locale';
 import { Icon } from '../theme/icons.js';
 import DynamicStatusBar from '../components/dynamicStatusBar';
-=======
-import { detectLocale, selectLocale } from 'iota-wallet-shared-modules/libs/locale';
->>>>>>> 1ea39b78
 
 const styles = StyleSheet.create({
     container: {
@@ -113,11 +109,7 @@
                         <Image style={styles.helloBackground} source={helloBackImagePath} />
                         <DynamicStatusBar backgroundColor={body.bg} />
                         <View style={styles.topContainer}>
-                            <Icon
-                                name='iota'
-                                size={width / 8}
-                                color={body.color}
-                            />
+                            <Icon name="iota" size={width / 8} color={body.color} />
                         </View>
                         <View style={styles.midContainer}>
                             <View style={{ flex: 0.5 }} />
@@ -134,8 +126,8 @@
                         </View>
                         <View style={styles.bottomContainer}>
                             <TouchableOpacity onPress={() => this.onNextPress()} testID="languageSetup-next">
-                                <View style={[ styles.nextButton, { borderColor: primary.color }]}>
-                                    <Text style={[ styles.nextText, { color: primary.color }]}>{t('global:next')}</Text>
+                                <View style={[styles.nextButton, { borderColor: primary.color }]}>
+                                    <Text style={[styles.nextText, { color: primary.color }]}>{t('global:next')}</Text>
                                 </View>
                             </TouchableOpacity>
                         </View>
@@ -151,4 +143,6 @@
     primary: state.settings.theme.primary,
 });
 
-export default WithBackPressCloseApp()(translate(['languageSetup', 'global'])(connect(mapStateToProps, null)(LanguageSetup)));+export default WithBackPressCloseApp()(
+    translate(['languageSetup', 'global'])(connect(mapStateToProps, null)(LanguageSetup)),
+);