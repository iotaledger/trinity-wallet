--- conflicted
+++ resolved
@@ -19,12 +19,8 @@
 import DropdownAlert from 'react-native-dropdownalert';
 
 const { height, width } = Dimensions.get('window');
-<<<<<<< HEAD
-const dropdown = DropdownHolder.getDropDown();
-=======
 //const dropdown = DropdownHolder.getDropDown();
 const StatusBarDefaultBarStyle = 'light-content';
->>>>>>> 08d4055b
 
 class Receive extends React.Component {
     constructor(props) {
@@ -46,15 +42,9 @@
         function generate(value) {
             props.generateNewAddress(value);
         }
-<<<<<<< HEAD
-        /*  function error() {
-            dropdown.alertWithType('error', 'Something went wrong', 'Please restart the app.');
-        } */
-=======
         function error() {
             this.dropdown.alertWithType('error', 'Something went wrong', 'Please restart the app.');
         }
->>>>>>> 08d4055b
     }
 
     onAddressPress() {
@@ -108,14 +98,9 @@
                     defaultTextContainer={styles.dropdownTextContainer}
                     messageStyle={styles.dropdownMessage}
                     imageStyle={styles.dropdownImage}
-<<<<<<< HEAD
-                    inactiveStatusBarStyle={StatusBar._defaultProps.barStyle.value}
-                />
-=======
                     inactiveStatusBarStyle={StatusBarDefaultBarStyle}
                 />{' '}
                 */
->>>>>>> 08d4055b
             </View>
         );
     }
