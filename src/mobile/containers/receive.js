import isUndefined from 'lodash/isUndefined';
import React, { Component } from 'react';
import { translate } from 'react-i18next';
import PropTypes from 'prop-types';
import {
    ActivityIndicator,
    StyleSheet,
    View,
    Text,
    Image,
    ListView,
    TouchableOpacity,
    Clipboard,
    StatusBar,
    ScrollView,
    KeyboardAvoidingView,
    TouchableWithoutFeedback,
    Keyboard,
<<<<<<< HEAD
    Platform,
=======
>>>>>>> 7a7f0d1c
} from 'react-native';
import QRCode from 'react-native-qrcode-svg';
import { connect } from 'react-redux';
import {
    generateNewAddress,
    setReceiveAddress,
    generateNewAddressRequest,
    generateNewAddressError,
} from 'iota-wallet-shared-modules/actions/tempAccount';
import { TextField } from 'react-native-material-textfield';
import { getFromKeychain, getSeed } from 'iota-wallet-shared-modules/libs/cryptography';
import TransactionRow from '../components/transactionRow';
import DropdownHolder from '../components/dropdownHolder';

import { width, height } from '../util/dimensions';
import { isAndroid } from '../util/device';
const StatusBarDefaultBarStyle = 'light-content';

class Receive extends Component {
    constructor() {
        super();
        const ds = new ListView.DataSource({ rowHasChanged: (r1, r2) => r1 !== r2 });
        this.state = {
            dataSource: ds.cloneWithRows([]),
            message: '',
        };
        this.onGeneratePress = this.onGeneratePress.bind(this);
    }

    componentWillUnmount() {
        this.resetAddress();
    }

    resetAddress() {
        const { tempAccount: { receiveAddress } } = this.props;
        if (receiveAddress) {
            this.props.setReceiveAddress(' ');
        }
    }

    onGeneratePress() {
        const dropdown = DropdownHolder.getDropdown();
        const { t } = this.props;

        if (this.props.tempAccount.isSyncing) {
            dropdown.alertWithType('error', 'Syncing in process', 'Please wait until syncing is complete.');
            return;
        }

        this.props.generateNewAddressRequest();
        const seedIndex = this.props.tempAccount.seedIndex;
        const accountName = this.props.account.seedNames[seedIndex];
        const accountInfo = this.props.account.accountInfo;
        const currentSeedAccountInfo = accountInfo[Object.keys(accountInfo)[seedIndex]];
        const addresses = currentSeedAccountInfo.addresses;
        getFromKeychain(this.props.tempAccount.password, value => {
            if (typeof value != 'undefined' && value != null) {
                const seed = getSeed(value, seedIndex);
                generate(seed, accountName, addresses);
            } else {
                error();
            }
        });

        const generate = (seed, accountName, addresses) => this.props.generateNewAddress(seed, accountName, addresses);

        const error = () => {
            this.props.generateNewAddressError();
            dropdown.alertWithType('error', t('somethingWentWrong'), t('somethingWentWrongExplanation'));
        };
    }

    onAddressPress(address) {
        const dropdown = DropdownHolder.getDropdown();
        const { t } = this.props;

        if (address !== ' ') {
            Clipboard.setString(address);
            dropdown.alertWithType('success', t('addressCopied'), t('addressCopiedExplanation'));
        }
    }

    getOpacity() {
        const { tempAccount: { receiveAddress } } = this.props;
        if (receiveAddress == ' ') {
            return 0.1;
        } else {
            return 1;
        }
    }

    getQrOpacity() {
        const { tempAccount: { receiveAddress } } = this.props;
        if (receiveAddress == ' ' && isAndroid) {
            return 0.1;
        } else {
            return 1;
        }
    }

    clearInteractions() {
        this.props.closeTopBar();
        Keyboard.dismiss();
    }

    render() {
        const { tempAccount: { receiveAddress, isGeneratingReceiveAddress }, t } = this.props;
        const message = this.state.message;
        return (
            <TouchableWithoutFeedback style={{ flex: 1 }} onPress={() => this.clearInteractions()}>
                <View style={styles.container}>
<<<<<<< HEAD
                    <View style={{ flex: 1, justifyContent: 'center', alignItems: 'center', paddingTop: height / 50 }}>
                        <View
                            style={{
                                opacity: this.getOpacity(),
                                alignItems: 'center',
                                flex: 2.3,
                                justifyContent: 'center',
                            }}
                        >
                            <View style={[styles.qrContainer, { opacity: this.getQrOpacity() }]}>
                                <QRCode
                                    value={receiveAddress + ':' + message}
                                    size={isAndroid ? height / 5 : height / 4.7}
                                    bgColor="#000"
                                    fgColor="#FFF"
                                />
                            </View>
                            <TouchableOpacity onPress={() => this.onAddressPress(receiveAddress)}>
                                <View style={styles.receiveAddressContainer}>
                                    <Text numberOfLines={5} style={styles.receiveAddressText}>
                                        {receiveAddress}
                                    </Text>
                                </View>
                            </TouchableOpacity>
                            <TextField
                                style={styles.textField}
                                labelTextStyle={{ fontFamily: 'Lato-Light', color: 'white' }}
                                labelFontSize={height / 55}
                                fontSize={height / 40}
                                labelPadding={3}
                                baseColor="white"
                                tintColor="#F7D002"
                                enablesReturnKeyAutomatically={true}
                                label="Optional message"
                                autoCorrect={false}
                                value={message}
                                containerStyle={{ width: width / 1.36 }}
                                onChangeText={message => this.setState({ message })}
                            />
                        </View>
                        <View style={{ flex: 0.7, justifyContent: 'center' }}>
                            {receiveAddress === ' ' &&
                                !isGeneratingReceiveAddress && (
                                    <TouchableOpacity
                                        onPress={() => {
                                            // Check if there's already a network call in progress.
                                            if (!isGeneratingReceiveAddress) {
                                                this.onGeneratePress();
                                            }
                                        }}
                                    >
                                        <View style={styles.generateButton}>
                                            <Text style={styles.generateText}>GENERATE NEW ADDRESS</Text>
                                        </View>
                                    </TouchableOpacity>
                                )}
                            {isGeneratingReceiveAddress && (
                                <View style={{ height: height / 10 }}>
                                    <ActivityIndicator
                                        animating={isGeneratingReceiveAddress}
                                        style={styles.activityIndicator}
                                        size="large"
                                        color="#F7D002"
                                    />
                                </View>
                            )}
                            {receiveAddress.length > 1 &&
                                message.length > 1 && (
                                    <TouchableOpacity
                                        onPress={() => {
                                            // Check if there's already a network call in progress.
                                            this.setState({ message: '' });
                                        }}
                                        style={styles.removeButtonContainer}
                                    >
                                        <View style={styles.removeButton}>
                                            <Text style={styles.removeText}>REMOVE MESSAGE</Text>
                                        </View>
                                    </TouchableOpacity>
                                )}
                        </View>
=======
                    <View
                        style={{
                            opacity: this.getOpacity(),
                            alignItems: 'center',
                            flex: 2,
                            justifyContent: 'flex-end',
                        }}
                    >
                        <View style={[styles.qrContainer, { opacity: this.getQrOpacity() }]}>
                            <QRCode
                                value={receiveAddress + ':' + message}
                                size={height / 5}
                                bgColor="#000"
                                fgColor="#FFF"
                            />
                        </View>
                        <TouchableOpacity onPress={() => this.onAddressPress(receiveAddress)}>
                            <View style={styles.receiveAddressContainer}>
                                <Text numberOfLines={5} style={styles.receiveAddressText}>
                                    {receiveAddress}
                                </Text>
                            </View>
                        </TouchableOpacity>
                    </View>
                    <View style={{ alignItems: 'center', flex: 0.5, justifyContent: 'flex-start' }}>
                        <TextField
                            style={styles.textField}
                            labelTextStyle={{ fontFamily: 'Lato-Light', color: 'white' }}
                            labelFontSize={height / 55}
                            fontSize={height / 40}
                            labelPadding={3}
                            baseColor="white"
                            tintColor="#F7D002"
                            enablesReturnKeyAutomatically={true}
                            label={t('message')}
                            autoCorrect={false}
                            value={message}
                            containerStyle={{ width: width / 1.36 }}
                            onChangeText={message => this.setState({ message })}
                            ref="message"
                        />
                    </View>
                    <View style={{ flex: 0.5, justifyContent: 'center' }}>
                        {receiveAddress === ' ' &&
                            !isGeneratingReceiveAddress && (
                                <TouchableOpacity
                                    onPress={() => {
                                        // Check if there's already a network call in progress.
                                        if (!isGeneratingReceiveAddress) {
                                            this.onGeneratePress();
                                        }
                                    }}
                                >
                                    <View style={styles.generateButton}>
                                        <Text style={styles.generateText}>{t('generateNewAddress')}</Text>
                                    </View>
                                </TouchableOpacity>
                            )}
                        {isGeneratingReceiveAddress && (
                            <View style={{ height: height / 10 }}>
                                <ActivityIndicator
                                    animating={isGeneratingReceiveAddress}
                                    style={styles.activityIndicator}
                                    size="large"
                                    color="#F7D002"
                                />
                            </View>
                        )}
                        {receiveAddress.length > 1 &&
                            message.length > 1 && (
                                <TouchableOpacity
                                    onPress={() => {
                                        // Check if there's already a network call in progress.
                                        this.setState({ message: '' });
                                        this.refs.message.blur();
                                    }}
                                    style={styles.removeButtonContainer}
                                >
                                    <View style={styles.removeButton}>
                                        <Text style={styles.removeText}>{t('removeMessage')}</Text>
                                    </View>
                                </TouchableOpacity>
                            )}
>>>>>>> 7a7f0d1c
                    </View>
                    <View style={{ flex: 0.2 }} />
                </View>
            </TouchableWithoutFeedback>
        );
    }
}

const styles = StyleSheet.create({
    container: {
        alignItems: 'center',
        flex: 1,
        justifyContent: 'center',
    },
    receiveAddressContainer: {
        borderColor: 'white',
        borderWidth: 1,
        borderRadius: 8,
        width: width / 2.05,
        height: width / 3.4,
        justifyContent: 'center',
    },
    activityIndicator: {
        flex: 1,
        justifyContent: 'center',
        alignItems: 'center',
        height: height / 5,
    },
    receiveAddressText: {
        fontFamily: 'Inconsolata-Bold',
        fontSize: width / 21.8,
        color: 'white',
        backgroundColor: 'transparent',
        padding: width / 30,
        textAlign: 'center',
    },
    generateButton: {
        borderColor: 'rgba(255, 255, 255, 0.6)',
        borderWidth: 1.5,
        borderRadius: 15,
        width: width / 2,
        height: height / 13,
        justifyContent: 'center',
        alignItems: 'center',
        backgroundColor: '#009f3f',
    },
    generateText: {
        color: 'white',
        fontFamily: 'Lato-Bold',
        fontSize: width / 34.5,
        backgroundColor: 'transparent',
        paddingLeft: 6,
    },
    separator: {
        flex: 1,
        height: 15,
    },
    textField: {
        color: 'white',
        fontFamily: 'Lato-Light',
    },
    qrContainer: {
        backgroundColor: 'white',
        borderRadius: 15,
        padding: width / 30,
<<<<<<< HEAD
        marginBottom: height / 60,
        marginTop: height / 40,
=======
        marginBottom: height / 40,
>>>>>>> 7a7f0d1c
    },
    removeButtonContainer: {
        alignItems: 'center',
        justifyContent: 'center',
    },
    removeButton: {
        borderColor: 'rgba(255, 255, 255, 0.6)',
        borderWidth: 1.5,
        borderRadius: 8,
        width: width / 2.7,
        height: height / 17,
        justifyContent: 'center',
        alignItems: 'center',
        backgroundColor: 'transparent',
    },
    removeText: {
        color: 'white',
        fontFamily: 'Lato-Bold',
        fontSize: width / 34.5,
        backgroundColor: 'transparent',
    },
});

const mapStateToProps = state => ({
    tempAccount: state.tempAccount,
    account: state.account,
});

const mapDispatchToProps = dispatch => ({
    generateNewAddress: (seed, seedName, addresses) => dispatch(generateNewAddress(seed, seedName, addresses)),
    setReceiveAddress: payload => dispatch(setReceiveAddress(payload)),
    generateNewAddressRequest: () => dispatch(generateNewAddressRequest()),
    generateNewAddressError: () => dispatch(generateNewAddressError()),
});

Receive.propTypes = {
    tempAccount: PropTypes.object.isRequired,
    generateNewAddress: PropTypes.func.isRequired,
    setReceiveAddress: PropTypes.func.isRequired,
};

export default translate(['receive', 'global'])(connect(mapStateToProps, mapDispatchToProps)(Receive));<|MERGE_RESOLUTION|>--- conflicted
+++ resolved
@@ -16,10 +16,6 @@
     KeyboardAvoidingView,
     TouchableWithoutFeedback,
     Keyboard,
-<<<<<<< HEAD
-    Platform,
-=======
->>>>>>> 7a7f0d1c
 } from 'react-native';
 import QRCode from 'react-native-qrcode-svg';
 import { connect } from 'react-redux';
@@ -131,89 +127,6 @@
         return (
             <TouchableWithoutFeedback style={{ flex: 1 }} onPress={() => this.clearInteractions()}>
                 <View style={styles.container}>
-<<<<<<< HEAD
-                    <View style={{ flex: 1, justifyContent: 'center', alignItems: 'center', paddingTop: height / 50 }}>
-                        <View
-                            style={{
-                                opacity: this.getOpacity(),
-                                alignItems: 'center',
-                                flex: 2.3,
-                                justifyContent: 'center',
-                            }}
-                        >
-                            <View style={[styles.qrContainer, { opacity: this.getQrOpacity() }]}>
-                                <QRCode
-                                    value={receiveAddress + ':' + message}
-                                    size={isAndroid ? height / 5 : height / 4.7}
-                                    bgColor="#000"
-                                    fgColor="#FFF"
-                                />
-                            </View>
-                            <TouchableOpacity onPress={() => this.onAddressPress(receiveAddress)}>
-                                <View style={styles.receiveAddressContainer}>
-                                    <Text numberOfLines={5} style={styles.receiveAddressText}>
-                                        {receiveAddress}
-                                    </Text>
-                                </View>
-                            </TouchableOpacity>
-                            <TextField
-                                style={styles.textField}
-                                labelTextStyle={{ fontFamily: 'Lato-Light', color: 'white' }}
-                                labelFontSize={height / 55}
-                                fontSize={height / 40}
-                                labelPadding={3}
-                                baseColor="white"
-                                tintColor="#F7D002"
-                                enablesReturnKeyAutomatically={true}
-                                label="Optional message"
-                                autoCorrect={false}
-                                value={message}
-                                containerStyle={{ width: width / 1.36 }}
-                                onChangeText={message => this.setState({ message })}
-                            />
-                        </View>
-                        <View style={{ flex: 0.7, justifyContent: 'center' }}>
-                            {receiveAddress === ' ' &&
-                                !isGeneratingReceiveAddress && (
-                                    <TouchableOpacity
-                                        onPress={() => {
-                                            // Check if there's already a network call in progress.
-                                            if (!isGeneratingReceiveAddress) {
-                                                this.onGeneratePress();
-                                            }
-                                        }}
-                                    >
-                                        <View style={styles.generateButton}>
-                                            <Text style={styles.generateText}>GENERATE NEW ADDRESS</Text>
-                                        </View>
-                                    </TouchableOpacity>
-                                )}
-                            {isGeneratingReceiveAddress && (
-                                <View style={{ height: height / 10 }}>
-                                    <ActivityIndicator
-                                        animating={isGeneratingReceiveAddress}
-                                        style={styles.activityIndicator}
-                                        size="large"
-                                        color="#F7D002"
-                                    />
-                                </View>
-                            )}
-                            {receiveAddress.length > 1 &&
-                                message.length > 1 && (
-                                    <TouchableOpacity
-                                        onPress={() => {
-                                            // Check if there's already a network call in progress.
-                                            this.setState({ message: '' });
-                                        }}
-                                        style={styles.removeButtonContainer}
-                                    >
-                                        <View style={styles.removeButton}>
-                                            <Text style={styles.removeText}>REMOVE MESSAGE</Text>
-                                        </View>
-                                    </TouchableOpacity>
-                                )}
-                        </View>
-=======
                     <View
                         style={{
                             opacity: this.getOpacity(),
@@ -297,7 +210,6 @@
                                     </View>
                                 </TouchableOpacity>
                             )}
->>>>>>> 7a7f0d1c
                     </View>
                     <View style={{ flex: 0.2 }} />
                 </View>
@@ -363,12 +275,7 @@
         backgroundColor: 'white',
         borderRadius: 15,
         padding: width / 30,
-<<<<<<< HEAD
-        marginBottom: height / 60,
-        marginTop: height / 40,
-=======
         marginBottom: height / 40,
->>>>>>> 7a7f0d1c
     },
     removeButtonContainer: {
         alignItems: 'center',
