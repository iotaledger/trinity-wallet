--- conflicted
+++ resolved
@@ -277,11 +277,7 @@
                             this.messageField = c;
                         }}
                         label={t('message')}
-<<<<<<< HEAD
-                        onChangeText={(text) => this.setState({ text })}
-=======
                         onChangeText={text => this.setState({ message: text })}
->>>>>>> 277d1998
                         containerStyle={{ width: width / 1.2 }}
                         autoCorrect={false}
                         enablesReturnKeyAutomatically
