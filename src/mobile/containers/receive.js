import React, { Component } from 'react';
import {
    ActivityIndicator,
    StyleSheet,
    View,
    Text,
    Image,
    ListView,
    Dimensions,
    TouchableOpacity,
    Clipboard,
    StatusBar,
} from 'react-native';
import QRCode from 'react-native-qrcode';
import { connect } from 'react-redux';
import { generateNewAddress } from '../../shared/actions/iotaActions';
import { getFromKeychain } from '../../shared/libs/cryptography';
import TransactionRow from '../components/transactionRow';
<<<<<<< HEAD

const { height, width } = Dimensions.get('window');
=======
import DropdownAlert from 'react-native-dropdownalert';

const { height, width } = Dimensions.get('window');
const StatusBarDefaultBarStyle = 'light-content';
>>>>>>> f3093e68

class Receive extends Component {
    constructor(props) {
        super(props);
        const ds = new ListView.DataSource({ rowHasChanged: (r1, r2) => r1 !== r2 });
        this.state = {
            dataSource: ds.cloneWithRows([]),
            animating: false,
        };
    }

    shouldComponentUpdate() {
        if (!this.props.iota.addresses == []) {
            this.setState({ animating: false });
        }
        return true;
    }

    onGeneratePress(props) {
        getFromKeychain(this.props.iota.password, seed => {
            if (typeof seed !== 'undefined') {
                this.setState({ animating: true });
                generate(seed);
            } else {
                error();
            }
        });
        function generate(seed) {
            props.generateNewAddress(seed);
        }
        function error() {
            this.dropdown.alertWithType('error', 'Something went wrong', 'Please restart the app.');
        }
    }

    onAddressPress() {
        if (this.props.iota.addresses.length >= 1) {
            Clipboard.setString(this.props.iota.addresses[this.props.iota.addresses.length - 1]);
        } else {
            return;
        }
    }

    render() {
        return (
            <View style={styles.container}>
                <StatusBar barStyle="light-content" />
                <View style={{ paddingBottom: height / 40 }}>
                    <TouchableOpacity onPress={event => this.onAddressPress(this.props)}>
                        <View style={styles.receiveAddressContainer}>
                            <Text style={styles.receiveAddressText}>
                                {this.props.iota.addresses[this.props.iota.addresses.length - 1]}
                            </Text>
                        </View>
                    </TouchableOpacity>
                </View>
                <View style={{ paddingBottom: height / 40 }}>
                    <QRCode
                        value={this.props.iota.addresses[this.props.iota.addresses.length - 1]}
                        size={width / 2.5}
                        bgColor="#000"
                        fgColor="#FFF"
                    />
                </View>
                <TouchableOpacity onPress={event => this.onGeneratePress(this.props)}>
                    <View style={styles.generateButton}>
                        <Image style={styles.generateImage} source={require('../../shared/images/plus.png')} />
                        <Text style={styles.generateText}>GENERATE NEW ADDRESS</Text>
                    </View>
                </TouchableOpacity>
                <View style={{ paddingTop: height / 20, flex: 1 }}>
                    <ActivityIndicator
                        animating={this.state.animating}
                        style={styles.activityIndicator}
                        size="large"
                        color="#F7D002"
                    />
                </View>
                <View style={{ paddingTop: height / 20 }}>
                    <ListView
                        enableEmptySections={true}
                        dataSource={this.state.dataSource}
                        renderRow={data => <TransactionRow rowData={data} />}
                        renderSeparator={(sectionId, rowId) => <View key={rowId} style={styles.separator} />}
                    />
                </View>
<<<<<<< HEAD
=======
                <DropdownAlert
                    ref={ref => (this.dropdown = ref)}
                    successColor="#009f3f"
                    errorColor="#A10702"
                    titleStyle={styles.dropdownTitle}
                    defaultTextContainer={styles.dropdownTextContainer}
                    messageStyle={styles.dropdownMessage}
                    imageStyle={styles.dropdownImage}
                    inactiveStatusBarStyle={StatusBarDefaultBarStyle}
                />
>>>>>>> f3093e68
            </View>
        );
    }
}

const styles = StyleSheet.create({
    container: {
        alignItems: 'center',
        paddingTop: height / 20,
    },
    receiveAddressContainer: {
        borderColor: 'white',
        borderWidth: 1,
        borderRadius: 8,
        width: width / 1.3,
        height: height / 10,
        justifyContent: 'center',
    },
    activityIndicator: {
        flex: 1,
        justifyContent: 'center',
        alignItems: 'center',
        height: 80,
    },
    receiveAddressText: {
        fontFamily: 'Lato-Regular',
        fontSize: width / 33.7,
        color: 'white',
        backgroundColor: 'transparent',
        paddingHorizontal: width / 14,
        textAlign: 'center',
    },
    generateButton: {
        flexDirection: 'row',
        borderColor: 'rgba(255,255,255,0.6)',
        borderWidth: 1.5,
        borderRadius: 8,
        width: width / 2,
        height: height / 20,
        alignItems: 'center',
        justifyContent: 'center',
        backgroundColor: '#009f3f',
    },
    generateText: {
        color: 'white',
        fontFamily: 'Lato-Bold',
        fontSize: width / 40.5,
        backgroundColor: 'transparent',
        paddingLeft: 6,
    },
    generateImage: {
        height: width / 30,
        width: width / 30,
    },
    separator: {
        flex: 1,
        height: 15,
    },
    dropdownTitle: {
        fontSize: 16,
        textAlign: 'left',
        fontWeight: 'bold',
        color: 'white',
        backgroundColor: 'transparent',
        fontFamily: 'Lato-Regular',
    },
    dropdownTextContainer: {
        flex: 1,
        padding: 15,
    },
    dropdownMessage: {
        fontSize: 14,
        textAlign: 'left',
        fontWeight: 'normal',
        color: 'white',
        backgroundColor: 'transparent',
        fontFamily: 'Lato-Regular',
    },
    dropdownImage: {
        padding: 8,
        width: 36,
        height: 36,
        alignSelf: 'center',
    },
});

const mapStateToProps = state => ({
    marketData: state.marketData,
    iota: state.iota,
    account: state.account,
});

const mapDispatchToProps = dispatch => ({
    generateNewAddress: seed => {
        dispatch(generateNewAddress(seed));
    },
});

export default connect(mapStateToProps, mapDispatchToProps)(Receive);<|MERGE_RESOLUTION|>--- conflicted
+++ resolved
@@ -1,4 +1,4 @@
-import React, { Component } from 'react';
+import React from 'react';
 import {
     ActivityIndicator,
     StyleSheet,
@@ -16,17 +16,12 @@
 import { generateNewAddress } from '../../shared/actions/iotaActions';
 import { getFromKeychain } from '../../shared/libs/cryptography';
 import TransactionRow from '../components/transactionRow';
-<<<<<<< HEAD
-
-const { height, width } = Dimensions.get('window');
-=======
 import DropdownAlert from 'react-native-dropdownalert';
 
 const { height, width } = Dimensions.get('window');
 const StatusBarDefaultBarStyle = 'light-content';
->>>>>>> f3093e68
-
-class Receive extends Component {
+
+class Receive extends React.Component {
     constructor(props) {
         super(props);
         const ds = new ListView.DataSource({ rowHasChanged: (r1, r2) => r1 !== r2 });
@@ -111,8 +106,6 @@
                         renderSeparator={(sectionId, rowId) => <View key={rowId} style={styles.separator} />}
                     />
                 </View>
-<<<<<<< HEAD
-=======
                 <DropdownAlert
                     ref={ref => (this.dropdown = ref)}
                     successColor="#009f3f"
@@ -123,7 +116,6 @@
                     imageStyle={styles.dropdownImage}
                     inactiveStatusBarStyle={StatusBarDefaultBarStyle}
                 />
->>>>>>> f3093e68
             </View>
         );
     }
