import isUndefined from 'lodash/isUndefined';
import React, { Component } from 'react';
import PropTypes from 'prop-types';
import {
    ActivityIndicator,
    StyleSheet,
    View,
    Text,
    Image,
    ListView,
    Dimensions,
    TouchableOpacity,
    Clipboard,
    StatusBar,
    ScrollView,
    KeyboardAvoidingView,
    TouchableWithoutFeedback,
    Keyboard,
    Platform
} from 'react-native';
import QRCode from 'react-native-qrcode-svg';
import { connect } from 'react-redux';
import {
    generateNewAddress,
    setReceiveAddress,
    generateNewAddressRequest,
    generateNewAddressError,
} from '../../shared/actions/tempAccount';
import { TextField } from 'react-native-material-textfield';
import { getFromKeychain, getSeed } from '../../shared/libs/cryptography';
import TransactionRow from '../components/transactionRow';
import DropdownHolder from '../components/dropdownHolder';

const width = Dimensions.get('window').width;
const height = global.height;
const StatusBarDefaultBarStyle = 'light-content';
const isAndroid = Platform.OS === 'android';

class Receive extends Component {
    constructor() {
        super();
        const ds = new ListView.DataSource({ rowHasChanged: (r1, r2) => r1 !== r2 });
        this.state = {
            dataSource: ds.cloneWithRows([]),
            message: ''
        };
        this.onGeneratePress = this.onGeneratePress.bind(this);
    }

    componentWillUnmount() {
        this.resetAddress();
    }

    resetAddress() {
        const { tempAccount: { receiveAddress } } = this.props;
        if (receiveAddress) {
            this.props.setReceiveAddress(' ');
        }
    }

    onGeneratePress() {
        this.props.generateNewAddressRequest();
        const dropdown = DropdownHolder.getDropdown();
        const seedIndex = this.props.tempAccount.seedIndex;
        const seedName = this.props.account.seedNames[seedIndex];
        const accountInfo = this.props.account.accountInfo;
        const currentSeedAccountInfo = accountInfo[Object.keys(accountInfo)[seedIndex]];
        const addresses = currentSeedAccountInfo.addresses;
        getFromKeychain(this.props.tempAccount.password, value => {
            if (typeof value != 'undefined' && value != null) {
                const seed = getSeed(value, seedIndex);
                generate(seed, seedName, addresses);
            } else {
                error();
            }
        });

        const generate = (seed, seedName, addresses) => this.props.generateNewAddress(seed, seedName, addresses);
        const error = () => {
            this.props.generateNewAddressError();
            dropdown.alertWithType('error', 'Something went wrong', 'Please restart the app.');
        };
    }

    onAddressPress(address) {
        const dropdown = DropdownHolder.getDropdown();
        if (address !== ' ') {
            Clipboard.setString(address);
            dropdown.alertWithType('success', 'Address copied', 'Your address has been copied to the clipboard.');
        }
    }

    getOpacity() {
        const { tempAccount: { receiveAddress } } = this.props;
        if (receiveAddress == ' ') {
            return 0.1;
        } else {
            return 1;
        }
    }

    getQrOpacity() {
        const { tempAccount: { receiveAddress } } = this.props;
        if ((receiveAddress == ' ') && isAndroid) {
            return 0.1;
        } else {
            return 1;
        }
    }

    render() {
        const { tempAccount: { receiveAddress, isGeneratingReceiveAddress } } = this.props;
        const message = this.state.message;
        return (
<<<<<<< HEAD
            <View style={styles.container}>
                <StatusBar barStyle="light-content" />
                <View style={{ paddingBottom: height / 40, opacity: this.getOpacity() }}>
                    <View style={styles.qrContainer}>
                        <QRCode value={receiveAddress} size={width / 2.5} bgColor="#000" fgColor="#FFF" />
                    </View>
                </View>
                <View style={{ paddingBottom: height / 40, opacity: this.getOpacity() }}>
                    <TouchableOpacity onPress={() => this.onAddressPress(receiveAddress)}>
                        <View style={styles.receiveAddressContainer}>
                            <Text style={styles.receiveAddressText}>{receiveAddress}</Text>
                        </View>
                    </TouchableOpacity>
                </View>
                {receiveAddress === ' ' &&
                    !isGeneratingReceiveAddress && (
                        <TouchableOpacity
                            onPress={() => {
                                // Check if there's already a network call in progress.
                                if (!isGeneratingReceiveAddress) {
                                    this.onGeneratePress();
                                }
                            }}
                        >
                            <View style={styles.generateButton}>
                                <Text style={styles.generateText}>GENERATE NEW ADDRESS</Text>
=======
            <TouchableWithoutFeedback style={{ flex: 1 }} onPress={Keyboard.dismiss}>
                <View style={styles.container}>
                    <View style={{flex:1, justifyContent: 'center', alignItems: 'center', paddingTop: height / 50}}>
                        <View style={{opacity: this.getOpacity(), alignItems: 'center', flex: 2.3, justifyContent: 'center' }}>
                            <View style={[styles.qrContainer, {opacity: this.getQrOpacity()}]}>
                                <QRCode value={receiveAddress + ':' + message} size={isAndroid ? height / 5 : height / 4.7} bgColor="#000" fgColor="#FFF" />
>>>>>>> 5b9c62a5
                            </View>
                            <TouchableOpacity onPress={() => this.onAddressPress(receiveAddress)}>
                                <View style={styles.receiveAddressContainer}>
                                    <Text numberOfLines={5} style={styles.receiveAddressText}>{receiveAddress}</Text>
                                </View>
                            </TouchableOpacity>
                            <TextField
                                style={styles.textField}
                                labelTextStyle={{ fontFamily: 'Lato-Light', color: 'white' }}
                                labelFontSize={height / 55}
                                fontSize={height / 40}
                                labelPadding={3}
                                baseColor="white"
                                tintColor="#F7D002"
                                enablesReturnKeyAutomatically={true}
                                label="Optional message"
                                autoCorrect={false}
                                value={message}
                                containerStyle={{ width: width / 1.36 }}
                                onChangeText={message => this.setState({ message })}
                            />
                        </View>
                        <View style={{flex:0.7, justifyContent: 'center'}}>
                            {receiveAddress === ' ' &&
                                !isGeneratingReceiveAddress && (
                                    <TouchableOpacity
                                        onPress={() => {
                                            // Check if there's already a network call in progress.
                                            if (!isGeneratingReceiveAddress) {
                                                this.onGeneratePress();
                                            }
                                        }}
                                    >
                                        <View style={styles.generateButton}>
                                            <Text style={styles.generateText}>GENERATE NEW ADDRESS</Text>
                                        </View>
                                    </TouchableOpacity>
                            )}
                            {isGeneratingReceiveAddress && (
                                  <View style={{ height: height / 10}}>
                                      <ActivityIndicator
                                          animating={isGeneratingReceiveAddress}
                                          style={styles.activityIndicator}
                                          size="large"
                                          color="#F7D002"
                                      />
                                  </View>
                            )}
                            {(receiveAddress.length > 1) && (message.length > 1) && (
                              <TouchableOpacity
                                  onPress={() => {
                                      // Check if there's already a network call in progress.
                                          this.setState({message:''});
                                  }}
                                  style={styles.removeButtonContainer}
                              >
                                  <View style={styles.removeButton}>
                                      <Text style={styles.removeText}>REMOVE MESSAGE</Text>
                                  </View>
                              </TouchableOpacity>
                            )}
                        </View>
                    </View>
                </View>
            </TouchableWithoutFeedback>
        );
    }
}

const styles = StyleSheet.create({
    container: {
        alignItems: 'center',
        flex:1,
        justifyContent: 'center'
    },
    receiveAddressContainer: {
        borderColor: 'white',
        borderWidth: 1,
        borderRadius: 8,
        width: width / 2,
        height: width / 3.3,
        justifyContent: 'center',
    },
    activityIndicator: {
        flex: 1,
        justifyContent: 'center',
        alignItems: 'center',
        height: height / 5,
    },
    receiveAddressText: {
        fontFamily: 'Inconsolata-Bold',
        fontSize: width / 21.8,
        color: 'white',
        backgroundColor: 'transparent',
        padding: width / 30,
        textAlign: 'center',
    },
    generateButton: {
        borderColor: 'rgba(255, 255, 255, 0.6)',
        borderWidth: 1.5,
        borderRadius: 15,
        width: width / 2,
        height: height / 13,
        justifyContent: 'center',
        alignItems: 'center',
        backgroundColor: '#009f3f',
    },
    generateText: {
        color: 'white',
        fontFamily: 'Lato-Bold',
        fontSize: width / 34.5,
        backgroundColor: 'transparent',
        paddingLeft: 6,
    },
    separator: {
        flex: 1,
        height: 15,
    },
    textField: {
        color: 'white',
        fontFamily: 'Lato-Light',
    },
    qrContainer: {
        backgroundColor: 'white',
        borderRadius: 15,
        padding: width / 30,
<<<<<<< HEAD
=======
        marginBottom: height / 60,
        marginTop: height / 40
    },
    removeButtonContainer: {
        alignItems: 'center',
        justifyContent: 'center',
    },
    removeButton: {
        borderColor: 'rgba(255, 255, 255, 0.6)',
        borderWidth: 1.5,
        borderRadius: 8,
        width: width / 3,
        height: height / 20,
        justifyContent: 'center',
        alignItems: 'center',
        backgroundColor: 'transparent'
    },
    removeText: {
        color: 'white',
        fontFamily: 'Lato-Bold',
        fontSize: width / 34.5,
        backgroundColor: 'transparent',
        paddingLeft: 6,
>>>>>>> 5b9c62a5
    },
});

const mapStateToProps = state => ({
    tempAccount: state.tempAccount,
    account: state.account,
});

const mapDispatchToProps = dispatch => ({
    generateNewAddress: (seed, seedName, addresses) => dispatch(generateNewAddress(seed, seedName, addresses)),
    setReceiveAddress: payload => dispatch(setReceiveAddress(payload)),
    generateNewAddressRequest: () => dispatch(generateNewAddressRequest()),
    generateNewAddressError: () => dispatch(generateNewAddressError()),
});

Receive.propTypes = {
    tempAccount: PropTypes.object.isRequired,
    generateNewAddress: PropTypes.func.isRequired,
    setReceiveAddress: PropTypes.func.isRequired,
};

export default connect(mapStateToProps, mapDispatchToProps)(Receive);<|MERGE_RESOLUTION|>--- conflicted
+++ resolved
@@ -112,41 +112,12 @@
         const { tempAccount: { receiveAddress, isGeneratingReceiveAddress } } = this.props;
         const message = this.state.message;
         return (
-<<<<<<< HEAD
-            <View style={styles.container}>
-                <StatusBar barStyle="light-content" />
-                <View style={{ paddingBottom: height / 40, opacity: this.getOpacity() }}>
-                    <View style={styles.qrContainer}>
-                        <QRCode value={receiveAddress} size={width / 2.5} bgColor="#000" fgColor="#FFF" />
-                    </View>
-                </View>
-                <View style={{ paddingBottom: height / 40, opacity: this.getOpacity() }}>
-                    <TouchableOpacity onPress={() => this.onAddressPress(receiveAddress)}>
-                        <View style={styles.receiveAddressContainer}>
-                            <Text style={styles.receiveAddressText}>{receiveAddress}</Text>
-                        </View>
-                    </TouchableOpacity>
-                </View>
-                {receiveAddress === ' ' &&
-                    !isGeneratingReceiveAddress && (
-                        <TouchableOpacity
-                            onPress={() => {
-                                // Check if there's already a network call in progress.
-                                if (!isGeneratingReceiveAddress) {
-                                    this.onGeneratePress();
-                                }
-                            }}
-                        >
-                            <View style={styles.generateButton}>
-                                <Text style={styles.generateText}>GENERATE NEW ADDRESS</Text>
-=======
             <TouchableWithoutFeedback style={{ flex: 1 }} onPress={Keyboard.dismiss}>
                 <View style={styles.container}>
                     <View style={{flex:1, justifyContent: 'center', alignItems: 'center', paddingTop: height / 50}}>
                         <View style={{opacity: this.getOpacity(), alignItems: 'center', flex: 2.3, justifyContent: 'center' }}>
                             <View style={[styles.qrContainer, {opacity: this.getQrOpacity()}]}>
                                 <QRCode value={receiveAddress + ':' + message} size={isAndroid ? height / 5 : height / 4.7} bgColor="#000" fgColor="#FFF" />
->>>>>>> 5b9c62a5
                             </View>
                             <TouchableOpacity onPress={() => this.onAddressPress(receiveAddress)}>
                                 <View style={styles.receiveAddressContainer}>
@@ -273,8 +244,6 @@
         backgroundColor: 'white',
         borderRadius: 15,
         padding: width / 30,
-<<<<<<< HEAD
-=======
         marginBottom: height / 60,
         marginTop: height / 40
     },
@@ -298,7 +267,6 @@
         fontSize: width / 34.5,
         backgroundColor: 'transparent',
         paddingLeft: 6,
->>>>>>> 5b9c62a5
     },
 });
 
