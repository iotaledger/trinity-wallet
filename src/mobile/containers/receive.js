import isUndefined from 'lodash/isUndefined';
import React, { Component } from 'react';
import PropTypes from 'prop-types';
import {
    ActivityIndicator,
    StyleSheet,
    View,
    Text,
    Image,
    ListView,
    Dimensions,
    TouchableOpacity,
    Clipboard,
    StatusBar,
} from 'react-native';
import QRCode from 'react-native-qrcode';
import { connect } from 'react-redux';
import { generateNewAddress, setReceiveAddress, generateNewAddressRequest } from '../../shared/actions/tempAccount';
import { getFromKeychain, getSeed } from '../../shared/libs/cryptography';
import TransactionRow from '../components/transactionRow';
import DropdownHolder from '../components/dropdownHolder';
const { height, width } = Dimensions.get('window');
const StatusBarDefaultBarStyle = 'light-content';

class Receive extends Component {
    constructor() {
        super();

        const ds = new ListView.DataSource({ rowHasChanged: (r1, r2) => r1 !== r2 });
        this.state = {
            dataSource: ds.cloneWithRows([]),
        };

        this.onGeneratePress = this.onGeneratePress.bind(this);
    }

    componentWillUnmount() {
        this.resetAddress();
    }

    resetAddress() {
        const { tempAccount: { receiveAddress } } = this.props;
        if (receiveAddress) {
            this.props.setReceiveAddress('');
        }
    }

    onGeneratePress() {
<<<<<<< HEAD
        const dropdown = DropdownHolder.getDropdown();
        getFromKeychain(this.props.iota.password, value => {
=======
        this.props.generateNewAddressRequest();
        const seedIndex = this.props.tempAccount.seedIndex;
        const seedName = this.props.account.seedNames[seedIndex];
        const accountInfo = this.props.account.accountInfo;
        const addresses = accountInfo[Object.keys(accountInfo)[seedIndex]].addresses;
        getFromKeychain(this.props.tempAccount.password, value => {
>>>>>>> dee5e7a7
            if (!isUndefined(value)) {
                const seed = getSeed(value, seedIndex);
                generate(seed, seedName, addresses);
            } else {
                error();
            }
        });

<<<<<<< HEAD
        const generate = seed => this.props.generateNewAddress(seed);

        const error = () => dropdown.alertWithType('error', 'Something went wrong', 'Please restart the app.');
=======
        const generate = (seed, seedName, addresses) => this.props.generateNewAddress(seed, seedName, addresses);
        const error = () => this.dropdown.alertWithType('error', 'Something went wrong', 'Please restart the app.');
>>>>>>> dee5e7a7
    }

    onAddressPress(address) {
        if (address) {
            Clipboard.setString(address);
        }
    }

    render() {
        const { tempAccount: { receiveAddress, isGeneratingReceiveAddress } } = this.props;

        return (
            <View style={styles.container}>
                <StatusBar barStyle="light-content" />
                <View style={{ paddingBottom: height / 40 }}>
                    <TouchableOpacity onPress={() => this.onAddressPress(receiveAddress)}>
                        <View style={styles.receiveAddressContainer}>
                            <Text style={styles.receiveAddressText}>{receiveAddress}</Text>
                        </View>
                    </TouchableOpacity>
                </View>
                <View style={{ paddingBottom: height / 40 }}>
                    <QRCode value={receiveAddress} size={width / 2.5} bgColor="#000" fgColor="#FFF" />
                </View>
                {!receiveAddress && (
                    <TouchableOpacity
                        onPress={() => {
                            // Check if there's already a network call in progress.
                            if (!isGeneratingReceiveAddress) {
                                this.onGeneratePress();
                            }
                        }}
                    >
                        <View style={styles.generateButton}>
                            <Text style={styles.generateText}>GENERATE NEW ADDRESS</Text>
                        </View>
                    </TouchableOpacity>
                )}
                <View style={{ paddingTop: height / 20, flex: 1 }}>
                    <ActivityIndicator
                        animating={isGeneratingReceiveAddress}
                        style={styles.activityIndicator}
                        size="large"
                        color="#F7D002"
                    />
                </View>
                <View style={{ paddingTop: height / 20 }}>
                    <ListView
                        enableEmptySections={true}
                        dataSource={this.state.dataSource}
                        renderRow={data => <TransactionRow rowData={data} />}
                        renderSeparator={(sectionId, rowId) => <View key={rowId} style={styles.separator} />}
                    />
                </View>
            </View>
        );
    }
}

const styles = StyleSheet.create({
    container: {
        alignItems: 'center',
        paddingTop: height / 20,
    },
    receiveAddressContainer: {
        borderColor: 'white',
        borderWidth: 1,
        borderRadius: 8,
        width: width / 1.3,
        height: height / 10,
        justifyContent: 'center',
    },
    activityIndicator: {
        flex: 1,
        justifyContent: 'center',
        alignItems: 'center',
        height: 80,
    },
    receiveAddressText: {
        fontFamily: 'Lato-Regular',
        fontSize: width / 33.7,
        color: 'white',
        backgroundColor: 'transparent',
        paddingHorizontal: width / 14,
        textAlign: 'center',
    },
    generateButton: {
        borderColor: 'rgba(255,255,255,0.6)',
        borderWidth: 1.5,
        borderRadius: 8,
        width: width / 2,
        height: height / 16,
        alignItems: 'center',
        justifyContent: 'center',
        backgroundColor: '#009f3f',
    },
    generateText: {
        color: 'white',
        fontFamily: 'Lato-Bold',
        fontSize: width / 34.5,
        backgroundColor: 'transparent',
        paddingLeft: 6,
    },
    generateImage: {
        height: width / 30,
        width: width / 30,
    },
    separator: {
        flex: 1,
        height: 15,
    },
});

const mapStateToProps = state => ({
    tempAccount: state.tempAccount,
    account: state.account,
});

const mapDispatchToProps = dispatch => ({
    generateNewAddress: (seed, seedName, addresses) => dispatch(generateNewAddress(seed, seedName, addresses)),
    setReceiveAddress: payload => dispatch(setReceiveAddress(payload)),
    generateNewAddressRequest: () => dispatch(generateNewAddressRequest()),
});

Receive.propTypes = {
    tempAccount: PropTypes.object.isRequired,
    generateNewAddress: PropTypes.func.isRequired,
    setReceiveAddress: PropTypes.func.isRequired,
};

export default connect(mapStateToProps, mapDispatchToProps)(Receive);<|MERGE_RESOLUTION|>--- conflicted
+++ resolved
@@ -46,17 +46,13 @@
     }
 
     onGeneratePress() {
-<<<<<<< HEAD
+        this.props.generateNewAddressRequest();
         const dropdown = DropdownHolder.getDropdown();
-        getFromKeychain(this.props.iota.password, value => {
-=======
-        this.props.generateNewAddressRequest();
         const seedIndex = this.props.tempAccount.seedIndex;
         const seedName = this.props.account.seedNames[seedIndex];
         const accountInfo = this.props.account.accountInfo;
         const addresses = accountInfo[Object.keys(accountInfo)[seedIndex]].addresses;
         getFromKeychain(this.props.tempAccount.password, value => {
->>>>>>> dee5e7a7
             if (!isUndefined(value)) {
                 const seed = getSeed(value, seedIndex);
                 generate(seed, seedName, addresses);
@@ -65,14 +61,8 @@
             }
         });
 
-<<<<<<< HEAD
-        const generate = seed => this.props.generateNewAddress(seed);
-
-        const error = () => dropdown.alertWithType('error', 'Something went wrong', 'Please restart the app.');
-=======
         const generate = (seed, seedName, addresses) => this.props.generateNewAddress(seed, seedName, addresses);
         const error = () => this.dropdown.alertWithType('error', 'Something went wrong', 'Please restart the app.');
->>>>>>> dee5e7a7
     }
 
     onAddressPress(address) {
