import React from 'react';
import {
    StyleSheet,
    View,
    Dimensions,
    Text,
    TouchableOpacity,
    TouchableWithoutFeedback,
    Image,
    ScrollView,
    ImageBackground,
    StatusBar,
    Platform,
<<<<<<< HEAD
=======
    KeyboardAvoidingView
>>>>>>> cd406563
} from 'react-native';
import { TextField } from 'react-native-material-textfield';
import DropdownAlert from 'react-native-dropdownalert';
import QRScanner from '../components/qrScanner.js';
import { Keyboard } from 'react-native';
import { connect } from 'react-redux';
import { setSeed } from '../../shared/actions/tempAccount';
import Modal from 'react-native-modal';
import OnboardingButtons from '../components/onboardingButtons.js';
import { storeInKeychain, getFromKeychain, removeLastSeed } from '../../shared/libs/cryptography';
import { getAccountInfoNewSeed, setFirstUse, increaseSeedCount, addSeedName } from '../../shared/actions/account';
import { generateAlert } from '../../shared/actions/alerts';
import { clearTempData } from '../../shared/actions/tempAccount';

import DropdownHolder from '../components/dropdownHolder';

const width = Dimensions.get('window').width;
const height = global.height;
const StatusBarDefaultBarStyle = 'light-content';
const isAndroid = Platform.OS === 'android';

class AddAdditionalSeed extends React.Component {
    constructor(props) {
        super(props);
        this.state = {
            seed: '',
            seedName: this.getDefaultSeedName(),
            isModalVisible: false,
        };
    }

    getDefaultSeedName() {
        if (this.props.account.seedCount == 0) {
            return 'MAIN WALLET';
        } else if (this.props.account.seedCount == 1) {
            return 'SECOND WALLET';
        } else if (this.props.account.seedCount == 2) {
            return 'THIRD WALLET';
        } else if (this.props.account.seedCount == 3) {
            return 'FOURTH WALLET';
        } else if (this.props.account.seedCount == 4) {
            return 'FIFTH WALLET';
        } else if (this.props.account.seedCount == 5) {
            return 'SIXTH WALLET';
        } else if (this.props.account.seedCount == 6) {
            return 'OTHER WALLET';
        }
    }

    onDonePress() {
        if (!this.state.seed.match(/^[A-Z9]+$/) && this.state.seed.length == 81) {
            this.dropdown.alertWithType(
                'error',
                'Seed contains invalid characters',
                `Seeds can only consist of the capital letters A-Z and the number 9. Your seed has invalid characters. Please try again.`,
            );
        } else if (this.state.seed.length < 81) {
            this.dropdown.alertWithType(
                'error',
                'Seed is too short',
                `Seeds must be 81 characters long. Your seed is currently ${this.state.seed
                    .length} characters long. Please try again.`,
            );
        } else if (!(this.state.seedName.length > 0)) {
            this.dropdown.alertWithType('error', 'No nickname entered', `Please enter a nickname for your seed.`);
        } else if (this.props.account.seedNames.includes(this.state.seedName)) {
            this.dropdown.alertWithType(
                'error',
                'Nickname already in use',
                `Please use a unique nickname for your seed.`,
            );
        } else {
            this.props.clearTempData();
            storeInKeychain(
                this.props.tempAccount.password,
                this.state.seed,
                this.state.seedName,
                (type, title, message) => this.dropdown.alertWithType(type, title, message),
                () => {
                    this.props.setFirstUse(true);
                    this.props.getAccountInfoNewSeed(this.state.seed, this.state.seedName, (error, success) => {
                        if (error) {
                            this.onNodeError();
                        } else {
                            this.onNodeSuccess();
                        }
                    });
                    this.props.navigator.push({
                        screen: 'loading',
                        navigatorStyle: {
                            navBarHidden: true,
                            navBarTransparent: true,
                        },
                        animated: false,
                        overrideBackPress: true,
                    });
                },
            );
        }
    }

    onNodeError() {
        getFromKeychain(this.props.tempAccount.password, value => {
            if (typeof value != 'undefined' && value != null) {
                removeLastSeed(value, this.props.tempAccount.password);
            } else {
                error();
            }
        });
        this.props.navigator.pop({
            animated: false,
        });
        this.dropdown.alertWithType('error', 'Invalid response', `The node returned an invalid response.`);
        this.props.setFirstUse(false);
    }

    onNodeSuccess() {
        this.props.increaseSeedCount();
        this.props.addSeedName(this.state.seedName);
    }

    onBackPress() {
        this.props.navigator.pop({
            animated: false,
        });
    }
    onQRPress() {
        this._showModal();
    }

    onQRRead(data) {
        this.setState({
            seed: data,
        });
        this._hideModal();
    }

    _showModal = () => this.setState({ isModalVisible: true });

    _hideModal = () => this.setState({ isModalVisible: false });

    _renderModalContent = () => (
        <QRScanner onQRRead={data => this.onQRRead(data)} hideModal={() => this._hideModal()} />
    );

    render() {
        const { seed, seedName } = this.state;
        return (
            <ImageBackground source={require('../../shared/images/bg-blue.png')} style={styles.container}>
                <StatusBar barStyle="light-content" />
                <TouchableWithoutFeedback style={{ flex: 1 }} onPress={Keyboard.dismiss}>
                    <View>
                        <View style={styles.container}>
                            <View style={styles.topContainer} behavior="padding">
                                <View style={styles.logoContainer}>
                                    <Image
                                        source={require('../../shared/images/iota-glow.png')}
                                        style={styles.iotaLogo}
                                    />
                                </View>
                            </View>
                            <View style={styles.midContainer}>
                                <View style={styles.titleContainer}>
                                    <Text style={styles.title}>Please enter your seed.</Text>
                                </View>
                                <View style={{ flexDirection: 'row' }}>
                                    <View style={styles.textFieldContainer}>
                                        <TextField
                                            style={styles.textField}
                                            labelTextStyle={{ fontFamily: 'Lato-Light' }}
                                            labelFontSize={width / 31.8}
<<<<<<< HEAD
                                            fontSize={isAndroid ? width / 27.6 : width / 20.7}
=======
                                            fontSize={width / 20.7}
>>>>>>> cd406563
                                            labelPadding={3}
                                            baseColor="white"
                                            tintColor="#F7D002"
                                            enablesReturnKeyAutomatically={true}
                                            label="Seed"
                                            autoCapitalize="characters"
                                            autoCorrect={false}
                                            value={seed}
                                            maxLength={81}
                                            onChangeText={seed => this.setState({ seed })}
                                            secureTextEntry={true}
                                        />
                                    </View>
                                    <View style={styles.qrButtonContainer}>
                                        <TouchableOpacity onPress={() => this.onQRPress()}>
                                            <View style={styles.qrButton}>
                                                <Image
                                                    source={require('../../shared/images/camera.png')}
                                                    style={styles.qrImage}
                                                />
                                                <Text style={styles.qrText}> QR </Text>
                                            </View>
                                        </TouchableOpacity>
                                    </View>
                                </View>
                                <View style={styles.seedNickNameContainer}>
                                    <View style={styles.subtitleContainer}>
                                        <Text style={styles.title}>Enter a seed nickname.</Text>
                                    </View>
                                    <TextField
                                        style={styles.textField}
                                        labelTextStyle={{ fontFamily: 'Lato-Light' }}
                                        labelFontSize={width / 31.8}
                                        fontSize={width / 20.7}
                                        labelPadding={3}
                                        baseColor="white"
                                        tintColor="#F7D002"
                                        enablesReturnKeyAutomatically={true}
                                        label="Seed name"
                                        autoCapitalize="characters"
                                        autoCorrect={false}
                                        value={seedName}
                                        containerStyle={{ width: width / 1.36 }}
                                        onChangeText={seedName => this.setState({ seedName })}
                                    />
                                </View>
                            </View>
                            <View style={styles.bottomContainer}>
                                <OnboardingButtons
                                    onLeftButtonPress={() => this.onBackPress()}
                                    onRightButtonPress={() => this.onDonePress()}
                                    leftText={'BACK'}
                                    rightText={'DONE'}
                                />
                            </View>
                        </View>
                    </View>
                </TouchableWithoutFeedback>
                <DropdownAlert
                    ref={ref => (this.dropdown = ref)}
                    successColor="#009f3f"
                    errorColor="#A10702"
                    titleStyle={styles.dropdownTitle}
                    defaultTextContainer={styles.dropdownTextContainer}
                    messageStyle={styles.dropdownMessage}
                    imageStyle={styles.dropdownImage}
                    inactiveStatusBarStyle={StatusBarDefaultBarStyle}
                />
                <Modal
                    animationIn={'bounceInUp'}
                    animationOut={'bounceOut'}
                    animationInTiming={1000}
                    animationOutTiming={200}
                    backdropTransitionInTiming={500}
                    backdropTransitionOutTiming={200}
                    backdropColor={'#102832'}
                    backdropOpacity={1}
                    style={{ alignItems: 'center', margin: 0 }}
                    isVisible={this.state.isModalVisible}
                >
                    {this._renderModalContent()}
                </Modal>
            </ImageBackground>
        );
    }
}

const styles = StyleSheet.create({
    container: {
        flex: 1,
        justifyContent: 'center',
        alignItems: 'center',
    },
    topContainer: {
        flex: 0.8,
        paddingTop: height / 22,
    },
    midContainer: {
        flex: 2.8,
        alignItems: 'center',
        justifyContent: 'flex-start',
    },
    bottomContainer: {
        flex: 0.7,
        alignItems: 'center',
        justifyContent: 'flex-end',
        paddingBottom: height / 20,
    },
    logoContainer: {
        justifyContent: 'center',
        alignItems: 'center',
    },
    titleContainer: {
        justifyContent: 'center',
        alignItems: 'center',
        paddingTop: height / 15,
        paddingBottom: height / 30,
    },
    subtitleContainer: {
        justifyContent: 'center',
        alignItems: 'center',
        paddingBottom: height / 30,
    },
    title: {
        color: 'white',
        fontFamily: 'Lato-Regular',
        fontSize: width / 20.7,
        textAlign: 'center',
        backgroundColor: 'transparent',
    },
    infoTextContainer: {
        borderColor: 'white',
        borderWidth: 1,
        borderRadius: 15,
        width: width / 1.6,
        height: height / 3.7,
        alignItems: 'center',
        justifyContent: 'flex-start',
        paddingHorizontal: width / 30,
        borderStyle: 'dotted',
        paddingTop: height / 60,
        position: 'absolute',
        top: height / 3.3,
    },
    infoText: {
        color: 'white',
        fontFamily: 'Lato-Light',
        fontSize: width / 27.6,
        textAlign: 'center',
        paddingTop: height / 60,
        backgroundColor: 'transparent',
    },
    warningText: {
        color: 'white',
        fontFamily: 'Lato-Bold',
        fontSize: width / 27.6,
        textAlign: 'center',
        paddingTop: height / 70,
        backgroundColor: 'transparent',
    },
    iotaLogo: {
        height: width / 5,
        width: width / 5,
    },
    infoIcon: {
        width: width / 20,
        height: width / 20,
    },
    qrImage: {
        height: width / 28,
        width: width / 28,
        marginRight: width / 100,
    },
    qrButton: {
        flexDirection: 'row',
        alignItems: 'center',
        justifyContent: 'center',
        borderColor: 'white',
        borderWidth: 0.8,
        borderRadius: 8,
        width: width / 6.5,
        height: height / 16,
    },
    qrText: {
        color: 'white',
        fontFamily: 'Lato-Bold',
        fontSize: width / 34.5,
        backgroundColor: 'transparent',
    },
    textFieldContainer: {
        flex: 1,
        paddingRight: width / 30,
    },
    textField: {
        color: 'white',
        fontFamily: 'Lato-Light',
    },
    qrButtonContainer: {
        justifyContent: 'flex-end',
        alignItems: 'center',
        paddingBottom: height / 90,
    },
    dropdownTitle: {
        fontSize: width / 25.9,
        textAlign: 'left',
        fontWeight: 'bold',
        color: 'white',
        backgroundColor: 'transparent',
        fontFamily: 'Lato-Regular',
    },
    dropdownTextContainer: {
        flex: 1,
        paddingLeft: width / 20,
        paddingRight: width / 15,
        paddingVertical: height / 30,
    },
    dropdownMessage: {
        fontSize: width / 29.6,
        textAlign: 'left',
        fontWeight: 'normal',
        color: 'white',
        backgroundColor: 'transparent',
        fontFamily: 'Lato-Regular',
        paddingTop: height / 60,
    },
    dropdownImage: {
        marginLeft: width / 25,
        width: width / 12,
        height: width / 12,
        alignSelf: 'center',
    },
    seedNickNameContainer: {
        paddingTop: height / 10
    },
});

const mapStateToProps = state => ({
    marketData: state.marketData,
    tempAccount: state.tempAccount,
    account: state.account,
});

const mapDispatchToProps = dispatch => ({
    increaseSeedCount: () => {
        dispatch(increaseSeedCount());
    },
    clearTempData: () => {
        dispatch(clearTempData());
    },
    addSeedName: newSeed => {
        dispatch(addSeedName(newSeed));
    },
    getAccountInfoNewSeed: (seed, seedName, cb) => {
        dispatch(getAccountInfoNewSeed(seed, seedName, cb));
    },
    generateAlert: (error, title, message) => {
        dispatch(generateAlert(error, title, message));
    },
    setFirstUse: boolean => {
        dispatch(setFirstUse(boolean));
    },
});

export default connect(mapStateToProps, mapDispatchToProps)(AddAdditionalSeed);<|MERGE_RESOLUTION|>--- conflicted
+++ resolved
@@ -11,10 +11,7 @@
     ImageBackground,
     StatusBar,
     Platform,
-<<<<<<< HEAD
-=======
     KeyboardAvoidingView
->>>>>>> cd406563
 } from 'react-native';
 import { TextField } from 'react-native-material-textfield';
 import DropdownAlert from 'react-native-dropdownalert';
@@ -186,11 +183,7 @@
                                             style={styles.textField}
                                             labelTextStyle={{ fontFamily: 'Lato-Light' }}
                                             labelFontSize={width / 31.8}
-<<<<<<< HEAD
-                                            fontSize={isAndroid ? width / 27.6 : width / 20.7}
-=======
                                             fontSize={width / 20.7}
->>>>>>> cd406563
                                             labelPadding={3}
                                             baseColor="white"
                                             tintColor="#F7D002"
