--- conflicted
+++ resolved
@@ -339,15 +339,12 @@
         position: 'absolute',
         top: 0,
         right: width / 20,
-<<<<<<< HEAD
-=======
     },
     disabled: {
         color: '#a9a9a9',
     },
     disabledImage: {
         tintColor: '#a9a9a9',
->>>>>>> 7a7f0d1c
     },
     separator: {
         width: width / 2,
