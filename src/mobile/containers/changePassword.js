--- conflicted
+++ resolved
@@ -26,14 +26,9 @@
 import { Keyboard } from 'react-native';
 import DropdownAlert from '../node_modules/react-native-dropdownalert/DropdownAlert';
 import RNShakeEvent from 'react-native-shake-event'; // For HockeyApp bug reporting
-<<<<<<< HEAD
-// TODO: make namespace for this file
-const { height, width } = Dimensions.get('window');
-=======
 
 const width = Dimensions.get('window').width
 const height = global.height;
->>>>>>> b0368321
 
 class ChangePassword extends Component {
     constructor() {
@@ -161,15 +156,7 @@
                 'Your current password is incorrect. Please try again.',
             );
         } else if (newPassword !== confirmedNewPassword) {
-<<<<<<< HEAD
-            return dropdown.alertWithType(
-                'error',
-                'Passwords do not match',
-                'Passwords do not match. Please try again.',
-            );
-=======
             return this.dropdown.alertWithType('error', 'Password mismatch', 'Passwords do not match. Please try again.');
->>>>>>> b0368321
         } else if (newPassword.length < 12 || confirmedNewPassword.length < 12) {
             return this.dropdown.alertWithType(
                 'error',
