--- conflicted
+++ resolved
@@ -15,13 +15,8 @@
 import { RNPrint } from 'NativeModules';
 import QRCode from 'react-native-qrcode-svg';
 import RNFS from 'react-native-fs';
-<<<<<<< HEAD
 import { iotaLogo, arrow } from 'iota-wallet-shared-modules/libs/html.js';
-=======
-import { iotaLogo, arrow } from '../../shared/libs/html.js';
 import { MAX_SEED_LENGTH } from 'iota-wallet-shared-modules/libs/util';
-
->>>>>>> 5ff16fc4
 const isAndroid = Platform.OS === 'android';
 const width = Dimensions.get('window').width;
 const height = global.height;
