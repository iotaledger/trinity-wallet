import React from 'react';
import { translate } from 'react-i18next';
import { StyleSheet, View, Text, TouchableOpacity, Image, StatusBar } from 'react-native';
import { connect } from 'react-redux';
import RNHTMLtoPDF from 'react-native-html-to-pdf';
import { RNPrint } from 'NativeModules';
import QRCode from 'react-native-qrcode-svg';
import RNFS from 'react-native-fs';
import { iotaLogo, arrow } from 'iota-wallet-shared-modules/libs/html.js';
import { MAX_SEED_LENGTH } from 'iota-wallet-shared-modules/libs/util';
import { isAndroid, isIOS } from '../util/device';
import { width, height } from '../util/dimensions';
<<<<<<< HEAD
import checkboxCheckedImagePath from 'iota-wallet-shared-modules/images/checkbox-checked.png';
import checkboxUncheckedImagePath from 'iota-wallet-shared-modules/images/checkbox-unchecked.png';
import arrowBlackImagePath from 'iota-wallet-shared-modules/images/arrow-black.png';
import blueBackgroundImagePath from 'iota-wallet-shared-modules/images/bg-blue.png';
import iotaGlowImagePath from 'iota-wallet-shared-modules/images/iota-glow.png';
=======
import COLORS from '../theme/Colors';
>>>>>>> 60faae91
const qrPath = RNFS.DocumentDirectoryPath + '/qr.png';

let results = '';

class PaperWallet extends React.Component {
    constructor(props) {
        super(props);
        this.state = {
            checkboxImage: checkboxCheckedImagePath,
            showIotaLogo: true,
            iotaLogoVisibility: 'visible',
            pressedPrint: false,
        };
        this.props.navigator.setOnNavigatorEvent(this.onNavigatorEvent.bind(this));
    }

    onDonePress() {
        this.props.navigator.pop({ animated: false });
        if (this.state.pressedPrint) {
            RNFS.unlink(qrPath);

            // Doesn't convert to PDF for android.
            if (isIOS) {
                Promise.resolve(RNFS.readDir(RNFS.TemporaryDirectoryPath)).then(item =>
                    item.forEach(item => RNFS.unlink(item.path)),
                );
            }
        }
    }

    onNavigatorEvent(event) {
        if (event.id === 'willAppear') {
            this.props.navigator.toggleNavBar({
                to: 'hidden',
            });
        }
    }

    async onPrintPress() {
        this.getDataURL();
        this.setState({ pressedPrint: true });
        const qrPathOverride = isAndroid ? `file://${qrPath}` : qrPath;

        const options = {
            html: `
        <html>
        <div id="item">
        <img id="arrow" src="${arrow}" />
        <table id="seedBox">
            <tr>
                <td>${this.props.tempAccount.seed.substring(0, 3)}</td>
                <td>${this.props.tempAccount.seed.substring(3, 6)}</td>
                <td>${this.props.tempAccount.seed.substring(6, 9)}</td>
                <td>${this.props.tempAccount.seed.substring(9, 12)}</td>
            </tr>
            <tr>
                <td>${this.props.tempAccount.seed.substring(12, 15)}</td>
                <td>${this.props.tempAccount.seed.substring(15, 18)}</td>
                <td>${this.props.tempAccount.seed.substring(18, 21)}</td>
                <td>${this.props.tempAccount.seed.substring(21, 24)}</td>
            </tr>
            <tr>
                <td>${this.props.tempAccount.seed.substring(24, 27)}</td>
                <td>${this.props.tempAccount.seed.substring(27, 30)}</td>
                <td>${this.props.tempAccount.seed.substring(30, 33)}</td>
                <td>${this.props.tempAccount.seed.substring(33, 36)}</td>
            </tr>
            <tr>
                <td>${this.props.tempAccount.seed.substring(36, 39)}</td>
                <td>${this.props.tempAccount.seed.substring(39, 42)}</td>
                <td>${this.props.tempAccount.seed.substring(42, 45)}</td>
                <td>${this.props.tempAccount.seed.substring(45, 48)}</td>
            </tr>
            <tr>
                <td>${this.props.tempAccount.seed.substring(48, 51)}</td>
                <td>${this.props.tempAccount.seed.substring(51, 54)}</td>
                <td>${this.props.tempAccount.seed.substring(54, 57)}</td>
                <td>${this.props.tempAccount.seed.substring(57, 60)}</td>
            </tr>
            <tr>
                <td>${this.props.tempAccount.seed.substring(60, 63)}</td>
                <td>${this.props.tempAccount.seed.substring(63, 66)}</td>
                <td>${this.props.tempAccount.seed.substring(66, 69)}</td>
                <td>${this.props.tempAccount.seed.substring(69, 72)}</td>
            </tr>
            <tr>
                <td>${this.props.tempAccount.seed.substring(72, 75)}</td>
                <td>${this.props.tempAccount.seed.substring(75, 78)}</td>
                <td>${this.props.tempAccount.seed.substring(78, MAX_SEED_LENGTH)}</td>
            </tr>
        </table>
        </div>
        <div id="midItem">
            <img id="iotaLogo" src="${iotaLogo}" />
            <p id="text">Never share your<br />seed with anyone.</p>
        </div>
        <div id="item">
            <img src="${qrPathOverride}" width="235" height="235" />
        </div>
        <style>
            #seedBox {
                margin-left: 20px;
                padding-left: 6px;
                padding-right: 6px;
                padding-top: 30px;
                padding-bottom: 10px;
                border: solid #000;
                border-width: 2px;
                border-radius: 20px
            }
            @font-face { font-family: "Lato"; src: "iota-wallet-shared-modules/custom-fonts/Lato-Regular.ttf" }
            @font-face { font-family: "Monospace"; src: "iota-wallet-shared-modules/custom-fonts/Inconsolata-Bold.ttf" }
            #text {
                font-family: "Lato";
                font-size: 20px;
                text-align: center;
                padding-top: 37px
            }
            #item {
                float: left;
            }
            #midItem {
                float: left;
                margin: 25px
            }
            #iotaLogo {
                width: 109.1px;
                height: 36.73px;
                position: absolute;
                left: 315px;
                top: 5px;
                visibility: ${this.state.iotaLogoVisibility}
            }
            td {
                padding-left: 7px;
                padding-right: 7px;
                font-size: 21px;
                font-family: Monospace
            }
            #arrow {
                position: absolute;
                left: 45px;
                top: 25px;
                width: 200px;
                height: 9.68px
            }
        </style>
        </html>`,
            fileName: 'paperWallet',
            base64: true,
            fonts: ['iota-wallet-shared-modules/custom-fonts/Inconsolata-Bold.ttf'],
        };

        try {
            this.props.navigator.toggleNavBar({
                to: 'shown',
            });
            if (isAndroid) {
                await RNPrint.printhtml(options.html);
            } else {
                results = await RNHTMLtoPDF.convert(options);
                jobName = await RNPrint.print(results.filePath);
            }
        } catch (err) {
            console.error(err);
        }
    }

    _renderIotaLogo() {
        if (this.state.showIotaLogo) {
            return <Image style={styles.paperWalletLogo} source={iotaFullImagePath} />;
        } else {
            return null;
        }
    }

    onCheckboxPress() {
        if (this.state.checkboxImage == checkboxCheckedImagePath) {
            this.setState({
                checkboxImage: checkboxUncheckedImagePath,
                showIotaLogo: false,
                iotaLogoVisibility: 'hidden',
            });
        } else {
            this.setState({
                checkboxImage: checkboxCheckedImagePath,
                showIotaLogo: true,
                iotaLogoVisibility: 'visible',
            });
        }
    }

    getDataURL() {
        this.svg.toDataURL(this.callback);
    }

    callback(dataURL) {
        RNFS.writeFile(qrPath, dataURL, 'base64');
    }

    render() {
        const { t } = this.props;

        return (
<<<<<<< HEAD
            <ImageBackground source={blueBackgroundImagePath} style={styles.container}>
=======
            <View style={styles.container}>
>>>>>>> 60faae91
                <StatusBar barStyle="light-content" />
                <View style={styles.topContainer}>
                    <Image source={iotaGlowImagePath} style={styles.iotaLogo} />
                    <Text style={styles.infoText}>
                        <Text style={styles.infoTextNormal}>{t('clickToPrint')}</Text>
                        <Text style={styles.infoTextBold}> {t('storeSafely')}</Text>
                    </Text>
                </View>
                <View style={styles.midContainer}>
                    <View style={styles.paperWalletContainer}>
                        <View style={styles.seedBox}>
                            <View
                                style={{ paddingVertical: height / 80, alignItems: 'center', justifyContent: 'center' }}
                            >
                                <Image source={arrowBlackImagePath} style={styles.arrow} />
                                <View style={styles.seedBoxTextContainer}>
                                    <View>
                                        <Text style={styles.seedBoxTextLeft}>
                                            {this.props.tempAccount.seed.substring(0, 3)}
                                        </Text>
                                        <Text style={styles.seedBoxTextLeft}>
                                            {this.props.tempAccount.seed.substring(12, 15)}
                                        </Text>
                                        <Text style={styles.seedBoxTextLeft}>
                                            {this.props.tempAccount.seed.substring(24, 27)}
                                        </Text>
                                        <Text style={styles.seedBoxTextLeft}>
                                            {this.props.tempAccount.seed.substring(36, 39)}
                                        </Text>
                                        <Text style={styles.seedBoxTextLeft}>
                                            {this.props.tempAccount.seed.substring(48, 51)}
                                        </Text>
                                        <Text style={styles.seedBoxTextLeft}>
                                            {this.props.tempAccount.seed.substring(60, 63)}
                                        </Text>
                                        <Text style={styles.seedBoxTextLeft}>
                                            {this.props.tempAccount.seed.substring(72, 75)}
                                        </Text>
                                    </View>
                                    <View>
                                        <Text style={styles.seedBoxTextLeft}>
                                            {this.props.tempAccount.seed.substring(3, 6)}
                                        </Text>
                                        <Text style={styles.seedBoxTextLeft}>
                                            {this.props.tempAccount.seed.substring(15, 18)}
                                        </Text>
                                        <Text style={styles.seedBoxTextLeft}>
                                            {this.props.tempAccount.seed.substring(27, 30)}
                                        </Text>
                                        <Text style={styles.seedBoxTextLeft}>
                                            {this.props.tempAccount.seed.substring(39, 42)}
                                        </Text>
                                        <Text style={styles.seedBoxTextLeft}>
                                            {this.props.tempAccount.seed.substring(51, 54)}
                                        </Text>
                                        <Text style={styles.seedBoxTextLeft}>
                                            {this.props.tempAccount.seed.substring(63, 66)}
                                        </Text>
                                        <Text style={styles.seedBoxTextLeft}>
                                            {this.props.tempAccount.seed.substring(75, 78)}
                                        </Text>
                                    </View>
                                    <View>
                                        <Text style={styles.seedBoxTextLeft}>
                                            {this.props.tempAccount.seed.substring(6, 9)}
                                        </Text>
                                        <Text style={styles.seedBoxTextLeft}>
                                            {this.props.tempAccount.seed.substring(18, 21)}
                                        </Text>
                                        <Text style={styles.seedBoxTextLeft}>
                                            {this.props.tempAccount.seed.substring(30, 33)}
                                        </Text>
                                        <Text style={styles.seedBoxTextLeft}>
                                            {this.props.tempAccount.seed.substring(42, 45)}
                                        </Text>
                                        <Text style={styles.seedBoxTextLeft}>
                                            {this.props.tempAccount.seed.substring(54, 57)}
                                        </Text>
                                        <Text style={styles.seedBoxTextLeft}>
                                            {this.props.tempAccount.seed.substring(66, 69)}
                                        </Text>
                                        <Text style={styles.seedBoxTextLeft}>
                                            {this.props.tempAccount.seed.substring(78, MAX_SEED_LENGTH)}
                                        </Text>
                                    </View>
                                    <View>
                                        <Text style={styles.seedBoxTextRight}>
                                            {this.props.tempAccount.seed.substring(9, 12)}
                                        </Text>
                                        <Text style={styles.seedBoxTextRight}>
                                            {this.props.tempAccount.seed.substring(21, 24)}
                                        </Text>
                                        <Text style={styles.seedBoxTextRight}>
                                            {this.props.tempAccount.seed.substring(33, 36)}
                                        </Text>
                                        <Text style={styles.seedBoxTextRight}>
                                            {this.props.tempAccount.seed.substring(45, 48)}
                                        </Text>
                                        <Text style={styles.seedBoxTextRight}>
                                            {this.props.tempAccount.seed.substring(57, 60)}
                                        </Text>
                                        <Text style={styles.seedBoxTextRight}>
                                            {this.props.tempAccount.seed.substring(69, 72)}
                                        </Text>
                                    </View>
                                </View>
                            </View>
                        </View>
                        <View style={styles.paperWalletTextContainer}>
                            {this._renderIotaLogo()}
                            <Text style={styles.paperWalletText}>{t('neverShare')}</Text>
                        </View>
                        <QRCode value={this.props.tempAccount.seed} getRef={c => (this.svg = c)} size={width / 3.5} />
                    </View>
                    <TouchableOpacity style={styles.checkboxContainer} onPress={event => this.onCheckboxPress()}>
                        <Image source={this.state.checkboxImage} style={styles.checkbox} />
                        <Text style={styles.checkboxText}>{t('iotaLogo')}</Text>
                    </TouchableOpacity>
                    <View style={{ paddingTop: height / 25 }}>
                        <TouchableOpacity onPress={event => this.onPrintPress()}>
                            <View style={styles.printButton}>
                                <Text style={styles.printText}>{t('printWallet')}</Text>
                            </View>
                        </TouchableOpacity>
                    </View>
                </View>
                <View style={styles.bottomContainer}>
                    <TouchableOpacity onPress={event => this.onDonePress()}>
                        <View style={styles.doneButton}>
                            <Text style={styles.doneText}>{t('global:done')}</Text>
                        </View>
                    </TouchableOpacity>
                </View>
            </View>
        );
    }
}

const styles = StyleSheet.create({
    container: {
        flex: 1,
        justifyContent: 'center',
        alignItems: 'center',
        backgroundColor: COLORS.backgroundGreen,
    },
    topContainer: {
        flex: 1.2,
        alignItems: 'center',
        justifyContent: 'flex-start',
        paddingTop: height / 22,
        paddingHorizontal: width / 20,
    },
    midContainer: {
        flex: 3.8,
        alignItems: 'center',
        justifyContent: 'center',
        paddingTop: height / 14,
    },
    bottomContainer: {
        justifyContent: 'flex-end',
        flexDirection: 'row',
        alignItems: 'flex-end',
    },
    optionButtonText: {
        color: '#8BD4FF',
        fontFamily: 'Lato-Light',
        fontSize: width / 25.3,
        textAlign: 'center',
        paddingHorizontal: width / 20,
        backgroundColor: 'transparent',
    },
    optionButton: {
        borderColor: '#8BD4FF',
        borderWidth: 1.5,
        borderRadius: 15,
        width: width / 1.6,
        height: height / 14,
        alignItems: 'center',
        justifyContent: 'space-around',
    },
    infoText: {
        color: 'white',
        fontFamily: 'Lato-Light',
        fontSize: width / 29,
        textAlign: 'left',
        paddingTop: height / 8,
        paddingHorizontal: width / 8,
        textAlign: 'center',
        backgroundColor: 'transparent',
    },
    infoTextNormal: {
        color: 'white',
        fontFamily: 'Lato-Light',
        fontSize: width / 29,
        textAlign: 'left',
        backgroundColor: 'transparent',
    },
    infoTextBold: {
        color: 'white',
        fontFamily: 'Lato-Bold',
        fontSize: width / 29,
        textAlign: 'center',
        backgroundColor: 'transparent',
    },
    doneButton: {
        borderColor: '#9DFFAF',
        borderWidth: 1.2,
        borderRadius: 10,
        width: width / 3,
        height: height / 14,
        alignItems: 'center',
        justifyContent: 'space-around',
        marginBottom: height / 20,
    },
    doneText: {
        color: '#9DFFAF',
        fontFamily: 'Lato-Light',
        fontSize: width / 24.4,
        backgroundColor: 'transparent',
    },
    iotaLogo: {
        height: width / 5,
        width: width / 5,
    },
    printButton: {
        borderColor: 'rgba(255, 255, 255, 0.6)',
        borderWidth: 1.5,
        borderRadius: 8,
        width: width / 2.5,
        height: height / 16,
        justifyContent: 'center',
        alignItems: 'center',
        backgroundColor: '#009f3f',
    },
    printText: {
        color: 'white',
        fontFamily: 'Lato-Bold',
        fontSize: width / 34.5,
        backgroundColor: 'transparent',
    },
    paperWalletContainer: {
        width: width / 1.1,
        height: height / 4.3,
        backgroundColor: 'white',
        flexDirection: 'row',
        alignItems: 'center',
        justifyContent: 'space-around',
        paddingHorizontal: width / 30,
        paddingVertical: height / 50,
    },
    seedBox: {
        borderColor: 'black',
        borderWidth: 1,
        borderRadius: 15,
        width: width / 3.4,
        alignItems: 'center',
        justifyContent: 'flex-start',
    },
    seedBoxTextContainer: {
        width: width / 1.65,
        flexDirection: 'row',
        alignItems: 'flex-start',
        justifyContent: 'center',
        paddingTop: height / 100,
    },
    seedBoxTextLeft: {
        color: 'black',
        fontFamily: 'Inconsolata-Bold',
        fontSize: width / 40,
        textAlign: 'justify',
        letterSpacing: 2,
        backgroundColor: 'transparent',
        paddingRight: width / 70,
        paddingVertical: 1,
    },
    seedBoxTextRight: {
        color: 'black',
        fontFamily: 'Inconsolata-Bold',
        fontSize: width / 40,
        textAlign: 'justify',
        letterSpacing: 2,
        backgroundColor: 'transparent',
        paddingVertical: 1,
    },
    arrow: {
        width: width / 4,
        height: height / 160,
    },
    paperWalletTextContainer: {
        width: width / 5,
        height: height / 6.5,
        justifyContent: 'flex-start',
        alignItems: 'center',
        paddingBottom: height / 4,
    },
    paperWalletText: {
        color: 'black',
        fontSize: width / 40,
        fontFamily: 'Lato-Regular',
        textAlign: 'center',
        position: 'absolute',
        paddingTop: height / 9.5,
        backgroundColor: 'transparent',
    },
    paperWalletLogo: {
        resizeMode: 'contain',
        width: width / 7,
        height: height / 20,
        paddingBottom: height / 10,
    },
    checkboxContainer: {
        height: height / 15,
        flexDirection: 'row',
        justifyContent: 'center',
        alignItems: 'center',
        paddingTop: height / 50,
    },
    checkbox: {
        width: width / 30,
        height: width / 30,
    },
    checkboxText: {
        fontFamily: 'Lato-Light',
        fontSize: width / 27.6,
        color: 'white',
        backgroundColor: 'transparent',
        paddingLeft: width / 80,
    },
});

const mapStateToProps = state => ({
    tempAccount: state.tempAccount,
});

export default translate(['paperWallet', 'global'])(connect(mapStateToProps)(PaperWallet));<|MERGE_RESOLUTION|>--- conflicted
+++ resolved
@@ -10,15 +10,7 @@
 import { MAX_SEED_LENGTH } from 'iota-wallet-shared-modules/libs/util';
 import { isAndroid, isIOS } from '../util/device';
 import { width, height } from '../util/dimensions';
-<<<<<<< HEAD
-import checkboxCheckedImagePath from 'iota-wallet-shared-modules/images/checkbox-checked.png';
-import checkboxUncheckedImagePath from 'iota-wallet-shared-modules/images/checkbox-unchecked.png';
-import arrowBlackImagePath from 'iota-wallet-shared-modules/images/arrow-black.png';
-import blueBackgroundImagePath from 'iota-wallet-shared-modules/images/bg-blue.png';
-import iotaGlowImagePath from 'iota-wallet-shared-modules/images/iota-glow.png';
-=======
 import COLORS from '../theme/Colors';
->>>>>>> 60faae91
 const qrPath = RNFS.DocumentDirectoryPath + '/qr.png';
 
 let results = '';
@@ -223,11 +215,7 @@
         const { t } = this.props;
 
         return (
-<<<<<<< HEAD
-            <ImageBackground source={blueBackgroundImagePath} style={styles.container}>
-=======
             <View style={styles.container}>
->>>>>>> 60faae91
                 <StatusBar barStyle="light-content" />
                 <View style={styles.topContainer}>
                     <Image source={iotaGlowImagePath} style={styles.iotaLogo} />
