--- conflicted
+++ resolved
@@ -6,12 +6,8 @@
 import UserInactivity from 'react-native-user-inactivity';
 import KeepAwake from 'react-native-keep-awake';
 import { changeHomeScreenRoute } from 'iota-wallet-shared-modules/actions/home';
-<<<<<<< HEAD
 import { clearTempData, setPassword } from 'iota-wallet-shared-modules/actions/tempAccount';
-import { setUserActivity } from 'iota-wallet-shared-modules/actions/app';
-=======
 import { clearTempData, setPassword, setUserActivity } from 'iota-wallet-shared-modules/actions/tempAccount';
->>>>>>> b2b9f4d3
 import { generateAlert } from 'iota-wallet-shared-modules/actions/alerts';
 import balanceImagePath from 'iota-wallet-shared-modules/images/balance.png';
 import sendImagePath from 'iota-wallet-shared-modules/images/send.png';
@@ -21,13 +17,8 @@
 import StatefulDropdownAlert from './statefulDropdownAlert';
 import TopBar from './topBar';
 import withUserActivity from '../components/withUserActivity';
-<<<<<<< HEAD
 import Poll from './poll';
-import COLORS from '../theme/Colors';
-=======
-import Promoter from './promoter';
 import THEMES from '../theme/themes';
->>>>>>> b2b9f4d3
 import Tabs from '../components/tabs';
 import Tab from '../components/tab';
 import TabContent from '../components/tabContent';
@@ -107,24 +98,17 @@
     };
 
     render() {
-<<<<<<< HEAD
-        const { t, navigator, inactive, minimised } = this.props;
-=======
         const {
             t,
             navigator,
             inactive,
             minimised,
-            startBackgroundProcesses,
-            endBackgroundProcesses,
             barColor,
             backgroundColor,
             negativeColor,
             positiveColor,
         } = this.props;
->>>>>>> b2b9f4d3
 
-        console.log(this.props.account);
         return (
             <UserInactivity timeForInactivity={300000} checkInterval={2000} onInactivity={this.handleInactivity}>
                 <View style={{ flex: 1, backgroundColor: THEMES.getHSL(backgroundColor) }}>
@@ -199,16 +183,11 @@
     setUserActivity: PropTypes.func.isRequired,
     inactive: PropTypes.bool.isRequired,
     minimised: PropTypes.bool.isRequired,
-<<<<<<< HEAD
-=======
-    startBackgroundProcesses: PropTypes.func.isRequired,
-    endBackgroundProcesses: PropTypes.func.isRequired,
     backgroundColor: PropTypes.object.isRequired,
     barColor: PropTypes.object.isRequired,
     negativeColor: PropTypes.object.isRequired,
     positiveColor: PropTypes.object.isRequired,
     tempAccount: PropTypes.object.isRequired,
->>>>>>> b2b9f4d3
 };
 
 export default withUserActivity()(
