--- conflicted
+++ resolved
@@ -204,11 +204,7 @@
                                 </View>
                                 <View style={styles.bottomContainer}>
                                     <Tabs
-<<<<<<< HEAD
-                                        onPress={name => this.props.changeHomeScreenRoute(name)}
-=======
                                         onPress={(name) => this.props.changeHomeScreenRoute(name)}
->>>>>>> 9e18715f
                                         barColor={THEMES.getHSL(barColor)}
                                     >
                                         <Tab
