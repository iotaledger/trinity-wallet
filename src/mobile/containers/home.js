--- conflicted
+++ resolved
@@ -27,7 +27,13 @@
 import TopBar from './topBar';
 import { changeHomeScreenRoute, toggleTopBarDisplay } from '../../shared/actions/home';
 import { getTailTransactionHashesForPendingTransactions } from '../../shared/store';
-import { setReceiveAddress, replayBundle, setReady, clearTempData, setPassword } from '../../shared/actions/tempAccount';
+import {
+    setReceiveAddress,
+    replayBundle,
+    setReady,
+    clearTempData,
+    setPassword,
+} from '../../shared/actions/tempAccount';
 import { getAccountInfo, setBalance, setFirstUse } from '../../shared/actions/account';
 import { generateAlert, disposeOffAlert } from '../../shared/actions/alerts';
 import DropdownHolder from '../components/dropdownHolder';
@@ -71,7 +77,7 @@
         timer.clearInterval('chartPolling');
     }
 
-    logout(){
+    logout() {
         this.props.clearTempData();
         this.props.setPassword('');
         Navigation.startSingleScreenApp({
@@ -90,10 +96,16 @@
 
     _handleAppStateChange = nextAppState => {
         if (this.state.appState.match(/inactive|background/)) {
-            timer.setTimeout('background', () => {this.logout()}, 30000)
-        }
-        if(nextAppState === 'active'){
-            timer.clearTimeout('background')
+            timer.setTimeout(
+                'background',
+                () => {
+                    this.logout();
+                },
+                30000,
+            );
+        }
+        if (nextAppState === 'active') {
+            timer.clearTimeout('background');
         }
         this.setState({ appState: nextAppState });
     };
@@ -131,7 +143,9 @@
         const childrenProps = {
             type: route, // TODO: type prop might be unneeded in all the children components;
             navigator: this.props.navigator,
-            closeTopBar: () => { if(this.props.isTopBarActive) this.props.toggleTopBarDisplay() },
+            closeTopBar: () => {
+                if (this.props.isTopBarActive) this.props.toggleTopBarDisplay();
+            },
         };
 
         switch (route) {
@@ -171,133 +185,13 @@
         const isCurrentRoute = route => route === childRoute;
 
         return (
-<<<<<<< HEAD
-            <ImageBackground source={require('../../shared/images/bg-blue.png')} style={{ flex: 1 }}>
-                <StatusBar barStyle="light-content" />
-                <View style={styles.topContainer} />
-                <View style={styles.midContainer}>
-                    <View style={{ flex: 1 }}>{children}</View>
-                </View>
-                <View style={styles.bottomContainer}>
-                    <View style={styles.tabBar}>
-                        <TouchableWithoutFeedback onPress={event => this.clickBalance()}>
-                            <View style={styles.button}>
-                                <Image
-                                    style={
-                                        isCurrentRoute('balance')
-                                            ? StyleSheet.flatten([styles.icon, styles.fullyOpaque])
-                                            : StyleSheet.flatten([styles.icon, styles.partiallyOpaque])
-                                    }
-                                    source={require('../../shared/images/balance.png')}
-                                />
-                                <Text
-                                    style={
-                                        isCurrentRoute('balance')
-                                            ? StyleSheet.flatten([styles.iconTitle, styles.fullyOpaque])
-                                            : StyleSheet.flatten([styles.iconTitle, styles.partiallyOpaque])
-                                    }
-                                >
-                                    {t('tab1')}
-                                </Text>
-                            </View>
-                        </TouchableWithoutFeedback>
-                        <TouchableWithoutFeedback onPress={event => this.clickSend()}>
-                            <View style={styles.button}>
-                                <Image
-                                    style={
-                                        isCurrentRoute('send')
-                                            ? StyleSheet.flatten([styles.icon, styles.fullyOpaque])
-                                            : StyleSheet.flatten([styles.icon, styles.partiallyOpaque])
-                                    }
-                                    source={require('../../shared/images/send.png')}
-                                />
-                                <Text
-                                    style={
-                                        isCurrentRoute('send')
-                                            ? StyleSheet.flatten([styles.iconTitle, styles.fullyOpaque])
-                                            : StyleSheet.flatten([styles.iconTitle, styles.partiallyOpaque])
-                                    }
-                                >
-                                    {t('tab2')}
-                                </Text>
-                            </View>
-                        </TouchableWithoutFeedback>
-                        <TouchableWithoutFeedback onPress={event => this.clickReceive()}>
-                            <View style={styles.button}>
-                                <Image
-                                    style={
-                                        isCurrentRoute('receive')
-                                            ? StyleSheet.flatten([styles.icon, styles.fullyOpaque])
-                                            : StyleSheet.flatten([styles.icon, styles.partiallyOpaque])
-                                    }
-                                    source={require('../../shared/images/receive.png')}
-                                />
-                                <Text
-                                    style={
-                                        isCurrentRoute('receive')
-                                            ? StyleSheet.flatten([styles.iconTitle, styles.fullyOpaque])
-                                            : StyleSheet.flatten([styles.iconTitle, styles.partiallyOpaque])
-                                    }
-                                >
-                                    {t('tab3')}
-                                </Text>
-                            </View>
-                        </TouchableWithoutFeedback>
-                        <TouchableWithoutFeedback onPress={event => this.clickHistory()}>
-                            <View style={styles.button}>
-                                <Image
-                                    style={
-                                        isCurrentRoute('history')
-                                            ? StyleSheet.flatten([styles.icon, styles.fullyOpaque])
-                                            : StyleSheet.flatten([styles.icon, styles.partiallyOpaque])
-                                    }
-                                    source={require('../../shared/images/history.png')}
-                                />
-                                <Text
-                                    style={
-                                        isCurrentRoute('history')
-                                            ? StyleSheet.flatten([styles.iconTitle, styles.fullyOpaque])
-                                            : StyleSheet.flatten([styles.iconTitle, styles.partiallyOpaque])
-                                    }
-                                >
-                                    {t('tab4')}
-                                </Text>
-                            </View>
-                        </TouchableWithoutFeedback>
-                        <TouchableWithoutFeedback onPress={event => this.clickSettings()}>
-                            <View style={styles.button}>
-                                <Image
-                                    style={
-                                        isCurrentRoute('settings')
-                                            ? StyleSheet.flatten([styles.icon, styles.fullyOpaque])
-                                            : StyleSheet.flatten([styles.icon, styles.partiallyOpaque])
-                                    }
-                                    source={require('../../shared/images/settings.png')}
-                                />
-                                <Text
-                                    style={
-                                        isCurrentRoute('settings')
-                                            ? StyleSheet.flatten([styles.iconTitle, styles.fullyOpaque])
-                                            : StyleSheet.flatten([styles.iconTitle, styles.partiallyOpaque])
-                                    }
-                                >
-                                    {t('tab5')}
-                                </Text>
-                            </View>
-                        </TouchableWithoutFeedback>
-=======
-
-            <UserInactivity
-                timeForInactivity={120000}
-                checkInterval={2000}
-                onInactivity={() => this.logout()}
-            >
+            <UserInactivity timeForInactivity={120000} checkInterval={2000} onInactivity={() => this.logout()}>
                 <ImageBackground source={require('../../shared/images/bg-blue.png')} style={{ flex: 1 }}>
                     <StatusBar barStyle="light-content" />
                     <View style={styles.topContainer} />
                     <View style={styles.midContainer}>
                         <View style={{ flex: 1 }}>{children}</View>
->>>>>>> 9f1660cd
+                        >>>>>>> develop
                     </View>
                     <View style={styles.bottomContainer}>
                         <View style={styles.tabBar}>
@@ -430,7 +324,6 @@
                     <KeepAwake />
                 </ImageBackground>
             </UserInactivity>
-
         );
     }
 }
@@ -582,7 +475,7 @@
     tailTransactionHashesForPendingTransactions: PropTypes.array.isRequired,
     generateAlert: PropTypes.func.isRequired,
     disposeOffAlert: PropTypes.func.isRequired,
-    isTopBarActive: PropTypes.bool.isRequired
+    isTopBarActive: PropTypes.bool.isRequired,
 };
 
 export default translate('home')(connect(mapStateToProps, mapDispatchToProps)(Home));