import React, { Component } from 'react';
import { translate } from 'react-i18next';
import PropTypes from 'prop-types';
import {
    AppState,
    StyleSheet,
    Text,
    TouchableWithoutFeedback,
    Image,
    View,
    StatusBar,
    TouchableOpacity,
    Keyboard,
} from 'react-native';
import { connect } from 'react-redux';
import Balance from './balance';
import Send from './send';
import Receive from './receive';
import History from './history';
import Settings from './settings';
import TopBar from './topBar';
import { changeHomeScreenRoute, toggleTopBarDisplay } from 'iota-wallet-shared-modules/actions/home';
import { getTailTransactionHashesForPendingTransactions } from 'iota-wallet-shared-modules/store';
import {
    setReceiveAddress,
    replayBundle,
    setReady,
    clearTempData,
    setPassword,
} from 'iota-wallet-shared-modules/actions/tempAccount';
import { getAccountInfo, setBalance, setFirstUse } from 'iota-wallet-shared-modules/actions/account';
import { getMarketData, getChartData, getPrice } from 'iota-wallet-shared-modules/actions/marketData';
import { generateAlert, disposeOffAlert } from 'iota-wallet-shared-modules/actions/alerts';
import DropdownHolder from '../components/dropdownHolder';
import DropdownAlert from 'react-native-dropdownalert';
import Reattacher from '../components/reAttacher';
import { Navigation } from 'react-native-navigation';
import UserInactivity from 'react-native-user-inactivity';
import KeepAwake from 'react-native-keep-awake';
import { TextField } from 'react-native-material-textfield';
import { isAndroid } from '../util/device';
import COLORS from '../theme/Colors';

import blueBackgroundImagePath from 'iota-wallet-shared-modules/images/bg-blue.png';
import balanceImagePath from 'iota-wallet-shared-modules/images/balance.png';
import sendImagePath from 'iota-wallet-shared-modules/images/send.png';
import receiveImagePath from 'iota-wallet-shared-modules/images/receive.png';
import historyImagePath from 'iota-wallet-shared-modules/images/history.png';
import settingsImagePath from 'iota-wallet-shared-modules/images/settings.png';
const StatusBarDefaultBarStyle = 'light-content';
import { width, height } from '../util/dimensions';
const timer = require('react-native-timer');

class Home extends Component {
    constructor() {
        super();
        this.state = {
            mode: 'STANDARD',
            appState: AppState.currentState,
            timeWentInactive: null,
            inactive: false,
            password: '',
            minimised: false,
        };
    }

    componentDidMount() {
        this.props.setFirstUse(false);
        this.startBackgroundProcesses();
        const accountInfo = this.props.account.accountInfo;
        const seedIndex = this.props.tempAccount.seedIndex;
        const addressesWithBalance = accountInfo[Object.keys(accountInfo)[seedIndex]].addresses;
        if (typeof accountInfo !== 'undefined') {
            this.props.setBalance(addressesWithBalance);
        }
    }

    componentWillUnmount() {
        this.endBackgroundProcesses();
    }

    startBackgroundProcesses() {
        AppState.addEventListener('change', this._handleAppStateChange);
        timer.setInterval('polling', () => this.startAccountPolling(), 47000);
        timer.setInterval('chartPolling', () => this.startChartPolling(), 101000);
    }

    endBackgroundProcesses() {
        AppState.removeEventListener('change', this._handleAppStateChange);
        timer.clearInterval('polling');
        timer.clearInterval('chartPolling');
    }

    startAccountPolling() {
        if (
            !this.props.tempAccount.isGettingTransfers &&
            !this.props.tempAccount.isSendingTransfer &&
            !this.props.tempAccount.isSyncing
        ) {
            //console.log('POLLING TX HISTORY')
            const seedIndex = this.props.tempAccount.seedIndex;
            const seedName = this.props.account.seedNames[seedIndex];
            const accountInfo = this.props.account.accountInfo;
            this.props.getAccountInfo(seedName, seedIndex, accountInfo, (error, success) => {
                if (error) this.onNodeErrorPolling();
            });
        }
    }

    startChartPolling() {
        // 'console.log('POLLING CHART DATA')'
        if (
            !this.props.settings.isSyncing &&
            !this.props.settings.isGeneratingReceiveAddress &&
            !this.props.settings.isSendingTransfer
        ) {
            this.props.getMarketData();
            this.props.getChartData();
            this.props.getPrice();
        }
    }

    onNodeErrorPolling() {
        const dropdown = DropdownHolder.getDropdown();
        const { t } = this.props;
        dropdown.alertWithType('error', t('global:invalidResponse'), t('invalidResponsePollingExplanation'));
    }

    /*logout(){
        this.props.clearTempData();
        this.props.setPassword('');
        Navigation.startSingleScreenApp({
            screen: {
                screen: 'login',
                navigatorStyle: {
                    navBarHidden: true,
                    navBarTransparent: true,
                    screenBackgroundImageName: 'bg-blue.png',
                    screenBackgroundColor: '#102e36',
                },
                overrideBackPress: true,
            },
        });
    }*/

    onLoginPress() {
        const dropdown = DropdownHolder.getDropdown();
        const { t } = this.props;
        if (!this.state.password) {
            dropdown.alertWithType('error', t('login:emptyPassword'), t('login:emptyPasswordExplanation'));
        } else {
            if (this.state.password != this.props.tempAccount.password) {
                dropdown.alertWithType(
                    'error',
                    t('global:unrecognisedPassword'),
                    t('global:unrecognisedPasswordExplanation'),
                );
            } else {
                this.setState({ inactive: false, password: '' });
            }
        }
    }

    _handleAppStateChange = nextAppState => {
        if (nextAppState.match(/inactive|background/)) {
            this.setState({ minimised: true });
            timer.setTimeout(
                'background',
                () => {
                    this.setState({ inactive: true });
                },
                30000,
            );
        }

        if (nextAppState === 'active') {
            this.setState({ minimised: false });
            timer.clearTimeout('background');
        }
        this.setState({ appState: nextAppState });
    };

    componentWillReceiveProps(newProps) {
        const didNotHaveAlertPreviously =
            !this.props.alerts.category && !this.props.alerts.title && !this.props.alerts.message;
        const hasANewAlert = newProps.alerts.category && newProps.alerts.title && newProps.alerts.message;
        const shouldGenerateAlert = hasANewAlert && didNotHaveAlertPreviously;

        if (shouldGenerateAlert) {
            const dropdown = DropdownHolder.getDropdown();
            dropdown.alertWithType(newProps.alerts.category, newProps.alerts.title, newProps.alerts.message);
        }
    }

    renderChildren(route) {
        const childrenProps = {
            type: route, // TODO: type prop might be unneeded in all the children components;
            navigator: this.props.navigator,
            closeTopBar: () => {
                if (this.props.isTopBarActive) this.props.toggleTopBarDisplay();
            },
        };

        switch (route) {
            case 'send':
                return <Send {...childrenProps} />;
            case 'receive':
                return <Receive {...childrenProps} />;
            case 'history':
                return <History {...childrenProps} />;
            case 'settings':
                return (
                    <Settings
                        startBackgroundProcesses={() => this.startBackgroundProcesses()}
                        endBackgroundProcesses={() => this.endBackgroundProcesses()}
                        {...childrenProps}
                    />
                );
            default:
                return <Balance {...childrenProps} />;
        }
    }

    clickBalance() {
        this.props.changeHomeScreenRoute('balance');
    }
    clickSend() {
        this.props.changeHomeScreenRoute('send');
    }
    clickReceive() {
        this.props.changeHomeScreenRoute('receive');
    }
    clickHistory() {
        this.props.changeHomeScreenRoute('history');
    }
    clickSettings() {
        this.props.changeHomeScreenRoute('settings');
    }

    render() {
        const { t } = this.props;
        const { childRoute, tailTransactionHashesForPendingTransactions } = this.props;
        const children = this.renderChildren(childRoute);
        const isCurrentRoute = route => route === childRoute;
        let { password } = this.state;

        return (
            <UserInactivity
                timeForInactivity={300000}
                checkInterval={2000}
                onInactivity={() => this.setState({ inactive: true })}
            >
<<<<<<< HEAD
                <ImageBackground source={blueBackgroundImagePath} style={{ flex: 1 }}>
=======
                <View style={{ flex: 1, backgroundColor: COLORS.backgroundGreen }}>
>>>>>>> 4b6b279b
                    <StatusBar barStyle="light-content" />
                    {!this.state.inactive &&
                        !this.state.minimised && (
                            <View style={{ flex: 1 }}>
                                <View style={styles.topContainer} />
                                <View style={styles.midContainer}>
                                    <View style={{ flex: 1 }}>{children}</View>
                                </View>
                                <View style={styles.bottomContainer}>
<<<<<<< HEAD
                                    {tabsVisible ? (
                                        <View style={styles.tabBar}>
                                            <TouchableWithoutFeedback onPress={event => this.clickBalance()}>
                                                <View style={styles.button}>
                                                    <Image
                                                        style={
                                                            isCurrentRoute('balance')
                                                                ? StyleSheet.flatten([styles.icon, styles.fullyOpaque])
                                                                : StyleSheet.flatten([
                                                                      styles.icon,
                                                                      styles.partiallyOpaque,
                                                                  ])
                                                        }
                                                        source={balanceImagePath}
                                                    />
                                                    <Text
                                                        style={
                                                            isCurrentRoute('balance')
                                                                ? StyleSheet.flatten([
                                                                      styles.iconTitle,
                                                                      styles.fullyOpaque,
                                                                  ])
                                                                : StyleSheet.flatten([
                                                                      styles.iconTitle,
                                                                      styles.partiallyOpaque,
                                                                  ])
                                                        }
                                                    >
                                                        BALANCE
                                                    </Text>
                                                </View>
                                            </TouchableWithoutFeedback>
                                            <TouchableWithoutFeedback onPress={event => this.clickSend()}>
                                                <View style={styles.button}>
                                                    <Image
                                                        style={
                                                            isCurrentRoute('send')
                                                                ? StyleSheet.flatten([styles.icon, styles.fullyOpaque])
                                                                : StyleSheet.flatten([
                                                                      styles.icon,
                                                                      styles.partiallyOpaque,
                                                                  ])
                                                        }
                                                        source={sendImagePath}
                                                    />
                                                    <Text
                                                        style={
                                                            isCurrentRoute('send')
                                                                ? StyleSheet.flatten([
                                                                      styles.iconTitle,
                                                                      styles.fullyOpaque,
                                                                  ])
                                                                : StyleSheet.flatten([
                                                                      styles.iconTitle,
                                                                      styles.partiallyOpaque,
                                                                  ])
                                                        }
                                                    >
                                                        SEND
                                                    </Text>
                                                </View>
                                            </TouchableWithoutFeedback>
                                            <TouchableWithoutFeedback onPress={event => this.clickReceive()}>
                                                <View style={styles.button}>
                                                    <Image
                                                        style={
                                                            isCurrentRoute('receive')
                                                                ? StyleSheet.flatten([styles.icon, styles.fullyOpaque])
                                                                : StyleSheet.flatten([
                                                                      styles.icon,
                                                                      styles.partiallyOpaque,
                                                                  ])
                                                        }
                                                        source={receiveImagePath}
                                                    />
                                                    <Text
                                                        style={
                                                            isCurrentRoute('receive')
                                                                ? StyleSheet.flatten([
                                                                      styles.iconTitle,
                                                                      styles.fullyOpaque,
                                                                  ])
                                                                : StyleSheet.flatten([
                                                                      styles.iconTitle,
                                                                      styles.partiallyOpaque,
                                                                  ])
                                                        }
                                                    >
                                                        RECEIVE
                                                    </Text>
                                                </View>
                                            </TouchableWithoutFeedback>
                                            <TouchableWithoutFeedback onPress={event => this.clickHistory()}>
                                                <View style={styles.button}>
                                                    <Image
                                                        style={
                                                            isCurrentRoute('history')
                                                                ? StyleSheet.flatten([styles.icon, styles.fullyOpaque])
                                                                : StyleSheet.flatten([
                                                                      styles.icon,
                                                                      styles.partiallyOpaque,
                                                                  ])
                                                        }
                                                        source={historyImagePath}
                                                    />
                                                    <Text
                                                        style={
                                                            isCurrentRoute('history')
                                                                ? StyleSheet.flatten([
                                                                      styles.iconTitle,
                                                                      styles.fullyOpaque,
                                                                  ])
                                                                : StyleSheet.flatten([
                                                                      styles.iconTitle,
                                                                      styles.partiallyOpaque,
                                                                  ])
                                                        }
                                                    >
                                                        HISTORY
                                                    </Text>
                                                </View>
                                            </TouchableWithoutFeedback>
                                            <TouchableWithoutFeedback onPress={event => this.clickSettings()}>
                                                <View style={styles.button}>
                                                    <Image
                                                        style={
                                                            isCurrentRoute('settings')
                                                                ? StyleSheet.flatten([styles.icon, styles.fullyOpaque])
                                                                : StyleSheet.flatten([
                                                                      styles.icon,
                                                                      styles.partiallyOpaque,
                                                                  ])
                                                        }
                                                        source={settingsImagePath}
                                                    />
                                                    <Text
                                                        style={
                                                            isCurrentRoute('settings')
                                                                ? StyleSheet.flatten([
                                                                      styles.iconTitle,
                                                                      styles.fullyOpaque,
                                                                  ])
                                                                : StyleSheet.flatten([
                                                                      styles.iconTitle,
                                                                      styles.partiallyOpaque,
                                                                  ])
                                                        }
                                                    >
                                                        SETTINGS
                                                    </Text>
                                                </View>
                                            </TouchableWithoutFeedback>
                                        </View>
                                    ) : null}
=======
                                    <View style={styles.tabBar}>
                                        <TouchableWithoutFeedback onPress={event => this.clickBalance()}>
                                            <View style={styles.button}>
                                                <Image
                                                    style={
                                                        isCurrentRoute('balance')
                                                            ? StyleSheet.flatten([styles.icon, styles.fullyOpaque])
                                                            : StyleSheet.flatten([styles.icon, styles.partiallyOpaque])
                                                    }
                                                    source={require('iota-wallet-shared-modules/images/balance.png')}
                                                />
                                                <Text
                                                    style={
                                                        isCurrentRoute('balance')
                                                            ? StyleSheet.flatten([styles.iconTitle, styles.fullyOpaque])
                                                            : StyleSheet.flatten([
                                                                  styles.iconTitle,
                                                                  styles.partiallyOpaque,
                                                              ])
                                                    }
                                                >
                                                    {t('home:balance')}
                                                </Text>
                                            </View>
                                        </TouchableWithoutFeedback>
                                        <TouchableWithoutFeedback onPress={event => this.clickSend()}>
                                            <View style={styles.button}>
                                                <Image
                                                    style={
                                                        isCurrentRoute('send')
                                                            ? StyleSheet.flatten([styles.icon, styles.fullyOpaque])
                                                            : StyleSheet.flatten([styles.icon, styles.partiallyOpaque])
                                                    }
                                                    source={require('iota-wallet-shared-modules/images/send.png')}
                                                />
                                                <Text
                                                    style={
                                                        isCurrentRoute('send')
                                                            ? StyleSheet.flatten([styles.iconTitle, styles.fullyOpaque])
                                                            : StyleSheet.flatten([
                                                                  styles.iconTitle,
                                                                  styles.partiallyOpaque,
                                                              ])
                                                    }
                                                >
                                                    {t('home:send')}
                                                </Text>
                                            </View>
                                        </TouchableWithoutFeedback>
                                        <TouchableWithoutFeedback onPress={event => this.clickReceive()}>
                                            <View style={styles.button}>
                                                <Image
                                                    style={
                                                        isCurrentRoute('receive')
                                                            ? StyleSheet.flatten([styles.icon, styles.fullyOpaque])
                                                            : StyleSheet.flatten([styles.icon, styles.partiallyOpaque])
                                                    }
                                                    source={require('iota-wallet-shared-modules/images/receive.png')}
                                                />
                                                <Text
                                                    style={
                                                        isCurrentRoute('receive')
                                                            ? StyleSheet.flatten([styles.iconTitle, styles.fullyOpaque])
                                                            : StyleSheet.flatten([
                                                                  styles.iconTitle,
                                                                  styles.partiallyOpaque,
                                                              ])
                                                    }
                                                >
                                                    {t('home:receive')}
                                                </Text>
                                            </View>
                                        </TouchableWithoutFeedback>
                                        <TouchableWithoutFeedback onPress={event => this.clickHistory()}>
                                            <View style={styles.button}>
                                                <Image
                                                    style={
                                                        isCurrentRoute('history')
                                                            ? StyleSheet.flatten([styles.icon, styles.fullyOpaque])
                                                            : StyleSheet.flatten([styles.icon, styles.partiallyOpaque])
                                                    }
                                                    source={require('iota-wallet-shared-modules/images/history.png')}
                                                />
                                                <Text
                                                    style={
                                                        isCurrentRoute('history')
                                                            ? StyleSheet.flatten([styles.iconTitle, styles.fullyOpaque])
                                                            : StyleSheet.flatten([
                                                                  styles.iconTitle,
                                                                  styles.partiallyOpaque,
                                                              ])
                                                    }
                                                >
                                                    {t('home:history')}
                                                </Text>
                                            </View>
                                        </TouchableWithoutFeedback>
                                        <TouchableWithoutFeedback onPress={event => this.clickSettings()}>
                                            <View style={styles.button}>
                                                <Image
                                                    style={
                                                        isCurrentRoute('settings')
                                                            ? StyleSheet.flatten([styles.icon, styles.fullyOpaque])
                                                            : StyleSheet.flatten([styles.icon, styles.partiallyOpaque])
                                                    }
                                                    source={require('iota-wallet-shared-modules/images/settings.png')}
                                                />
                                                <Text
                                                    style={
                                                        isCurrentRoute('settings')
                                                            ? StyleSheet.flatten([styles.iconTitle, styles.fullyOpaque])
                                                            : StyleSheet.flatten([
                                                                  styles.iconTitle,
                                                                  styles.partiallyOpaque,
                                                              ])
                                                    }
                                                >
                                                    {t('home:settings')}
                                                </Text>
                                            </View>
                                        </TouchableWithoutFeedback>
                                    </View>
>>>>>>> 4b6b279b
                                </View>
                                <TopBar />
                            </View>
                        )}
                    {this.state.inactive && (
                        <View style={{ flex: 1, justifyContent: 'center', alignItems: 'center' }}>
                            <TouchableWithoutFeedback onPress={Keyboard.dismiss}>
                                <View>
                                    <View style={styles.loginTopContainer}>
                                        <Image source={iotaGlowImagePath} style={styles.iotaLogo} />
                                        <View style={styles.loginTitleContainer}>
                                            <Text style={styles.loginTitle}>Please enter your password.</Text>
                                        </View>
                                    </View>
                                    <View style={styles.loginMidContainer}>
                                        <TextField
                                            style={{ color: 'white', fontFamily: 'Lato-Light' }}
                                            labelTextStyle={{ fontFamily: 'Lato-Light' }}
                                            labelFontSize={width / 31.8}
                                            fontSize={width / 20.7}
                                            labelPadding={3}
                                            baseColor="white"
                                            label={t('global:password')}
                                            tintColor="#F7D002"
                                            autoCapitalize={'none'}
                                            autoCorrect={false}
                                            enablesReturnKeyAutomatically={true}
                                            returnKeyType="done"
                                            value={password}
                                            onChangeText={password => this.setState({ password })}
                                            containerStyle={{
                                                width: width / 1.4,
                                            }}
                                            secureTextEntry={true}
                                        />
                                    </View>
                                    <View style={styles.loginBottomContainer}>
                                        <TouchableOpacity onPress={event => this.onLoginPress()}>
                                            <View style={styles.loginButton}>
                                                <Text style={styles.loginText}>{t('login:login')}</Text>
                                            </View>
                                        </TouchableOpacity>
                                    </View>
                                </View>
                            </TouchableWithoutFeedback>
                        </View>
                    )}
                    {this.state.minimised && <View />}
                    <Reattacher
                        attachments={tailTransactionHashesForPendingTransactions}
                        attach={this.props.replayBundle}
                    />
                    <DropdownAlert
                        ref={ref => DropdownHolder.setDropdown(ref)}
                        elevation={120}
                        successColor="#009f3f"
                        errorColor="#A10702"
                        titleStyle={styles.dropdownTitle}
                        defaultTextContainer={styles.dropdownTextContainer}
                        messageStyle={styles.dropdownMessage}
                        imageStyle={styles.dropdownImage}
                        inactiveStatusBarStyle={StatusBarDefaultBarStyle}
                        onCancel={this.props.disposeOffAlert}
                        onClose={this.props.disposeOffAlert}
                        closeInterval={5500}
                    />
                    <KeepAwake />
                </View>
            </UserInactivity>
        );
    }
}

const styles = StyleSheet.create({
    topContainer: {
        flex: 0.8,
        marginBottom: height / 100,
    },
    titlebarContainer: {
        flexDirection: 'row',
        alignItems: 'center',
        paddingBottom: height / 50,
        justifyContent: 'space-between',
        paddingHorizontal: width / 6.5,
    },
    titleContainer: {
        alignItems: 'center',
        justifyContent: 'flex-start',
        paddingHorizontal: width / 8,
    },
    title: {
        color: 'white',
        backgroundColor: 'transparent',
        fontFamily: 'Lato-Regular',
        fontSize: width / 24.4,
    },
    balance: {
        color: 'white',
        backgroundColor: 'transparent',
        fontFamily: 'Lato-Light',
        fontSize: width / 27.9,
        paddingTop: height / 150,
    },
    midContainer: {
        flex: 4.62,
        zIndex: 0,
    },
    bottomContainer: {
        flex: 0.68,
    },
    tabBar: {
        flex: 1,
        elevation: 7,
        flexDirection: 'row',
        justifyContent: 'space-around',
        alignItems: 'flex-end',
        backgroundColor: COLORS.backgroundBlack,
        opacity: 0.98,
        paddingBottom: height / 65,
        shadowColor: COLORS.backgroundBlack,
        shadowRadius: 4,
        shadowOffset: {
            width: 0,
            height: 2,
        },
        shadowOpacity: 1.0,
    },
    button: {
        width: width / 8,
        justifyContent: 'flex-end',
        alignItems: 'center',
    },
    icon: {
        paddingTop: height / 40,
        height: width / 15,
        width: width / 15,
    },
    iconTitle: {
        color: 'white',
        fontWeight: 'bold',
        textAlign: 'center',
        paddingTop: height / 80,
        fontFamily: 'Lato-Regular',
        fontSize: width / 40.5,
        backgroundColor: 'transparent',
    },
    fullyOpaque: {
        opacity: 1,
    },
    partiallyOpaque: {
        opacity: 0.4,
    },
    dropdownTitle: {
        fontSize: width / 25.9,
        textAlign: 'left',
        fontWeight: 'bold',
        color: 'white',
        backgroundColor: 'transparent',
        fontFamily: 'Lato-Regular',
    },
    dropdownTextContainer: {
        flex: 1,
        paddingLeft: width / 20,
        paddingRight: width / 15,
        paddingVertical: height / 30,
    },
    dropdownMessage: {
        fontSize: width / 29.6,
        textAlign: 'left',
        fontWeight: 'normal',
        color: 'white',
        backgroundColor: 'transparent',
        fontFamily: 'Lato-Regular',
        paddingTop: height / 60,
    },
    dropdownImage: {
        marginLeft: width / 25,
        width: width / 12,
        height: width / 12,
        alignSelf: 'center',
    },
    loginTopContainer: {
        flex: 1.2,
        alignItems: 'center',
        justifyContent: 'flex-start',
        paddingTop: height / 22,
    },
    loginMidContainer: {
        flex: 4.8,
        alignItems: 'center',
        paddingTop: height / 4.2,
    },
    loginBottomContainer: {
        flex: 0.7,
        alignItems: 'center',
        justifyContent: 'flex-end',
    },
    loginTitleContainer: {
        justifyContent: 'center',
        alignItems: 'center',
        paddingTop: height / 15,
    },
    loginTitle: {
        color: 'white',
        fontFamily: 'Lato-Regular',
        fontSize: width / 20.7,
        textAlign: 'center',
        backgroundColor: 'transparent',
    },
    iotaLogo: {
        height: width / 5,
        width: width / 5,
    },
    loginButton: {
        borderColor: '#9DFFAF',
        borderWidth: 1.2,
        borderRadius: 10,
        width: width / 3,
        height: height / 14,
        alignItems: 'center',
        justifyContent: 'space-around',
        marginBottom: height / 20,
    },
    loginText: {
        color: '#9DFFAF',
        fontFamily: 'Lato-Light',
        fontSize: width / 24.4,
        backgroundColor: 'transparent',
    },
    iotaLogo: {
        height: width / 5,
        width: width / 5,
    },
});

const mapStateToProps = state => ({
    alerts: state.alerts,
    tempAccount: state.tempAccount,
    settings: state.settings,
    tailTransactionHashesForPendingTransactions: getTailTransactionHashesForPendingTransactions(state),
    account: state.account,
    childRoute: state.home.childRoute,
    isTopBarActive: state.home.isTopBarActive,
});

const mapDispatchToProps = dispatch => ({
    getAccountInfo: (seedName, seedIndex, accountInfo, cb) => {
        dispatch(getAccountInfo(seedName, seedIndex, accountInfo, cb));
    },
    setReceiveAddress: string => {
        dispatch(setReceiveAddress(string));
    },
    setBalance: addressesWithBalance => {
        dispatch(setBalance(addressesWithBalance));
    },
    changeHomeScreenRoute: route => dispatch(changeHomeScreenRoute(route)),
    replayBundle: (transaction, depth, weight) => dispatch(replayBundle(transaction, depth, weight)),
    generateAlert: (type, title, message) => dispatch(generateAlert(type, title, message)),
    disposeOffAlert: () => dispatch(disposeOffAlert()),
    setFirstUse: boolean => dispatch(setFirstUse(boolean)),
    setReady: boolean => dispatch(setReady(boolean)),
    clearTempData: () => dispatch(clearTempData()),
    toggleTopBarDisplay: () => dispatch(toggleTopBarDisplay()),
    setPassword: () => dispatch(setPassword()),
    getMarketData: () => dispatch(getMarketData()),
    getPrice: () => dispatch(getPrice()),
    getChartData: () => dispatch(getChartData()),
});

Home.propTypes = {
    alerts: PropTypes.object.isRequired,
    navigator: PropTypes.object.isRequired,
    childRoute: PropTypes.string.isRequired,
    changeHomeScreenRoute: PropTypes.func.isRequired,
    tailTransactionHashesForPendingTransactions: PropTypes.array.isRequired,
    generateAlert: PropTypes.func.isRequired,
    disposeOffAlert: PropTypes.func.isRequired,
    isTopBarActive: PropTypes.bool.isRequired,
};

export default translate(['home', 'global', 'login'])(connect(mapStateToProps, mapDispatchToProps)(Home));<|MERGE_RESOLUTION|>--- conflicted
+++ resolved
@@ -250,11 +250,7 @@
                 checkInterval={2000}
                 onInactivity={() => this.setState({ inactive: true })}
             >
-<<<<<<< HEAD
-                <ImageBackground source={blueBackgroundImagePath} style={{ flex: 1 }}>
-=======
                 <View style={{ flex: 1, backgroundColor: COLORS.backgroundGreen }}>
->>>>>>> 4b6b279b
                     <StatusBar barStyle="light-content" />
                     {!this.state.inactive &&
                         !this.state.minimised && (
@@ -264,162 +260,6 @@
                                     <View style={{ flex: 1 }}>{children}</View>
                                 </View>
                                 <View style={styles.bottomContainer}>
-<<<<<<< HEAD
-                                    {tabsVisible ? (
-                                        <View style={styles.tabBar}>
-                                            <TouchableWithoutFeedback onPress={event => this.clickBalance()}>
-                                                <View style={styles.button}>
-                                                    <Image
-                                                        style={
-                                                            isCurrentRoute('balance')
-                                                                ? StyleSheet.flatten([styles.icon, styles.fullyOpaque])
-                                                                : StyleSheet.flatten([
-                                                                      styles.icon,
-                                                                      styles.partiallyOpaque,
-                                                                  ])
-                                                        }
-                                                        source={balanceImagePath}
-                                                    />
-                                                    <Text
-                                                        style={
-                                                            isCurrentRoute('balance')
-                                                                ? StyleSheet.flatten([
-                                                                      styles.iconTitle,
-                                                                      styles.fullyOpaque,
-                                                                  ])
-                                                                : StyleSheet.flatten([
-                                                                      styles.iconTitle,
-                                                                      styles.partiallyOpaque,
-                                                                  ])
-                                                        }
-                                                    >
-                                                        BALANCE
-                                                    </Text>
-                                                </View>
-                                            </TouchableWithoutFeedback>
-                                            <TouchableWithoutFeedback onPress={event => this.clickSend()}>
-                                                <View style={styles.button}>
-                                                    <Image
-                                                        style={
-                                                            isCurrentRoute('send')
-                                                                ? StyleSheet.flatten([styles.icon, styles.fullyOpaque])
-                                                                : StyleSheet.flatten([
-                                                                      styles.icon,
-                                                                      styles.partiallyOpaque,
-                                                                  ])
-                                                        }
-                                                        source={sendImagePath}
-                                                    />
-                                                    <Text
-                                                        style={
-                                                            isCurrentRoute('send')
-                                                                ? StyleSheet.flatten([
-                                                                      styles.iconTitle,
-                                                                      styles.fullyOpaque,
-                                                                  ])
-                                                                : StyleSheet.flatten([
-                                                                      styles.iconTitle,
-                                                                      styles.partiallyOpaque,
-                                                                  ])
-                                                        }
-                                                    >
-                                                        SEND
-                                                    </Text>
-                                                </View>
-                                            </TouchableWithoutFeedback>
-                                            <TouchableWithoutFeedback onPress={event => this.clickReceive()}>
-                                                <View style={styles.button}>
-                                                    <Image
-                                                        style={
-                                                            isCurrentRoute('receive')
-                                                                ? StyleSheet.flatten([styles.icon, styles.fullyOpaque])
-                                                                : StyleSheet.flatten([
-                                                                      styles.icon,
-                                                                      styles.partiallyOpaque,
-                                                                  ])
-                                                        }
-                                                        source={receiveImagePath}
-                                                    />
-                                                    <Text
-                                                        style={
-                                                            isCurrentRoute('receive')
-                                                                ? StyleSheet.flatten([
-                                                                      styles.iconTitle,
-                                                                      styles.fullyOpaque,
-                                                                  ])
-                                                                : StyleSheet.flatten([
-                                                                      styles.iconTitle,
-                                                                      styles.partiallyOpaque,
-                                                                  ])
-                                                        }
-                                                    >
-                                                        RECEIVE
-                                                    </Text>
-                                                </View>
-                                            </TouchableWithoutFeedback>
-                                            <TouchableWithoutFeedback onPress={event => this.clickHistory()}>
-                                                <View style={styles.button}>
-                                                    <Image
-                                                        style={
-                                                            isCurrentRoute('history')
-                                                                ? StyleSheet.flatten([styles.icon, styles.fullyOpaque])
-                                                                : StyleSheet.flatten([
-                                                                      styles.icon,
-                                                                      styles.partiallyOpaque,
-                                                                  ])
-                                                        }
-                                                        source={historyImagePath}
-                                                    />
-                                                    <Text
-                                                        style={
-                                                            isCurrentRoute('history')
-                                                                ? StyleSheet.flatten([
-                                                                      styles.iconTitle,
-                                                                      styles.fullyOpaque,
-                                                                  ])
-                                                                : StyleSheet.flatten([
-                                                                      styles.iconTitle,
-                                                                      styles.partiallyOpaque,
-                                                                  ])
-                                                        }
-                                                    >
-                                                        HISTORY
-                                                    </Text>
-                                                </View>
-                                            </TouchableWithoutFeedback>
-                                            <TouchableWithoutFeedback onPress={event => this.clickSettings()}>
-                                                <View style={styles.button}>
-                                                    <Image
-                                                        style={
-                                                            isCurrentRoute('settings')
-                                                                ? StyleSheet.flatten([styles.icon, styles.fullyOpaque])
-                                                                : StyleSheet.flatten([
-                                                                      styles.icon,
-                                                                      styles.partiallyOpaque,
-                                                                  ])
-                                                        }
-                                                        source={settingsImagePath}
-                                                    />
-                                                    <Text
-                                                        style={
-                                                            isCurrentRoute('settings')
-                                                                ? StyleSheet.flatten([
-                                                                      styles.iconTitle,
-                                                                      styles.fullyOpaque,
-                                                                  ])
-                                                                : StyleSheet.flatten([
-                                                                      styles.iconTitle,
-                                                                      styles.partiallyOpaque,
-                                                                  ])
-                                                        }
-                                                    >
-                                                        SETTINGS
-                                                    </Text>
-                                                </View>
-                                            </TouchableWithoutFeedback>
-                                        </View>
-                                    ) : null}
-=======
                                     <View style={styles.tabBar}>
                                         <TouchableWithoutFeedback onPress={event => this.clickBalance()}>
                                             <View style={styles.button}>
@@ -542,7 +382,6 @@
                                             </View>
                                         </TouchableWithoutFeedback>
                                     </View>
->>>>>>> 4b6b279b
                                 </View>
                                 <TopBar />
                             </View>
