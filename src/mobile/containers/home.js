--- conflicted
+++ resolved
@@ -18,17 +18,16 @@
 import History from './history';
 import Settings from './settings';
 import { changeHomeScreenRoute } from '../../shared/actions/home';
-<<<<<<< HEAD
-import DropdownAlert from '../node_modules/react-native-dropdownalert/DropdownAlert';
-import { incrementSeedIndex, decrementSeedIndex, replayBundle } from '../../shared/actions/iotaActions';
 import { getTailTransactionHashesForPendingTransactions } from '../../shared/store';
-=======
-import DropdownAlert from 'react-native-dropdownalert';
 import { round, formatValue, formatUnit } from '../../shared/libs/util';
-import { incrementSeedIndex, decrementSeedIndex, setReceiveAddress } from '../../shared/actions/tempAccount';
+import {
+    incrementSeedIndex,
+    decrementSeedIndex,
+    setReceiveAddress,
+    replayBundle,
+} from '../../shared/actions/tempAccount';
 import { getAccountInfo, setBalance } from '../../shared/actions/account';
 import { getSeedName, getFromKeychain } from '../../shared/libs/cryptography';
->>>>>>> 47fd5392
 import DropdownHolder from '../components/dropdownHolder';
 import ReAttacher from './reAttacher';
 const StatusBarDefaultBarStyle = 'light-content';
@@ -360,12 +359,8 @@
 });
 
 const mapStateToProps = state => ({
-<<<<<<< HEAD
-    iota: state.iota,
+    tempAccount: state.tempAccount,
     tailTransactionHashesForPendingTransactions: getTailTransactionHashesForPendingTransactions(state),
-=======
-    tempAccount: state.tempAccount,
->>>>>>> 47fd5392
     account: state.account,
     childRoute: state.home.childRoute,
 });
