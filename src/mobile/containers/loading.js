import React, { Component } from 'react';
import PropTypes from 'prop-types';
import { StyleSheet, View, WebView, StatusBar, Text, ActivityIndicator } from 'react-native';
import { translate } from 'react-i18next';
import { connect } from 'react-redux';
import { getMarketData, getChartData, getPrice } from 'iota-wallet-shared-modules/actions/marketData';
import { setBalance, setFirstUse } from 'iota-wallet-shared-modules/actions/account';
import { setSetting } from 'iota-wallet-shared-modules/actions/tempAccount';
import { changeHomeScreenRoute } from 'iota-wallet-shared-modules/actions/home';
import { Navigation } from 'react-native-navigation';
import Home from './home';
import IotaSpin from '../components/iotaSpin';
<<<<<<< HEAD
import blueBackgroundImagePath from 'iota-wallet-shared-modules/images/bg-blue.png';
=======
import COLORS from '../theme/Colors';
>>>>>>> 60faae91

import { width, height } from '../util/dimensions';
const logoSpin = require('../logo-spin/logo-spin-glow.html');

class Loading extends Component {
    componentDidMount() {
        this.props.changeHomeScreenRoute('balance');
        this.props.setSetting('mainSettings');
    }

    componentWillReceiveProps(newProps) {
        const ready = !this.props.tempAccount.ready && newProps.tempAccount.ready;
        if (ready) {
            Navigation.startSingleScreenApp({
                screen: {
                    screen: 'home',
                    navigatorStyle: {
                        navBarHidden: true,
                        navBarTransparent: true,
                        screenBackgroundImageName: 'bg-blue.png',
                        screenBackgroundColor: '#102e36',
                    },
                    overrideBackPress: true,
                },
            });
        }
    }

    render() {
        const { tempAccount: { ready }, account: { firstUse }, navigator, t } = this.props;

        if (this.props.account.firstUse) {
            return (
<<<<<<< HEAD
                <ImageBackground source={blueBackgroundImagePath} style={styles.container}>
=======
                <View style={styles.container}>
>>>>>>> 60faae91
                    <StatusBar barStyle="light-content" />
                    <View style={{ flex: 1 }} />
                    <View style={{ flex: 1, alignItems: 'center', justifyContent: 'center' }}>
                        <Text style={styles.infoText}>{t('loadingFirstTime')}</Text>
                        <Text style={styles.infoText}>{t('thisMayTake')}</Text>
                        <Text style={styles.infoText}>{t('youMayNotice')}</Text>
                        <ActivityIndicator
                            animating={true}
                            style={styles.activityIndicator}
                            size="large"
                            color="#F7D002"
                        />
                    </View>
                    <View style={{ flex: 1 }} />
                </View>
            );
        } else if (!this.props.account.firstUse) {
            return (
<<<<<<< HEAD
                <ImageBackground source={blueBackgroundImagePath} style={styles.container}>
=======
                <View style={styles.container}>
>>>>>>> 60faae91
                    <StatusBar barStyle="light-content" />
                    <IotaSpin duration={3000} />
                </View>
            );
        }
    }
}

const styles = StyleSheet.create({
    container: {
        flex: 1,
        alignItems: 'center',
        justifyContent: 'center',
        backgroundColor: COLORS.backgroundGreen,
    },
    infoText: {
        color: 'white',
        fontFamily: 'Lato-Light',
        fontSize: width / 23,
        backgroundColor: 'transparent',
        paddingTop: height / 30,
        textAlign: 'center',
    },
    activityIndicator: {
        flex: 1,
        justifyContent: 'center',
        alignItems: 'center',
        paddingTop: height / 40,
    },
});

const mapStateToProps = state => ({
    marketData: state.marketData,
    tempAccount: state.tempAccount,
    account: state.account,
});

const mapDispatchToProps = dispatch => ({
    setBalance: addressesWithBalance => {
        dispatch(setBalance(addressesWithBalance));
    },
    setFirstUse: boolean => {
        dispatch(setFirstUse(boolean));
    },
    changeHomeScreenRoute: route => dispatch(changeHomeScreenRoute(route)),
    setSetting: setting => dispatch(setSetting(setting)),
});

Loading.propTypes = {
    marketData: PropTypes.object.isRequired,
    tempAccount: PropTypes.object.isRequired,
    account: PropTypes.object.isRequired,
    navigator: PropTypes.object.isRequired,
};

export default translate('loading')(connect(mapStateToProps, mapDispatchToProps)(Loading));<|MERGE_RESOLUTION|>--- conflicted
+++ resolved
@@ -10,11 +10,7 @@
 import { Navigation } from 'react-native-navigation';
 import Home from './home';
 import IotaSpin from '../components/iotaSpin';
-<<<<<<< HEAD
-import blueBackgroundImagePath from 'iota-wallet-shared-modules/images/bg-blue.png';
-=======
 import COLORS from '../theme/Colors';
->>>>>>> 60faae91
 
 import { width, height } from '../util/dimensions';
 const logoSpin = require('../logo-spin/logo-spin-glow.html');
@@ -48,11 +44,7 @@
 
         if (this.props.account.firstUse) {
             return (
-<<<<<<< HEAD
-                <ImageBackground source={blueBackgroundImagePath} style={styles.container}>
-=======
                 <View style={styles.container}>
->>>>>>> 60faae91
                     <StatusBar barStyle="light-content" />
                     <View style={{ flex: 1 }} />
                     <View style={{ flex: 1, alignItems: 'center', justifyContent: 'center' }}>
@@ -71,11 +63,7 @@
             );
         } else if (!this.props.account.firstUse) {
             return (
-<<<<<<< HEAD
-                <ImageBackground source={blueBackgroundImagePath} style={styles.container}>
-=======
                 <View style={styles.container}>
->>>>>>> 60faae91
                     <StatusBar barStyle="light-content" />
                     <IotaSpin duration={3000} />
                 </View>
