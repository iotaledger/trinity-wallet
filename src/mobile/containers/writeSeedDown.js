import React from 'react';
import { StyleSheet, View, Dimensions, Text, TouchableOpacity, Image, ImageBackground, StatusBar } from 'react-native';
import { connect } from 'react-redux';
<<<<<<< HEAD
import RNShakeEvent from 'react-native-shake-event'; // For HockeyApp bug reporting

const width = Dimensions.get('window').width;
=======
import Seedbox from '../components/seedBox.js'
const width = Dimensions.get('window').width
>>>>>>> 98cbb3c9
const height = global.height;

class WriteSeedDown extends React.Component {
    constructor(props) {
        super(props);
    }

    onDonePress() {
        this.props.navigator.pop({
            animated: false,
        });
    }

    render() {
        return (
            <ImageBackground source={require('../../shared/images/bg-green.png')} style={styles.container}>
                <StatusBar barStyle="light-content" />
                <View style={styles.topContainer}>
                    <Image source={require('../../shared/images/iota-glow.png')} style={styles.iotaLogo} />
                </View>
                <View style={styles.midContainer}>
                  <Text style={styles.infoText}>
                      <Text style={styles.infoTextNormal}>
                          Your seed is 81 characters read from left to right. Write down your seed and checksum and
                      </Text>
                      <Text style={styles.infoTextBold}> triple check </Text>
                      <Text style={styles.infoTextNormal}>they are correct.</Text>
                  </Text>
                    <Seedbox seed={this.props.tempAccount.seed} />
                </View>
                <View style={styles.bottomContainer}>
                    <TouchableOpacity onPress={event => this.onDonePress()}>
                        <View style={styles.doneButton}>
                            <Text style={styles.doneText}>DONE</Text>
                        </View>
                    </TouchableOpacity>
                </View>
            </ImageBackground>
        );
    }
}

const styles = StyleSheet.create({
    container: {
        flex: 1,
        justifyContent: 'center',
        alignItems: 'center',
        backgroundColor: '#102e36',
    },
    topContainer: {
        flex: 0.5,
        alignItems: 'center',
        justifyContent: 'flex-start',
        paddingTop: height / 22,
    },
    midContainer: {
        flex: 4.5,
        alignItems: 'center',
        justifyContent: 'center',
    },
    bottomContainer: {
        justifyContent: 'flex-end',
        flexDirection: 'row',
        alignItems: 'flex-end',
    },
    optionButtonText: {
        color: '#8BD4FF',
        fontFamily: 'Lato-Light',
        fontSize: width / 25.3,
        textAlign: 'center',
        paddingHorizontal: width / 20,
        backgroundColor: 'transparent',
    },
    optionButton: {
        borderColor: '#8BD4FF',
        borderWidth: 1.5,
        borderRadius: 15,
        width: width / 1.6,
        height: height / 14,
        alignItems: 'center',
        justifyContent: 'space-around',
    },
    infoText: {
        color: 'white',
        fontFamily: 'Lato-Light',
        fontSize: width / 27.6,
        textAlign: 'left',
        paddingTop: height / 25,
        paddingBottom: height / 40,
        paddingHorizontal: width / 7,
        textAlign: 'center',
        backgroundColor: 'transparent',
    },
    infoTextNormal: {
        color: 'white',
        fontFamily: 'Lato-Light',
        fontSize: width / 27.6,
        textAlign: 'left',
        backgroundColor: 'transparent',
    },
    infoTextBold: {
        color: 'white',
        fontFamily: 'Lato-Bold',
        fontSize: width / 27.6,
        textAlign: 'center',
        backgroundColor: 'transparent',
    },
    doneButton: {
        borderColor: '#9DFFAF',
        borderWidth: 1.2,
        borderRadius: 10,
        width: width / 3,
        height: height / 14,
        alignItems: 'center',
        justifyContent: 'space-around',
        marginBottom: height / 20,
    },
    doneText: {
        color: '#9DFFAF',
        fontFamily: 'Lato-Light',
        fontSize: width / 24.4,
        backgroundColor: 'transparent',
    },
    iotaLogo: {
        height: width / 5,
        width: width / 5,
    },
    seedBox: {
        borderColor: 'white',
        borderWidth: 1,
        borderRadius: 15,
        width: width / 1.65,
        alignItems: 'center',
        justifyContent: 'center',
        paddingVertical: height / 80,
        marginTop: height / 60,
    },
    seedBoxTextContainer: {
        width: width / 1.65,
        flexDirection: 'row',
        alignItems: 'flex-start',
        justifyContent: 'center',
        paddingTop: height / 160,
        paddingLeft: width / 70,
    },
    seedBoxTextLeft: {
        color: 'white',
        fontFamily: 'Inconsolata-Bold',
        fontSize: width / 25,
        textAlign: 'justify',
        letterSpacing: 8,
        backgroundColor: 'transparent',
        paddingRight: width / 70,
        paddingVertical: 2,
    },
    seedBoxTextRight: {
        color: 'white',
        fontFamily: 'Inconsolata-Bold',
        fontSize: width / 25,
        textAlign: 'justify',
        letterSpacing: 8,
        backgroundColor: 'transparent',
        paddingVertical: 2,
    },
    arrow: {
        width: width / 2,
        height: height / 80,
    },
});

const mapStateToProps = state => ({
    tempAccount: state.tempAccount,
});

export default connect(mapStateToProps)(WriteSeedDown);<|MERGE_RESOLUTION|>--- conflicted
+++ resolved
@@ -1,14 +1,8 @@
 import React from 'react';
 import { StyleSheet, View, Dimensions, Text, TouchableOpacity, Image, ImageBackground, StatusBar } from 'react-native';
 import { connect } from 'react-redux';
-<<<<<<< HEAD
-import RNShakeEvent from 'react-native-shake-event'; // For HockeyApp bug reporting
-
+import Seedbox from '../components/seedBox.js';
 const width = Dimensions.get('window').width;
-=======
-import Seedbox from '../components/seedBox.js'
-const width = Dimensions.get('window').width
->>>>>>> 98cbb3c9
 const height = global.height;
 
 class WriteSeedDown extends React.Component {
@@ -30,13 +24,13 @@
                     <Image source={require('../../shared/images/iota-glow.png')} style={styles.iotaLogo} />
                 </View>
                 <View style={styles.midContainer}>
-                  <Text style={styles.infoText}>
-                      <Text style={styles.infoTextNormal}>
-                          Your seed is 81 characters read from left to right. Write down your seed and checksum and
-                      </Text>
-                      <Text style={styles.infoTextBold}> triple check </Text>
-                      <Text style={styles.infoTextNormal}>they are correct.</Text>
-                  </Text>
+                    <Text style={styles.infoText}>
+                        <Text style={styles.infoTextNormal}>
+                            Your seed is 81 characters read from left to right. Write down your seed and checksum and
+                        </Text>
+                        <Text style={styles.infoTextBold}> triple check </Text>
+                        <Text style={styles.infoTextNormal}>they are correct.</Text>
+                    </Text>
                     <Seedbox seed={this.props.tempAccount.seed} />
                 </View>
                 <View style={styles.bottomContainer}>
