import React from 'react';
import { translate } from 'react-i18next';
import { StyleSheet, View, Text, TouchableOpacity, Image, StatusBar } from 'react-native';
import { connect } from 'react-redux';
import { MAX_SEED_LENGTH } from 'iota-wallet-shared-modules/libs/util';
import Seedbox from '../components/seedBox.js';
import { width, height } from '../util/dimensions';
<<<<<<< HEAD
import blueBackgroundImagePath from 'iota-wallet-shared-modules/images/bg-blue.png';
import iotaGlowImagePath from 'iota-wallet-shared-modules/images/iota-glow.png';
=======
import COLORS from '../theme/Colors';
>>>>>>> 223aa60b

class WriteSeedDown extends React.Component {
    constructor(props) {
        super(props);
    }

    onDonePress() {
        this.props.navigator.pop({
            animated: false,
        });
    }

    render() {
        const { t } = this.props;
        return (
<<<<<<< HEAD
            <ImageBackground source={blueBackgroundImagePath} style={styles.container}>
=======
            <View style={styles.container}>
>>>>>>> 223aa60b
                <StatusBar barStyle="light-content" />
                <View style={styles.topContainer}>
                    <Image source={iotaGlowImagePath} style={styles.iotaLogo} />
                </View>
                <View style={styles.midContainer}>
                    <Text style={styles.infoText}>
                        <Text style={styles.infoTextNormal}>
                            {`Your seed is ${
                                MAX_SEED_LENGTH
                            } characters read from left to right. Write down your seed and checksum and`}
                        </Text>
                        <Text style={styles.infoTextBold}> triple check </Text>
                        <Text style={styles.infoTextNormal}>they are correct.</Text>
                    </Text>
                    <Seedbox seed={this.props.tempAccount.seed} />
                </View>
                <View style={styles.bottomContainer}>
                    <TouchableOpacity onPress={event => this.onDonePress()}>
                        <View style={styles.doneButton}>
                            <Text style={styles.doneText}>DONE</Text>
                        </View>
                    </TouchableOpacity>
                </View>
            </View>
        );
    }
}

const styles = StyleSheet.create({
    container: {
        flex: 1,
        justifyContent: 'center',
        alignItems: 'center',
        backgroundColor: COLORS.backgroundGreen,
    },
    topContainer: {
        flex: 0.5,
        alignItems: 'center',
        justifyContent: 'flex-start',
        paddingTop: height / 22,
    },
    midContainer: {
        flex: 4.5,
        alignItems: 'center',
        justifyContent: 'center',
    },
    bottomContainer: {
        justifyContent: 'flex-end',
        flexDirection: 'row',
        alignItems: 'flex-end',
    },
    optionButtonText: {
        color: '#8BD4FF',
        fontFamily: 'Lato-Light',
        fontSize: width / 25.3,
        textAlign: 'center',
        paddingHorizontal: width / 20,
        backgroundColor: 'transparent',
    },
    optionButton: {
        borderColor: '#8BD4FF',
        borderWidth: 1.5,
        borderRadius: 15,
        width: width / 1.6,
        height: height / 14,
        alignItems: 'center',
        justifyContent: 'space-around',
    },
    infoText: {
        color: 'white',
        fontFamily: 'Lato-Light',
        fontSize: width / 27.6,
        textAlign: 'left',
        paddingTop: height / 25,
        paddingBottom: height / 40,
        paddingHorizontal: width / 7,
        textAlign: 'center',
        backgroundColor: 'transparent',
    },
    infoTextNormal: {
        color: 'white',
        fontFamily: 'Lato-Light',
        fontSize: width / 27.6,
        textAlign: 'left',
        backgroundColor: 'transparent',
    },
    infoTextBold: {
        color: 'white',
        fontFamily: 'Lato-Bold',
        fontSize: width / 27.6,
        textAlign: 'center',
        backgroundColor: 'transparent',
    },
    doneButton: {
        borderColor: '#9DFFAF',
        borderWidth: 1.2,
        borderRadius: 10,
        width: width / 3,
        height: height / 14,
        alignItems: 'center',
        justifyContent: 'space-around',
        marginBottom: height / 20,
    },
    doneText: {
        color: '#9DFFAF',
        fontFamily: 'Lato-Light',
        fontSize: width / 24.4,
        backgroundColor: 'transparent',
    },
    iotaLogo: {
        height: width / 5,
        width: width / 5,
    },
    seedBox: {
        borderColor: 'white',
        borderWidth: 1,
        borderRadius: 15,
        width: width / 1.65,
        alignItems: 'center',
        justifyContent: 'center',
        paddingVertical: height / 80,
        marginTop: height / 60,
    },
    seedBoxTextContainer: {
        width: width / 1.65,
        flexDirection: 'row',
        alignItems: 'flex-start',
        justifyContent: 'center',
        paddingTop: height / 160,
        paddingLeft: width / 70,
    },
    seedBoxTextLeft: {
        color: 'white',
        fontFamily: 'Inconsolata-Bold',
        fontSize: width / 25,
        textAlign: 'justify',
        letterSpacing: 8,
        backgroundColor: 'transparent',
        paddingRight: width / 70,
        paddingVertical: 2,
    },
    seedBoxTextRight: {
        color: 'white',
        fontFamily: 'Inconsolata-Bold',
        fontSize: width / 25,
        textAlign: 'justify',
        letterSpacing: 8,
        backgroundColor: 'transparent',
        paddingVertical: 2,
    },
    arrow: {
        width: width / 2,
        height: height / 80,
    },
});

const mapStateToProps = state => ({
    tempAccount: state.tempAccount,
});

export default connect(mapStateToProps)(WriteSeedDown);<|MERGE_RESOLUTION|>--- conflicted
+++ resolved
@@ -5,12 +5,7 @@
 import { MAX_SEED_LENGTH } from 'iota-wallet-shared-modules/libs/util';
 import Seedbox from '../components/seedBox.js';
 import { width, height } from '../util/dimensions';
-<<<<<<< HEAD
-import blueBackgroundImagePath from 'iota-wallet-shared-modules/images/bg-blue.png';
-import iotaGlowImagePath from 'iota-wallet-shared-modules/images/iota-glow.png';
-=======
 import COLORS from '../theme/Colors';
->>>>>>> 223aa60b
 
 class WriteSeedDown extends React.Component {
     constructor(props) {
@@ -26,11 +21,7 @@
     render() {
         const { t } = this.props;
         return (
-<<<<<<< HEAD
-            <ImageBackground source={blueBackgroundImagePath} style={styles.container}>
-=======
             <View style={styles.container}>
->>>>>>> 223aa60b
                 <StatusBar barStyle="light-content" />
                 <View style={styles.topContainer}>
                     <Image source={iotaGlowImagePath} style={styles.iotaLogo} />
