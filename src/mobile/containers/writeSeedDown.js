--- conflicted
+++ resolved
@@ -1,12 +1,7 @@
 import React from 'react';
 import { StyleSheet, View, Dimensions, Text, TouchableOpacity, Image, ImageBackground, StatusBar } from 'react-native';
 import { connect } from 'react-redux';
-<<<<<<< HEAD
-import RNShakeEvent from 'react-native-shake-event'; // For HockeyApp bug reporting
-
-=======
 import Seedbox from '../components/seedBox.js';
->>>>>>> d76ccd23
 const width = Dimensions.get('window').width;
 const height = global.height;
 
