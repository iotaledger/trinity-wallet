--- conflicted
+++ resolved
@@ -77,126 +77,6 @@
                 <StatusBar barStyle="light-content" />
                 <View style={styles.topContainer}>
                     <Image source={require('../../shared/images/iota-glow.png')} style={styles.iotaLogo} />
-<<<<<<< HEAD
-                    <View style={styles.subtitlesContainer}>
-                        <View style={styles.subtitleContainer}>
-                            <Text style={styles.subtitle}>{t('optionA')}</Text>
-                        </View>
-                        <View style={styles.lineContainer}>
-                            <Text style={styles.line}>────────</Text>
-                        </View>
-                        <View style={styles.subtitleContainer}>
-                            <Text style={styles.subtitle}>{t('optionB')}</Text>
-                        </View>
-                        <View style={styles.lineContainer}>
-                            <Text style={styles.line}>────────</Text>
-                        </View>
-                        <View style={styles.subtitleContainer}>
-                            <Text style={styles.currentSubtitle}>{t('optionC')}</Text>
-                        </View>
-                    </View>
-                    <Text style={styles.infoTextNormal}>
-                        Click the button below and copy your seed to a password manager.
-                    </Text>
-                    <Text style={styles.infoTextBold}>{t('text')}</Text>
-                </View>
-                <View style={styles.midContainer}>
-                    <View style={styles.seedBox}>
-                        <Image source={require('../../shared/images/arrow-white.png')} style={styles.arrow} />
-                        <View style={styles.seedBoxTextContainer}>
-                            <View>
-                                <Text style={styles.seedBoxTextLeft}>
-                                    {this.props.tempAccount.seed.substring(0, 3)}
-                                </Text>
-                                <Text style={styles.seedBoxTextLeft}>
-                                    {this.props.tempAccount.seed.substring(12, 15)}
-                                </Text>
-                                <Text style={styles.seedBoxTextLeft}>
-                                    {this.props.tempAccount.seed.substring(24, 27)}
-                                </Text>
-                                <Text style={styles.seedBoxTextLeft}>
-                                    {this.props.tempAccount.seed.substring(36, 39)}
-                                </Text>
-                                <Text style={styles.seedBoxTextLeft}>
-                                    {this.props.tempAccount.seed.substring(48, 51)}
-                                </Text>
-                                <Text style={styles.seedBoxTextLeft}>
-                                    {this.props.tempAccount.seed.substring(60, 63)}
-                                </Text>
-                                <Text style={styles.seedBoxTextLeft}>
-                                    {this.props.tempAccount.seed.substring(72, 75)}
-                                </Text>
-                            </View>
-                            <View>
-                                <Text style={styles.seedBoxTextLeft}>
-                                    {this.props.tempAccount.seed.substring(3, 6)}
-                                </Text>
-                                <Text style={styles.seedBoxTextLeft}>
-                                    {this.props.tempAccount.seed.substring(15, 18)}
-                                </Text>
-                                <Text style={styles.seedBoxTextLeft}>
-                                    {this.props.tempAccount.seed.substring(27, 30)}
-                                </Text>
-                                <Text style={styles.seedBoxTextLeft}>
-                                    {this.props.tempAccount.seed.substring(39, 42)}
-                                </Text>
-                                <Text style={styles.seedBoxTextLeft}>
-                                    {this.props.tempAccount.seed.substring(51, 54)}
-                                </Text>
-                                <Text style={styles.seedBoxTextLeft}>
-                                    {this.props.tempAccount.seed.substring(63, 66)}
-                                </Text>
-                                <Text style={styles.seedBoxTextLeft}>
-                                    {this.props.tempAccount.seed.substring(75, 78)}
-                                </Text>
-                            </View>
-                            <View>
-                                <Text style={styles.seedBoxTextLeft}>
-                                    {this.props.tempAccount.seed.substring(6, 9)}
-                                </Text>
-                                <Text style={styles.seedBoxTextLeft}>
-                                    {this.props.tempAccount.seed.substring(18, 21)}
-                                </Text>
-                                <Text style={styles.seedBoxTextLeft}>
-                                    {this.props.tempAccount.seed.substring(30, 33)}
-                                </Text>
-                                <Text style={styles.seedBoxTextLeft}>
-                                    {this.props.tempAccount.seed.substring(42, 45)}
-                                </Text>
-                                <Text style={styles.seedBoxTextLeft}>
-                                    {this.props.tempAccount.seed.substring(54, 57)}
-                                </Text>
-                                <Text style={styles.seedBoxTextLeft}>
-                                    {this.props.tempAccount.seed.substring(66, 69)}
-                                </Text>
-                                <Text style={styles.seedBoxTextLeft}>
-                                    {this.props.tempAccount.seed.substring(78, 81)}
-                                </Text>
-                            </View>
-                            <View>
-                                <Text style={styles.seedBoxTextRight}>
-                                    {this.props.tempAccount.seed.substring(9, 12)}
-                                </Text>
-                                <Text style={styles.seedBoxTextRight}>
-                                    {this.props.tempAccount.seed.substring(21, 24)}
-                                </Text>
-                                <Text style={styles.seedBoxTextRight}>
-                                    {this.props.tempAccount.seed.substring(33, 36)}
-                                </Text>
-                                <Text style={styles.seedBoxTextRight}>
-                                    {this.props.tempAccount.seed.substring(45, 48)}
-                                </Text>
-                                <Text style={styles.seedBoxTextRight}>
-                                    {this.props.tempAccount.seed.substring(57, 60)}
-                                </Text>
-                                <Text style={styles.seedBoxTextRight}>
-                                    {this.props.tempAccount.seed.substring(69, 72)}
-                                </Text>
-                            </View>
-                        </View>
-                    </View>
-                    <TouchableOpacity onPress={event => this.onCopyPress()} style={{ paddingTop: height / 55 }}>
-=======
                 </View>
                 <View style={styles.midContainer}>
                     <Text style={styles.infoTextNormal}>
@@ -205,7 +85,6 @@
                     <Text style={styles.infoTextBold}> Do not store the seed in plain text.</Text>
                     <Seedbox seed={this.props.tempAccount.seed} />
                     <TouchableOpacity onPress={event => this.onCopyPress()} style={{ paddingTop: height / 22 }}>
->>>>>>> d0326d44
                         <View style={styles.copyButton}>
                             <Text style={styles.copyText}>{t('button1')}</Text>
                         </View>
