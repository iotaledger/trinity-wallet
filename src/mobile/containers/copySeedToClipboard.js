import React from 'react';
import {
    StyleSheet,
    View,
    Dimensions,
    Text,
    TouchableOpacity,
    Image,
    ImageBackground,
    Clipboard,
    StatusBar,
} from 'react-native';
import { connect } from 'react-redux';
import DropdownAlert from 'react-native-dropdownalert';
//import DropdownHolder from './dropdownHolder';
import PropTypes from 'prop-types';

const { height, width } = Dimensions.get('window');
const StatusBarDefaultBarStyle = 'light-content';
//const dropdown = DropdownHolder.getDropDown();

function clearClipboard() {
    Clipboard.setString('');
    const dropdown = DropdownHolder.getDropDown();
    dropdown.alertWithType('info', 'Seed cleared', 'The seed has been cleared from the clipboard for your security.');
}

class CopySeedToClipboard extends React.Component {
    constructor(props) {
        super(props);
    }

<<<<<<< HEAD
=======
    clearClipboard() {
        Clipboard.setString('');
        //  const dropdown = DropdownHolder.getDropDown();
        this.dropdown.alertWithType(
            'info',
            'Seed cleared',
            'The seed has been cleared from the clipboard for your security.',
        );
    }

>>>>>>> 91443196
    /* componentWillUnmount() {
        clearClipboard();
    }*/

    onDonePress() {
        clearClipboard();
        this.props.navigator.pop({
            animated: false,
        });
    }

    onCopyPress() {
        Clipboard.setString(this.props.iota.seed);
        //  const dropdown = DropdownHolder.getDropDown();
        this.dropdown.alertWithType(
            'success',
            'Seed copied',
            'The seed has been copied to the clipboard and will be cleared once you press "DONE" or 60 seconds have passed, whichever comes first.',
        );
        setTimeout(function() {
            Clipboard.setString('');
            this.dropdown.alertWithType(
                'info',
                'Seed cleared',
                'The seed has been cleared from the clipboard for your security.',
            );
        }, 60000);
    }

    render() {
        return (
            <ImageBackground source={require('../../shared/images/bg-green.png')} style={styles.container}>
                <StatusBar barStyle="light-content" />
                <View style={styles.topContainer}>
                    <Image source={require('../../shared/images/iota-glow.png')} style={styles.iotaLogo} />
                    <View style={styles.titleContainer}>
                        <Text style={styles.title}>SAVE YOUR SEED</Text>
                    </View>
                    <View style={styles.subtitlesContainer}>
                        <View style={styles.subtitleContainer}>
                            <Text style={styles.subtitle}>Manual Copy</Text>
                        </View>
                        <View style={styles.lineContainer}>
                            <Text style={styles.line}>────────</Text>
                        </View>
                        <View style={styles.subtitleContainer}>
                            <Text style={styles.subtitle}>Paper Wallet</Text>
                        </View>
                        <View style={styles.lineContainer}>
                            <Text style={styles.line}>────────</Text>
                        </View>
                        <View style={styles.subtitleContainer}>
                            <Text style={styles.currentSubtitle}>Copy To Clipboard</Text>
                        </View>
                    </View>
                    <Text style={styles.infoTextNormal}>
                        Click the button below and copy your seed to a password manager.
                    </Text>
                    <Text style={styles.infoTextBold}> Do not store the seed in plain text.</Text>
                </View>
                <View style={styles.midContainer}>
                    <View style={styles.seedBox}>
                        <Image source={require('../../shared/images/arrow-white.png')} style={styles.arrow} />
                        <View style={styles.seedBoxTextContainer}>
                            <View>
                                <Text style={styles.seedBoxTextLeft}>{this.props.iota.seed.substring(0, 3)}</Text>
                                <Text style={styles.seedBoxTextLeft}>{this.props.iota.seed.substring(12, 15)}</Text>
                                <Text style={styles.seedBoxTextLeft}>{this.props.iota.seed.substring(24, 27)}</Text>
                                <Text style={styles.seedBoxTextLeft}>{this.props.iota.seed.substring(36, 39)}</Text>
                                <Text style={styles.seedBoxTextLeft}>{this.props.iota.seed.substring(48, 51)}</Text>
                                <Text style={styles.seedBoxTextLeft}>{this.props.iota.seed.substring(60, 63)}</Text>
                                <Text style={styles.seedBoxTextLeft}>{this.props.iota.seed.substring(72, 75)}</Text>
                            </View>
                            <View>
                                <Text style={styles.seedBoxTextLeft}>{this.props.iota.seed.substring(3, 6)}</Text>
                                <Text style={styles.seedBoxTextLeft}>{this.props.iota.seed.substring(15, 18)}</Text>
                                <Text style={styles.seedBoxTextLeft}>{this.props.iota.seed.substring(27, 30)}</Text>
                                <Text style={styles.seedBoxTextLeft}>{this.props.iota.seed.substring(39, 42)}</Text>
                                <Text style={styles.seedBoxTextLeft}>{this.props.iota.seed.substring(51, 54)}</Text>
                                <Text style={styles.seedBoxTextLeft}>{this.props.iota.seed.substring(63, 66)}</Text>
                                <Text style={styles.seedBoxTextLeft}>{this.props.iota.seed.substring(75, 78)}</Text>
                            </View>
                            <View>
                                <Text style={styles.seedBoxTextLeft}>{this.props.iota.seed.substring(6, 9)}</Text>
                                <Text style={styles.seedBoxTextLeft}>{this.props.iota.seed.substring(18, 21)}</Text>
                                <Text style={styles.seedBoxTextLeft}>{this.props.iota.seed.substring(30, 33)}</Text>
                                <Text style={styles.seedBoxTextLeft}>{this.props.iota.seed.substring(42, 45)}</Text>
                                <Text style={styles.seedBoxTextLeft}>{this.props.iota.seed.substring(54, 57)}</Text>
                                <Text style={styles.seedBoxTextLeft}>{this.props.iota.seed.substring(66, 69)}</Text>
                                <Text style={styles.seedBoxTextLeft}>{this.props.iota.seed.substring(78, 81)}</Text>
                            </View>
                            <View>
                                <Text style={styles.seedBoxTextRight}>{this.props.iota.seed.substring(9, 12)}</Text>
                                <Text style={styles.seedBoxTextRight}>{this.props.iota.seed.substring(21, 24)}</Text>
                                <Text style={styles.seedBoxTextRight}>{this.props.iota.seed.substring(33, 36)}</Text>
                                <Text style={styles.seedBoxTextRight}>{this.props.iota.seed.substring(45, 48)}</Text>
                                <Text style={styles.seedBoxTextRight}>{this.props.iota.seed.substring(57, 60)}</Text>
                                <Text style={styles.seedBoxTextRight}>{this.props.iota.seed.substring(69, 72)}</Text>
                            </View>
                        </View>
                    </View>
                    <TouchableOpacity onPress={event => this.onCopyPress()} style={{ paddingTop: height / 30 }}>
                        <View style={styles.copyButton}>
                            <Image style={styles.copyImage} source={require('../../shared/images/clipboard.png')} />
                            <Text style={styles.copyText}>COPY TO CLIPBOARD</Text>
                        </View>
                    </TouchableOpacity>
                </View>
                <View style={styles.bottomContainer}>
                    <TouchableOpacity onPress={event => this.onDonePress()}>
                        <View style={styles.doneButton}>
                            <Text style={styles.doneText}>DONE</Text>
                        </View>
                    </TouchableOpacity>
                </View>
                <DropdownAlert
                    ref={ref => (this.dropdown = ref)}
                    successColor="#009f3f"
                    errorColor="#A10702"
                    titleStyle={styles.dropdownTitle}
                    defaultTextContainer={styles.dropdownTextContainer}
                    messageStyle={styles.dropdownMessage}
                    imageStyle={styles.dropdownImage}
                    inactiveStatusBarStyle={StatusBarDefaultBarStyle}
                />
            </ImageBackground>
        );
    }
}

const styles = StyleSheet.create({
    container: {
        flex: 1,
        justifyContent: 'center',
        alignItems: 'center',
        backgroundColor: '#102e36',
    },
    topContainer: {
        flex: 1.2,
        alignItems: 'center',
        justifyContent: 'flex-start',
        paddingTop: height / 22,
        paddingHorizontal: width / 20,
    },
    midContainer: {
        flex: 3.8,
        alignItems: 'center',
        justifyContent: 'center',
        paddingTop: height / 5,
    },
    bottomContainer: {
        justifyContent: 'center',
        flexDirection: 'row',
        alignItems: 'flex-end',
        paddingBottom: height / 25,
    },
    optionButtonText: {
        color: '#8BD4FF',
        fontFamily: 'Lato-Light',
        fontSize: width / 25.3,
        textAlign: 'center',
        paddingHorizontal: width / 20,
        backgroundColor: 'transparent',
    },
    optionButton: {
        borderColor: '#8BD4FF',
        borderWidth: 1.5,
        borderRadius: 15,
        width: width / 1.6,
        height: height / 14,
        alignItems: 'center',
        justifyContent: 'space-around',
    },
    titleContainer: {
        justifyContent: 'center',
        alignItems: 'center',
        paddingTop: height / 35,
        paddingBottom: height / 30,
    },
    title: {
        color: 'white',
        fontFamily: 'Lato-Bold',
        fontSize: width / 23,
        textAlign: 'center',
        backgroundColor: 'transparent',
    },
    currentSubtitle: {
        color: 'white',
        fontFamily: 'Lato-Light',
        fontSize: width / 33,
        textAlign: 'center',
        backgroundColor: 'transparent',
        flexWrap: 'wrap',
    },
    subtitle: {
        color: 'white',
        fontFamily: 'Lato-Light',
        fontSize: width / 33,
        textAlign: 'center',
        backgroundColor: 'transparent',
        flexWrap: 'wrap',
        opacity: 0.5,
    },
    subtitlesContainer: {
        flexDirection: 'row',
        flex: 1,
        paddingTop: height / 40,
    },
    subtitleContainer: {
        paddingHorizontal: width / 75,
        flex: 1,
        justifyContent: 'center',
    },
    line: {
        color: 'white',
        fontFamily: 'Lato-Light',
        fontSize: width / 33,
        textAlign: 'center',
        backgroundColor: 'transparent',
        opacity: 0.5,
    },
    lineContainer: {
        flex: 1.5,
        justifyContent: 'center',
    },
    infoTextNormal: {
        paddingTop: height / 12,
        color: 'white',
        fontFamily: 'Lato-Light',
        fontSize: width / 29,
        textAlign: 'center',
        backgroundColor: 'transparent',
        paddingHorizontal: width / 6,
    },
    infoTextBold: {
        color: 'white',
        fontFamily: 'Lato-Bold',
        fontSize: width / 29,
        textAlign: 'center',
        backgroundColor: 'transparent',
        paddingTop: height / 80,
    },
    doneButton: {
        borderColor: '#9DFFAF',
        borderWidth: 1.2,
        borderRadius: 10,
        width: width / 3,
        height: height / 16,
        alignItems: 'center',
        justifyContent: 'space-around',
    },
    doneText: {
        color: '#9DFFAF',
        fontFamily: 'Lato-Light',
        fontSize: width / 25.3,
        backgroundColor: 'transparent',
    },
    iotaLogo: {
        height: width / 5,
        width: width / 5,
    },
    copyButton: {
        flexDirection: 'row',
        borderColor: 'rgba(255,255,255,0.6)',
        borderWidth: 1.5,
        borderRadius: 8,
        width: width / 2.5,
        height: height / 20,
        alignItems: 'center',
        justifyContent: 'space-around',
        backgroundColor: '#009f3f',
    },
    copyText: {
        color: 'white',
        fontFamily: 'Lato-Bold',
        fontSize: width / 40.5,
        backgroundColor: 'transparent',
        paddingRight: width / 50,
    },
    copyImage: {
        height: width / 27,
        width: width / 27,
        paddingLeft: width / 50,
    },
    seedBox: {
        borderColor: 'white',
        borderWidth: 1,
        borderRadius: 15,
        width: width / 1.65,
        height: height / 3.5,
        alignItems: 'center',
        justifyContent: 'center',
        paddingTop: height / 20,
    },
    seedBoxTextContainer: {
        width: width / 1.65,
        height: height / 3.5,
        flexDirection: 'row',
        alignItems: 'flex-start',
        justifyContent: 'center',
        paddingTop: height / 80,
        paddingLeft: width / 70,
    },
    seedBoxTextLeft: {
        color: 'white',
        fontFamily: 'Inconsolata-Bold',
        fontSize: width / 25,
        textAlign: 'justify',
        letterSpacing: 8,
        backgroundColor: 'transparent',
        paddingRight: width / 70,
        paddingVertical: 3,
    },
    seedBoxTextRight: {
        color: 'white',
        fontFamily: 'Inconsolata-Bold',
        fontSize: width / 25,
        textAlign: 'justify',
        letterSpacing: 8,
        backgroundColor: 'transparent',
        paddingVertical: 3,
    },
    arrow: {
        width: width / 2,
        height: height / 80,
    },
    dropdownTitle: {
        fontSize: 16,
        textAlign: 'left',
        fontWeight: 'bold',
        color: 'white',
        backgroundColor: 'transparent',
        fontFamily: 'Lato-Regular',
    },
    dropdownTextContainer: {
        flex: 1,
        padding: 15,
    },
    dropdownMessage: {
        fontSize: 14,
        textAlign: 'left',
        fontWeight: 'normal',
        color: 'white',
        backgroundColor: 'transparent',
        fontFamily: 'Lato-Regular',
    },
    dropdownImage: {
        padding: 8,
        width: 36,
        height: 36,
        alignSelf: 'center',
    },
});

const mapStateToProps = state => ({
    iota: state.iota,
});

export default connect(mapStateToProps)(CopySeedToClipboard);<|MERGE_RESOLUTION|>--- conflicted
+++ resolved
@@ -30,8 +30,6 @@
         super(props);
     }
 
-<<<<<<< HEAD
-=======
     clearClipboard() {
         Clipboard.setString('');
         //  const dropdown = DropdownHolder.getDropDown();
@@ -42,7 +40,6 @@
         );
     }
 
->>>>>>> 91443196
     /* componentWillUnmount() {
         clearClipboard();
     }*/
