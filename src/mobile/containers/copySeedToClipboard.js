--- conflicted
+++ resolved
@@ -29,14 +29,7 @@
         super(props);
     }
 
-<<<<<<< HEAD
     /* clearClipboard() {
-=======
-    onDonePress() {
-        this.props.navigator.pop({
-            animated: false,
-        });
->>>>>>> 988d315b
         Clipboard.setString('');
         const dropdown = DropdownHolder.getDropDown();
         dropdown.alertWithType(
@@ -62,11 +55,7 @@
         dropdown.alertWithType(
             'success',
             'Seed copied',
-<<<<<<< HEAD
             'The seed has been copied to the clipboard and will be cleared once you press "DONE" or 60 seconds have passed, whichever comes first.'
-=======
-            'The seed has been copied to the clipboard and will be cleared once you press DONE.',
->>>>>>> 988d315b
         );
         setTimeout(function() {
             Clipboard.setString('');
