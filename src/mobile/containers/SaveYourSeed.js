import React, { Component } from 'react';
import { translate, Trans } from 'react-i18next';
import { StyleSheet, View, Text, BackHandler } from 'react-native';
import PropTypes from 'prop-types';
import { connect } from 'react-redux';
import Button from '../components/Button';
import OnboardingButtons from '../containers/OnboardingButtons';
import StatefulDropdownAlert from './StatefulDropdownAlert';
import DynamicStatusBar from '../components/DynamicStatusBar';
import GENERAL from '../theme/general';
import { width, height } from '../utils/dimensions';
import { Icon } from '../theme/icons.js';
import Header from '../components/Header';

const styles = StyleSheet.create({
    container: {
        flex: 1,
        justifyContent: 'center',
        alignItems: 'center',
    },
    topContainer: {
        flex: 1,
        alignItems: 'center',
        justifyContent: 'flex-start',
        paddingTop: height / 16,
    },
    midContainer: {
        flex: 3,
        alignItems: 'center',
        justifyContent: 'center',
    },
    bottomContainer: {
        flex: 0.5,
        justifyContent: 'center',
        flexDirection: 'row',
        alignItems: 'flex-end',
    },
    optionButtonText: {
        fontFamily: 'SourceSansPro-Regular',
        fontSize: GENERAL.fontSize3,
        textAlign: 'center',
        backgroundColor: 'transparent',
    },
    optionButton: {
        borderWidth: 1.5,
        borderRadius: GENERAL.borderRadiusLarge,
        width: width / 1.36,
        height: height / 14,
        alignItems: 'center',
        justifyContent: 'space-around',
    },
    infoText: {
        fontFamily: 'SourceSansPro-Regular',
        fontSize: GENERAL.fontSize4,
        backgroundColor: 'transparent',
        paddingHorizontal: width / 9,
        textAlign: 'center',
    },
    infoTextNormal: {
        fontFamily: 'SourceSansPro-Regular',
        fontSize: GENERAL.fontSize4,
        backgroundColor: 'transparent',
        textAlign: 'center',
    },
    infoTextBold: {
        fontFamily: 'SourceSansPro-Bold',
        fontSize: GENERAL.fontSize4,
        backgroundColor: 'transparent',
        textAlign: 'center',
    },
    infoTextSmall: {
        fontFamily: 'SourceSansPro-Regular',
        fontSize: GENERAL.fontSize3,
        backgroundColor: 'transparent',
        textAlign: 'center',
    },
    line: {
        borderLeftWidth: 0.5,
        width: 1,
        height: height / 40,
<<<<<<< HEAD
        marginVertical: height / 150
=======
        marginVertical: height / 150,
>>>>>>> f25faa12
    },
});

/** Save Your Seed component */
class SaveYourSeed extends Component {
    static propTypes = {
        /** Navigation object */
        navigator: PropTypes.object.isRequired,
        /** Determines whether onboarding steps for wallet setup are completed */
        onboardingComplete: PropTypes.bool.isRequired,
        /** Theme settings */
        theme: PropTypes.object.isRequired,
        /** Translation helper
         * @param {string} translationString - locale string identifier to be translated
         */
        t: PropTypes.func.isRequired,
    };

    componentDidMount() {
        if (this.props.onboardingComplete) {
            BackHandler.addEventListener('saveYourSeedBackPress', () => {
                this.onBackPress();
                return true;
            });
        }
    }

    componentWillUnmount() {
        if (this.props.onboardingComplete) {
            BackHandler.removeEventListener('saveYourSeedBackPress');
        }
    }

    onDonePress() {
        const { theme: { body } } = this.props;
        this.props.navigator.push({
            screen: 'saveSeedConfirmation',
            navigatorStyle: {
                navBarHidden: true,
                navBarTransparent: true,
                topBarElevationShadowEnabled: false,
                screenBackgroundColor: body.bg,
                drawUnderStatusBar: true,
                statusBarColor: body.bg,
            },
            animated: false,
        });
    }

    onBackPress() {
        const { theme: { body } } = this.props;
        this.props.navigator.pop({
            navigatorStyle: {
                navBarHidden: true,
                navBarTransparent: true,
                topBarElevationShadowEnabled: false,
                screenBackgroundColor: body.bg,
                drawUnderStatusBar: true,
                statusBarColor: body.bg,
            },
            animated: false,
        });
    }

    onWriteClick() {
        const { theme: { body } } = this.props;
        this.props.navigator.push({
            screen: 'writeSeedDown',
            navigatorStyle: {
                navBarHidden: true,
                navBarTransparent: true,
                topBarElevationShadowEnabled: false,
                screenBackgroundColor: body.bg,
                drawUnderStatusBar: true,
                statusBarColor: body.bg,
            },
            animated: false,
        });
    }

    onPrintClick() {
        const { theme: { body } } = this.props;
        this.props.navigator.push({
            screen: 'paperWallet',
            navigatorStyle: {
                navBarHidden: true,
                navBarTransparent: true,
                topBarElevationShadowEnabled: false,
                screenBackgroundColor: body.bg,
                drawUnderStatusBar: true,
                statusBarColor: body.bg,
            },
            animated: false,
        });
    }

    onCopyClick() {
        const { theme: { body } } = this.props;
        this.props.navigator.push({
            screen: 'copySeedToClipboard',
            navigatorStyle: {
                navBarHidden: true,
                navBarTransparent: true,
                topBarElevationShadowEnabled: false,
                screenBackgroundColor: body.bg,
                drawUnderStatusBar: true,
                statusBarColor: body.bg,
            },
            animated: false,
        });
    }

    render() {
        const { t, theme: { body, extra } } = this.props;
        const textColor = { color: body.color };
        const lineColor = { borderLeftColor: body.color };

        return (
            <View style={[styles.container, { backgroundColor: body.bg }]}>
                <DynamicStatusBar backgroundColor={body.bg} />
                <View style={styles.topContainer}>
                    <Icon name="iota" size={width / 8} color={body.color} />
<<<<<<< HEAD
                    <View style={{ flex: 0.7 }}/>
=======
                    <View style={{ flex: 0.7 }} />
>>>>>>> f25faa12
                    <Header textColor={body.color}>{t('saveYourSeed')}</Header>
                </View>
                <View style={styles.midContainer}>
                    <Trans i18nKey="saveYourSeed:mustSaveYourSeed">
                        <Text style={[styles.infoText, textColor]}>
                            <Text style={styles.infoTextNormal}>You must save your seed with </Text>
                            <Text style={styles.infoTextBold}>at least one</Text>
                            <Text style={styles.infoTextNormal}> of the options listed below.</Text>
                        </Text>
                    </Trans>
                    <View style={{ flex: 0.5 }} />
<<<<<<< HEAD
                    <Text style={[ styles.infoTextSmall, textColor ]}>{t('mostSecure')}</Text>
                    <View style={[ styles.line, lineColor]}/>
=======
                    <Text style={[styles.infoTextSmall, textColor]}>{t('mostSecure')}</Text>
                    <View style={[styles.line, lineColor]} />
>>>>>>> f25faa12
                    <View>
                        <Button
                            onPress={() => this.onWriteClick()}
                            style={{
                                wrapper: {
                                    width: width / 1.36,
                                    height: height / 13,
                                    borderRadius: height / 90,
                                    backgroundColor: extra.color,
                                },
                            }}
                        >
                            {t('global:manualCopy')}
                        </Button>
                    </View>
<<<<<<< HEAD
                    <View style={[ styles.line, lineColor]}/>
=======
                    <View style={[styles.line, lineColor]} />
>>>>>>> f25faa12
                    <Button
                        onPress={() => this.onCopyClick()}
                        style={{
                            wrapper: {
                                width: width / 1.36,
                                height: height / 13,
                                borderRadius: height / 90,
                                backgroundColor: extra.color,
                            },
                        }}
                    >
                        {t('global:addToPasswordManager')}
                    </Button>
<<<<<<< HEAD
                    <View style={[ styles.line, lineColor]}/>
=======
                    <View style={[styles.line, lineColor]} />
>>>>>>> f25faa12
                    <Button
                        onPress={() => this.onPrintClick()}
                        style={{
                            wrapper: {
                                width: width / 1.36,
                                height: height / 13,
                                borderRadius: height / 90,
                                backgroundColor: extra.color,
                            },
                        }}
                    >
                        {t('global:paperWallet')}
                    </Button>
<<<<<<< HEAD
                    <View style={[ styles.line, lineColor]}/>
                    <Text style={[ styles.infoTextSmall, textColor ]}>{t('leastSecure')}</Text>
=======
                    <View style={[styles.line, lineColor]} />
                    <Text style={[styles.infoTextSmall, textColor]}>{t('leastSecure')}</Text>
>>>>>>> f25faa12
                    <View style={{ flex: 1 }} />
                </View>
                <View style={styles.bottomContainer}>
                    <OnboardingButtons
                        onLeftButtonPress={() => this.onBackPress()}
                        onRightButtonPress={() => this.onDonePress()}
                        leftButtonText={t('global:goBack')}
                        rightButtonText={t('iHavesavedMySeed')}
                    />
                </View>
                <StatefulDropdownAlert backgroundColor={body.bg} />
            </View>
        );
    }
}

const mapStateToProps = (state) => ({
    theme: state.settings.theme,
    onboardingComplete: state.accounts.onboardingComplete,
});

export default translate(['saveYourSeed', 'global'])(connect(mapStateToProps, null)(SaveYourSeed));<|MERGE_RESOLUTION|>--- conflicted
+++ resolved
@@ -78,11 +78,7 @@
         borderLeftWidth: 0.5,
         width: 1,
         height: height / 40,
-<<<<<<< HEAD
-        marginVertical: height / 150
-=======
         marginVertical: height / 150,
->>>>>>> f25faa12
     },
 });
 
@@ -205,11 +201,7 @@
                 <DynamicStatusBar backgroundColor={body.bg} />
                 <View style={styles.topContainer}>
                     <Icon name="iota" size={width / 8} color={body.color} />
-<<<<<<< HEAD
-                    <View style={{ flex: 0.7 }}/>
-=======
                     <View style={{ flex: 0.7 }} />
->>>>>>> f25faa12
                     <Header textColor={body.color}>{t('saveYourSeed')}</Header>
                 </View>
                 <View style={styles.midContainer}>
@@ -221,13 +213,8 @@
                         </Text>
                     </Trans>
                     <View style={{ flex: 0.5 }} />
-<<<<<<< HEAD
-                    <Text style={[ styles.infoTextSmall, textColor ]}>{t('mostSecure')}</Text>
-                    <View style={[ styles.line, lineColor]}/>
-=======
                     <Text style={[styles.infoTextSmall, textColor]}>{t('mostSecure')}</Text>
                     <View style={[styles.line, lineColor]} />
->>>>>>> f25faa12
                     <View>
                         <Button
                             onPress={() => this.onWriteClick()}
@@ -243,11 +230,7 @@
                             {t('global:manualCopy')}
                         </Button>
                     </View>
-<<<<<<< HEAD
-                    <View style={[ styles.line, lineColor]}/>
-=======
-                    <View style={[styles.line, lineColor]} />
->>>>>>> f25faa12
+                    <View style={[styles.line, lineColor]} />
                     <Button
                         onPress={() => this.onCopyClick()}
                         style={{
@@ -261,11 +244,7 @@
                     >
                         {t('global:addToPasswordManager')}
                     </Button>
-<<<<<<< HEAD
-                    <View style={[ styles.line, lineColor]}/>
-=======
-                    <View style={[styles.line, lineColor]} />
->>>>>>> f25faa12
+                    <View style={[styles.line, lineColor]} />
                     <Button
                         onPress={() => this.onPrintClick()}
                         style={{
@@ -279,13 +258,8 @@
                     >
                         {t('global:paperWallet')}
                     </Button>
-<<<<<<< HEAD
-                    <View style={[ styles.line, lineColor]}/>
-                    <Text style={[ styles.infoTextSmall, textColor ]}>{t('leastSecure')}</Text>
-=======
                     <View style={[styles.line, lineColor]} />
                     <Text style={[styles.infoTextSmall, textColor]}>{t('leastSecure')}</Text>
->>>>>>> f25faa12
                     <View style={{ flex: 1 }} />
                 </View>
                 <View style={styles.bottomContainer}>
