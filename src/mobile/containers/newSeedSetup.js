import split from 'lodash/split';
import React, { Component } from 'react';
import { translate } from 'react-i18next';
import PropTypes from 'prop-types';
import { StyleSheet, View, Text, TouchableHighlight, ListView, TouchableOpacity, Image, StatusBar } from 'react-native';
import OnboardingButtons from '../components/onboardingButtons.js';
import { connect } from 'react-redux';
import { randomiseSeed, setSeed, clearSeed } from 'iota-wallet-shared-modules/actions/tempAccount';
import { MAX_SEED_LENGTH } from 'iota-wallet-shared-modules/libs/util';
import { randomBytes } from 'react-native-randombytes';
import DropdownAlert from '../node_modules/react-native-dropdownalert/DropdownAlert';
import { Navigation } from 'react-native-navigation';

<<<<<<< HEAD
import blueBackgroundImagePath from 'iota-wallet-shared-modules/images/bg-blue.png';
import iotaGlowImagePath from 'iota-wallet-shared-modules/images/iota-glow.png';
=======
import COLORS from '../theme/Colors';
>>>>>>> 60faae91
import { width, height } from '../util/dimensions';
import { isIPhoneX } from '../util/device';

const StatusBarDefaultBarStyle = 'light-content';

const ds = new ListView.DataSource({ rowHasChanged: (r1, r2) => r1 !== r2 });

/* eslint-disable react/jsx-filename-extension */
/* eslint-disable global-require */

class NewSeedSetup extends Component {
    constructor(props) {
        super(props);
        this.state = {
            randomised: false,
            infoTextHeight: 0,
        };
    }

    onGeneratePress() {
        this.props.randomiseSeed(randomBytes);
        this.setState({ randomised: true, infoTextHeight: height / 38 });
    }

    onNextPress() {
        const { t } = this.props;
        if (this.state.randomised) {
            this.props.navigator.push({
                screen: 'saveYourSeed',
                navigatorStyle: { navBarHidden: true, navBarTransparent: true },
                animated: false,
                overrideBackPress: true,
            });
        } else {
            this.dropdown.alertWithType('error', t('seedNotGenerated'), t('seedNotGeneratedExplanation'));
        }
    }

    onBackPress() {
        this.props.clearSeed();
        if (!this.props.account.onboardingComplete) {
            this.props.navigator.push({
                screen: 'walletSetup',
                navigatorStyle: {
                    navBarHidden: true,
                    navBarTransparent: true,
                },
                animated: false,
                overrideBackPress: true,
            });
        } else {
            // FIXME: A quick workaround to stop UI text fields breaking on android due to react-native-navigation.
            Navigation.startSingleScreenApp({
                screen: {
                    screen: 'home',
                    navigatorStyle: {
                        navBarHidden: true,
                        navBarTransparent: true,
                        screenBackgroundImageName: 'bg-blue.png',
                        screenBackgroundColor: '#102e36',
                    },
                    overrideBackPress: true,
                },
            });
        }
    }

    onItemPress(sectionID) {
        if (this.state.randomised) {
            const charset = 'ABCDEFGHIJKLMNOPQRSTUVWXYZ9';
            randomBytes(5, (error, bytes) => {
                if (!error) {
                    let i = 0;
                    let seed = this.props.tempAccount.seed;
                    Object.keys(bytes).map((key, index) => {
                        if (bytes[key] < 243 && i < 1) {
                            const randomNumber = bytes[key] % 27;
                            const randomLetter = charset.charAt(randomNumber);
                            const substr1 = seed.substr(0, sectionID);
                            sectionID++;
                            const substr2 = seed.substr(sectionID, 80);
                            seed = substr1 + randomLetter + substr2;
                            i++;
                        }
                    });
                    this.props.setSeed(seed);
                } else {
                    console.log(error);
                }
            });
        }
    }

    render() {
        const { tempAccount: { seed }, t } = this.props;
        return (
<<<<<<< HEAD
            <ImageBackground source={blueBackgroundImagePath} style={styles.container}>
=======
            <View style={styles.container}>
>>>>>>> 60faae91
                <StatusBar barStyle="light-content" />
                <View style={styles.topContainer}>
                    <Image source={iotaGlowImagePath} style={styles.iotaLogo} />
                    <TouchableOpacity onPress={event => this.onGeneratePress()} style={{ paddingTop: height / 30 }}>
                        <View style={styles.generateButton}>
                            <Text style={styles.generateText}>{t('pressForNewSeed')}</Text>
                        </View>
                    </TouchableOpacity>
                </View>
                <View style={styles.midContainer}>
                    <ListView
                        contentContainerStyle={styles.list}
                        dataSource={ds.cloneWithRows(split(seed, ''))}
                        renderRow={(rowData, rowID, sectionID) => (
                            <TouchableHighlight
                                key={sectionID}
                                onPress={event => this.onItemPress(sectionID)}
                                underlayColor="#F7D002"
                            >
                                <View style={styles.tile}>
                                    <Text
                                        style={{
                                            backgroundColor: 'white',
                                            width: width / 14.5,
                                            height: width / 14.5,
                                            color: '#1F4A54',
                                            fontFamily: 'Lato-Bold',
                                            fontSize: width / 28.9,
                                            textAlign: 'center',
                                            paddingTop: height / 130,
                                            opacity: this.state.randomised ? 1 : 0.1,
                                        }}
                                    >
                                        {rowData}
                                    </Text>
                                </View>
                            </TouchableHighlight>
                        )}
                        style={styles.gridContainer}
                        initialListSize={MAX_SEED_LENGTH}
                        scrollEnabled={false}
                        enableEmptySections
                    />
                </View>
                <View style={styles.bottomContainer}>
                    <View style={{ justifyContent: 'center', flex: 0.4 }}>
                        <Text
                            style={{
                                color: 'white',
                                fontFamily: 'Lato-Light',
                                textAlign: 'center',
                                fontSize: width / 27.6,
                                backgroundColor: 'transparent',
                                height: this.state.infoTextHeight,
                            }}
                        >
                            {t('individualLetters')}
                        </Text>
                    </View>
                    <View style={styles.buttonsContainer}>
                        <TouchableOpacity onPress={event => this.onBackPress()}>
                            <View style={styles.leftButton}>
                                <Text style={styles.leftText}>{t('global:back')}</Text>
                            </View>
                        </TouchableOpacity>
                        <TouchableOpacity onPress={event => this.onNextPress()}>
                            <View
                                style={{
                                    borderColor: '#9DFFAF',
                                    borderWidth: 1.2,
                                    borderRadius: 10,
                                    width: width / 3,
                                    height: height / 14,
                                    alignItems: 'center',
                                    justifyContent: 'space-around',
                                    opacity: this.state.randomised ? 1 : 0.3,
                                }}
                            >
                                <Text style={styles.rightText}>{t('global:next')}</Text>
                            </View>
                        </TouchableOpacity>
                    </View>
                </View>
                <DropdownAlert
                    ref={ref => (this.dropdown = ref)}
                    successColor="#009f3f"
                    errorColor="#A10702"
                    titleStyle={styles.dropdownTitle}
                    defaultTextContainer={styles.dropdownTextContainer}
                    messageStyle={styles.dropdownMessage}
                    imageStyle={styles.dropdownImage}
                    inactiveStatusBarStyle={StatusBarDefaultBarStyle}
                />
            </View>
        );
    }
}

NewSeedSetup.propTypes = {
    navigator: PropTypes.object.isRequired,
    tempAccount: PropTypes.object.isRequired,
    setSeed: PropTypes.func.isRequired,
    randomiseSeed: PropTypes.func.isRequired,
};

const styles = StyleSheet.create({
    container: {
        flex: 1,
        alignItems: 'center',
        backgroundColor: COLORS.backgroundGreen,
    },
    topContainer: {
        flex: 2.1,
        alignItems: 'center',
        justifyContent: 'flex-start',
        paddingTop: height / 22,
    },
    midContainer: {
        flex: 4,
        alignItems: 'center',
        justifyContent: 'center',
    },
    bottomContainer: {
        flex: 1.3,
        justifyContent: 'flex-end',
        paddingBottom: height / 20,
    },
    list: {
        justifyContent: isIPhoneX ? 'flex-start' : 'center',
        flexDirection: 'row',
        flexWrap: 'wrap',
        height: isIPhoneX ? width / 1.1 : width / 1.15,
        width: isIPhoneX ? width / 1.1 : width / 1.15,
        flex: 1,
    },

    gridContainer: {
        height: width / 1.15,
        width: width / 1.15,
    },
    tile: {
        padding: height / 150,
        justifyContent: 'center',
        alignItems: 'center',
    },
    titleContainer: {
        justifyContent: 'center',
        alignItems: 'center',
        paddingTop: height / 35,
        paddingBottom: height / 30,
    },
    title: {
        color: 'white',
        fontFamily: 'Lato-Bold',
        fontSize: width / 23,
        textAlign: 'center',
        backgroundColor: 'transparent',
    },
    generateButton: {
        borderColor: 'rgba(255, 255, 255, 0.6)',
        borderWidth: 1.5,
        borderRadius: 8,
        width: width / 2.2,
        height: height / 16,
        justifyContent: 'center',
        alignItems: 'center',
        backgroundColor: '#009f3f',
    },
    generateText: {
        color: 'white',
        fontFamily: 'Lato-Bold',
        fontSize: width / 34.5,
        backgroundColor: 'transparent',
    },
    buttonsContainer: {
        flex: 1,
        alignItems: 'flex-end',
        justifyContent: 'center',
        flexDirection: 'row',
    },
    rightText: {
        color: '#9DFFAF',
        fontFamily: 'Lato-Light',
        fontSize: width / 24.4,
        backgroundColor: 'transparent',
    },
    leftButton: {
        borderColor: '#F7D002',
        borderWidth: 1.2,
        borderRadius: 10,
        width: width / 3,
        height: height / 14,
        alignItems: 'center',
        justifyContent: 'space-around',
        marginRight: width / 14,
    },
    leftText: {
        color: '#F7D002',
        fontFamily: 'Lato-Light',
        fontSize: width / 24.4,
        backgroundColor: 'transparent',
    },
    iotaLogo: {
        height: width / 5,
        width: width / 5,
    },
    infoText: {
        color: 'white',
        fontFamily: 'Lato-Light',
        fontSize: width / 27.6,
        backgroundColor: 'transparent',
    },
    dropdownTitle: {
        fontSize: width / 25.9,
        textAlign: 'left',
        fontWeight: 'bold',
        color: 'white',
        backgroundColor: 'transparent',
        fontFamily: 'Lato-Regular',
    },
    dropdownTextContainer: {
        flex: 1,
        paddingLeft: width / 20,
        paddingRight: width / 15,
        paddingVertical: height / 30,
    },
    dropdownMessage: {
        fontSize: width / 29.6,
        textAlign: 'left',
        fontWeight: 'normal',
        color: 'white',
        backgroundColor: 'transparent',
        fontFamily: 'Lato-Regular',
        paddingTop: height / 60,
    },
    dropdownImage: {
        marginLeft: width / 25,
        width: width / 12,
        height: width / 12,
        alignSelf: 'center',
    },
});

const mapStateToProps = state => ({
    tempAccount: state.tempAccount,
    account: state.account,
});

const mapDispatchToProps = dispatch => ({
    setSeed: seed => {
        dispatch(setSeed(seed));
    },
    clearSeed: () => {
        dispatch(clearSeed());
    },
    randomiseSeed: randomBytes => {
        dispatch(randomiseSeed(randomBytes));
    },
});

export default translate(['newSeedSetup', 'global'])(connect(mapStateToProps, mapDispatchToProps)(NewSeedSetup));<|MERGE_RESOLUTION|>--- conflicted
+++ resolved
@@ -11,12 +11,7 @@
 import DropdownAlert from '../node_modules/react-native-dropdownalert/DropdownAlert';
 import { Navigation } from 'react-native-navigation';
 
-<<<<<<< HEAD
-import blueBackgroundImagePath from 'iota-wallet-shared-modules/images/bg-blue.png';
-import iotaGlowImagePath from 'iota-wallet-shared-modules/images/iota-glow.png';
-=======
 import COLORS from '../theme/Colors';
->>>>>>> 60faae91
 import { width, height } from '../util/dimensions';
 import { isIPhoneX } from '../util/device';
 
@@ -113,11 +108,7 @@
     render() {
         const { tempAccount: { seed }, t } = this.props;
         return (
-<<<<<<< HEAD
-            <ImageBackground source={blueBackgroundImagePath} style={styles.container}>
-=======
             <View style={styles.container}>
->>>>>>> 60faae91
                 <StatusBar barStyle="light-content" />
                 <View style={styles.topContainer}>
                     <Image source={iotaGlowImagePath} style={styles.iotaLogo} />
