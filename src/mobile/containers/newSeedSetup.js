--- conflicted
+++ resolved
@@ -331,7 +331,6 @@
                         </TouchableOpacity>
                     </View>
                 </View>
-<<<<<<< HEAD
                 <DropdownAlert
                     ref={ref => (this.dropdown = ref)}
                     errorColor="#A10702"
@@ -354,9 +353,6 @@
                     }}
                     imageStyle={{ padding: 8, width: 36, height: 36, alignSelf: 'center' }}
                 />
-=======
-                <DropdownAlert ref={ref => (this.dropdown = ref)} />
->>>>>>> b6b10b44
             </ImageBackground>
         );
     }
