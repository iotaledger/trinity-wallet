--- conflicted
+++ resolved
@@ -168,22 +168,6 @@
                 <View style={styles.topContainer}>
                     <Image source={iotaImagePath} style={styles.iotaLogo} />
                     <View style={{ flex: 150 }} />
-<<<<<<< HEAD
-                    <TouchableOpacity
-                        onPress={event => this.onGeneratePress()}
-                        style={{ paddingTop: height / 30 }}
-                        testID="newSeedSetup-newSeed"
-                    >
-                        <View
-                            style={[
-                                styles.generateButton,
-                                { backgroundColor: THEMES.getHSL(ctaColor), borderColor: ctaBorderColor },
-                            ]}
-                        >
-                            <Text style={[styles.generateText, ctaTextColor]}>{t('pressForNewSeed')}</Text>
-                        </View>
-                    </TouchableOpacity>
-=======
                     <CtaButton
                         ctaColor={ctaColor}
                         ctaBorderColor={ctaBorderColor}
@@ -193,8 +177,8 @@
                             this.onGeneratePress();
                         }}
                         ctaWidth={width / 1.6}
+                        testID="newSeedSetup-newSeed"
                     />
->>>>>>> bb8dc776
                 </View>
                 <View style={styles.midContainer}>
                     <View style={{ flex: isIPhoneX ? 100 : 30 }} />
