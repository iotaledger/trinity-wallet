--- conflicted
+++ resolved
@@ -195,11 +195,10 @@
     onItemPress(sectionID) {
         if (this.state.randomised) {
             const charset = 'ABCDEFGHIJKLMNOPQRSTUVWXYZ9';
-<<<<<<< HEAD
-            generateSecureRandom(5).then(bytes => {
+            generateSecureRandom(5).then((bytes) => {
                 let i = 0;
                 let seed = this.props.seed;
-                Object.keys(bytes).forEach(key => {
+                Object.keys(bytes).forEach((key) => {
                     if (bytes[key] < 243 && i < 1) {
                         const randomNumber = bytes[key] % 27;
                         const randomLetter = charset.charAt(randomNumber);
@@ -211,27 +210,6 @@
                     }
                 });
                 this.props.setSeed(seed);
-=======
-            randomBytes(5, (error, bytes) => {
-                if (!error) {
-                    let i = 0;
-                    let seed = this.props.seed;
-                    Object.keys(bytes).forEach((key) => {
-                        if (bytes[key] < 243 && i < 1) {
-                            const randomNumber = bytes[key] % 27;
-                            const randomLetter = charset.charAt(randomNumber);
-                            const substr1 = seed.substr(0, sectionID);
-                            sectionID++;
-                            const substr2 = seed.substr(sectionID, 80);
-                            seed = substr1 + randomLetter + substr2;
-                            i++;
-                        }
-                    });
-                    this.props.setSeed(seed);
-                } else {
-                    console.log(error);
-                }
->>>>>>> 44501f00
             });
         }
     }
@@ -263,6 +241,7 @@
                 onPress={() => this.onItemPress(index)}
                 style={[styles.tileContainer, { backgroundColor: secondaryBackgroundColor }]}
                 underlayColor={negativeColor}
+                hitSlop={{ top: height / 80, bottom: height / 80, left: width / 80, right: width / 80 }}
             >
                 <View style={styles.tile}>
                     <Text style={[styles.tileText, { color: backgroundColor, opacity: randomised ? 1 : 0.1 }]}>
@@ -308,39 +287,10 @@
                     <View style={{ flex: isIPhoneX ? 100 : 30 }} />
                     <FlatList
                         contentContainerStyle={[styles.list, { opacity: viewOpacity }]}
-<<<<<<< HEAD
-                        dataSource={ds.cloneWithRows(split(seed, ''))}
-                        renderRow={(rowData, rowID, sectionID) => (
-                            <TouchableHighlight
-                                key={sectionID}
-                                onPress={() => this.onItemPress(sectionID)}
-                                style={[styles.tileContainer, { backgroundColor: secondaryBackgroundColor }]}
-                                underlayColor={negativeColor}
-                                hitSlop={{ top: height / 80, bottom: height / 80, left: width / 80, right: width / 80 }}
-                            >
-                                <View style={styles.tile}>
-                                    <Text
-                                        style={{
-                                            backgroundColor: 'transparent',
-                                            color: backgroundColor,
-                                            fontFamily: 'Lato-Bold',
-                                            fontSize: width / 28.9,
-                                            textAlign: 'center',
-                                            opacity: viewOpacity,
-                                        }}
-                                    >
-                                        {rowData}
-                                    </Text>
-                                </View>
-                            </TouchableHighlight>
-                        )}
-                        initialListSize={MAX_SEED_LENGTH}
-=======
                         data={split(seed, '')}
                         keyExtractor={(item, index) => index}
                         renderItem={({ item, index }) => this.renderSeedBox(item, index)}
                         initialNumToRender={MAX_SEED_LENGTH}
->>>>>>> 44501f00
                         scrollEnabled={false}
                     />
                     <View style={{ justifyContent: 'center', alignItems: 'center', flex: 100 }}>
