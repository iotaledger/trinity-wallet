--- conflicted
+++ resolved
@@ -87,20 +87,6 @@
                             {t('walletResetConfirmation:cannotUndo')}
                         </Text>
                     </View>
-<<<<<<< HEAD
-                    <InfoBox
-                        text={
-                            <Text style={[styles.infoText, textColor]}>
-                                <Text style={styles.infoTextLight}>{t('walletResetConfirmation:infoTextOne')} </Text>
-                                <Text style={styles.infoTextRegular}>{t('walletResetConfirmation:infoTextTwo')} </Text>
-                                <Text style={styles.infoTextLight}>{t('walletResetConfirmation:infoTextThree')} </Text>
-                                <Text style={styles.infoTextRegular}>{t('walletResetConfirmation:infoTextFour')} </Text>
-                                <Text style={styles.infoTextLight}>{t('walletResetConfirmation:infoTextFive')}</Text>
-                            </Text>
-                        }
-                        secondaryBackgroundColor={secondaryBackgroundColor}
-                    />
-=======
                     <View style={styles.infoTextWrapper}>
                         <Image source={infoImagePath} style={styles.infoIcon} />
                         <Trans i18nKey="walletResetConfirmation:infoText">
@@ -113,7 +99,6 @@
                             </Text>
                         </Trans>
                     </View>
->>>>>>> e9c2d55b
                     <View style={styles.confirmationTextWrapper}>
                         <Text style={[styles.confirmationText, textColor]}>{t('global:continue?')}</Text>
                     </View>
