import toUpper from 'lodash/toUpper'
import { translate } from 'react-i18next'
import React, { Component } from 'react'
import PropTypes from 'prop-types'
import { StyleSheet, View, Text, Image, StatusBar, BackHandler } from 'react-native'
import { Navigation } from 'react-native-navigation'
import Fonts from '../theme/Fonts'
import OnboardingButtons from '../components/onboardingButtons.js'
import COLORS from '../theme/Colors'
import GENERAL from '../theme/general'

import infoImagePath from 'iota-wallet-shared-modules/images/info.png'
import iotaGlowImagePath from 'iota-wallet-shared-modules/images/iota-glow.png'
import { width, height } from '../util/dimensions'
import THEMES from '../theme/themes'
import { connect } from 'react-redux'

class WalletResetConfirmation extends Component {
    constructor() {
        super()

        this.goBack = this.goBack.bind(this)
        this.requirePassword = this.requirePassword.bind(this)
    }

    componentDidMount() {
        BackHandler.addEventListener('hardwareBackPress', () => {
            this.goBack()
            return true
        })
    }

    componentWillUnmount() {
        BackHandler.removeEventListener('hardwareBackPress')
    }

    navigateTo(url) {
        this.props.navigator.push({
            screen: url,
            navigatorStyle: {
                navBarHidden: true,
                navBarTransparent: true,
                screenBackgroundColor: THEMES.getHSL(this.props.backgroundColor),
            },
            animated: false,
        })
    }

    goBack() {
        // FIXME: A quick workaround to stop UI text fields breaking on android due to react-native-navigation.
        Navigation.startSingleScreenApp({
            screen: {
                screen: 'home',
                navigatorStyle: {
                    navBarHidden: true,
                    navBarTransparent: true,
                    screenBackgroundColor: THEMES.getHSL(this.props.backgroundColor),
                },
            },
<<<<<<< HEAD
        })
=======
            appStyle: {
                orientation: 'portrait',
            },
        });
>>>>>>> 8c8737ac
    }

    requirePassword() {
        this.navigateTo('walletResetRequirePassword')
    }

    render() {
        const { t } = this.props
        const backgroundColor = { backgroundColor: THEMES.getHSL(this.props.backgroundColor) }
        const negativeColor = { color: THEMES.getHSL(this.props.negativeColor) }

        return (
            <View style={[styles.container, backgroundColor]}>
                <StatusBar barStyle="light-content" />
                <View style={styles.topWrapper}>
                    <Image source={iotaGlowImagePath} style={styles.iotaLogo} />
                </View>
                <View style={styles.midWrapper}>
                    <View style={styles.subHeaderWrapper}>
                        <Text style={[styles.subHeaderText, negativeColor]}>
                            {t('walletResetConfirmation:cannotUndo')}
                        </Text>
                    </View>
                    <View style={styles.infoTextWrapper}>
                        <Image source={infoImagePath} style={styles.infoIcon} />
                        <Text style={styles.infoText}>
                            <Text style={styles.infoTextLight}>{t('walletResetConfirmation:infoTextOne')}</Text>
                            <Text style={styles.infoTextRegular}>{` ${t('walletResetConfirmation:infoTextTwo')}`}</Text>
                            <Text style={styles.infoTextLight}>{` ${t('walletResetConfirmation:infoTextThree')}`}</Text>
                            <Text style={styles.infoTextRegular}>{` ${t(
                                'walletResetConfirmation:infoTextFour',
                            )}`}</Text>
                            <Text style={styles.infoTextLight}>{` ${t('walletResetConfirmation:infoTextFive')}`}</Text>
                        </Text>
                    </View>
                    <View style={styles.confirmationTextWrapper}>
                        <Text style={styles.confirmationText}>{t('global:continue?')}</Text>
                    </View>
                </View>
                <View style={styles.bottomWrapper}>
                    <OnboardingButtons
                        onLeftButtonPress={this.goBack}
                        onRightButtonPress={this.requirePassword}
                        leftText={t('global:no')}
                        rightText={t('global:yes')}
                    />
                </View>
            </View>
        )
    }
}

const styles = StyleSheet.create({
    container: {
        flex: 1,
        justifyContent: 'center',
        alignItems: 'center',
    },
    topWrapper: {
        flex: 1.3,
        alignItems: 'center',
        justifyContent: 'flex-start',
        paddingTop: height / 22,
    },
    midWrapper: {
        flex: 2.1,
        alignItems: 'center',
        justifyContent: 'space-between',
    },
    bottomWrapper: {
        flex: 1.5,
        alignItems: 'center',
        justifyContent: 'flex-end',
        paddingBottom: height / 20,
    },
    subHeaderWrapper: {
        alignItems: 'center',
        justifyContent: 'center',
        paddingHorizontal: width / 10,
    },
    subHeaderText: {
        fontFamily: Fonts.secondary,
        fontSize: width / 22.7,
        textAlign: 'center',
        backgroundColor: 'transparent',
    },
    infoTextWrapper: {
        borderColor: COLORS.white,
        borderWidth: 1,
        borderRadius: GENERAL.borderRadiusLarge,
        width: width / 1.6,
        alignItems: 'center',
        justifyContent: 'flex-start',
        paddingHorizontal: width / 30,
        paddingVertical: height / 35,
        borderStyle: 'dotted',
    },
    infoText: {
        color: COLORS.white,
        fontSize: width / 27.6,
        textAlign: 'center',
        paddingTop: height / 60,
        backgroundColor: 'transparent',
    },
    infoTextLight: {
        fontFamily: Fonts.tertiary,
        fontSize: width / 27.6,
        backgroundColor: 'transparent',
    },
    infoTextRegular: {
        fontFamily: COLORS.secondary,
        fontSize: width / 27.6,
        backgroundColor: 'transparent',
    },
    infoIcon: {
        width: width / 20,
        height: width / 20,
    },
    confirmationTextWrapper: {
        alignItems: 'center',
        justifyContent: 'center',
    },
    confirmationText: {
        color: COLORS.white,
        fontFamily: Fonts.secondary,
        fontSize: width / 20.7,
        textAlign: 'center',
        backgroundColor: 'transparent',
    },
    iotaLogo: {
        height: width / 5,
        width: width / 5,
    },
})

WalletResetConfirmation.propTypes = {
    navigator: PropTypes.object.isRequired,
}

const mapStateToProps = state => ({
    backgroundColor: state.settings.theme.backgroundColor,
    positiveColor: state.settings.theme.positiveColor,
    negativeColor: state.settings.theme.negativeColor,
})

export default translate(['global'])(connect(mapStateToProps)(WalletResetConfirmation))<|MERGE_RESOLUTION|>--- conflicted
+++ resolved
@@ -57,14 +57,10 @@
                     screenBackgroundColor: THEMES.getHSL(this.props.backgroundColor),
                 },
             },
-<<<<<<< HEAD
-        })
-=======
             appStyle: {
                 orientation: 'portrait',
             },
         });
->>>>>>> 8c8737ac
     }
 
     requirePassword() {
