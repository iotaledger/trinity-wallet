import React, { Component } from 'react';
import { translate } from 'react-i18next';
import PropTypes from 'prop-types';
import { Image, StyleSheet, View, Text, TouchableOpacity, StatusBar } from 'react-native';
import { Navigation } from 'react-native-navigation';
import { connect } from 'react-redux';
import {
    clearTempData,
    setPassword,
    setSetting,
    setSeedIndex,
    setReady,
    manualSyncRequest,
    manualSyncComplete,
} from '../../shared/actions/tempAccount';
import {
    setFirstUse,
    getFullAccountInfo,
    increaseSeedCount,
    addAccountName,
    changeAccountName,
    removeAccount,
    setBalance,
} from 'iota-wallet-shared-modules/actions/account';
import { setFullNode, getCurrencyData } from 'iota-wallet-shared-modules/actions/settings';
import { renameKeys, MAX_SEED_LENGTH, VALID_SEED_REGEX } from 'iota-wallet-shared-modules/libs/util';
import { changeIotaNode } from 'iota-wallet-shared-modules/libs/iota';
import Modal from 'react-native-modal';
import AddNewAccount from '../components/addNewAccount';
import UseExistingSeed from '../components/useExistingSeed';
import ChangePassword from '../components/changePassword';
import LogoutConfirmationModal from '../components/logoutConfirmationModal.js';
import ViewSeed from '../components/viewSeed.js';
import ViewAddresses from '../components/viewAddresses.js';
import ManualSync from '../components/manualSync.js';
import DeleteAccount from '../components/deleteAccount.js';
import EditAccountName from '../components/editAccountName.js';
import NodeSelection from '../components/nodeSelection.js';
import LanguageSelection from '../components/languageSelection.js';
import CurrencySelection from '../components/currencySelection.js';
import MainSettings from '../components/mainSettings.js';
import AdvancedSettings from '../components/advancedSettings.js';
import AccountManagement from '../components/accountManagement.js';
import { logoutFromWallet } from 'iota-wallet-shared-modules/actions/app';
import { parse } from 'iota-wallet-shared-modules/libs/util';
import {
    getFromKeychain,
    storeSeedInKeychain,
    checkKeychainForDuplicates,
    deleteSeed,
    deleteFromKeyChain,
    replaceKeychainValue,
    getSeed,
} from '../../shared/libs/cryptography';
import DropdownHolder from '../components/dropdownHolder';
import { width, height } from '../util/dimensions';

class Settings extends React.Component {
    constructor(props) {
        super(props);
        this.state = {
            isModalVisible: false,
            modalSetting: 'addNewSeed',
            modalContent: <LogoutConfirmationModal />,
            selectedCurrency: this.props.settings.currency,
        };
    }

    _showModal = () => this.setState({ isModalVisible: true });

    _hideModal = () => this.setState({ isModalVisible: false });

    _renderModalContent = () => <View style={styles.modalContent}>{this.state.modalContent}</View>;

    _renderSettingsContent = content => {
        const { t } = this.props;
        let accountInfo = this.props.account.accountInfo;
        let seedIndex = this.props.tempAccount.seedIndex;
        let currentSeedAccountInfo = accountInfo[Object.keys(accountInfo)[seedIndex]];
        let addressesWithBalance = currentSeedAccountInfo.addresses || {};
        let transfers = currentSeedAccountInfo.transfers || [];
        const dropdown = DropdownHolder.getDropdown();

        switch (content) {
            case 'mainSettings':
                return (
                    <MainSettings
                        setSetting={setting => this.props.setSetting(setting)}
                        setModalContent={content => this.setModalContent(content)}
                        on2FASetupPress={() => this.on2FASetupPress()}
                        onThemePress={() => this.featureUnavailable()}
                        onModePress={() => this.featureUnavailable()}
                        onLanguagePress={() => this.featureUnavailable()}
                        mode={this.props.settings.mode}
                        theme={this.props.settings.theme}
                        currency={this.props.settings.currency}
                    />
                );
                break;
            case 'advancedSettings':
                return (
                    <AdvancedSettings
                        setSetting={setting => this.props.setSetting(setting)}
                        onResetWalletPress={() => this.onResetWalletPress()}
                        node={this.props.settings.fullNode}
                    />
                );
                break;
            case 'accountManagement':
                return (
                    <AccountManagement
                        setSetting={setting => this.props.setSetting(setting)}
                        onDeleteAccountPress={() => this.onDeleteAccountPress()}
                    />
                );
                break;
            case 'viewSeed':
                return (
                    <ViewSeed
                        seedIndex={this.props.tempAccount.seedIndex}
                        password={this.props.tempAccount.password}
                        backPress={() => this.props.setSetting('accountManagement')}
                        onWrongPassword={() => this.onWrongPassword()}
                    />
                );
                break;
            case 'viewAddresses':
                return (
                    <ViewAddresses
                        addressesWithBalance={addressesWithBalance}
                        backPress={() => this.props.setSetting('accountManagement')}
                    />
                );
                break;
            case 'editAccountName':
                return (
                    <EditAccountName
                        seedIndex={seedIndex}
                        accountName={this.props.account.seedNames[this.props.tempAccount.seedIndex]}
                        saveAccountName={accountName => this.saveAccountName(accountName)}
                        backPress={() => this.props.setSetting('accountManagement')}
                    />
                );
                break;
            case 'deleteAccount':
                return (
                    <DeleteAccount
                        backPress={() => this.props.setSetting('accountManagement')}
                        password={this.props.tempAccount.password}
                        onWrongPassword={() => this.onWrongPassword()}
                        deleteAccount={() => this.deleteAccount()}
                        currentAccountName={this.props.account.seedNames[this.props.tempAccount.seedIndex]}
                    />
                );
                break;
            case 'addNewAccount':
                return (
                    <AddNewAccount
                        addExistingSeed={() => this.props.setSetting('addExistingSeed')}
                        addNewSeed={() => this.navigateNewSeed()}
                        backPress={() => this.props.setSetting('accountManagement')}
                    />
                );
                break;
            case 'addExistingSeed':
                return (
                    <UseExistingSeed
                        seedCount={this.props.account.seedCount}
                        addAccount={(seed, accountName) => this.addExistingSeed(seed, accountName)}
                        backPress={() => this.props.setSetting('addNewAccount')}
                    />
                );
                break;
            case 'nodeSelection':
                return (
                    <NodeSelection
                        setNode={selectedNode => {
                            changeIotaNode(selectedNode);
                            this.props.setNode(selectedNode);
                        }}
                        node={this.props.settings.fullNode}
                        nodes={this.props.settings.availableNodes}
                        backPress={() => this.props.setSetting('advancedSettings')}
                    />
                );
                break;
            case 'currencySelection':
                return (
                    <CurrencySelection
                        getCurrencyData={currency => this.props.getCurrencyData(currency)}
                        currency={this.props.settings.currency}
                        currencies={this.props.settings.availableCurrencies}
                        backPress={() => this.props.setSetting('mainSettings')}
                        setCurrencySetting={currency => this.setState({ selectedCurrency: currency })}
                    />
                );
                break;
            case 'languageSelection':
                return;
                <LanguageSelection backPress={() => this.props.setSetting('mainSettings')} />;
                break;
            case 'changePassword':
                return (
                    <ChangePassword
                        password={this.props.tempAccount.password}
                        setPassword={password => this.props.setPassword(password)}
                        backPress={() => this.props.setSetting('mainSettings')}
                        dropdown={dropdown}
                    />
                );
                break;
            case 'manualSync':
                return (
                    <ManualSync
                        onManualSyncPress={() => this.onManualSyncPress()}
                        backPress={() => this.props.setSetting('advancedSettings')}
                        isSyncing={this.props.tempAccount.isSyncing}
                    />
                );
                break;
        }
    };

    onManualSyncPress() {
        const dropdown = DropdownHolder.getDropdown();
        const { t } = this.props;
        this.props.manualSyncRequest();
        getFromKeychain(this.props.tempAccount.password, value => {
            if (typeof value != 'undefined' && value != null) {
                const seedIndex = this.props.tempAccount.seedIndex;
                const accountName = this.props.account.seedNames[seedIndex];
                const seed = getSeed(value, seedIndex);
                this.props.getFullAccountInfo(seed, accountName, (error, success) => {
                    if (error) {
                        onNodeError(dropdown);
                    } else {
                        onNodeSuccess(dropdown);
                    }
                });
            } else {
                error(dropdown);
            }
        });

        onNodeError = dropdown => {
            this.props.manualSyncComplete();
            dropdown.alertWithType('error', t('global:invalidResponse'), t('global:invalidResponseExplanation'));
        };

        onNodeSuccess = dropdown => {
            this.props.manualSyncComplete();
            dropdown.alertWithType('success', t('syncingComplete'), t('syncingCompleteExplanation'));
        };

        error = dropdown => {
            dropdown.alertWithType('error', t('global:somethingWentWrong'), t('global:somethingWentWrongExplanation'));
        };
    }

    //UseExistingSeed method
    addExistingSeed(seed, accountName) {
        const { t } = this.props;
        const dropdown = DropdownHolder.getDropdown();
        if (!seed.match(VALID_SEED_REGEX) && seed.length == MAX_SEED_LENGTH) {
            dropdown.alertWithType(
                'error',
                t('addAdditionalSeed:seedInvalidChars'),
                t('addAdditionalSeed:seedInvalidCharsExplanation'),
            );
        } else if (seed.length < MAX_SEED_LENGTH) {
            dropdown.alertWithType(
                'error',
<<<<<<< HEAD
                'Seed is too short',
                `Seeds must be ${MAX_SEED_LENGTH} characters long. Your seed is currently ${
                    seed.length
                } characters long. Please try again.`,
=======
                t('addAdditionalSeed:seedTooShort'),
                t('addAdditionalSeed:seedTooShortExplanation', {
                    maxLength: MAX_SEED_LENGTH,
                    currentLength: seed.length,
                }),
>>>>>>> 223aa60b
            );
        } else if (!(accountName.length > 0)) {
            dropdown.alertWithType(
                'error',
                t('addAdditionalSeed:noNickname'),
                t('addAdditionalSeed:noNicknameExplanation'),
            );
        } else if (this.props.account.seedNames.includes(accountName)) {
            dropdown.alertWithType(
                'error',
                t('addAdditionalSeed:nameInUse'),
                t('addAdditionalSeed:nameInUseExplanation'),
            );
        } else {
            checkKeychainForDuplicates(
                this.props.tempAccount.password,
                seed,
                accountName,
                (type, title, message) => dropdown.alertWithType(type, title, message),
                () => ifNoKeychainDuplicates(seed, accountName),
            );

            ifNoKeychainDuplicates = (seed, accountName) => {
                this.props.setFirstUse(true);
                this.props.navigator.push({
                    screen: 'loading',
                    navigatorStyle: {
                        navBarHidden: true,
                        navBarTransparent: true,
                    },
                    animated: false,
                    overrideBackPress: true,
                });
                this.props.getFullAccountInfo(seed, accountName, (error, success) => {
                    if (error) {
                        onNodeError();
                    } else {
                        onNodeSuccess(seed, accountName);
                    }
                });
            };

            onNodeError = () => {
                this.props.navigator.pop({
                    animated: false,
                });
                dropdown.alertWithType('error', t('global:invalidResponse'), t('global:invalidResponseExplanation'));
                this.props.setFirstUse(false);
            };

            onNodeSuccess = (seed, accountName) => {
                this.props.clearTempData();
                storeSeedInKeychain(this.props.tempAccount.password, seed, accountName);
                this.props.increaseSeedCount();
                this.props.addAccountName(accountName);
                this.props.setReady();
            };
        }
    }

    //EditAccountName method
    saveAccountName(accountName) {
        const { t } = this.props;
        const dropdown = DropdownHolder.getDropdown();
        let accountInfo = this.props.account.accountInfo;
        let accountNameArray = this.props.account.seedNames;
        let seedIndex = this.props.tempAccount.seedIndex;

        if (accountNameArray.includes(accountName)) {
            dropdown.alertWithType(
                'error',
                t('addAdditionalSeed:nameInUse'),
                t('addAdditionalSeed:nameInUseExplanation'),
            );
        } else {
            // Update keychain
            getFromKeychain(this.props.tempAccount.password, value => {
                if (typeof value != 'undefined' && value != null) {
                    let seeds = parse(value);
                    seeds[seedIndex].name = accountName;
                    replaceKeychainValue(this.props.tempAccount.password, seeds);
                }
            });

            const currentAccountName = accountNameArray[seedIndex];
            const keyMap = { [currentAccountName]: accountName };
            const newAccountInfo = renameKeys(accountInfo, keyMap);
            accountNameArray[seedIndex] = accountName;
            this.props.changeAccountName(newAccountInfo, accountNameArray);

            this.props.setSetting('accountManagement');
            dropdown.alertWithType('success', t('nicknameChanged'), t('nicknameChangedExplanation'));
        }
    }

    //EditAccountName and ViewSeed method
    onWrongPassword() {
        const { t } = this.props;
        const dropdown = DropdownHolder.getDropdown();
        dropdown.alertWithType('error', t('global:unrecognisedPassword'), t('global:unrecognisedPasswordExplanation'));
    }

    //DeleteAccount method
    deleteAccount() {
        const { t } = this.props;
        const dropdown = DropdownHolder.getDropdown();
        let seedIndex = this.props.tempAccount.seedIndex;
        const accountNames = this.props.account.seedNames;
        const currentAccountName = accountNames[seedIndex];
        let accountInfo = this.props.account.accountInfo;
        let addressesWithBalance = accountInfo[Object.keys(accountInfo)[seedIndex]].addresses;

        let newAccountInfo = accountInfo;
        delete newAccountInfo[currentAccountName];
        accountNames.splice(seedIndex, 1);

        getFromKeychain(this.props.tempAccount.password, value => {
            if (typeof value != 'undefined' && value != null) {
                deleteSeed(value, this.props.tempAccount.password, seedIndex);
                this.props.setSeedIndex(0);
                this.props.removeAccount(newAccountInfo, accountNames);

                seedIndex = this.props.tempAccount.seedIndex;
                accountInfo = this.props.account.accountInfo;
                addressesWithBalance = accountInfo[Object.keys(accountInfo)[seedIndex]].addresses;

                this.props.setBalance(addressesWithBalance);
                this.props.setSetting('accountManagement');
                dropdown.alertWithType('success', t('accountDeleted'), t('accountDeletedExplanation'));
            } else {
                error();
            }
        });
    }

    setModalContent(modalSetting) {
        let modalContent;
        switch (modalSetting) {
            case 'logoutConfirmation':
                modalContent = (
                    <LogoutConfirmationModal
                        style={{ flex: 1 }}
                        hideModal={() => this._hideModal()}
                        logout={() => this.logout()}
                    />
                );
                break;
        }
        this.setState({
            modalSetting,
            modalContent,
        });
        this._showModal();
    }

    onDeleteAccountPress() {
        const { t } = this.props;
        const dropdown = DropdownHolder.getDropdown();
        if (this.props.account.seedCount == 1) {
            dropdown.alertWithType(
                'error',
                t('global:cannotPerformAction'),
                t('global:cannotPerformActionExplanation'),
            );
        } else {
            this.props.setSetting('deleteAccount');
        }
    }

    featureUnavailable() {
        const { t } = this.props;
        const dropdown = DropdownHolder.getDropdown();
        dropdown.alertWithType('error', t('global:notAvailable'), t('global:notAvailableExplanation'));
    }

    onThemePress() {
        const { t } = this.props;
        const dropdown = DropdownHolder.getDropdown();
        dropdown.alertWithType('error', t('global:notAvailable'), t('global:notAvailableExplanation'));
    }

    on2FASetupPress() {
        const { t } = this.props;
        const dropdown = DropdownHolder.getDropdown();
        dropdown.alertWithType('error', t('global:notAvailable'), t('global:notAvailableExplanation'));
    }

    onResetWalletPress() {
        Navigation.startSingleScreenApp({
            screen: {
                screen: 'walletResetConfirm',
                navigatorStyle: {
                    navBarHidden: true,
                    navBarTransparent: true,
                    screenBackgroundImageName: 'bg-blue.png',
                    screenBackgroundColor: '#102e36',
                },
                overrideBackPress: true,
            },
        });
    }

    onBackPress() {
        this.props.setSetting('mainSettings');
    }

    logout() {
        this.props.clearTempData();
        this.props.setPassword('');
        Navigation.startSingleScreenApp({
            screen: {
                screen: 'login',
                navigatorStyle: {
                    navBarHidden: true,
                    navBarTransparent: true,
                    screenBackgroundImageName: 'bg-blue.png',
                    screenBackgroundColor: '#102e36',
                },
                overrideBackPress: true,
            },
        });
    }

    navigateNewSeed() {
        this.props.navigator.push({
            screen: 'newSeedSetup',
            navigatorStyle: {
                navBarHidden: true,
                navBarTransparent: true,
            },
            animated: false,
            overrideBackPress: true,
        });
    }

    onAddNewSeedPress() {
        const { t } = this.props;
        const dropdown = DropdownHolder.getDropdown();
        if (this.props.tempAccount.isSendingTransfer) {
            dropdown.alertWithType('error', t('transferSending'), t('transferSendingExplanation'));
        } else if (this.props.tempAccount.isGeneratingReceiveAddress) {
            dropdown.alertWithType('error', t('generatingAddress'), t('generatingAddressExplanation'));
        } else {
            this.setModalContent('addNewSeed');
        }
    }

    render() {
        const { t } = this.props;

        return (
            <View style={styles.container}>
                <StatusBar barStyle="light-content" />
                <View style={{ flex: 1 }} />
                <View style={styles.settingsContainer}>
                    {this._renderSettingsContent(this.props.tempAccount.currentSetting)}
                </View>
                <View style={{ flex: 1 }} />
                <Modal
                    animationIn={'bounceInUp'}
                    animationOut={'bounceOut'}
                    animationInTiming={1000}
                    animationOutTiming={200}
                    backdropTransitionInTiming={500}
                    backdropTransitionOutTiming={200}
                    backdropColor={'#132d38'}
                    backdropOpacity={0.8}
                    style={{ alignItems: 'center' }}
                    isVisible={this.state.isModalVisible}
                >
                    {this._renderModalContent()}
                </Modal>
            </View>
        );
    }
}

const styles = StyleSheet.create({
    container: {
        flex: 1,
        justifyContent: 'center',
    },
    titleText: {
        color: 'white',
        fontFamily: 'Lato-Regular',
        fontSize: width / 23,
        backgroundColor: 'transparent',
    },
    item: {
        flexDirection: 'row',
        alignItems: 'center',
        justifyContent: 'flex-start',
        width: width,
        paddingHorizontal: width / 15,
    },
    icon: {
        width: width / 22,
        height: width / 22,
        marginRight: width / 25,
    },
    settingsContainer: {
        flex: 40,
        justifyContent: 'center',
        alignItems: 'flex-start',
        zIndex: 1,
        paddingVertical: height / 20,
    },
    advancedSettingsContainer: {
        flex: 1,
        alignItems: 'flex-start',
        justifyContent: 'space-between',
    },
    modalContent: {
        backgroundColor: '#16313a',
        justifyContent: 'center',
    },
    dropdownTitle: {
        fontSize: 16,
        textAlign: 'left',
        fontWeight: 'bold',
        color: 'white',
        backgroundColor: 'transparent',
        fontFamily: 'Lato-Regular',
    },
    dropdownTextContainer: {
        flex: 1,
        padding: 15,
    },
    dropdownMessage: {
        fontSize: 14,
        textAlign: 'left',
        fontWeight: 'normal',
        color: 'white',
        backgroundColor: 'transparent',
        fontFamily: 'Lato-Regular',
    },
    dropdownImage: {
        padding: 8,
        width: 36,
        height: 36,
        alignSelf: 'center',
    },
});

const mapDispatchToProps = dispatch => ({
    logoutFromWallet: () => dispatch(logoutFromWallet()),
    clearTempData: () => dispatch(clearTempData()),
    setFirstUse: boolean => dispatch(setFirstUse(boolean)),
    getFullAccountInfo: (seed, seedName, cb) => dispatch(getFullAccountInfo(seed, seedName, cb)),
    increaseSeedCount: () => dispatch(increaseSeedCount()),
    addAccountName: seedName => dispatch(addAccountName(seedName)),
    setSetting: setting => dispatch(setSetting(setting)),
    changeAccountName: (newAccountName, accountNames, addresses, transfers) =>
        dispatch(changeAccountName(newAccountName, accountNames, addresses, transfers)),
    removeAccount: (accountInfo, accountNames) => dispatch(removeAccount(accountInfo, accountNames)),
    setSeedIndex: number => dispatch(setSeedIndex(number)),
    setNode: node => dispatch(setFullNode(node)),
    getCurrencyData: currency => dispatch(getCurrencyData(currency)),
    setPassword: password => dispatch(setPassword(password)),
    setReady: () => dispatch(setReady()),
    manualSyncRequest: () => dispatch(manualSyncRequest()),
    manualSyncComplete: () => dispatch(manualSyncComplete()),
    setBalance: address => dispatch(setBalance(address)),
});

const mapStateToProps = state => ({
    account: state.account,
    settings: state.settings,
    tempAccount: state.tempAccount,
    settings: state.settings,
});

Settings.propTypes = {
    account: PropTypes.object.isRequired,
    settings: PropTypes.object.isRequired,
    navigator: PropTypes.object.isRequired,
    logoutFromWallet: PropTypes.func.isRequired,
};

export default translate(['settings', 'global', 'addAdditionalSeed'])(
    connect(mapStateToProps, mapDispatchToProps)(Settings),
);<|MERGE_RESOLUTION|>--- conflicted
+++ resolved
@@ -270,18 +270,11 @@
         } else if (seed.length < MAX_SEED_LENGTH) {
             dropdown.alertWithType(
                 'error',
-<<<<<<< HEAD
-                'Seed is too short',
-                `Seeds must be ${MAX_SEED_LENGTH} characters long. Your seed is currently ${
-                    seed.length
-                } characters long. Please try again.`,
-=======
                 t('addAdditionalSeed:seedTooShort'),
                 t('addAdditionalSeed:seedTooShortExplanation', {
                     maxLength: MAX_SEED_LENGTH,
                     currentLength: seed.length,
                 }),
->>>>>>> 223aa60b
             );
         } else if (!(accountName.length > 0)) {
             dropdown.alertWithType(
