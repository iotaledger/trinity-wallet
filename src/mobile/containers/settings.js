--- conflicted
+++ resolved
@@ -40,7 +40,7 @@
     hasDuplicateSeed,
     updateAccountNameInKeychain,
     deleteSeedFromKeychain,
-    getAllSeedsFromKeychain
+    getAllSeedsFromKeychain,
 } from '../util/keychain';
 import { clearTempData, setPassword, setSetting, setAdditionalAccountInfo } from '../../shared/actions/tempAccount';
 import { height } from '../util/dimensions';
@@ -510,12 +510,9 @@
                 textColor: { color: body.color },
                 primary,
                 body,
-<<<<<<< HEAD
                 negative,
                 password,
-                selectedAccountName
-=======
->>>>>>> 9bc2b738
+                selectedAccountName,
             },
             snapshotTransition: {
                 t: this.props.t,
