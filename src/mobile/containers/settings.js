--- conflicted
+++ resolved
@@ -8,10 +8,6 @@
 import Modal from 'react-native-modal';
 import AddNewSeedModal from '../components/addNewSeedModal';
 import { logoutFromWallet } from '../../shared/actions/app';
-<<<<<<< HEAD
-//import { clearIOTA } from '../../shared/actions/iotaActions';
-=======
->>>>>>> dee5e7a7
 
 const { height, width } = Dimensions.get('window');
 
