--- conflicted
+++ resolved
@@ -82,25 +82,16 @@
                 .purge()
                 .then(() => {
                     deleteFromKeyChain(password);
-<<<<<<< HEAD
-                    this.props.resetWallet();
-=======
+                    deleteFromKeyChain(password);
                     this.redirectToInitialScreen();
->>>>>>> 20ca4cf8
                     this.props.setOnboardingComplete(false);
                     this.props.setFirstUse(true);
                     this.props.clearTempData();
                     this.props.setPassword('');
-<<<<<<< HEAD
-                    this.redirectToInitialScreen();
-                })
-                .catch(() => {
-=======
                     this.props.resetWallet();
                 })
                 .catch(error => {
                     console.log(error);
->>>>>>> 20ca4cf8
                     this.dropdown.alertWithType(
                         'error',
                         'Something went wrong',
