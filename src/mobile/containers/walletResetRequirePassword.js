import toUpper from 'lodash/toUpper';
import React, { Component } from 'react';
import { translate } from 'react-i18next';
import { connect } from 'react-redux';
import { deleteFromKeyChain } from 'iota-wallet-shared-modules/libs/cryptography';
import { resetWallet } from 'iota-wallet-shared-modules/actions/app';
import { setFirstUse, setOnboardingComplete } from 'iota-wallet-shared-modules/actions/account';
import { Navigation } from 'react-native-navigation';
import { clearTempData, setPassword } from 'iota-wallet-shared-modules/actions/tempAccount';
import PropTypes from 'prop-types';
import { persistor } from '../store';
import {
    StyleSheet,
    View,
    Text,
    TouchableWithoutFeedback,
    TouchableOpacity,
    Image,
    ScrollView,
    StatusBar,
} from 'react-native';
import Colors from '../theme/Colors';
import Fonts from '../theme/Fonts';
import { TextField } from 'react-native-material-textfield';
import OnboardingButtons from '../components/onboardingButtons.js';
import { Keyboard } from 'react-native';
import DropdownHolder from '../components/dropdownHolder';
import DropdownAlert from 'react-native-dropdownalert';
import blueBackgroundImagePath from 'iota-wallet-shared-modules/images/bg-blue.png';
import iotaGlowImagePath from 'iota-wallet-shared-modules/images/iota-glow.png';

import { width, height } from '../util/dimensions';

class WalletResetRequirePassword extends Component {
    constructor() {
        super();
        this.state = {
            password: '',
        };

        this.goBack = this.goBack.bind(this);
        this.resetWallet = this.resetWallet.bind(this);
    }

    goBack() {
        // FIXME: A quick workaround to stop UI text fields breaking on android due to react-native-navigation.
        Navigation.startSingleScreenApp({
            screen: {
                screen: 'home',
                navigatorStyle: {
                    navBarHidden: true,
                    navBarTransparent: true,
                    screenBackgroundImageName: 'bg-blue.png',
                    screenBackgroundColor: '#102e36',
                },
                overrideBackPress: true,
            },
        });
    }

    isAuthenticated() {
        return this.props.password === this.state.password;
    }

    redirectToInitialScreen() {
        Navigation.startSingleScreenApp({
            screen: {
                screen: 'welcome',
                navigatorStyle: {
                    navBarHidden: true,
                    navBarTransparent: true,
                    screenBackgroundImageName: 'bg-blue.png',
                    screenBackgroundColor: '#102e36',
                },
                overrideBackPress: true,
            },
        });
    }

    resetWallet() {
        const isAuthenticated = this.isAuthenticated();
        const { password, resetWallet, t } = this.props;
        if (isAuthenticated) {
            persistor
                .purge()
                .then(() => {
                    deleteFromKeyChain(password);
                    this.redirectToInitialScreen();
                    this.props.setOnboardingComplete(false);
                    this.props.setFirstUse(true);
                    this.props.clearTempData();
                    this.props.setPassword('');
                    this.props.resetWallet();
                })
                .catch(error => {
                    console.log(error);
                    this.dropdown.alertWithType(
                        'error',
                        'Something went wrong',
                        'Something went wrong while resetting your wallet. Please try again.',
                    );
                });
        } else {
            this.dropdown.alertWithType(
                'error',
                'Unrecognised password',
                'The password was not recognised. Please try again.',
            );
        }
    }

    render() {
        const { t } = this.props;

        return (
<<<<<<< HEAD
            <ImageBackground source={blueBackgroundImagePath} style={styles.container}>
=======
            <View style={styles.container}>
>>>>>>> 4b6b279b
                <StatusBar barStyle="light-content" />
                <TouchableWithoutFeedback onPress={Keyboard.dismiss}>
                    <View>
                        <View style={styles.topWrapper}>
                            <Image source={iotaGlowImagePath} style={styles.iotaLogo} />
                        </View>
                        <View style={styles.midWrapper}>
                            <Text style={styles.generalText}>Enter password to reset your wallet.</Text>
                            <TextField
                                style={{ color: 'white', fontFamily: 'Lato-Light' }}
                                labelTextStyle={{ fontFamily: 'Lato-Light' }}
                                labelFontSize={width / 31.8}
                                fontSize={width / 20.7}
                                labelPadding={3}
                                baseColor="white"
                                label="Password"
                                tintColor="#F7D002"
                                autoCapitalize={'none'}
                                autoCorrect={false}
                                enablesReturnKeyAutomatically
                                returnKeyType="done"
                                value={this.state.password}
                                onChangeText={password => this.setState({ password })}
                                containerStyle={{
                                    width: width / 1.4,
                                }}
                                secureTextEntry
                            />
                        </View>
                        <View style={styles.bottomContainer}>
                            <OnboardingButtons
                                style={onboardingButtonsOverride}
                                onLeftButtonPress={this.goBack}
                                onRightButtonPress={this.resetWallet}
                                leftText={toUpper('cancel')}
                                rightText={toUpper('reset')}
                            />
                        </View>
                    </View>
                </TouchableWithoutFeedback>
                <DropdownAlert
                    ref={ref => (this.dropdown = ref)}
                    successColor={Colors.dropdown.success}
                    errorColor={Colors.dropdown.error}
                    titleStyle={styles.dropdownTitle}
                    defaultTextContainer={styles.dropdownTextContainer}
                    messageStyle={styles.dropdownMessage}
                    imageStyle={styles.dropdownImage}
                    inactiveStatusBarStyle="light-content"
                />
            </View>
        );
    }
}

const onboardingButtonsOverride = StyleSheet.create({
    rightButton: {
        borderColor: Colors.red,
    },
    rightText: {
        color: Colors.red,
        fontFamily: Fonts.secondary,
    },
});

const styles = StyleSheet.create({
    container: {
        flex: 1,
        justifyContent: 'center',
        alignItems: 'center',
        backgroundColor: Colors.backgroundGreen,
    },
    topWrapper: {
        flex: 1.3,
        alignItems: 'center',
        justifyContent: 'flex-start',
        paddingTop: height / 22,
    },
    midWrapper: {
        flex: 1.6,
        alignItems: 'center',
    },
    bottomContainer: {
        flex: 2,
        alignItems: 'center',
        justifyContent: 'flex-end',
        paddingBottom: height / 20,
    },
    generalText: {
        color: 'white',
        fontFamily: Fonts.secondary,
        fontSize: width / 20.7,
        textAlign: 'center',
        paddingBottom: height / 10,
        backgroundColor: 'transparent',
    },
    questionText: {
        color: Colors.white,
        fontFamily: Fonts.secondary,
        fontSize: width / 20.25,
        textAlign: 'center',
        paddingLeft: width / 7,
        paddingRight: width / 7,
        paddingTop: height / 25,
        backgroundColor: 'transparent',
    },
    newSeedButton: {
        borderColor: Colors.orangeDark,
        borderWidth: 1.2,
        borderRadius: 10,
        width: width / 1.65,
        height: height / 17,
        alignItems: 'center',
        justifyContent: 'space-around',
        marginRight: width / 10,
    },
    newSeedText: {
        color: Colors.orangeDark,
        fontFamily: Fonts.tertiary,
        fontSize: width / 25.3,
        backgroundColor: 'transparent',
    },
    iotaLogo: {
        height: width / 5,
        width: width / 5,
    },
    buttonsContainer: {
        alignItems: 'flex-end',
        justifyContent: 'center',
        flexDirection: 'row',
    },
    textFieldContainer: {
        width: width / 1.65,
    },
    textField: {
        color: Colors.white,
        fontFamily: Fonts.tertiary,
    },
    textFieldLabel: {
        fontFamily: Fonts.tertiary,
    },
    dropdownTitle: {
        fontSize: width / 25.9,
        textAlign: 'left',
        fontWeight: 'bold',
        color: 'white',
        backgroundColor: 'transparent',
        fontFamily: 'Lato-Regular',
    },
    dropdownTextContainer: {
        flex: 1,
        paddingLeft: width / 20,
        paddingRight: width / 15,
        paddingVertical: height / 30,
    },
    dropdownMessage: {
        fontSize: width / 29.6,
        textAlign: 'left',
        fontWeight: 'normal',
        color: 'white',
        backgroundColor: 'transparent',
        fontFamily: 'Lato-Regular',
        paddingTop: height / 60,
    },
    dropdownImage: {
        marginLeft: width / 25,
        width: width / 12,
        height: width / 12,
        alignSelf: 'center',
    },
});

const mapStateToProps = state => ({
    password: state.tempAccount.password,
});

const mapDispatchToProps = dispatch => ({
    resetWallet: () => dispatch(resetWallet()),
    setFirstUse: boolean => dispatch(setFirstUse(boolean)),
    setOnboardingComplete: boolean => dispatch(setOnboardingComplete(boolean)),
    clearTempData: () => dispatch(clearTempData()),
    setPassword: password => dispatch(setPassword(password)),
});

WalletResetRequirePassword.propTypes = {
    password: PropTypes.string.isRequired,
    navigator: PropTypes.object.isRequired,
    resetWallet: PropTypes.func.isRequired,
};

export default connect(mapStateToProps, mapDispatchToProps)(WalletResetRequirePassword);<|MERGE_RESOLUTION|>--- conflicted
+++ resolved
@@ -113,11 +113,7 @@
         const { t } = this.props;
 
         return (
-<<<<<<< HEAD
-            <ImageBackground source={blueBackgroundImagePath} style={styles.container}>
-=======
             <View style={styles.container}>
->>>>>>> 4b6b279b
                 <StatusBar barStyle="light-content" />
                 <TouchableWithoutFeedback onPress={Keyboard.dismiss}>
                     <View>
