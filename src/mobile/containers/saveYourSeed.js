import merge from 'lodash/merge';
import React, { Component } from 'react';
import { translate } from 'react-i18next';
import { StyleSheet, View, Text, TouchableOpacity, Image, StatusBar } from 'react-native';
import PropTypes from 'prop-types';
import { connect } from 'react-redux';
import OnboardingButtons from '../components/onboardingButtons.js';
import DropdownAlert from '../node_modules/react-native-dropdownalert/DropdownAlert';
import { setCopiedToClipboard } from '../../shared/actions/tempAccount';
import COLORS from '../theme/Colors';

import blueBackgroundImagePath from 'iota-wallet-shared-modules/images/bg-blue.png';
import iotaGlowImagePath from 'iota-wallet-shared-modules/images/iota-glow.png';
import { width, height } from '../util/dimensions';

class SaveYourSeed extends Component {
    componentWillReceiveProps(newProps) {
        const { t } = this.props;
        if (newProps.tempAccount.copiedToClipboard) {
            this.timeout = setTimeout(() => {
                this.dropdown.alertWithType('info', t('seedCleared'), t('seedClearedExplanation'));
            }, 500);
            this.props.setCopiedToClipboard(false);
        }
    }
    onDonePress() {
        this.props.navigator.push({
            screen: 'saveSeedConfirmation',
            navigatorStyle: { navBarHidden: true, navBarTransparent: true, screenBackgroundImageName: 'bg-blue.png' },
            animated: false,
            overrideBackPress: true,
        });
    }

    onBackPress() {
        this.props.navigator.pop({
            animated: false,
        });
    }

    onWriteClick() {
        this.props.navigator.push({
            screen: 'writeSeedDown',
            navigatorStyle: { navBarHidden: true, navBarTransparent: true, screenBackgroundImageName: 'bg-blue.png' },
            animated: false,
            overrideBackPress: true,
        });
    }
    onPrintClick() {
        this.props.navigator.push({
            screen: 'paperWallet',
            navigatorStyle: { navBarHidden: true, navBarTransparent: true, screenBackgroundImageName: 'bg-blue.png' },
            animated: false,
            overrideBackPress: true,
        });
    }
    onCopyClick() {
        this.props.navigator.push({
            screen: 'copySeedToClipboard',
            navigatorStyle: { navBarHidden: true, navBarTransparent: true, screenBackgroundImageName: 'bg-blue.png' },
            animated: false,
            overrideBackPress: true,
        });
    }

    render() {
        const { t } = this.props;
        return (
<<<<<<< HEAD
            <ImageBackground source={blueBackgroundImagePath} style={styles.container}>
=======
            <View style={styles.container}>
>>>>>>> 60faae91
                <StatusBar barStyle="light-content" />
                <View style={styles.topContainer}>
                    <Image source={iotaGlowImagePath} style={styles.iotaLogo} />
                    <Text style={styles.infoText}>
                        <Text style={styles.infoTextNormal}>{t('mustSaveYourSeed')}</Text>
                        <Text style={styles.infoTextBold}>{t('atLeastOne')}</Text>
                        <Text style={styles.infoTextNormal}>{t('ofTheOptions')}</Text>
                    </Text>
                </View>
                <View style={styles.midContainer}>
                    <View style={{ paddingTop: height / 20 }}>
                        <TouchableOpacity onPress={event => this.onWriteClick()}>
                            <View style={styles.optionButton}>
                                <Text style={styles.optionButtonText}>{t('global:manualCopy').toUpperCase()}</Text>
                            </View>
                        </TouchableOpacity>
                    </View>
                    <View style={{ paddingTop: height / 25 }}>
                        <TouchableOpacity onPress={event => this.onPrintClick()}>
                            <View style={styles.optionButton}>
                                <Text style={styles.optionButtonText}>{t('global:paperWallet').toUpperCase()}</Text>
                            </View>
                        </TouchableOpacity>
                    </View>
                    <View style={{ paddingTop: height / 25 }}>
                        <TouchableOpacity onPress={event => this.onCopyClick()}>
                            <View style={styles.optionButton}>
                                <Text style={styles.optionButtonText}>{t('global:copyToClipboard').toUpperCase()}</Text>
                            </View>
                        </TouchableOpacity>
                    </View>
                </View>
                <View style={styles.bottomContainer}>
                    <OnboardingButtons
                        onLeftButtonPress={() => this.onBackPress()}
                        onRightButtonPress={() => this.onDonePress()}
                        leftText={t('global:back')}
                        rightText={t('global:done')}
                    />
                </View>
                <DropdownAlert
                    ref={ref => (this.dropdown = ref)}
                    successColor="#009f3f"
                    errorColor="#A10702"
                    titleStyle={styles.dropdownTitle}
                    defaultTextContainer={styles.dropdownTextContainer}
                    messageStyle={styles.dropdownMessage}
                    imageStyle={styles.dropdownImage}
                />
            </View>
        );
    }
}

const styles = StyleSheet.create({
    container: {
        flex: 1,
        justifyContent: 'center',
        alignItems: 'center',
        backgroundColor: COLORS.backgroundGreen,
    },
    topContainer: {
        flex: 1,
        alignItems: 'center',
        justifyContent: 'flex-start',
        paddingTop: height / 22,
    },
    midContainer: {
        flex: 4,
        alignItems: 'center',
        justifyContent: 'center',
    },
    bottomContainer: {
        justifyContent: 'center',
        flexDirection: 'row',
        alignItems: 'flex-end',
        paddingBottom: height / 20,
    },
    optionButtonText: {
        color: '#88D4FF',
        fontFamily: 'Lato-Regular',
        fontSize: width / 25.3,
        textAlign: 'center',
        backgroundColor: 'transparent',
    },
    optionButton: {
        borderColor: '#8BD4FF',
        borderWidth: 1.5,
        borderRadius: 15,
        width: width / 1.36,
        height: height / 14,
        alignItems: 'center',
        justifyContent: 'space-around',
    },
    titleContainer: {
        justifyContent: 'center',
        alignItems: 'center',
        paddingTop: height / 35,
        paddingBottom: height / 30,
    },
    title: {
        color: 'white',
        fontFamily: 'Lato-Bold',
        fontSize: width / 23,
        textAlign: 'center',
        backgroundColor: 'transparent',
    },
    infoText: {
        color: 'white',
        fontFamily: 'Lato-Light',
        fontSize: width / 23,
        textAlign: 'left',
        paddingTop: height / 10,
        textAlign: 'center',
        backgroundColor: 'transparent',
        paddingHorizontal: width / 9,
    },
    infoTextNormal: {
        color: 'white',
        fontFamily: 'Lato-Light',
        fontSize: width / 23,
        textAlign: 'left',
        backgroundColor: 'transparent',
    },
    infoTextBold: {
        color: 'white',
        fontFamily: 'Lato-Bold',
        fontSize: width / 23,
        textAlign: 'center',
        backgroundColor: 'transparent',
    },
    iotaLogo: {
        height: width / 5,
        width: width / 5,
    },
    dropdownTitle: {
        fontSize: width / 25.9,
        textAlign: 'left',
        fontWeight: 'bold',
        color: 'white',
        backgroundColor: 'transparent',
        fontFamily: 'Lato-Regular',
    },
    dropdownTextContainer: {
        flex: 1,
        paddingLeft: width / 20,
        paddingRight: width / 15,
        paddingVertical: height / 30,
    },
    dropdownMessage: {
        fontSize: width / 29.6,
        textAlign: 'left',
        fontWeight: 'normal',
        color: 'white',
        backgroundColor: 'transparent',
        fontFamily: 'Lato-Regular',
        paddingTop: height / 60,
    },
    dropdownImage: {
        marginLeft: width / 25,
        width: width / 12,
        height: width / 12,
        alignSelf: 'center',
    },
});

const mapStateToProps = state => ({
    tempAccount: state.tempAccount,
});

const mapDispatchToProps = dispatch => ({
    setCopiedToClipboard: boolean => dispatch(setCopiedToClipboard(boolean)),
});

SaveYourSeed.propTypes = {
    navigator: PropTypes.object.isRequired,
};

export default translate(['saveYourSeed', 'global'])(connect(mapStateToProps, mapDispatchToProps)(SaveYourSeed));<|MERGE_RESOLUTION|>--- conflicted
+++ resolved
@@ -66,11 +66,7 @@
     render() {
         const { t } = this.props;
         return (
-<<<<<<< HEAD
-            <ImageBackground source={blueBackgroundImagePath} style={styles.container}>
-=======
             <View style={styles.container}>
->>>>>>> 60faae91
                 <StatusBar barStyle="light-content" />
                 <View style={styles.topContainer}>
                     <Image source={iotaGlowImagePath} style={styles.iotaLogo} />
