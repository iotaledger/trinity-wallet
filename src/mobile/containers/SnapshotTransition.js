import size from 'lodash/size';
import React, { Component } from 'react';
import { connect } from 'react-redux';
import { translate } from 'react-i18next';
import PropTypes from 'prop-types';
import { View, Text, StyleSheet, TouchableOpacity, ActivityIndicator } from 'react-native';
import { round } from 'iota-wallet-shared-modules/libs/utils';
import {
    setSetting,
    transitionForSnapshot,
    generateAddressesAndGetBalance,
    completeSnapshotTransition,
    setBalanceCheckFlag,
    cancelSnapshotTransition,
} from 'iota-wallet-shared-modules/actions/wallet';
import { generateAlert } from 'iota-wallet-shared-modules/actions/alerts';
import { getSelectedAccountName, getAddressesForSelectedAccount } from 'iota-wallet-shared-modules/selectors/accounts';
import KeepAwake from 'react-native-keep-awake';
import { shouldPreventAction } from 'iota-wallet-shared-modules/selectors/global';
import { formatValue, formatUnit } from 'iota-wallet-shared-modules/libs/iota/utils';
import ModalButtons from '../containers/ModalButtons';
import GENERAL from '../theme/general';
import { getSeedFromKeychain } from '../utils/keychain';
import { width, height } from '../utils/dimensions';
import { Icon } from '../theme/icons.js';
import CtaButton from '../components/CtaButton';
import InfoBox from '../components/InfoBox';
import ProgressBar from '../components/ProgressBar';
import { getMultiAddressGenFn, getPowFn } from '../utils/nativeModules';
import { leaveNavigationBreadcrumb } from '../utils/bugsnag';

const styles = StyleSheet.create({
    container: {
        flex: 1,
        alignItems: 'center',
        justifyContent: 'space-between',
    },
    bottomContainer: {
        flex: 1,
        width,
        paddingHorizontal: width / 15,
        flexDirection: 'row',
        justifyContent: 'space-between',
        alignItems: 'center',
    },
    topContainer: {
        flex: 11,
        justifyContent: 'center',
    },
    innerContainer: {
        flex: 4,
        justifyContent: 'center',
    },
    item: {
        flexDirection: 'row',
        alignItems: 'center',
        justifyContent: 'flex-end',
    },
    titleText: {
        fontFamily: 'SourceSansPro-Regular',
        fontSize: GENERAL.fontSize3,
        backgroundColor: 'transparent',
        marginLeft: width / 20,
    },
    transitionButtonContainer: {
        flex: 1,
        alignItems: 'center',
        justifyContent: 'center',
    },
    buttonInfoText: {
        fontFamily: 'SourceSansPro-Regular',
        fontSize: GENERAL.fontSize3,
        backgroundColor: 'transparent',
    },
    infoText: {
        fontFamily: 'SourceSansPro-Light',
        fontSize: GENERAL.fontSize3,
        textAlign: 'left',
        backgroundColor: 'transparent',
    },
    buttonQuestionText: {
        fontFamily: 'SourceSansPro-Regular',
        fontSize: GENERAL.fontSize3,
        backgroundColor: 'transparent',
        paddingTop: height / 60,
    },
    activityIndicator: {
        flex: 1,
        justifyContent: 'center',
        alignItems: 'center',
        marginTop: height / 40,
    },
    textContainer: {
        alignItems: 'center',
        justifyContent: 'center',
        marginTop: height / 60,
        marginBottom: height / 20,
    },
    balanceCheckContainer: {
        justifyContent: 'center',
        alignItems: 'center',
    },
});

class SnapshotTransition extends Component {
    static propTypes = {
        /** @ignore */
        isTransitioning: PropTypes.bool.isRequired,
        /** @ignore */
        t: PropTypes.func.isRequired,
        /** @ignore */
        transitionForSnapshot: PropTypes.func.isRequired,
        /** @ignore */
        transitionBalance: PropTypes.number.isRequired,
        /** @ignore */
        balanceCheckFlag: PropTypes.bool.isRequired,
        /** @ignore */
        theme: PropTypes.object.isRequired,
        /** @ignore */
        generateAddressesAndGetBalance: PropTypes.func.isRequired,
        /** @ignore */
        transitionAddresses: PropTypes.array.isRequired,
        /** @ignore */
        completeSnapshotTransition: PropTypes.func.isRequired,
        /** Currently selected account name */
        selectedAccountName: PropTypes.string.isRequired,
        /** @ignore */
        generateAlert: PropTypes.func.isRequired,
        /** @ignore */
        setSetting: PropTypes.func.isRequired,
        /** Addresses for selected account */
        addresses: PropTypes.array.isRequired,
        /** Determines whether to allow snapshot transition actions */
        shouldPreventAction: PropTypes.bool.isRequired,
        /** @ignore */
        isAttachingToTangle: PropTypes.bool.isRequired,
        /** @ignore */
        password: PropTypes.object.isRequired,
<<<<<<< HEAD
        /** @ignore */
        remotePoW: PropTypes.bool.isRequired,
        /** @ignore */
=======
>>>>>>> d9f6cb03
        activeStepIndex: PropTypes.number.isRequired,
        /** @ignore */
        activeSteps: PropTypes.array.isRequired,
        /** @ignore */
        setBalanceCheckFlag: PropTypes.func.isRequired,
        /** @ignore */
        cancelSnapshotTransition: PropTypes.func.isRequired,
    };

    static renderProgressBarChildren(activeStepIndex, sizeOfActiveSteps) {
        if (activeStepIndex === -1) {
            return null;
        }

        return `Attaching address ${activeStepIndex + 1} / ${sizeOfActiveSteps}`;
    }

    constructor() {
        super();
        this.onSnapshotTransitionPress = this.onSnapshotTransitionPress.bind(this);
    }

    componentDidMount() {
        leaveNavigationBreadcrumb('SnapshotTransition');
    }

    componentWillReceiveProps(newProps) {
        const { isTransitioning } = this.props;
        if (!isTransitioning && newProps.isSendingTransfer) {
            KeepAwake.activate();
        } else if (isTransitioning && !newProps.isSendingTransfer) {
            KeepAwake.deactivate();
        }
    }

    /**
     * Dispatch an action to complete snapshot transition (Start attaching addresses to Tangle)
     * @method onBalanceCompletePress
     */
    onBalanceCompletePress() {
        const { transitionAddresses, selectedAccountName, password } = this.props;
        setTimeout(() => {
            getSeedFromKeychain(password, selectedAccountName)
                .then((seed) => {
                    if (seed === null) {
                        throw new Error('Error');
                    } else {
                        this.props.completeSnapshotTransition(
                            seed,
                            selectedAccountName,
                            transitionAddresses,
                            getPowFn(),
                        );
                    }
                })
                .catch((err) => console.error(err));
        }, 300);
    }

    /**
     * Generates bulk of addresses if a user doesn't find their correct balance
     * @method onBalanceIncompletePress
     */
    onBalanceIncompletePress() {
        const genFn = getMultiAddressGenFn();
        const { transitionAddresses, password, selectedAccountName } = this.props;
        const currentIndex = transitionAddresses.length;
        this.props.setBalanceCheckFlag(false);
        setTimeout(() => {
            getSeedFromKeychain(password, selectedAccountName).then((seed) => {
                if (seed === null) {
                    throw new Error('Error');
                } else {
                    this.props.generateAddressesAndGetBalance(seed, currentIndex, genFn);
                }
            });
        }, 300);
    }

    /**
     * Generates a bulk of addresses starting from index 0
     * Finds balance for those addresses and displays a modal asking the user to confirm the balance
     * @method onSnapshotTransitionPress
     */
    onSnapshotTransitionPress() {
        const { addresses, shouldPreventAction, password, selectedAccountName, t } = this.props;
        if (!shouldPreventAction) {
            const genFn = getMultiAddressGenFn();
            getSeedFromKeychain(password, selectedAccountName)
                .then((seed) => {
                    if (seed === null) {
                        throw new Error('Error');
                    } else {
                        this.props.transitionForSnapshot(seed, addresses, genFn);
                    }
                })
                .catch((err) => console.error(err));
        } else {
            this.props.generateAlert('error', t('global:pleaseWait'), t('global:pleaseWaitExplanation'));
        }
    }

    /**
     * Cancels snapshot transition and navigates to advanced settings screen
     * @method cancel
     */
    cancel() {
        this.props.cancelSnapshotTransition();
        this.props.setSetting('advancedSettings');
    }

    render() {
        const {
            isTransitioning,
            theme,
            t,
            isAttachingToTangle,
            activeStepIndex,
            activeSteps,
            balanceCheckFlag,
            transitionBalance,
        } = this.props;
        const textColor = { color: theme.body.color };

        const sizeOfActiveSteps = size(activeSteps);

        return (
            <View style={styles.container}>
                <View style={styles.topContainer}>
                    <View style={{ flex: 0.8 }} />
                    {!isTransitioning && (
                        <View style={styles.innerContainer}>
                            <InfoBox
                                body={theme.body}
                                text={
                                    <View>
                                        <Text style={[styles.infoText, textColor]}>{t('snapshotExplanation')}</Text>
                                        <Text style={[styles.infoText, textColor, { paddingTop: height / 50 }]}>
                                            {t('hasSnapshotTakenPlace')}
                                        </Text>
                                    </View>
                                }
                            />
                            <View style={styles.transitionButtonContainer}>
                                <CtaButton
                                    ctaColor={theme.primary.color}
                                    secondaryCtaColor={theme.primary.body}
                                    text={t('transition')}
                                    onPress={this.onSnapshotTransitionPress}
                                    ctaWidth={width / 2}
                                    ctaHeight={height / 16}
                                />
                            </View>
                        </View>
                    )}
                    {isTransitioning &&
                        !isAttachingToTangle && (
                            <View style={styles.innerContainer}>
                                {(balanceCheckFlag && (
                                    <InfoBox
                                        body={theme.body}
                                        width={width / 1.1}
                                        text={
                                            <View style={styles.balanceCheckContainer}>
                                                <View style={styles.textContainer}>
                                                    <Text style={[styles.buttonInfoText, textColor]}>
                                                        {t('detectedBalance', {
                                                            amount: round(formatValue(transitionBalance), 1),
                                                            unit: formatUnit(transitionBalance),
                                                        })}
                                                    </Text>
                                                    <Text style={[styles.buttonQuestionText, textColor]}>
                                                        {t('isThisCorrect')}
                                                    </Text>
                                                </View>
                                                <ModalButtons
                                                    onLeftButtonPress={() => this.onBalanceIncompletePress()}
                                                    onRightButtonPress={() => this.onBalanceCompletePress()}
                                                    leftText={t('global:no')}
                                                    rightText={t('global:yes')}
                                                    containerWidth={{ width: width / 1.25 }}
                                                    buttonWidth={{ width: width / 2.85 }}
                                                />
                                            </View>
                                        }
                                    />
                                )) || (
                                    <ActivityIndicator
                                        animating={isTransitioning}
                                        style={styles.activityIndicator}
                                        size="large"
                                        color={theme.primary.color}
                                    />
                                )}
                                <View style={{ flex: 0.45 }} />
                            </View>
                        )}
                    {isTransitioning &&
                        isAttachingToTangle && (
                            <View style={styles.innerContainer}>
                                <InfoBox
                                    body={theme.body}
                                    text={
                                        <View>
                                            <Text style={[styles.infoText, textColor]}>{t('attaching')}</Text>
                                            <Text style={[styles.infoText, textColor, { paddingTop: height / 50 }]}>
                                                {t('loading:thisMayTake')}
                                            </Text>
                                            <Text style={[styles.infoText, textColor, { paddingTop: height / 50 }]}>
                                                {t('global:pleaseWaitEllipses')}
                                            </Text>
                                        </View>
                                    }
                                />
                                <View
                                    style={{
                                        flex: 1,
                                        justifyContent: 'center',
                                        alignItems: 'center',
                                    }}
                                >
                                    <ProgressBar
                                        style={{
                                            textWrapper: { flex: 0.4 },
                                        }}
                                        indeterminate={activeStepIndex === -1}
                                        progress={activeStepIndex / sizeOfActiveSteps}
                                        color={theme.primary.color}
                                        textColor={theme.body.color}
                                    >
                                        {SnapshotTransition.renderProgressBarChildren(
                                            activeStepIndex,
                                            sizeOfActiveSteps,
                                        )}
                                    </ProgressBar>
                                </View>
                            </View>
                        )}
                </View>
                <View style={styles.bottomContainer}>
                    {!isAttachingToTangle && (
                        <TouchableOpacity
                            onPress={() =>
                                isTransitioning ? this.cancel() : this.props.setSetting('advancedSettings')
                            }
                            hitSlop={{ top: height / 55, bottom: height / 55, left: width / 55, right: width / 55 }}
                        >
                            <View style={styles.item}>
                                <Icon name="chevronLeft" size={width / 28} color={theme.body.color} />
                                <Text style={[styles.titleText, textColor]}>
                                    {isTransitioning ? t('global:cancel') : t('global:back')}
                                </Text>
                            </View>
                        </TouchableOpacity>
                    )}
                </View>
            </View>
        );
    }
}

const mapStateToProps = (state) => ({
    theme: state.settings.theme,
    transitionBalance: state.wallet.transitionBalance,
    balanceCheckFlag: state.wallet.balanceCheckFlag,
    transitionAddresses: state.wallet.transitionAddresses,
    password: state.wallet.password,
    selectedAccountName: getSelectedAccountName(state),
    shouldPreventAction: shouldPreventAction(state),
    addresses: getAddressesForSelectedAccount(state),
    isAttachingToTangle: state.ui.isAttachingToTangle,
    isTransitioning: state.ui.isTransitioning,
    isModalActive: state.ui.isModalActive,
    activeStepIndex: state.progress.activeStepIndex,
    activeSteps: state.progress.activeSteps,
});

const mapDispatchToProps = {
    setSetting,
    transitionForSnapshot,
    generateAddressesAndGetBalance,
    completeSnapshotTransition,
    generateAlert,
    setBalanceCheckFlag,
    cancelSnapshotTransition,
};

export default translate(['snapshotTransition', 'global', 'loading'])(
    connect(mapStateToProps, mapDispatchToProps)(SnapshotTransition),
);<|MERGE_RESOLUTION|>--- conflicted
+++ resolved
@@ -136,12 +136,6 @@
         isAttachingToTangle: PropTypes.bool.isRequired,
         /** @ignore */
         password: PropTypes.object.isRequired,
-<<<<<<< HEAD
-        /** @ignore */
-        remotePoW: PropTypes.bool.isRequired,
-        /** @ignore */
-=======
->>>>>>> d9f6cb03
         activeStepIndex: PropTypes.number.isRequired,
         /** @ignore */
         activeSteps: PropTypes.array.isRequired,
