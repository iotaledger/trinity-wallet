import map from 'lodash/map';
import orderBy from 'lodash/orderBy';
import React, { Component } from 'react';
import PropTypes from 'prop-types';
import {
    StyleSheet,
    View,
    Text,
    TouchableWithoutFeedback,
    RefreshControl,
    TouchableOpacity,
    ActivityIndicator,
} from 'react-native';
import { connect } from 'react-redux';
import { translate } from 'react-i18next';
import { generateAlert } from 'iota-wallet-shared-modules/actions/alerts';
import { broadcastBundle, promoteTransaction } from 'iota-wallet-shared-modules/actions/transfers';
import {
    getRelevantTransfer,
    isReceivedTransfer,
    getTransferValue,
} from 'iota-wallet-shared-modules/libs/iota/transfers';
import {
    getAddressesForSelectedAccountViaSeedIndex,
    getDeduplicatedTransfersForSelectedAccountViaSeedIndex,
    getSelectedAccountNameViaSeedIndex,
} from 'iota-wallet-shared-modules/selectors/account';
import { getAccountInfo } from 'iota-wallet-shared-modules/actions/account';
import { OptimizedFlatList } from 'react-native-optimized-flatlist';
import { convertFromTrytes } from 'iota-wallet-shared-modules/libs/iota/utils';
import { formatValue, formatUnit, round } from 'iota-wallet-shared-modules/libs/util';
import tinycolor from 'tinycolor2';
import TransactionRow from '../components/transactionRow';
import { width, height } from '../util/dimensions';
import keychain, { getSeed } from '../util/keychain';
import GENERAL from '../theme/general';
import { isAndroid } from '../util/device';
import CtaButton from '../components/ctaButton';

const styles = StyleSheet.create({
    container: {
        flex: 1,
        justifyContent: 'center',
    },
    listView: {
        height: height * 0.7,
        justifyContent: 'flex-end',
    },
    separator: {
        flex: 1,
        height: height / 60,
    },
    noTransactionsContainer: {
        justifyContent: 'center',
        alignItems: 'center',
    },
    flatList: {
        flex: 1,
        justifyContent: 'center',
    },
    refreshButtonContainer: {
        alignItems: 'center',
        justifyContent: 'center',
        marginBottom: isAndroid ? null : height / 50,
    },
    activityIndicator: {
        justifyContent: 'center',
        alignItems: 'center',
        height: height / 5,
    },
});

class History extends Component {
    static propTypes = {
        addresses: PropTypes.array.isRequired,
        transfers: PropTypes.array.isRequired,
        closeTopBar: PropTypes.func.isRequired,
        primary: PropTypes.object.isRequired,
        secondary: PropTypes.object.isRequired,
        extra: PropTypes.object.isRequired,
        negative: PropTypes.object.isRequired,
        positive: PropTypes.object.isRequired,
        body: PropTypes.object.isRequired,
        bar: PropTypes.object.isRequired,
        getAccountInfo: PropTypes.func.isRequired,
        selectedAccountName: PropTypes.string.isRequired,
        isFetchingLatestAccountInfoOnLogin: PropTypes.bool.isRequired,
        isFetchingAccountInfo: PropTypes.bool.isRequired,
        generateAlert: PropTypes.func.isRequired,
        seedIndex: PropTypes.number.isRequired,
        t: PropTypes.func.isRequired,
        broadcastBundle: PropTypes.func.isRequired,
        promoteTransaction: PropTypes.func.isRequired,
        isSyncing: PropTypes.bool.isRequired,
        isSendingTransfer: PropTypes.bool.isRequired,
        isGeneratingReceiveAddress: PropTypes.bool.isRequired,
        isTransitioning: PropTypes.bool.isRequired,
        isBroadcastingBundle: PropTypes.bool.isRequired,
        isPromotingTransaction: PropTypes.bool.isRequired,
        mode: PropTypes.string.isRequired,
    };

    constructor() {
        super();

        this.state = { isRefreshing: false };
        this.onRefresh = this.onRefresh.bind(this);
    }

    componentWillReceiveProps(newProps) {
        if (this.props.isFetchingLatestAccountInfoOnLogin && !newProps.isFetchingLatestAccountInfoOnLogin) {
            this.setState({ isRefreshing: false });
        }
    }

    shouldComponentUpdate(newProps) {
        const { isSyncing, isSendingTransfer, isGeneratingReceiveAddress, isTransitioning } = this.props;

        if (isSyncing !== newProps.isSyncing) {
            return false;
        }

        if (isSendingTransfer !== newProps.isSendingTransfer) {
            return false;
        }

        if (isGeneratingReceiveAddress !== newProps.isGeneratingReceiveAddress) {
            return false;
        }

        if (isTransitioning !== newProps.isTransitioning) {
            return false;
        }

        return true;
    }

    /**
     * Triggers a refresh
     */
    onRefresh() {
        const { isRefreshing } = this.state;

        if (isRefreshing) {
            return;
        }

        if (!this.shouldPreventManualRefresh()) {
            this.setState({ isRefreshing: true });
            this.updateAccountData();
        }
    }

    /**
     * Prevents more than one refresh from occurring at the same time
     */
    shouldPreventManualRefresh() {
        const props = this.props;

        const isAlreadyDoingSomeHeavyLifting =
            props.isSyncing || props.isSendingTransfer || props.isGeneratingReceiveAddress || props.isTransitioning;

        const isAlreadyFetchingAccountInfo = props.isFetchingAccountInfo;

        if (isAlreadyFetchingAccountInfo) {
            this.generateAlreadyFetchingAccountInfoAlert();
        }

        return isAlreadyDoingSomeHeavyLifting || isAlreadyFetchingAccountInfo;
    }

    generateAlreadyFetchingAccountInfoAlert() {
        this.props.generateAlert(
            'error',
            'Already fetching transaction history',
            'Your transaction history will be updated automatically.',
        );
    }

    updateAccountData() {
        const { selectedAccountName, seedIndex } = this.props;
        keychain
            .get()
            .then((credentials) => {
                const seed = getSeed(credentials.data, seedIndex);
                this.props.getAccountInfo(seed, selectedAccountName);
            })
            .catch((err) => console.log(err));
    }

    /**
     * Formats transaction data
     * @return {Array} Formatted transaction data
     */
    prepTransactions() {
<<<<<<< HEAD
        const { transfers, addresses, negative, primary, secondary, positive, body, bar, mode, t } = this.props;
        const containerBorderColor = tinycolor(body.bg).isDark() ? 'rgba(255, 255, 255, 0.25)' : 'rgba(0, 0, 0, 0.25)';
        const containerBackgroundColor = tinycolor(body.bg).isDark() ? 'rgba(255, 255, 255, 0.08)' : 'transparent';
=======
        const {
            transfers,
            addresses,
            extraColor,
            negativeColor,
            positiveColor,
            pendingColor,
            secondaryBackgroundColor,
            backgroundColor,
            mode,
            selectedAccountName,
            isBroadcastingBundle,
            isPromotingTransaction,
            t,
        } = this.props;
>>>>>>> bc827695

        const computeConfirmationStatus = (persistence, incoming) => {
            if (!persistence) {
                return t('global:pending');
            }

            return incoming ? t('global:received') : t('global:sent');
        };

        const withValueAndUnit = (item) => ({
            address: item.address,
            value: round(formatValue(item.value), 1),
            unit: formatUnit(item.value),
        });

        const formattedTransfers = map(transfers, (transfer) => {
            const tx = getRelevantTransfer(transfer, addresses);
            const value = getTransferValue(transfer, addresses);
            const incoming = isReceivedTransfer(transfer, addresses);
            const disableWhen = isBroadcastingBundle || isPromotingTransaction;

            return {
                t,
                disableWhen,
                rebroadcast: (bundle) => this.props.broadcastBundle(bundle, selectedAccountName),
                promote: (bundle) => this.props.promoteTransaction(bundle, selectedAccountName),
                generateAlert: this.props.generateAlert, // Already declated in upper scope
                addresses: map(transfer, withValueAndUnit),
                status: incoming ? t('history:receive') : t('history:send'),
                confirmation: computeConfirmationStatus(tx.persistence, incoming),
                confirmationBool: tx.persistence,
                value: round(formatValue(value), 1),
                unit: formatUnit(value),
                time: tx.timestamp,
                message: convertFromTrytes(tx.signatureMessageFragment),
                bundle: tx.bundle,
                mode,
                style: {
                    titleColor: incoming ? primary.color : secondary.color,
                    containerBorderColor: { borderColor: containerBorderColor },
                    containerBackgroundColor: { backgroundColor: containerBackgroundColor },
<<<<<<< HEAD
                    confirmationStatusColor: { color: !tx.persistence ? negative.color : positive.color },
                    defaultTextColor: { color: body.color },
                    backgroundColor: body.bg,
                    borderColor: { borderColor: body.color },
                    barColor: bar.bg,
                    secondaryBarColor: bar.color,
=======
                    confirmationStatusColor: { color: !tx.persistence ? pendingColor : positiveColor },
                    defaultTextColor: { color: secondaryBackgroundColor },
                    backgroundColor,
                    borderColor: { borderColor: secondaryBackgroundColor },
                    buttonsOpacity: { opacity: disableWhen ? 0.5 : 1 },
>>>>>>> bc827695
                },
            };
        });

        return orderBy(formattedTransfers, 'time', ['desc']);
    }

    renderTransactions() {
        const { negative, primary, t } = this.props;
        const { isRefreshing } = this.state;
        const data = this.prepTransactions();
        const noTransactions = data.length === 0;

        return (
            <OptimizedFlatList
                contentContainerStyle={noTransactions ? styles.flatList : null}
                data={data}
                initialNumToRender={8} // TODO: Should be dynamically computed.
                removeClippedSubviews
                keyExtractor={(item, index) => index}
                renderItem={({ item }) => <TransactionRow {...item} />}
                refreshControl={
                    <RefreshControl
                        refreshing={isRefreshing && !noTransactions}
                        onRefresh={this.onRefresh}
                        tintColor={negative.color}
                    />
                }
                ListEmptyComponent={
                    <View style={styles.noTransactionsContainer}>
                        {!isRefreshing ? (
                            <View style={styles.refreshButtonContainer}>
                                <CtaButton
                                    ctaColor={primary.color}
                                    secondaryCtaColor={primary.body}
                                    text={t('global:refresh')}
                                    onPress={this.onRefresh}
                                    ctaWidth={width / 2}
                                    ctaHeight={height / 16}
                                />
                            </View>
                        ) : (
                            <View style={styles.refreshButtonContainer}>
                                <ActivityIndicator
                                    animating={isRefreshing}
                                    style={styles.activityIndicator}
                                    size="large"
                                    color={negative.color}
                                />
                            </View>
                        )}
                    </View>
                }
            />
        );
    }

    render() {
        const transactions = this.renderTransactions();

        return (
            <TouchableWithoutFeedback style={{ flex: 1 }} onPress={() => this.props.closeTopBar()}>
                <View style={styles.container}>
                    <View style={styles.listView}>{transactions}</View>
                </View>
            </TouchableWithoutFeedback>
        );
    }
}

const mapStateToProps = ({ tempAccount, account, settings, polling, ui }) => ({
    addresses: getAddressesForSelectedAccountViaSeedIndex(tempAccount.seedIndex, account.accountInfo),
    transfers: getDeduplicatedTransfersForSelectedAccountViaSeedIndex(tempAccount.seedIndex, account.accountInfo),
    selectedAccountName: getSelectedAccountNameViaSeedIndex(tempAccount.seedIndex, account.seedNames),
    seedIndex: tempAccount.seedIndex,
    mode: settings.mode,
    negative: settings.theme.negative,
    primary: settings.theme.primary,
    secondary: settings.theme.secondary,
    positive: settings.theme.positive,
    extra: settings.theme.extra,
    body: settings.theme.body,
    bar: settings.theme.bar,
    isFetchingLatestAccountInfoOnLogin: tempAccount.isFetchingLatestAccountInfoOnLogin,
    isFetchingAccountInfo: polling.isFetchingAccountInfo,
    isGeneratingReceiveAddress: tempAccount.isGeneratingReceiveAddress,
    isSendingTransfer: tempAccount.isSendingTransfer,
    isSyncing: tempAccount.isSyncing,
    isTransitioning: tempAccount.isTransitioning,
    isBroadcastingBundle: ui.isBroadcastingBundle,
    isPromotingTransaction: ui.isPromotingTransaction,
});

const mapDispatchToProps = {
    generateAlert,
    getAccountInfo,
    broadcastBundle,
    promoteTransaction,
};

export default translate(['history', 'global'])(connect(mapStateToProps, mapDispatchToProps)(History));<|MERGE_RESOLUTION|>--- conflicted
+++ resolved
@@ -2,15 +2,7 @@
 import orderBy from 'lodash/orderBy';
 import React, { Component } from 'react';
 import PropTypes from 'prop-types';
-import {
-    StyleSheet,
-    View,
-    Text,
-    TouchableWithoutFeedback,
-    RefreshControl,
-    TouchableOpacity,
-    ActivityIndicator,
-} from 'react-native';
+import { StyleSheet, View, TouchableWithoutFeedback, RefreshControl, ActivityIndicator } from 'react-native';
 import { connect } from 'react-redux';
 import { translate } from 'react-i18next';
 import { generateAlert } from 'iota-wallet-shared-modules/actions/alerts';
@@ -33,7 +25,6 @@
 import TransactionRow from '../components/transactionRow';
 import { width, height } from '../util/dimensions';
 import keychain, { getSeed } from '../util/keychain';
-import GENERAL from '../theme/general';
 import { isAndroid } from '../util/device';
 import CtaButton from '../components/ctaButton';
 
@@ -193,27 +184,23 @@
      * @return {Array} Formatted transaction data
      */
     prepTransactions() {
-<<<<<<< HEAD
-        const { transfers, addresses, negative, primary, secondary, positive, body, bar, mode, t } = this.props;
-        const containerBorderColor = tinycolor(body.bg).isDark() ? 'rgba(255, 255, 255, 0.25)' : 'rgba(0, 0, 0, 0.25)';
-        const containerBackgroundColor = tinycolor(body.bg).isDark() ? 'rgba(255, 255, 255, 0.08)' : 'transparent';
-=======
         const {
             transfers,
             addresses,
-            extraColor,
-            negativeColor,
-            positiveColor,
-            pendingColor,
-            secondaryBackgroundColor,
-            backgroundColor,
+            negative,
+            primary,
+            secondary,
+            positive,
+            body,
+            bar,
             mode,
+            t,
             selectedAccountName,
             isBroadcastingBundle,
             isPromotingTransaction,
-            t,
         } = this.props;
->>>>>>> bc827695
+        const containerBorderColor = tinycolor(body.bg).isDark() ? 'rgba(255, 255, 255, 0.25)' : 'rgba(0, 0, 0, 0.25)';
+        const containerBackgroundColor = tinycolor(body.bg).isDark() ? 'rgba(255, 255, 255, 0.08)' : 'transparent';
 
         const computeConfirmationStatus = (persistence, incoming) => {
             if (!persistence) {
@@ -255,20 +242,13 @@
                     titleColor: incoming ? primary.color : secondary.color,
                     containerBorderColor: { borderColor: containerBorderColor },
                     containerBackgroundColor: { backgroundColor: containerBackgroundColor },
-<<<<<<< HEAD
                     confirmationStatusColor: { color: !tx.persistence ? negative.color : positive.color },
                     defaultTextColor: { color: body.color },
                     backgroundColor: body.bg,
                     borderColor: { borderColor: body.color },
                     barColor: bar.bg,
                     secondaryBarColor: bar.color,
-=======
-                    confirmationStatusColor: { color: !tx.persistence ? pendingColor : positiveColor },
-                    defaultTextColor: { color: secondaryBackgroundColor },
-                    backgroundColor,
-                    borderColor: { borderColor: secondaryBackgroundColor },
                     buttonsOpacity: { opacity: disableWhen ? 0.5 : 1 },
->>>>>>> bc827695
                 },
             };
         });
