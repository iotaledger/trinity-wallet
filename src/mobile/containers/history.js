import map from 'lodash/map';
import React, { Component } from 'react';
import PropTypes from 'prop-types';
import { StyleSheet, View, Text, TouchableWithoutFeedback, RefreshControl, FlatList } from 'react-native';
import { connect } from 'react-redux';
import { translate } from 'react-i18next';
import { generateAlert } from 'iota-wallet-shared-modules/actions/alerts';
import { extractTailTransferFromBundle } from 'iota-wallet-shared-modules/libs/transfers';
import {
    getAddressesForSelectedAccountViaSeedIndex,
    getDeduplicatedTransfersForSelectedAccountViaSeedIndex,
    getSelectedAccountNameViaSeedIndex,
} from 'iota-wallet-shared-modules/selectors/account';
import { getAccountInfo } from 'iota-wallet-shared-modules/actions/account';
import { convertFromTrytes, isReceivedTransfer, iota } from 'iota-wallet-shared-modules/libs/iota';
import { formatValue, formatUnit, round } from 'iota-wallet-shared-modules/libs/util';
import TransactionRow from '../components/transactionRow';
import { width, height } from '../util/dimensions';
import keychain, { getSeed } from '../util/keychain';

const styles = StyleSheet.create({
    container: {
        flex: 1,
        justifyContent: 'center',
    },
    listView: {
        height: height * 0.7,
        justifyContent: 'flex-end',
    },
    separator: {
        flex: 1,
        height: height / 60,
    },
    noTransactionsContainer: {
        flex: 1,
        justifyContent: 'center',
        alignItems: 'center',
    },
    noTransactions: {
        fontFamily: 'Lato-Light',
        fontSize: width / 27.6,
        backgroundColor: 'transparent',
    },
});

class History extends Component {
    static propTypes = {
        addresses: PropTypes.array.isRequired,
        transfers: PropTypes.array.isRequired,
        closeTopBar: PropTypes.func.isRequired,
        backgroundColor: PropTypes.string.isRequired,
        positiveColor: PropTypes.string.isRequired,
        extraColor: PropTypes.string.isRequired,
        negativeColor: PropTypes.string.isRequired,
        secondaryBackgroundColor: PropTypes.string.isRequired,
        pendingColor: PropTypes.string.isRequired,
        getAccountInfo: PropTypes.func.isRequired,
        selectedAccountName: PropTypes.string.isRequired,
        isFetchingLatestAccountInfoOnLogin: PropTypes.bool.isRequired,
        generateAlert: PropTypes.func.isRequired,
        seedIndex: PropTypes.number.isRequired,
        t: PropTypes.func.isRequired,
    };

    constructor() {
        super();

        this.state = { refreshing: false, isModalVisible: false };
        this.onRefresh = this.onRefresh.bind(this);
    }

    componentWillReceiveProps(newProps) {
        if (this.props.isFetchingLatestAccountInfoOnLogin && !newProps.isFetchingLatestAccountInfoOnLogin) {
            this.setState({ refreshing: false });
        }
    }

    onRefresh() {
        if (!this.shouldPreventManualRefresh()) {
            this.setState({ refreshing: true });
            this.updateAccountData();
        }
    }

    shouldPreventManualRefresh() {
        const props = this.props;

        const isAlreadyDoingSomeHeavyLifting =
            props.isSyncing || props.isSendingTransfer || props.isGeneratingReceiveAddress || props.isTransitioning;

        const isAlreadyFetchingAccountInfo = props.isFetchingAccountInfo;

        if (isAlreadyFetchingAccountInfo) {
            this.generateAlreadyFetchingAccountInfoAlert();
        }

        return isAlreadyDoingSomeHeavyLifting || isAlreadyFetchingAccountInfo;
    }

    generateAlreadyFetchingAccountInfoAlert() {
        this.props.generateAlert(
            'error',
            'Already fetching transaction history',
            'Your transaction history will be updated automatically.',
        );
    }

    updateAccountData() {
        const { selectedAccountName, seedIndex } = this.props;
        keychain
            .get()
            .then((credentials) => {
                const seed = getSeed(credentials.data, seedIndex);
                this.props.getAccountInfo(seed, selectedAccountName);
            })
            .catch((err) => console.log(err));
    }

    prepTransactions() {
        const {
            transfers,
            addresses,
            extraColor,
            negativeColor,
            positiveColor,
            pendingColor,
            secondaryBackgroundColor,
            backgroundColor,
            t,
        } = this.props;

        const computeConfirmationStatus = (persistence, incoming) => {
            if (!persistence) {
                return t('global:pending');
            }

            return incoming ? t('global:received') : t('global:sent');
        };

        const isSecondaryBackgroundColorWhite = secondaryBackgroundColor === 'white';

        const containerBorderColor = isSecondaryBackgroundColorWhite
            ? 'rgba(255, 255, 255, 0.25)'
            : 'rgba(0, 0, 0, 0.25)';
        const containerBackgroundColor = isSecondaryBackgroundColorWhite ? 'rgba(255, 255, 255, 0.08)' : 'transparent';

        const withValueAndUnit = item => ({
            address: iota.utils.addChecksum(item.address, 9, true),
            value: round(formatValue(item.value), 1),
            unit: formatUnit(item.value),
        });

        return map(transfers, transfer => {
            const tx = extractTailTransferFromBundle(transfer);
            const incoming = isReceivedTransfer(transfer, addresses);

            return {
                t,
                generateAlert: this.props.generateAlert, // Already declated in upper scope
                addresses: map(transfer, withValueAndUnit),
                status: incoming ? t('home:receive') : t('global:send'),
                confirmation: computeConfirmationStatus(tx.persistence, incoming),
                value: round(formatValue(tx.value), 1),
                unit: formatUnit(tx.value),
                time: tx.timestamp,
                message: convertFromTrytes(tx.signatureMessageFragment),
                bundle: tx.bundle,
                style: {
                    titleColor: incoming ? extraColor : negativeColor,
                    containerBorderColor: { borderColor: containerBorderColor },
                    containerBackgroundColor: { backgroundColor: containerBackgroundColor },
                    confirmationStatusColor: { color: !tx.persistence ? pendingColor : positiveColor },
                    defaultTextColor: { color: secondaryBackgroundColor },
                    backgroundColor,
                    borderColor: { borderColor: secondaryBackgroundColor },
                },
            };
        });
    }

    renderTransactions() {
        const { negativeColor, secondaryBackgroundColor, t } = this.props;
        const { refreshing } = this.state;

        const data = this.prepTransactions();

        return (
            <FlatList
                data={data}
                initialNumToRender={8} // TODO: Should be dynamically computed.
                removeClippedSubviews
                keyExtractor={(item, index) => index}
                renderItem={({ item }) => <TransactionRow {...item} />}
                refreshControl={
                    <RefreshControl refreshing={refreshing} onRefresh={this.onRefresh} tintColor={negativeColor} />
                }
                ItemSeparatorComponent={() => <View style={styles.separator} />}
                ListEmptyComponent={() => (
                    <View style={styles.noTransactionsContainer}>
                        <Text style={[styles.noTransactions, { color: secondaryBackgroundColor }]}>
                            {t('global:noTransactions')}
                        </Text>
                    </View>
                )}
            />
        );
    }

    render() {
        const transactions = this.renderTransactions();

        return (
            <TouchableWithoutFeedback style={{ flex: 1 }} onPress={() => this.props.closeTopBar()}>
                <View style={styles.container}>
<<<<<<< HEAD
                    {hasTransactions ? (
                        <View style={styles.listView}>
                            <ListView
                                refreshControl={
                                    <RefreshControl
                                        refreshing={this.state.refreshing}
                                        onRefresh={this.onRefresh}
                                        tintColor={negativeColor}
                                    />
                                }
                                contentContainerStyle={{ paddingTop: 1, paddingBottom: 1 }}
                                dataSource={ds.cloneWithRows(transfers)}
                                renderRow={(dataSource) => (
                                    <TransactionRow
                                        addresses={addresses}
                                        rowData={dataSource}
                                        titleColor="#F8FFA6"
                                        copyAddress={(item) => this.copyAddress(item)}
                                        copyBundleHash={(item) => this.copyBundleHash(item)}
                                        positiveColor={positiveColor}
                                        negativeColor={negativeColor}
                                        extraColor={extraColor}
                                        backgroundColor={backgroundColor}
                                        textColor={textColor}
                                        borderColor={borderColor}
                                        secondaryBackgroundColor={secondaryBackgroundColor}
                                        pendingColor={pendingColor}
                                    />
                                )}
                                renderSeparator={(sectionId, rowId) => <View key={rowId} style={styles.separator} />}
                                enableEmptySections
                                ref={(listview) => {
                                    this.listview = listview;
                                }}
                                snapToInterval={height * 0.7 / 6}
                            />
                        </View>
                    ) : (
                        <View style={styles.noTransactionsContainer}>
                            <Text style={[styles.noTransactions, textColor]}>{t('global:noTransactions')}</Text>
                        </View>
                    )}
=======
                    <View style={styles.listView}>{transactions}</View>
>>>>>>> e51c8141
                </View>
            </TouchableWithoutFeedback>
        );
    }
}

const mapStateToProps = ({ tempAccount, account, settings, polling }) => ({
    addresses: getAddressesForSelectedAccountViaSeedIndex(tempAccount.seedIndex, account.accountInfo),
    transfers: getDeduplicatedTransfersForSelectedAccountViaSeedIndex(tempAccount.seedIndex, account.accountInfo),
    selectedAccountName: getSelectedAccountNameViaSeedIndex(tempAccount.seedIndex, account.seedNames),
    seedIndex: tempAccount.seedIndex,
    negativeColor: settings.theme.negativeColor,
    positiveColor: settings.theme.positiveColor,
    backgroundColor: settings.theme.backgroundColor,
    extraColor: settings.theme.extraColor,
    secondaryBackgroundColor: settings.theme.secondaryBackgroundColor,
    pendingColor: settings.theme.pendingColor,
    isFetchingLatestAccountInfoOnLogin: tempAccount.isFetchingLatestAccountInfoOnLogin,
    isFetchingAccountInfo: polling.isFetchingAccountInfo,
    isGeneratingReceiveAddress: tempAccount.isGeneratingReceiveAddress,
    isSendingTransfer: tempAccount.isSendingTransfer,
    isSyncing: tempAccount.isSyncing,
    isTransitioning: tempAccount.isTransitioning,
});

const mapDispatchToProps = {
    generateAlert,
    getAccountInfo,
};

export default translate(['history', 'global'])(connect(mapStateToProps, mapDispatchToProps)(History));<|MERGE_RESOLUTION|>--- conflicted
+++ resolved
@@ -109,11 +109,11 @@
         const { selectedAccountName, seedIndex } = this.props;
         keychain
             .get()
-            .then((credentials) => {
+            .then(credentials => {
                 const seed = getSeed(credentials.data, seedIndex);
                 this.props.getAccountInfo(seed, selectedAccountName);
             })
-            .catch((err) => console.log(err));
+            .catch(err => console.log(err));
     }
 
     prepTransactions() {
@@ -212,52 +212,7 @@
         return (
             <TouchableWithoutFeedback style={{ flex: 1 }} onPress={() => this.props.closeTopBar()}>
                 <View style={styles.container}>
-<<<<<<< HEAD
-                    {hasTransactions ? (
-                        <View style={styles.listView}>
-                            <ListView
-                                refreshControl={
-                                    <RefreshControl
-                                        refreshing={this.state.refreshing}
-                                        onRefresh={this.onRefresh}
-                                        tintColor={negativeColor}
-                                    />
-                                }
-                                contentContainerStyle={{ paddingTop: 1, paddingBottom: 1 }}
-                                dataSource={ds.cloneWithRows(transfers)}
-                                renderRow={(dataSource) => (
-                                    <TransactionRow
-                                        addresses={addresses}
-                                        rowData={dataSource}
-                                        titleColor="#F8FFA6"
-                                        copyAddress={(item) => this.copyAddress(item)}
-                                        copyBundleHash={(item) => this.copyBundleHash(item)}
-                                        positiveColor={positiveColor}
-                                        negativeColor={negativeColor}
-                                        extraColor={extraColor}
-                                        backgroundColor={backgroundColor}
-                                        textColor={textColor}
-                                        borderColor={borderColor}
-                                        secondaryBackgroundColor={secondaryBackgroundColor}
-                                        pendingColor={pendingColor}
-                                    />
-                                )}
-                                renderSeparator={(sectionId, rowId) => <View key={rowId} style={styles.separator} />}
-                                enableEmptySections
-                                ref={(listview) => {
-                                    this.listview = listview;
-                                }}
-                                snapToInterval={height * 0.7 / 6}
-                            />
-                        </View>
-                    ) : (
-                        <View style={styles.noTransactionsContainer}>
-                            <Text style={[styles.noTransactions, textColor]}>{t('global:noTransactions')}</Text>
-                        </View>
-                    )}
-=======
                     <View style={styles.listView}>{transactions}</View>
->>>>>>> e51c8141
                 </View>
             </TouchableWithoutFeedback>
         );
