--- conflicted
+++ resolved
@@ -31,8 +31,9 @@
         RNShakeEvent.removeEventListener('shake');
     }
 
-    autoReattach() {
-        const { reattachAfter, attachments } = this.props;
+    autoReAttach() {
+        const { reAttachAfter, attachments } = this.props;
+
         this.timer = isNull(this.timer) && clearTimeout(this.timer);
         this.timer = setTimeout(() => {
             // Check if there are transactions
@@ -43,13 +44,8 @@
                 }
             }
             this.timer = null;
-<<<<<<< HEAD
             this.autoReAttach();
         }, reAttachAfter);
-=======
-            this.autoReattach(reattachAfter);
-        }, reattachAfter);
->>>>>>> 7dcda567
     }
 
     render() {
