import React, { Component } from 'react';
import { translate } from 'react-i18next';
import { StyleSheet, View, Text, TouchableOpacity } from 'react-native';
import PropTypes from 'prop-types';
import { connect } from 'react-redux';
import { Icon } from '../theme/icons.js';
import GENERAL from '../theme/general';
<<<<<<< HEAD
import DynamicStatusBar from '../components/dynamicStatusBar';
=======
import { isRooted } from '../util/device';
import Modal from 'react-native-modal';
import RootDetectionModal from '../components/rootDetectionModal';
import RNIsDeviceRooted from 'react-native-is-device-rooted';

>>>>>>> a9bd0042
import { width, height } from '../util/dimensions';

const styles = StyleSheet.create({
    container: {
        flex: 1,
        justifyContent: 'center',
        alignItems: 'center',
    },
    topContainer: {
        flex: 1,
        alignItems: 'center',
        justifyContent: 'flex-start',
        paddingTop: height / 16,
    },
    midContainer: {
        flex: 2,
        alignItems: 'center',
        justifyContent: 'center',
    },
    bottomContainer: {
        flex: 1.5,
        alignItems: 'center',
        justifyContent: 'flex-end',
    },
    nextButton: {
        borderWidth: 1.2,
        borderRadius: GENERAL.borderRadius,
        width: width / 3,
        height: height / 14,
        alignItems: 'center',
        justifyContent: 'space-around',
        marginBottom: height / 20,
    },
    nextText: {
        fontFamily: 'Lato-Light',
        fontSize: width / 24.4,
        backgroundColor: 'transparent',
    },
    infoTextContainer: {
        paddingHorizontal: width / 15,
        alignItems: 'center',
    },
    infoTextLight: {
        fontFamily: 'Lato-Light',
        fontSize: width / 23,
        backgroundColor: 'transparent',
        paddingTop: height / 30,
        textAlign: 'center',
    },
    infoTextRegular: {
        fontFamily: 'Lato-Regular',
        fontSize: width / 23,
        backgroundColor: 'transparent',
        paddingTop: height / 30,
        textAlign: 'center',
    },
});

class Welcome extends Component {
    static propTypes = {
        navigator: PropTypes.object.isRequired,
        body: PropTypes.object.isRequired,
        primary: PropTypes.object.isRequired,
        t: PropTypes.func.isRequired,
    };

    constructor() {
        super();

        this.state = {
            isModalVisible: false,
            modalContent: (
                <RootDetectionModal
                    style={{ flex: 1 }}
                    hideModal={() => this.hideModal()}
                    closeApp={() => this.closeApp()}
                    backgroundColor={COLORS.backgroundGreen}
                    textColor={{ color: COLORS.white }}
                    borderColor={{ borderColor: COLORS.white }}
                />
            ),
        };
    }

    componentWillMount() {
        this.showModalIfRooted();
    }

    showModalIfRooted() {
        const isDeviceRooted = RNIsDeviceRooted.isDeviceRooted();
        if (Promise && Promise.resolve && Promise.resolve(isDeviceRooted) == isDeviceRooted) {
            isDeviceRooted.then((isRooted) => {
                if (isRooted) {
                    this.setState({ isModalVisible: true });
                }
            });
        } else {
            if (isDeviceRooted) {
                this.setState({ isModalVisible: true });
            }
        }
    }

    onNextPress() {
        const { body } = this.props;
        this.props.navigator.push({
            screen: 'walletSetup',
            navigatorStyle: {
                navBarHidden: true,
                navBarTransparent: true,
                screenBackgroundColor: body.bg,
                drawUnderStatusBar: true,
                statusBarColor: body.bg,
            },
            animated: false,
        });
    }

    hideModal() {
        this.setState({ isModalVisible: false });
    }

    closeApp() {
        this.hideModal();
        RNExitApp.exitApp();
    }

    render() {
<<<<<<< HEAD
        const { t, body, primary } = this.props;
        const textColor = { color: body.color };
=======
        const { t } = this.props;
        const { isModalVisible } = this.state;

>>>>>>> a9bd0042
        return (
            <View style={[ styles.container, {backgroundColor: body.bg} ]}>
                <DynamicStatusBar backgroundColor={body.bg} />
                <View style={styles.topContainer}>
                    <Icon
                        name='iota'
                        size={width / 8}
                        color={body.color}
                    />
                </View>
                <View style={styles.midContainer}>
                    <View style={styles.infoTextContainer}>
                        <Text style={[ styles.infoTextLight, textColor ]}>{t('thankYou')}</Text>
                        <Text style={[ styles.infoTextLight, textColor ]}>{t('weWillSpend')}</Text>
                        <Text style={[ styles.infoTextRegular, textColor ]}>{t('reminder')}</Text>
                    </View>
                </View>
                <View style={styles.bottomContainer}>
                    <TouchableOpacity onPress={() => this.onNextPress()} testID="welcome-next">
                        <View style={[ styles.nextButton, { borderColor: primary.color }]}>
                            <Text style={[ styles.nextText, { color: primary.color }]}>{t('global:next')}</Text>
                        </View>
                    </TouchableOpacity>
                </View>
                <Modal
                    animationIn={'bounceInUp'}
                    animationOut={'bounceOut'}
                    animationInTiming={1000}
                    animationOutTiming={200}
                    backdropTransitionInTiming={500}
                    backdropTransitionOutTiming={200}
                    backdropColor={COLORS.backgroundGreen}
                    backdropOpacity={0.8}
                    style={{ alignItems: 'center' }}
                    isVisible={isModalVisible}
                    onBackButtonPress={() => this.setState({ isModalVisible: false })}
                >
                    <View style={[styles.modalContent, { backgroundColor: COLORS.backgroundGreen }]}>
                        {this.state.modalContent}
                    </View>
                </Modal>
            </View>
        );
    }
}

const mapStateToProps = (state) => ({
    primary: state.settings.theme.primary,
    body: state.settings.theme.body,
});

export default translate(['welcome', 'global'])(connect(mapStateToProps, null)(Welcome));<|MERGE_RESOLUTION|>--- conflicted
+++ resolved
@@ -2,18 +2,14 @@
 import { translate } from 'react-i18next';
 import { StyleSheet, View, Text, TouchableOpacity } from 'react-native';
 import PropTypes from 'prop-types';
+import Modal from 'react-native-modal';
+import RNIsDeviceRooted from 'react-native-is-device-rooted';
+import RNExitApp from 'react-native-exit-app';
 import { connect } from 'react-redux';
 import { Icon } from '../theme/icons.js';
 import GENERAL from '../theme/general';
-<<<<<<< HEAD
+import RootDetectionModal from '../components/rootDetectionModal';
 import DynamicStatusBar from '../components/dynamicStatusBar';
-=======
-import { isRooted } from '../util/device';
-import Modal from 'react-native-modal';
-import RootDetectionModal from '../components/rootDetectionModal';
-import RNIsDeviceRooted from 'react-native-is-device-rooted';
-
->>>>>>> a9bd0042
 import { width, height } from '../util/dimensions';
 
 const styles = StyleSheet.create({
@@ -80,8 +76,8 @@
         t: PropTypes.func.isRequired,
     };
 
-    constructor() {
-        super();
+    constructor(props) {
+        super(props);
 
         this.state = {
             isModalVisible: false,
@@ -90,9 +86,9 @@
                     style={{ flex: 1 }}
                     hideModal={() => this.hideModal()}
                     closeApp={() => this.closeApp()}
-                    backgroundColor={COLORS.backgroundGreen}
-                    textColor={{ color: COLORS.white }}
-                    borderColor={{ borderColor: COLORS.white }}
+                    backgroundColor={props.body.bg}
+                    textColor={{ color: props.body.color }}
+                    borderColor={{ borderColor: props.body.color }}
                 />
             ),
         };
@@ -100,21 +96,6 @@
 
     componentWillMount() {
         this.showModalIfRooted();
-    }
-
-    showModalIfRooted() {
-        const isDeviceRooted = RNIsDeviceRooted.isDeviceRooted();
-        if (Promise && Promise.resolve && Promise.resolve(isDeviceRooted) == isDeviceRooted) {
-            isDeviceRooted.then((isRooted) => {
-                if (isRooted) {
-                    this.setState({ isModalVisible: true });
-                }
-            });
-        } else {
-            if (isDeviceRooted) {
-                this.setState({ isModalVisible: true });
-            }
-        }
     }
 
     onNextPress() {
@@ -132,6 +113,21 @@
         });
     }
 
+    showModalIfRooted() {
+        const isDeviceRooted = RNIsDeviceRooted.isDeviceRooted();
+        if (Promise && Promise.resolve && Promise.resolve(isDeviceRooted) === isDeviceRooted) {
+            isDeviceRooted.then((isRooted) => {
+                if (isRooted) {
+                    this.setState({ isModalVisible: true });
+                }
+            });
+        } else {
+            if (isDeviceRooted) {
+                this.setState({ isModalVisible: true });
+            }
+        }
+    }
+
     hideModal() {
         this.setState({ isModalVisible: false });
     }
@@ -142,54 +138,43 @@
     }
 
     render() {
-<<<<<<< HEAD
+        const { isModalVisible } = this.state;
         const { t, body, primary } = this.props;
         const textColor = { color: body.color };
-=======
-        const { t } = this.props;
-        const { isModalVisible } = this.state;
-
->>>>>>> a9bd0042
         return (
-            <View style={[ styles.container, {backgroundColor: body.bg} ]}>
+            <View style={[styles.container, { backgroundColor: body.bg }]}>
                 <DynamicStatusBar backgroundColor={body.bg} />
                 <View style={styles.topContainer}>
-                    <Icon
-                        name='iota'
-                        size={width / 8}
-                        color={body.color}
-                    />
+                    <Icon name="iota" size={width / 8} color={body.color} />
                 </View>
                 <View style={styles.midContainer}>
                     <View style={styles.infoTextContainer}>
-                        <Text style={[ styles.infoTextLight, textColor ]}>{t('thankYou')}</Text>
-                        <Text style={[ styles.infoTextLight, textColor ]}>{t('weWillSpend')}</Text>
-                        <Text style={[ styles.infoTextRegular, textColor ]}>{t('reminder')}</Text>
+                        <Text style={[styles.infoTextLight, textColor]}>{t('thankYou')}</Text>
+                        <Text style={[styles.infoTextLight, textColor]}>{t('weWillSpend')}</Text>
+                        <Text style={[styles.infoTextRegular, textColor]}>{t('reminder')}</Text>
                     </View>
                 </View>
                 <View style={styles.bottomContainer}>
                     <TouchableOpacity onPress={() => this.onNextPress()} testID="welcome-next">
-                        <View style={[ styles.nextButton, { borderColor: primary.color }]}>
-                            <Text style={[ styles.nextText, { color: primary.color }]}>{t('global:next')}</Text>
+                        <View style={[styles.nextButton, { borderColor: primary.color }]}>
+                            <Text style={[styles.nextText, { color: primary.color }]}>{t('global:next')}</Text>
                         </View>
                     </TouchableOpacity>
                 </View>
                 <Modal
-                    animationIn={'bounceInUp'}
-                    animationOut={'bounceOut'}
+                    animationIn="bounceInUp"
+                    animationOut="bounceOut"
                     animationInTiming={1000}
                     animationOutTiming={200}
                     backdropTransitionInTiming={500}
                     backdropTransitionOutTiming={200}
-                    backdropColor={COLORS.backgroundGreen}
+                    backdropColor={body.bg}
                     backdropOpacity={0.8}
                     style={{ alignItems: 'center' }}
                     isVisible={isModalVisible}
                     onBackButtonPress={() => this.setState({ isModalVisible: false })}
                 >
-                    <View style={[styles.modalContent, { backgroundColor: COLORS.backgroundGreen }]}>
-                        {this.state.modalContent}
-                    </View>
+                    <View style={[styles.modalContent, { backgroundColor: body.bg }]}>{this.state.modalContent}</View>
                 </Modal>
             </View>
         );
