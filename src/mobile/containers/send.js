import isUndefined from 'lodash/isUndefined';
import size from 'lodash/size';
import React, { Component } from 'react';
<<<<<<< HEAD
import { translate } from 'react-i18next';
import { iota } from '../../shared/libs/iota';
=======
import { iota } from 'iota-wallet-shared-modules/libs/iota';
>>>>>>> 092c3f85
import {
    ActivityIndicator,
    StyleSheet,
    View,
    Text,
    Image,
    TouchableOpacity,
    LayoutAnimation,
    ListView,
    ScrollView,
    Dimensions,
    StatusBar,
    TouchableWithoutFeedback,
    Keyboard,
} from 'react-native';
import { TextField } from 'react-native-material-textfield';
import { connect } from 'react-redux';
import { round, MAX_SEED_LENGTH } from 'iota-wallet-shared-modules/libs/util';
import { getFromKeychain, getSeed } from 'iota-wallet-shared-modules/libs/cryptography';
import { sendTransaction, sendTransferRequest } from 'iota-wallet-shared-modules/actions/tempAccount';
import { getCurrencySymbol } from 'iota-wallet-shared-modules/libs/currency';
import DropdownAlert from 'react-native-dropdownalert';
import Modal from 'react-native-modal';
import QRScanner from '../components/qrScanner.js';
import TransferConfirmationModal from '../components/transferConfirmationModal';
import UnitInfoModal from '../components/unitInfoModal';
import { getAccountInfo } from 'iota-wallet-shared-modules/actions/account';

import DropdownHolder from '../components/dropdownHolder';
const width = Dimensions.get('window').width;
const height = global.height;
const StatusBarDefaultBarStyle = 'light-content';

let sentDenomination = '';
let currencySymbol = '';

class Send extends Component {
    constructor() {
        super();
        const ds = new ListView.DataSource({ rowHasChanged: (r1, r2) => r1 !== r2 });
        this.state = {
            denomination: 'i',
            amount: '',
            address: '',
            message: '',
            dataSource: ds.cloneWithRows([]),
            selectedSetting: '',
            modalContent: '',
        };
    }

    componentWillMount() {
        currencySymbol = getCurrencySymbol(this.props.settings.currency);
    }
    onDenominationPress() {
        switch (this.state.denomination) {
            case 'Mi':
                this.setState({ denomination: 'Gi' });
                break;
            case 'Gi':
                this.setState({ denomination: 'Ti' });
                break;
            case 'Ti':
                this.setState({ denomination: currencySymbol });
                break;
            case currencySymbol:
                this.setState({ denomination: 'i' });
                break;
            case 'i':
                this.setState({ denomination: 'Ki' });
                break;
            case 'Ki':
                this.setState({ denomination: 'Mi' });
                break;
        }
    }

    onMaxPress() {
        let max = (this.props.account.balance / this.getUnitMultiplier()).toString();
        this.setState({
            amount: max,
            maxPressed: true,
        });
    }

    onAmountType(amount) {
        this.setState({ amount, maxPressed: false });
    }

    isValidAddress(address) {
        if (this.isValidAddressChars(address) !== null) {
            return size(address) === 90 && iota.utils.isValidChecksum(address);
        }
    }

    isValidAddressChars(address) {
        return address.match(/^[A-Z9]+$/);
    }

    isValidMessage(message) {
        //return this.state.message.match(/^[A-Z9]+$/);
        return true;
    }

    isValidAmount(amount) {
        var value = parseFloat(amount);
        if (!isNaN(value) && value > 0) return true;
    }

    enoughBalance() {
        if (parseFloat(this.state.amount) * this.getUnitMultiplier() > this.props.account.balance) {
            return false;
        } else {
            return true;
        }
    }

    renderInvalidAddressErrors(address) {
        const props = ['error', 'Invalid address'];
        const dropdown = DropdownHolder.getDropdown();

        if (size(address) !== 90) {
            return dropdown.alertWithType(
                ...props,
                `Address should be ${MAX_SEED_LENGTH} characters long and should have a checksum.`,
            );
        } else if ((address.match(/^[A-Z9]+$/) == null)) {
            return dropdown.alertWithType(...props, 'Address contains invalid characters.');
        }

        return dropdown.alertWithType(...props, 'Address contains an invalid checksum');
    }

    onSendPress() {
        const address = this.state.address;
        const amount = this.state.amount;
        const value = parseFloat(this.state.amount) * this.getUnitMultiplier();
        const message = this.state.message;

        const dropdown = DropdownHolder.getDropdown();
        const addressIsValid = this.isValidAddress(address);
        const messageIsValid = this.isValidMessage(message);
        const enoughBalance = this.enoughBalance();
        const amountIsValid = this.isValidAmount(amount);
        const addressCharsAreValid = this.isValidAddressChars(address);

        if (addressIsValid && messageIsValid && enoughBalance && amountIsValid && addressCharsAreValid) {
            this._showModal();
        }

        if (!enoughBalance) {
            const dropdown = DropdownHolder.getDropdown();
            return dropdown.alertWithType(
                'error',
                'Not enough funds',
                'You do not have enough IOTA to complete this transfer.',
            );
        }
        if (!addressIsValid) {
            this.renderInvalidAddressErrors(address);
        }

        if (!amountIsValid) {
            const dropdown = DropdownHolder.getDropdown();
            return dropdown.alertWithType(
                'error',
                'Incorrect amount entered',
                'Please enter a numerical value for the transaction amount.',
            );
        }

        if (!messageIsValid) {
            console.log('invalid message');
        }
    }

    sendTransfer() {
        sentDenomination = this.state.denomination;

        const accountInfo = this.props.account.accountInfo;
        const seedIndex = this.props.tempAccount.seedIndex;
        const seedName = this.props.account.seedNames[seedIndex];
        const currentSeedAccountInfo = accountInfo[Object.keys(accountInfo)[seedIndex]];

        const address = this.state.address;
        const value = parseFloat(this.state.amount) * this.getUnitMultiplier();
        const message = this.state.message;

        this.props.sendTransferRequest();
        getFromKeychain(this.props.tempAccount.password, value => {
            if (typeof value !== 'undefined') {
                var seed = getSeed(value, this.props.tempAccount.seedIndex);
                if (sendTx(seed) == false) {
                    this.dropdown.alertWithType(
                        'error',
                        'Key reuse',
                        `The address you are trying to send to has already been used. Please try another address.`,
                    );
                }
            } else {
                console.log('error');
            }
        });

        const _this = this;
        function sendTx(seed) {
            _this.props.sendTransaction(seed, currentSeedAccountInfo, seedName, address, value, message);
        }
    }

    getUnitMultiplier() {
        let multiplier = 1;
        switch (this.state.denomination) {
            case 'i':
                break;
            case 'Ki':
                multiplier = 1000;
                break;
            case 'Mi':
                multiplier = 1000000;
                break;
            case 'Gi':
                multiplier = 1000000000;
                break;
            case 'Ti':
                multiplier = 1000000000000;
                break;
            case currencySymbol:
                multiplier = 1000000 * this.props.settings.conversionRate;
                break;
        }
        return multiplier;
    }

    _showModal = () => this.setState({ isModalVisible: true });

    _hideModal = () => this.setState({ isModalVisible: false });

    _renderModalContent = () => <View style={styles.modalContent}>{this.state.modalContent}</View>;

    setModalContent(selectedSetting) {
        let modalContent;
        switch (selectedSetting) {
            case 'qrScanner':
                modalContent = <QRScanner onQRRead={data => this.onQRRead(data)} hideModal={() => this._hideModal()} />;
                this.setState({
                    selectedSetting,
                    modalContent,
                });
                this._showModal();
                break;
            case 'transferConfirmation':
                modalContent = (
                    <TransferConfirmationModal
                        amount={this.state.amount}
                        clearOnSend={() => this.setState({ message: '', amount: '', address: '' })}
                        denomination={this.state.denomination}
                        address={this.state.address}
                        sendTransfer={() => this.sendTransfer()}
                        hideModal={() => this._hideModal()}
                    />
                );
                this.setState({
                    selectedSetting,
                    modalContent,
                });
                this.onSendPress();
                break;
            case 'unitInfo':
                modalContent = <UnitInfoModal hideModal={() => this._hideModal()} />;
                this.setState({
                    selectedSetting,
                    modalContent,
                });
                this._showModal();
                break;
        }
    }

    onQRRead(data) {
        this.setState({
            address: data.substring(0, MAX_SEED_LENGTH),
            message: data.substring(82),
        });
        this._hideModal();
    }

    _renderMaximum() {
        if (this.state.maxPressed) {
            return (
                <View style={{ justifyContent: 'center' }}>
                    <Text style={styles.maxWarningText}>MAXIMUM amount selected</Text>
                </View>
            );
        } else {
            return null;
        }
    }

    clearInteractions() {
        this.props.closeTopBar();
        Keyboard.dismiss();
    }

    getConversionTextFiat() {
        const convertedValue = round(
            this.state.amount / this.props.marketData.usdPrice / this.props.settings.conversionRate,
            2,
        );
        let conversionText = '';
        if (0 < convertedValue && convertedValue < 0.01) {
            conversionText = '< 0.01 Mi';
        } else if (convertedValue >= 0.01) {
            conversionText = '= ' + convertedValue + ' Mi';
        }
        return conversionText;
    }
    getConversionTextIota() {
        const convertedValue = round(
            parseFloat(this.isValidAmount(this.state.amount) ? this.state.amount : 0) *
                this.props.marketData.usdPrice /
                1000000 *
                this.getUnitMultiplier() *
                this.props.settings.conversionRate,
            10,
        );
        let conversionText = '';
        if (0 < convertedValue && convertedValue < 0.01) {
            conversionText = '< ' + currencySymbol + '0.01';
        } else if (convertedValue >= 0.01) {
            conversionText = '= ' + currencySymbol + convertedValue.toFixed(2);
        }
        return conversionText;
    }

    render() {
        let { amount, address, message, denomination } = this.state;

        const maxHeight = this.state.maxPressed ? height / 10 : 0;
        return (
            <TouchableWithoutFeedback style={{ flex: 1 }} onPress={() => this.clearInteractions()}>
                <View style={styles.container}>
                    <StatusBar barStyle="light-content" />
                    <View style={styles.emptyContainer} />
                    <View style={styles.topContainer}>
                        <View style={styles.fieldContainer}>
                            <View style={styles.textFieldContainer}>
                                <TextField
                                    autoCapitalize={'characters'}
                                    style={styles.textField}
                                    labelTextStyle={{ fontFamily: 'Lato-Light' }}
                                    labelFontSize={height / 55}
                                    maxLength={90}
                                    fontSize={height / 40}
                                    height={height / 24}
                                    labelPadding={2}
                                    baseColor="white"
                                    tintColor="#F7D002"
                                    enablesReturnKeyAutomatically={true}
                                    label="Recipient address"
                                    autoCorrect={false}
                                    value={address}
                                    onChangeText={address => this.setState({ address })}
                                    onSubmitEditing={() => this.refs.amount.focus()}
                                />
                            </View>
                            <View style={styles.buttonContainer}>
                                <TouchableOpacity onPress={() => this.setModalContent('qrScanner')}>
                                    <View style={styles.button}>
                                        <Text style={styles.qrText}> QR </Text>
                                    </View>
                                </TouchableOpacity>
                            </View>
                        </View>
                        <View style={styles.fieldContainer}>
                            <View style={styles.textFieldContainer}>
                                <TextField
                                    ref={'amount'}
                                    keyboardType={'numeric'}
                                    style={styles.textField}
                                    labelTextStyle={{ fontFamily: 'Lato-Light' }}
                                    labelFontSize={height / 55}
                                    fontSize={height / 40}
                                    height={height / 24}
                                    labelPadding={2}
                                    baseColor="white"
                                    enablesReturnKeyAutomatically={true}
                                    label="Amount"
                                    tintColor="#F7D002"
                                    autoCorrect={false}
                                    value={amount}
                                    onChangeText={amount => this.onAmountType(amount)}
                                    onSubmitEditing={() => this.refs.message.focus()}
                                />
                            </View>
                            {denomination != this.props.settings.currencySymbol && (
                                <Text style={styles.conversionText}>
                                    {' '}
                                    {this.state.denomination == currencySymbol
                                        ? this.getConversionTextFiat()
                                        : this.getConversionTextIota()}{' '}
                                </Text>
                            )}
                            <View style={styles.buttonContainer}>
                                <TouchableOpacity onPress={ebent => this.onDenominationPress()}>
                                    <View style={styles.button}>
                                        <Text style={styles.buttonText}> {this.state.denomination} </Text>
                                    </View>
                                </TouchableOpacity>
                            </View>
                        </View>
                        <View style={styles.maxContainer}>
                            <View style={styles.maxButtonContainer}>
                                <TouchableOpacity onPress={event => this.onMaxPress()}>
                                    <View style={styles.maxButton}>
                                        <Text style={styles.maxButtonText}> MAX </Text>
                                    </View>
                                </TouchableOpacity>
                            </View>
                            {this._renderMaximum()}
                        </View>
                        <View style={styles.messageFieldContainer}>
                            <TextField
                                ref={'message'}
                                style={styles.textField}
                                labelTextStyle={{ fontFamily: 'Lato-Light' }}
                                labelFontSize={height / 55}
                                fontSize={height / 40}
                                height={height / 24}
                                labelPadding={2}
                                baseColor="white"
                                enablesReturnKeyAutomatically={true}
                                label="Message"
                                tintColor="#F7D002"
                                autoCorrect={false}
                                value={message}
                                onChangeText={message => this.setState({ message })}
                                onSubmitEditing={() => this.sendTransfer()}
                            />
                        </View>
                    </View>
                    <View style={styles.midContainer}>
                        {!this.props.tempAccount.isSendingTransfer && (
                            <View style={styles.sendIOTAButtonContainer}>
                                <TouchableOpacity onPress={event => this.setModalContent('transferConfirmation')}>
                                    <View style={styles.sendIOTAButton}>
                                        <Text style={styles.sendIOTAText}>SEND</Text>
                                    </View>
                                </TouchableOpacity>
                            </View>
                        )}
                        {this.props.tempAccount.isSendingTransfer && (
                            <ActivityIndicator
                                animating={this.props.tempAccount.isSendingTransfer}
                                style={styles.activityIndicator}
                                size="large"
                                color="#F7D002"
                            />
                        )}
                    </View>
                    <View style={styles.bottomContainer}>
                        <TouchableOpacity style={styles.infoButton} onPress={() => this.setModalContent('unitInfo')}>
                            <View style={styles.info}>
                                <Image
                                    source={require('iota-wallet-shared-modules/images/info.png')}
                                    style={styles.infoIcon}
                                />
                                <Text style={styles.infoText}>IOTA units</Text>
                            </View>
                        </TouchableOpacity>
                    </View>
                    <Modal
                        animationIn={'bounceInUp'}
                        animationOut={'bounceOut'}
                        animationInTiming={1000}
                        animationOutTiming={200}
                        backdropTransitionInTiming={500}
                        backdropTransitionOutTiming={200}
                        backdropColor={'#102832'}
                        style={{ alignItems: 'center', margin: 0 }}
                        isVisible={this.state.isModalVisible}
                    >
                        {this._renderModalContent()}
                    </Modal>
                </View>
            </TouchableWithoutFeedback>
        );
    }
}

const styles = StyleSheet.create({
    container: {
        flex: 1,
        justifyContent: 'center',
    },
    activityIndicator: {
        flex: 1,
        justifyContent: 'center',
        alignItems: 'center',
        height: height / 5,
    },
    emptyContainer: {
        flex: 0.3,
    },
    topContainer: {
        paddingHorizontal: width / 10,
        flex: 2.5,
        justifyContent: 'flex-end',
    },
    midContainer: {
        flex: 1.4,
        justifyContent: 'center',
        alignItems: 'center',
    },
    bottomContainer: {
        flex: 0.7,
        justifyContent: 'flex-start',
        alignItems: 'center',
    },
    fieldContainer: {
        flexDirection: 'row',
        flex: 1,
        alignItems: 'flex-end',
    },
    textFieldContainer: {
        flex: 1,
        paddingRight: width / 30,
        paddingTop: 1,
    },
    messageFieldContainer: {
        flex: 0.7,
        justifyContent: 'center',
    },
    maxButtonContainer: {
        flex: 0.5,
        justifyContent: 'flex-end',
        alignItems: 'flex-start',
    },
    textField: {
        color: 'white',
        fontFamily: 'Lato-Light',
    },
    button: {
        flexDirection: 'row',
        alignItems: 'center',
        justifyContent: 'center',
        borderColor: 'white',
        borderWidth: 0.8,
        borderRadius: 8,
        width: width / 6.5,
        height: height / 16,
    },
    qrText: {
        color: 'white',
        fontFamily: 'Lato-Bold',
        fontSize: width / 29.6,
        backgroundColor: 'transparent',
    },
    buttonText: {
        color: 'white',
        fontFamily: 'Lato-Bold',
        fontSize: width / 29.6,
        backgroundColor: 'transparent',
    },
    buttonContainer: {
        justifyContent: 'flex-end',
        alignItems: 'center',
        paddingBottom: height / 110,
    },
    sendIOTAButton: {
        borderColor: 'rgba(255, 255, 255, 0.6)',
        borderWidth: 1.5,
        borderRadius: 15,
        width: width / 2,
        height: height / 13,
        justifyContent: 'center',
        alignItems: 'center',
        backgroundColor: '#009f3f',
    },
    sendIOTAText: {
        color: 'white',
        fontFamily: 'Lato-Bold',
        fontSize: width / 25.9,
        backgroundColor: 'transparent',
    },
    sendIOTAImage: {
        height: width / 35,
        width: width / 35,
    },
    sendIOTAButtonContainer: {
        alignItems: 'center',
    },
    separator: {
        flex: 1,
        height: 15,
    },
    conversionText: {
        fontFamily: 'Lato-Light',
        color: 'white',
        backgroundColor: 'transparent',
        position: 'absolute',
        bottom: height / 45,
        right: width / 4.6,
    },
    maxContainer: {
        justifyContent: 'flex-start',
        marginTop: height / 150,
        flexDirection: 'row',
        alignItems: 'center',
    },
    maxButtonText: {
        color: 'white',
        fontFamily: 'Lato-Regular',
        fontSize: width / 29.6,
        backgroundColor: 'transparent',
    },
    maxWarningText: {
        color: '#FF6C69',
        fontFamily: 'Lato-Regular',
        fontSize: width / 29.6,
        backgroundColor: 'transparent',
        marginLeft: width / 30,
        justifyContent: 'center',
    },
    maxButton: {
        flexDirection: 'row',
        alignItems: 'center',
        justifyContent: 'center',
        borderColor: 'white',
        borderWidth: 0.8,
        borderRadius: 8,
        width: width / 6,
        height: height / 16,
    },
    infoText: {
        color: 'white',
        fontFamily: 'Lato-Light',
        fontSize: width / 29.6,
        textAlign: 'center',
        backgroundColor: 'transparent',
    },
    infoIcon: {
        width: width / 25,
        height: width / 25,
        marginRight: width / 60,
    },
    info: {
        flexDirection: 'row',
        alignItems: 'center',
        justifyContent: 'center',
    },
});

const mapStateToProps = state => ({
    marketData: state.marketData,
    tempAccount: state.tempAccount,
    account: state.account,
    settings: state.settings,
});

const mapDispatchToProps = dispatch => ({
    sendTransaction: (seed, currentSeedAccountInfo, seedName, address, value, message) => {
        dispatch(sendTransaction(seed, currentSeedAccountInfo, seedName, address, value, message));
    },
    getAccountInfo: (seedName, seedIndex, accountInfo) => {
        dispatch(getAccountInfo(seedName, seedIndex, accountInfo));
    },
    sendTransferRequest: () => dispatch(sendTransferRequest()),
});

export default connect(mapStateToProps, mapDispatchToProps)(Send);<|MERGE_RESOLUTION|>--- conflicted
+++ resolved
@@ -1,12 +1,8 @@
 import isUndefined from 'lodash/isUndefined';
 import size from 'lodash/size';
 import React, { Component } from 'react';
-<<<<<<< HEAD
 import { translate } from 'react-i18next';
-import { iota } from '../../shared/libs/iota';
-=======
 import { iota } from 'iota-wallet-shared-modules/libs/iota';
->>>>>>> 092c3f85
 import {
     ActivityIndicator,
     StyleSheet,
