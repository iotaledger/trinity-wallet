import React from 'react';
import {
    StyleSheet,
    View,
    Text,
    Image,
    TouchableWithoutFeedback,
    TouchableOpacity,
    LayoutAnimation,
    ListView,
    ScrollView,
    Dimensions,
    StatusBar,
} from 'react-native';
import { TextField } from 'react-native-material-textfield';
import { connect } from 'react-redux';
import Triangle from 'react-native-triangle';
import TransactionRow from '../components/transactionRow.js';
import { round } from '../../shared/libs/util';
import { getFromKeychain } from '../../shared/libs/cryptography';
import { sendTransaction } from '../../shared/actions/iotaActions';
<<<<<<< HEAD
import DropdownAlert from 'react-native-dropdownalert';
=======
import Modal from 'react-native-modal';
>>>>>>> a127189d

const StatusBarDefaultBarStyle = 'light-content';
const { height, width } = Dimensions.get('window');
const CustomLayoutSpring = {
    duration: 100,
    create: {
        type: LayoutAnimation.Types.spring,
        property: LayoutAnimation.Properties.scaleXY,
        springDamping: 0.7,
    },
    update: {
        type: LayoutAnimation.Types.spring,
        springDamping: 0.7,
    },
};

class Send extends React.Component {
    constructor(props) {
        super(props);
        const ds = new ListView.DataSource({ rowHasChanged: (r1, r2) => r1 !== r2 });

        this.state = {
            denomination: 'Mi',
            amount: '',
            address: '',
            message: '',
            dataSource: ds.cloneWithRows([]),
        };
    }

    onDenominationPress() {
        switch (this.state.denomination) {
            case 'Mi':
                this.setState({ denomination: 'Gi' });
                break;
            case 'Gi':
                this.setState({ denomination: 'Ti' });
                break;
            case 'Ti':
                this.setState({ denomination: 'i' });
                break;
            case 'i':
                this.setState({ denomination: 'Ki' });
                break;
            case 'Ki':
                this.setState({ denomination: 'Mi' });
                break;
        }
    }

    onQRPress() {
        this._showModal();
    }

    onMaxPress() {
        this.setState({
            amount: (this.props.iota.balance / 1000000).toString(),
            denomination: 'Mi',
        });
    }

    sendTransaction() {
        var address = this.state.address;
        var value = parseInt(this.state.amount);
        var message = this.state.message;

        getFromKeychain(this.props.iota.password, seed => {
            if (typeof seed !== 'undefined') {
                sendTx(seed);
                if (!sendTransaction(seed, address, value, message)) {
                    this.dropdown.alertWithType(
                        'error',
                        'Key reuse',
                        `The address you are trying to send to has already been used. Please try another address.`,
                    );
                }
            } else {
                console.log('error');
            }
        });

        function sendTx(seed) {
            sendTransaction(seed, address, value, message);
        }
    }

    getUnitMultiplier() {
        var multiplier = 1;
        switch (this.state.denomination) {
            case 'i':
                break;
            case 'Ki':
                multiplier = 1000;
                break;
            case 'Mi':
                multiplier = 1000000;
                break;
            case 'Gi':
                multiplier = 1000000000;
                break;
            case 'Ti':
                multiplier = 1000000000000;
                break;
        }
        return multiplier;
    }

    _showModal = () => this.setState({ isModalVisible: true });

    _hideModal = () => this.setState({ isModalVisible: false });

    _renderModalContent = () => (
        <TouchableOpacity
            onPress={() => this._hideModal()}
            style={{ width: width / 1.1, height: height / 1.1, backgroundColor: 'white' }}
        >
            <View style={{ flex: 1, justifyContent: 'center' }} />
        </TouchableOpacity>
    );

    render() {
        let { amount, address, message } = this.state;
        return (
            <ScrollView scrollEnabled={false} style={styles.container}>
                <StatusBar barStyle="light-content" />
                <View style={styles.topContainer}>
                    <View style={{ flexDirection: 'row' }}>
                        <View style={styles.textFieldContainer}>
                            <TextField
                                keyboardType={'numeric'}
                                style={styles.textField}
                                labelTextStyle={{ fontFamily: 'Lato-Light' }}
                                labelFontSize={height / 55}
                                fontSize={height / 40}
                                height={height / 24}
                                labelPadding={2}
                                baseColor="white"
                                tintColor="#F7D002"
                                enablesReturnKeyAutomatically={true}
                                label="Recipient address"
                                autoCorrect={false}
                                value={address}
                                onChangeText={address => this.setState({ address })}
                            />
                        </View>
                        <View style={styles.buttonContainer}>
                            <TouchableOpacity onPress={() => this.onQRPress()}>
                                <View style={styles.button}>
                                    <Image
                                        source={require('../../shared/images/camera.png')}
                                        style={styles.buttonImage}
                                    />
                                    <Text style={styles.qrText}> QR </Text>
                                </View>
                            </TouchableOpacity>
                        </View>
                    </View>
                    <View style={{ flexDirection: 'row' }}>
                        <View style={styles.textFieldContainer}>
                            <TextField
                                keyboardType={'numeric'}
                                style={styles.textField}
                                labelTextStyle={{ fontFamily: 'Lato-Light' }}
                                labelFontSize={height / 55}
                                fontSize={height / 40}
                                height={height / 24}
                                labelPadding={2}
                                baseColor="white"
                                enablesReturnKeyAutomatically={true}
                                label="Amount"
                                tintColor="#F7D002"
                                autoCorrect={false}
                                value={amount}
                                onChangeText={amount => this.setState({ amount })}
                            />
                        </View>
                        <View style={styles.buttonContainer}>
                            <TouchableOpacity onPress={ebent => this.onDenominationPress()}>
                                <View style={styles.button}>
                                    <Image
                                        source={require('../../shared/images/iota.png')}
                                        style={styles.buttonImage}
                                    />
                                    <Text style={styles.buttonText}> {this.state.denomination} </Text>
                                </View>
                            </TouchableOpacity>
                        </View>
                    </View>
                    <Text style={styles.conversionText}>
                        {' '}
                        = ${' '}
                        {round(
                            parseInt(this.state.amount == '' ? 0 : this.state.amount) *
                                this.props.marketData.usdPrice /
                                1000000 *
                                this.getUnitMultiplier(),
                            2,
                        ).toFixed(2)}{' '}
                    </Text>
                    <View style={styles.maxButtonContainer}>
                        <View style={styles.buttonContainer}>
                            <TouchableOpacity onPress={event => this.onMaxPress()}>
                                <View style={styles.maxButton}>
                                    <Image source={require('../../shared/images/max.png')} style={styles.maxImage} />
                                    <Text style={styles.maxButtonText}> MAX </Text>
                                </View>
                            </TouchableOpacity>
                        </View>
                    </View>
                    <TextField
                        style={styles.textField}
                        labelTextStyle={{ fontFamily: 'Lato-Light' }}
                        labelFontSize={height / 55}
                        fontSize={height / 40}
                        height={height / 24}
                        labelPadding={2}
                        baseColor="white"
                        enablesReturnKeyAutomatically={true}
                        label="Message"
                        tintColor="#F7D002"
                        autoCorrect={false}
                        value={message}
                        onChangeText={message => this.setState({ message })}
                    />
                    <View style={styles.sendIOTAButtonContainer}>
                        <TouchableOpacity onPress={event => this.sendTransaction()}>
                            <View style={styles.sendIOTAButton}>
                                <Image
                                    style={styles.sendIOTAImage}
                                    source={require('../../shared/images/sendIota.png')}
                                />
                                <Text style={styles.sendIOTAText}>SEND IOTA</Text>
                            </View>
                        </TouchableOpacity>
                    </View>
                </View>
<<<<<<< HEAD
                <DropdownAlert
                    ref={ref => (this.dropdown = ref)}
                    successColor="#009f3f"
                    errorColor="#A10702"
                    titleStyle={styles.dropdownTitle}
                    defaultTextContainer={styles.dropdownTextContainer}
                    messageStyle={styles.dropdownMessage}
                    imageStyle={styles.dropdownImage}
                    inactiveStatusBarStyle={StatusBarDefaultBarStyle}
                />
=======
                <Modal
                    animationIn={'bounceInUp'}
                    animationOut={'bounceOut'}
                    animationInTiming={1000}
                    animationOutTiming={200}
                    backdropTransitionInTiming={500}
                    backdropTransitionOutTiming={200}
                    backdropColor={'#132d38'}
                    backdropOpacity={0.6}
                    style={{ alignItems: 'center' }}
                    isVisible={this.state.isModalVisible}
                >
                    {this._renderModalContent()}
                </Modal>
                {/* }<ListView
                style={{position: 'absolute', top: 250, left: 0, right: 0, bottom: 0}}
                dataSource={this.state.dataSource}
                renderRow={(data) => <TransactionRow rowData={data}/>}
                renderSeparator={(sectionId, rowId) => <View key={rowId} style={styles.separator} />}
              /> */}
>>>>>>> a127189d
            </ScrollView>
        );
    }
}

const styles = StyleSheet.create({
    container: {
        flex: 1,
        paddingTop: height / 10,
    },
    topContainer: {
        paddingHorizontal: width / 10,
        zIndex: 1,
        flex: 1,
    },
    textFieldContainer: {
        flex: 1,
        paddingRight: width / 20,
    },
    textField: {
        color: 'white',
        fontFamily: 'Lato-Light',
    },
    button: {
        flexDirection: 'row',
        alignItems: 'center',
        justifyContent: 'center',
        borderColor: 'white',
        borderWidth: 0.8,
        borderRadius: 8,
        width: width / 7,
        height: height / 20,
    },
    qrText: {
        color: 'white',
        fontFamily: 'Lato-Bold',
        fontSize: width / 39.8,
        backgroundColor: 'transparent',
        marginLeft: width / 20,
    },
    buttonText: {
        color: 'white',
        fontFamily: 'Lato-Bold',
        fontSize: width / 36.8,
        backgroundColor: 'transparent',
        marginLeft: width / 20,
    },
    buttonImage: {
        position: 'absolute',
        height: width / 28,
        width: width / 28,
        left: width / 40,
    },
    qrImage: {
        height: width / 28,
        width: width / 28,
        marginRight: width / 100,
    },
    buttonContainer: {
        justifyContent: 'flex-end',
        alignItems: 'center',
        paddingBottom: height / 90,
    },
    sendIOTAButton: {
        flexDirection: 'row',
        borderColor: 'rgba(255, 255, 255, 0.6)',
        borderWidth: 1.5,
        borderRadius: 8,
        width: width / 3,
        height: height / 20,
        justifyContent: 'center',
        alignItems: 'center',
        backgroundColor: '#009f3f',
    },
    sendIOTAText: {
        color: 'white',
        fontFamily: 'Lato-Bold',
        fontSize: width / 40.5,
        backgroundColor: 'transparent',
        paddingLeft: 10,
    },
    sendIOTAImage: {
        height: width / 35,
        width: width / 35,
    },
    sendIOTAButtonContainer: {
        alignItems: 'center',
        paddingTop: height / 20,
    },
    separator: {
        flex: 1,
        height: 15,
    },
    conversionText: {
        fontFamily: 'Lato-Light',
        color: 'white',
        opacity: 1,
        backgroundColor: 'transparent',
        position: 'absolute',
        right: width / 3.5,
        top: height / 6.2,
    },
    maxButtonContainer: {
        alignItems: 'flex-start',
        marginTop: height / 150,
    },
    maxButtonText: {
        color: 'white',
        fontFamily: 'Lato-Regular',
        fontSize: width / 45.8,
        backgroundColor: 'transparent',
    },
    maxButton: {
        flexDirection: 'row',
        alignItems: 'center',
        justifyContent: 'center',
        borderColor: 'white',
        borderWidth: 0.8,
        borderRadius: 8,
        width: width / 7.7,
        height: height / 22,
    },
    maxImage: {
        height: width / 50,
        width: width / 34,
        marginRight: 2,
    },
    dropdownTitle: {
        fontSize: 16,
        textAlign: 'left',
        fontWeight: 'bold',
        color: 'white',
        backgroundColor: 'transparent',
        fontFamily: 'Lato-Regular',
    },
    dropdownTextContainer: {
        flex: 1,
        padding: 15,
    },
    dropdownMessage: {
        fontSize: 14,
        textAlign: 'left',
        fontWeight: 'normal',
        color: 'white',
        backgroundColor: 'transparent',
        fontFamily: 'Lato-Regular',
    },
    dropdownImage: {
        padding: 8,
        width: 36,
        height: 36,
        alignSelf: 'center',
    },
});

const mapStateToProps = state => ({
    marketData: state.marketData,
    iota: state.iota,
});

const mapDispatchToProps = dispatch => ({
    sendTransaction: (seed, address, value, message) => {
        dispatch(sendTransaction(seed, address, value, message));
    },
});

export default connect(mapStateToProps, mapDispatchToProps)(Send);<|MERGE_RESOLUTION|>--- conflicted
+++ resolved
@@ -19,11 +19,8 @@
 import { round } from '../../shared/libs/util';
 import { getFromKeychain } from '../../shared/libs/cryptography';
 import { sendTransaction } from '../../shared/actions/iotaActions';
-<<<<<<< HEAD
 import DropdownAlert from 'react-native-dropdownalert';
-=======
 import Modal from 'react-native-modal';
->>>>>>> a127189d
 
 const StatusBarDefaultBarStyle = 'light-content';
 const { height, width } = Dimensions.get('window');
@@ -260,7 +257,6 @@
                         </TouchableOpacity>
                     </View>
                 </View>
-<<<<<<< HEAD
                 <DropdownAlert
                     ref={ref => (this.dropdown = ref)}
                     successColor="#009f3f"
@@ -271,7 +267,6 @@
                     imageStyle={styles.dropdownImage}
                     inactiveStatusBarStyle={StatusBarDefaultBarStyle}
                 />
-=======
                 <Modal
                     animationIn={'bounceInUp'}
                     animationOut={'bounceOut'}
@@ -292,7 +287,6 @@
                 renderRow={(data) => <TransactionRow rowData={data}/>}
                 renderSeparator={(sectionId, rowId) => <View key={rowId} style={styles.separator} />}
               /> */}
->>>>>>> a127189d
             </ScrollView>
         );
     }
