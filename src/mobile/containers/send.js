--- conflicted
+++ resolved
@@ -49,7 +49,6 @@
         };
     }
 
-<<<<<<< HEAD
     componentWillMount() {
         RNShakeEvent.addEventListener('shake', () => {
             HockeyApp.feedback();
@@ -72,8 +71,6 @@
         }
     }
 
-=======
->>>>>>> 8ef13b1b
     onDenominationPress() {
         switch (this.state.denomination) {
             case 'Mi':
