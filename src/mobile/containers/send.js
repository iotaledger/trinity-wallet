--- conflicted
+++ resolved
@@ -319,11 +319,7 @@
                         </View>
                         <Text style={styles.conversionText}>
                             {' '}
-<<<<<<< HEAD
-                             {conversion == 0 ? '' : conversion < 0.01 ? '< $0.01' : '= $' + conversion.toFixed(2)}{' '}
-=======
                             {conversion == 0 ? '' : conversion < 0.01 ? '< $0.01' : '= $' + conversion.toFixed(2)}{' '}
->>>>>>> 268e2809
                         </Text>
                         <View style={styles.buttonContainer}>
                             <TouchableOpacity onPress={ebent => this.onDenominationPress()}>
