import get from 'lodash/get';
import isFunction from 'lodash/isFunction';
import size from 'lodash/size';
import React, { Component } from 'react';
import PropTypes from 'prop-types';
import { translate } from 'react-i18next';
import { iota } from 'iota-wallet-shared-modules/libs/iota';
import {
    ActivityIndicator,
    StyleSheet,
    View,
    Text,
    Image,
    TouchableOpacity,
    ListView,
    TouchableWithoutFeedback,
    Keyboard,
} from 'react-native';
import { connect } from 'react-redux';
import {
    round,
    VALID_SEED_REGEX,
    ADDRESS_LENGTH,
    VALID_ADDRESS_WITH_CHECKSUM_REGEX,
} from 'iota-wallet-shared-modules/libs/util';
import { getCurrencySymbol } from 'iota-wallet-shared-modules/libs/currency';
import blackInfoImagePath from 'iota-wallet-shared-modules/images/info-black.png';
import whiteInfoImagePath from 'iota-wallet-shared-modules/images/info-white.png';
import {
    getFromKeychainRequest,
    getFromKeychainSuccess,
    getFromKeychainError,
} from 'iota-wallet-shared-modules/actions/keychain';
import { prepareTransfer } from 'iota-wallet-shared-modules/actions/tempAccount';
import {
    setSendAddressField,
    setSendAmountField,
    setSendMessageField,
    clearSendFields,
    setSendDenomination,
} from 'iota-wallet-shared-modules/actions/ui';
import { generateAlert } from 'iota-wallet-shared-modules/actions/alerts';
import Modal from 'react-native-modal';
import KeepAwake from 'react-native-keep-awake';
import whiteSendToggleOffImagePath from 'iota-wallet-shared-modules/images/send-toggle-off-white.png';
import whiteSendToggleOnImagePath from 'iota-wallet-shared-modules/images/send-toggle-on-white.png';
import blackSendToggleOnImagePath from 'iota-wallet-shared-modules/images/send-toggle-on-black.png';
import blackSendToggleOffImagePath from 'iota-wallet-shared-modules/images/send-toggle-off-black.png';
import QRScanner from '../components/qrScanner';
import {
    getBalanceForSelectedAccountViaSeedIndex,
    getSelectedAccountNameViaSeedIndex,
} from '../../shared/selectors/account';
import keychain, { getSeed } from '../util/keychain';
import TransferConfirmationModal from '../components/transferConfirmationModal';
import UnitInfoModal from '../components/unitInfoModal';
import CustomTextInput from '../components/customTextInput';
import CtaButton from '../components/ctaButton';
import { width, height } from '../util/dimensions';

let currencySymbol = '';

const ds = new ListView.DataSource({ rowHasChanged: (r1, r2) => r1 !== r2 });

const styles = StyleSheet.create({
    container: {
        flex: 1,
        justifyContent: 'center',
    },
    activityIndicator: {
        flex: 1,
        justifyContent: 'center',
        alignItems: 'center',
        height: height / 14,
    },
    topContainer: {
        flex: 3.6,
        justifyContent: 'flex-start',
        alignItems: 'center',
    },
    bottomContainer: {
        flex: 2.1,
        justifyContent: 'flex-start',
        alignItems: 'center',
    },
    fieldContainer: {
        alignItems: 'center',
        justifyContent: 'flex-start',
        flex: 0.7,
    },
    maxContainer: {
        justifyContent: 'flex-start',
        alignItems: 'flex-end',
        width: width / 1.2,
        paddingRight: 1,
        flex: 0.8,
    },
    messageFieldContainer: {
        flex: 0.7,
        justifyContent: 'flex-start',
        alignItems: 'center',
    },
    maxButtonText: {
        fontFamily: 'Lato-Regular',
        fontSize: width / 31.8,
        backgroundColor: 'transparent',
        marginRight: width / 50,
    },
    infoText: {
        fontFamily: 'Lato-Regular',
        fontSize: width / 29.6,
        textAlign: 'center',
        backgroundColor: 'transparent',
    },
    infoIcon: {
        width: width / 25,
        height: width / 25,
        marginRight: width / 60,
    },
    info: {
        flexDirection: 'row',
        alignItems: 'center',
        justifyContent: 'center',
    },
});

export class Send extends Component {
    static propTypes = {
        t: PropTypes.func.isRequired,
        currency: PropTypes.string.isRequired,
        balance: PropTypes.number.isRequired,
        isSyncing: PropTypes.bool.isRequired,
        seedIndex: PropTypes.number.isRequired,
        selectedAccountName: PropTypes.string.isRequired,
        conversionRate: PropTypes.number.isRequired,
        usdPrice: PropTypes.number.isRequired,
        isGettingSensitiveInfoToMakeTransaction: PropTypes.bool.isRequired,
        prepareTransfer: PropTypes.func.isRequired,
        generateAlert: PropTypes.func.isRequired,
        getFromKeychainRequest: PropTypes.func.isRequired,
        getFromKeychainSuccess: PropTypes.func.isRequired,
        getFromKeychainError: PropTypes.func.isRequired,
        closeTopBar: PropTypes.func.isRequired,
        ctaColor: PropTypes.string.isRequired,
        backgroundColor: PropTypes.string.isRequired,
        barColor: PropTypes.string.isRequired,
        negativeColor: PropTypes.string.isRequired,
        isSendingTransfer: PropTypes.bool.isRequired,
        secondaryCtaColor: PropTypes.string.isRequired,
        secondaryBarColor: PropTypes.string.isRequired,
        secondaryBackgroundColor: PropTypes.string.isRequired,
        ctaBorderColor: PropTypes.string.isRequired,
        isTransitioning: PropTypes.bool.isRequired,
        address: PropTypes.string.isRequired,
        amount: PropTypes.string.isRequired,
        message: PropTypes.string.isRequired,
        setSendAddressField: PropTypes.func.isRequired,
        setSendAmountField: PropTypes.func.isRequired,
        setSendMessageField: PropTypes.func.isRequired,
        clearSendFields: PropTypes.func.isRequired,
        setSendDenomination: PropTypes.func.isRequired,
        denomination: PropTypes.string.isRequired,
    };

    static isValidAddress(address) {
        if (Send.isValidAddressChars(address) !== null) {
            return size(address) === 90 && iota.utils.isValidChecksum(address);
        }
        return false;
    }

    static isValidAddressChars(address) {
        return address.match(VALID_SEED_REGEX);
    }

<<<<<<< HEAD
    static isValidAmount(amount, multiplier) {
=======
    static isValidMessage(message) {
        return iota.utils.fromTrytes(iota.utils.toTrytes(message)) === message;
    }

    static isValidAmount(amount) {
>>>>>>> 4036e302
        const value = parseFloat(amount);
        if (value < 0) {
            return false;
        }
        if (value > 0 && value < 1) {
            return false;
        }
        if (!Number.isInteger(value * multiplier)) {
            return false;
        }
        return !isNaN(value);
    }

    constructor(props) {
        super(props);

        const { t } = this.props;

        this.state = {
            dataSource: ds.cloneWithRows([]),
            selectedSetting: '',
            modalContent: '',
            maxPressed: false,
            maxColor: props.secondaryBackgroundColor,
            maxText: t('send:sendMax'),
            sending: false,
        };
    }

    componentWillMount() {
        const { t, currency, balance, amount, ctaColor } = this.props;
        currencySymbol = getCurrencySymbol(currency);
        if (amount === (balance / this.getUnitMultiplier()).toString()) {
            this.setState({
                maxPressed: true,
                maxColor: ctaColor,
                maxText: t('send:maximumSelected'),
            });
        }
    }

    componentWillReceiveProps(newProps) {
        if (!this.props.isSendingTransfer && newProps.isSendingTransfer) {
            KeepAwake.activate();
        } else if (this.props.isSendingTransfer && !newProps.isSendingTransfer) {
            KeepAwake.deactivate();
            this.props.clearSendFields();
            this.props.setSendDenomination('i');
            this.setState({ sending: false });

            // Reset toggle switch in case maximum was on
            this.resetToggleSwitch();
        }
    }

    resetToggleSwitch() {
        const { maxPressed } = this.state;
        const { t } = this.props;

        if (maxPressed) {
            this.setState({
                maxPressed: !maxPressed,
                maxText: t('send:sendMax'),
            });
        }
    }

    onDenominationPress() {
        const { secondaryBackgroundColor, denomination } = this.props;
        const availableDenominations = ['i', 'Ki', 'Mi', 'Gi', 'Ti', currencySymbol];
        const indexOfDenomination = availableDenominations.indexOf(denomination);
        const nextDenomination =
            indexOfDenomination === -1
                ? availableDenominations[indexOfDenomination + 2]
                : availableDenominations[indexOfDenomination + 1];
        this.props.setSendDenomination(nextDenomination);
        this.setState({
            maxPressed: false,
            maxColor: secondaryBackgroundColor,
        });
    }

    onMaxPress() {
        const { sending, maxPressed } = this.state;
        const { t, ctaColor, secondaryBackgroundColor } = this.props;
        const max = (this.props.balance / this.getUnitMultiplier()).toString();
        if (sending) {
            return;
        }
        if (maxPressed) {
            this.props.setSendAmountField('');
            this.setState({
                maxPressed: false,
                maxColor: secondaryBackgroundColor,
                maxText: t('send:sendMax'),
            });
        } else {
            this.props.setSendAmountField(max);
            this.setState({
                maxPressed: true,
                maxColor: ctaColor,
                maxText: t('send:maximumSelected'),
            });
        }
    }

    onAmountType(amount) {
        const { t } = this.props;
        if (amount === (this.props.balance / this.getUnitMultiplier()).toString()) {
            this.onMaxPress();
        } else {
            this.props.setSendAmountField(amount);
            this.setState({
                maxPressed: false,
                maxColor: this.props.secondaryBackgroundColor,
                maxText: t('send:sendMax'),
            });
        }
    }

    onSendPress() {
<<<<<<< HEAD
        const { t, amount, address } = this.props;
        const multiplier = this.getUnitMultiplier();
=======
        const { t, amount, address, message } = this.props;
>>>>>>> 4036e302

        const messageIsValid = Send.isValidMessage(message);
        const addressIsValid = Send.isValidAddress(address);
        const enoughBalance = this.enoughBalance();
        const amountIsValid = Send.isValidAmount(amount, multiplier);
        const addressCharsAreValid = Send.isValidAddressChars(address);
        if (addressIsValid && enoughBalance && amountIsValid && addressCharsAreValid && messageIsValid) {
            return this.showModal();
        }

        if (!enoughBalance) {
            return this.props.generateAlert('error', t('notEnoughFunds'), t('notEnoughFundsExplanation'));
        }

        if (!addressIsValid) {
            this.renderInvalidAddressErrors(address);
        }

        if (!amountIsValid) {
            return this.props.generateAlert('error', t('invalidAmount'), t('invalidAmountExplanation'));
        }

        if (!messageIsValid) {
            return this.props.generateAlert('error', t('invalidMessage'), t('invalidMessageExplanation'));
        }
    }

    onQRRead(data) {
        const dataString = data.toString();
        if (dataString.match(/{/)) {
            // For codes containing JSON (iotaledger and Trinity)
            const parsedData = JSON.parse(data);
            this.props.setSendAddressField(parsedData.address);
            if (data.message) {
                this.props.setSendMessageField(data.message);
            }
        } else if (dataString.match(/iota:/)) {
            // For codes with iota: at the front (TheTangle.org)
            const dataSubstring = data.substring(5);
            this.props.setSendAddressField(dataSubstring);
        } else if (dataString.match(VALID_ADDRESS_WITH_CHECKSUM_REGEX)) {
            // For codes with plain text (Bitfinex, Binance, and IOTASear.ch)
            this.props.setSendAddressField(data);
        } else {
            this.props.generateAlert(
                'error',
                'Incorrect address format',
                'Valid addresses should be 90 characters and contain only A-Z or 9.',
            );
        }
        this.hideModal();
    }

    setModalContent(selectedSetting) {
        let modalContent;
        const {
            secondaryBackgroundColor,
            secondaryBarColor,
            barColor,
            backgroundColor,
            ctaColor,
            secondaryCtaColor,
            ctaBorderColor,
            address,
            amount,
            denomination,
        } = this.props;
        switch (selectedSetting) {
            case 'qrScanner':
                modalContent = (
                    <QRScanner
                        onQRRead={(data) => this.onQRRead(data)}
                        hideModal={() => this.hideModal()}
                        backgroundColor={backgroundColor}
                        ctaColor={ctaColor}
                        secondaryCtaColor={secondaryCtaColor}
                        ctaBorderColor={ctaBorderColor}
                        secondaryBackgroundColor={secondaryBackgroundColor}
                    />
                );
                this.setState({
                    selectedSetting,
                    modalContent,
                });
                this.showModal();
                break;
            case 'transferConfirmation':
                modalContent = (
                    <TransferConfirmationModal
                        amount={amount}
                        denomination={denomination}
                        address={address}
                        sendTransfer={() => this.sendTransfer()}
                        hideModal={(callback) => this.hideModal(callback)}
                        backgroundColor={backgroundColor}
                        borderColor={{ borderColor: secondaryBackgroundColor }}
                        textColor={{ color: secondaryBackgroundColor }}
                        setSendingTransferFlag={() => this.setSendingTransferFlag()}
                    />
                );
                this.setState({
                    selectedSetting,
                    modalContent,
                });
                this.onSendPress();
                break;
            case 'unitInfo':
                modalContent = (
                    <UnitInfoModal
                        backgroundColor={barColor}
                        hideModal={() => this.hideModal()}
                        textColor={{ color: secondaryBarColor }}
                        borderColor={{ borderColor: secondaryBarColor }}
                        secondaryBarColor={secondaryBarColor}
                    />
                );
                this.setState({
                    selectedSetting,
                    modalContent,
                });
                this.showModal();
                break;
            default:
                break;
        }
    }

    getUnitMultiplier() {
        const { usdPrice, conversionRate, denomination } = this.props;
        let multiplier = 1;
        switch (denomination) {
            case 'i':
                break;
            case 'Ki':
                multiplier = 1000;
                break;
            case 'Mi':
                multiplier = 1000000;
                break;
            case 'Gi':
                multiplier = 1000000000;
                break;
            case 'Ti':
                multiplier = 1000000000000;
                break;
            case currencySymbol:
                multiplier = 1000000 / usdPrice / conversionRate;
                break;
            default:
                break;
        }
        return multiplier;
    }

    setSendingTransferFlag() {
        this.setState({ sending: true });
    }

    getConversionTextFiat() {
        const { amount, usdPrice, conversionRate } = this.props;

        const convertedValue = round(amount / usdPrice / conversionRate, 10);
        let conversionText = '';
        if (convertedValue > 0 && convertedValue < 0.01) {
            conversionText = '< 0.01 Mi';
        } else if (convertedValue >= 0.01) {
            conversionText = `= ${convertedValue.toFixed(2)} Mi`;
        }
        return conversionText;
    }
    getConversionTextIota() {
        const { amount, usdPrice, conversionRate } = this.props;
        const convertedValue = round(
            parseFloat(Send.isValidAmount(amount) ? amount : 0) *
                usdPrice /
                1000000 *
                this.getUnitMultiplier() *
                conversionRate,
            10,
        );
        let conversionText = '';
        if (convertedValue > 0 && convertedValue < 0.01) {
            conversionText = `< ${currencySymbol}0.01`;
        } else if (convertedValue >= 0.01) {
            conversionText = `= ${currencySymbol}${convertedValue.toFixed(2)}`;
        }
        return conversionText;
    }

    clearInteractions() {
        this.props.closeTopBar();
        Keyboard.dismiss();
    }

    showModal = () => this.setState({ isModalVisible: true });

    hideModal = (callback) =>
        this.setState({ isModalVisible: false }, () => {
            const callable = (fn) => isFunction(fn);

            if (callable(callback)) {
                setTimeout(callback);
            }
        });

    enoughBalance() {
        const { amount, balance } = this.props;
        if (parseFloat(amount) * this.getUnitMultiplier() > balance) {
            return false;
        }
        return true;
    }

    sendTransfer() {
        const { t, seedIndex, selectedAccountName, isSyncing, isTransitioning, message, amount, address } = this.props;

        if (isSyncing) {
            this.props.generateAlert('error', t('global:syncInProgress'), t('global:syncInProgressExplanation'));
            return;
        }

        if (isTransitioning) {
            this.props.generateAlert(
                'error',
                t('Snapshot transition in progress'),
                t('Please wait until the transition is complete.'),
            );
            return;
        }

        const value = parseInt(parseFloat(amount) * this.getUnitMultiplier(), 10);
        this.props.getFromKeychainRequest('send', 'makeTransaction');
        keychain
            .get()
            .then((credentials) => {
                this.props.getFromKeychainSuccess('send', 'makeTransaction');

                if (get(credentials, 'data')) {
                    const seed = getSeed(credentials.data, seedIndex);
                    this.props.prepareTransfer(seed, address, value, message, selectedAccountName);
                }
            })
            .catch(() => this.props.getFromKeychainError('send', 'makeTransaction'));
    }

    renderInvalidAddressErrors(address) {
        const { t } = this.props;
        const props = ['error', t('invalidAddress')];

        if (size(address) !== 90) {
            return this.props.generateAlert(...props, t('invalidAddressExplanation1', { maxLength: ADDRESS_LENGTH }));
        } else if (address.match(VALID_SEED_REGEX) === null) {
            return this.props.generateAlert(...props, t('invalidAddressExplanation2'));
        }

        return this.props.generateAlert(...props, t('invalidAddressExplanation3'));
    }

    renderModalContent = () => <View>{this.state.modalContent}</View>;

    render() {
        const { isModalVisible, maxColor, maxText, sending, maxPressed } = this.state;
        const {
            t,
            ctaColor,
            backgroundColor,
            negativeColor,
            secondaryBackgroundColor,
            secondaryCtaColor,
            ctaBorderColor,
            isSendingTransfer,
            isGettingSensitiveInfoToMakeTransaction,
            address,
            amount,
            message,
            denomination,
        } = this.props;
        const textColor = { color: secondaryBackgroundColor };
        const infoImagePath = secondaryBackgroundColor === 'white' ? whiteInfoImagePath : blackInfoImagePath;
        const sendToggleOnImagePath =
            secondaryBackgroundColor === 'white' ? whiteSendToggleOnImagePath : blackSendToggleOnImagePath;
        const sendToggleOffImagePath =
            secondaryBackgroundColor === 'white' ? whiteSendToggleOffImagePath : blackSendToggleOffImagePath;
        const sendToggleImagePath = maxPressed ? sendToggleOnImagePath : sendToggleOffImagePath;
        const conversionText =
            denomination === currencySymbol ? this.getConversionTextFiat() : this.getConversionTextIota();

        return (
            <TouchableWithoutFeedback style={{ flex: 1 }} onPress={() => this.clearInteractions()}>
                <View style={styles.container}>
                    <View style={{ flex: 0.25 }} />
                    <View style={styles.topContainer}>
                        <CustomTextInput
                            onRef={(c) => {
                                this.addressField = c;
                            }}
                            maxLength={90}
                            label={t('recipientAddress')}
                            onChangeText={(text) => this.props.setSendAddressField(text)}
                            containerStyle={{ width: width / 1.2 }}
                            autoCapitalize={'characters'}
                            autoCorrect={false}
                            enablesReturnKeyAutomatically
                            returnKeyType="next"
                            onSubmitEditing={() => this.amountField.focus()}
                            widget="qr"
                            onQRPress={() => this.setModalContent('qrScanner')}
                            secondaryBackgroundColor={secondaryBackgroundColor}
                            negativeColor={negativeColor}
                            value={address}
                            editable={!sending}
                            selectTextOnFocus={!sending}
                        />
                        <View style={{ flex: 0.17 }} />
                        <View style={styles.fieldContainer}>
                            <CustomTextInput
                                onRef={(c) => {
                                    this.amountField = c;
                                }}
                                keyboardType={'numeric'}
                                label={t('amount')}
                                onChangeText={(text) => this.onAmountType(text)}
                                containerStyle={{ width: width / 1.2 }}
                                autoCorrect={false}
                                enablesReturnKeyAutomatically
                                returnKeyType="next"
                                onSubmitEditing={() => this.messageField.focus()}
                                widget="denomination"
                                conversionText={conversionText}
                                currencyConversion
                                secondaryBackgroundColor={secondaryBackgroundColor}
                                negativeColor={negativeColor}
                                denominationText={denomination}
                                onDenominationPress={() => this.onDenominationPress()}
                                value={amount}
                                editable={!sending}
                                selectTextOnFocus={!sending}
                            />
                            <View style={{ flex: 0.2 }} />
                            <View style={styles.maxContainer}>
                                <TouchableOpacity onPress={() => this.onMaxPress()}>
                                    <View
                                        style={{
                                            flexDirection: 'row',
                                            alignItems: 'center',
                                            justifyContent: 'flex-start',
                                        }}
                                    >
                                        <Text style={[styles.maxButtonText, { color: maxColor }]}>{maxText}</Text>
                                        <Image
                                            style={[
                                                {
                                                    width: width / 12,
                                                    height: width / 12,
                                                },
                                            ]}
                                            source={sendToggleImagePath}
                                        />
                                    </View>
                                </TouchableOpacity>
                            </View>
                        </View>
                        <CustomTextInput
                            onRef={(c) => {
                                this.messageField = c;
                            }}
                            keyboardType={'default'}
                            label={t('message')}
                            onChangeText={(text) => this.props.setSendMessageField(text)}
                            containerStyle={{ width: width / 1.2 }}
                            autoCorrect={false}
                            enablesReturnKeyAutomatically
                            returnKeyType="send"
                            blurOnSubmit
                            onSubmitEditing={() => this.setModalContent('transferConfirmation')}
                            secondaryBackgroundColor={secondaryBackgroundColor}
                            negativeColor={negativeColor}
                            value={message}
                            editable={!sending}
                            selectTextOnFocus={!sending}
                        />
                    </View>
                    <View style={styles.bottomContainer}>
                        <View style={{ flex: 0.3 }} />
                        {!isSendingTransfer &&
                            !isGettingSensitiveInfoToMakeTransaction && (
                                <CtaButton
                                    ctaColor={ctaColor}
                                    ctaBorderColor={ctaBorderColor}
                                    secondaryCtaColor={secondaryCtaColor}
                                    text={t('send')}
                                    onPress={() => {
                                        this.setModalContent('transferConfirmation');
                                        if (address === '' && amount === '' && message && '') {
                                            this.addressField.blur();
                                            this.amountField.blur();
                                            this.messageField.blur();
                                        }
                                    }}
                                />
                            )}
                        {(isGettingSensitiveInfoToMakeTransaction || isSendingTransfer) &&
                            !isModalVisible && (
                                <View style={{ height: height / 14 }}>
                                    <ActivityIndicator
                                        animating={
                                            (isGettingSensitiveInfoToMakeTransaction || isSendingTransfer) &&
                                            !isModalVisible
                                        }
                                        style={styles.activityIndicator}
                                        size="large"
                                        color={negativeColor}
                                    />
                                </View>
                            )}
                        <View style={{ flex: 1, justifyContent: 'center', alignItems: 'center' }}>
                            <TouchableOpacity
                                onPress={() => this.setModalContent('unitInfo')}
                                hitSlop={{ top: width / 30, bottom: width / 30, left: width / 30, right: width / 30 }}
                            >
                                <View style={styles.info}>
                                    <Image source={infoImagePath} style={styles.infoIcon} />
                                    <Text style={[styles.infoText, textColor]}>{t('iotaUnits')}</Text>
                                </View>
                            </TouchableOpacity>
                        </View>
                    </View>
                    <Modal
                        animationIn={'bounceInUp'}
                        animationOut={'bounceOut'}
                        animationInTiming={1000}
                        animationOutTiming={200}
                        backdropTransitionInTiming={500}
                        backdropTransitionOutTiming={200}
                        backdropColor={backgroundColor}
                        style={{ alignItems: 'center', margin: 0 }}
                        isVisible={isModalVisible}
                        onBackButtonPress={() => this.setState({ isModalVisible: false })}
                    >
                        {this.renderModalContent()}
                    </Modal>
                </View>
            </TouchableWithoutFeedback>
        );
    }
}

const mapStateToProps = (state) => ({
    currency: state.settings.currency,
    balance: getBalanceForSelectedAccountViaSeedIndex(state.tempAccount.seedIndex, state.account.accountInfo),
    selectedAccountName: getSelectedAccountNameViaSeedIndex(state.tempAccount.seedIndex, state.account.seedNames),
    isSyncing: state.tempAccount.isSyncing,
    isSendingTransfer: state.tempAccount.isSendingTransfer,
    seedIndex: state.tempAccount.seedIndex,
    conversionRate: state.settings.conversionRate,
    usdPrice: state.marketData.usdPrice,
    isGettingSensitiveInfoToMakeTransaction: state.keychain.isGettingSensitiveInfo.send.makeTransaction,
    ctaColor: state.settings.theme.ctaColor,
    backgroundColor: state.settings.theme.backgroundColor,
    barColor: state.settings.theme.barColor,
    negativeColor: state.settings.theme.negativeColor,
    secondaryBackgroundColor: state.settings.theme.secondaryBackgroundColor,
    secondaryBarColor: state.settings.theme.secondaryBarColor,
    secondaryCtaColor: state.settings.theme.secondaryCtaColor,
    ctaBorderColor: state.settings.theme.ctaBorderColor,
    isTransitioning: state.tempAccount.isTransitioning,
    address: state.ui.sendAddressFieldText,
    amount: state.ui.sendAmountFieldText,
    message: state.ui.sendMessageFieldText,
    denomination: state.ui.sendDenomination,
});

const mapDispatchToProps = {
    prepareTransfer,
    generateAlert,
    getFromKeychainRequest,
    getFromKeychainSuccess,
    getFromKeychainError,
    setSendAddressField,
    setSendAmountField,
    setSendMessageField,
    clearSendFields,
    setSendDenomination,
};

export default translate(['send', 'global'])(connect(mapStateToProps, mapDispatchToProps)(Send));<|MERGE_RESOLUTION|>--- conflicted
+++ resolved
@@ -173,15 +173,11 @@
         return address.match(VALID_SEED_REGEX);
     }
 
-<<<<<<< HEAD
-    static isValidAmount(amount, multiplier) {
-=======
     static isValidMessage(message) {
         return iota.utils.fromTrytes(iota.utils.toTrytes(message)) === message;
     }
 
-    static isValidAmount(amount) {
->>>>>>> 4036e302
+    static isValidAmount(amount, multiplier) {
         const value = parseFloat(amount);
         if (value < 0) {
             return false;
@@ -303,12 +299,8 @@
     }
 
     onSendPress() {
-<<<<<<< HEAD
-        const { t, amount, address } = this.props;
+        const { t, amount, address, message } = this.props;
         const multiplier = this.getUnitMultiplier();
-=======
-        const { t, amount, address, message } = this.props;
->>>>>>> 4036e302
 
         const messageIsValid = Send.isValidMessage(message);
         const addressIsValid = Send.isValidAddress(address);
