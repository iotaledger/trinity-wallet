--- conflicted
+++ resolved
@@ -478,13 +478,8 @@
                                 widget="denomination"
                                 secondaryBackgroundColor={secondaryBackgroundColor}
                                 negativeColor={negativeColor}
-<<<<<<< HEAD
                                 denominationText={denomination}
-                                onDenominationPress={(event) => this.onDenominationPress()}
-=======
-                                denominationText={this.state.denomination}
                                 onDenominationPress={event => this.onDenominationPress()}
->>>>>>> c0a26e95
                                 value={amount}
                                 editable={!isSendingTransfer}
                                 selectTextOnFocus={!isSendingTransfer}
