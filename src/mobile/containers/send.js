--- conflicted
+++ resolved
@@ -100,26 +100,14 @@
         const address = this.state.address;
         const value = parseInt(this.state.amount);
         const message = this.state.message;
-
-<<<<<<< HEAD
-        getFromKeychain(this.props.iota.password, value => {
-            if (typeof value !== 'undefined') {
-                var seed = getSeed(value, this.props.iota.seedIndex);
-                sendTx(seed);
-                if (sendTransaction(seed.seed, address, value, message) == false) {
-                    this.dropdown.alertWithType(
-                        'error',
-                        'Key reuse',
-                        `The address you are trying to send to has already been used. Please try another address.`,
-                    );
-=======
         const isValid = this.isValidAddress(address);
 
         if (isValid) {
-            getFromKeychain(this.props.iota.password, seed => {
-                if (!isUndefined(seed)) {
+            getFromKeychain(this.props.iota.password, value => {
+                if (typeof value !== 'undefined') {
+                    var seed = getSeed(value, this.props.iota.seedIndex);
                     sendTx(seed);
-                    if (!sendTransaction(seed, address, value, message)) {
+                    if (sendTransaction(seed.seed, address, value, message) == false) {
                         this.dropdown.alertWithType(
                             'error',
                             'Key reuse',
@@ -128,7 +116,6 @@
                     }
                 } else {
                     console.log('error');
->>>>>>> 6d4d25e6
                 }
             });
         } else {
