--- conflicted
+++ resolved
@@ -621,53 +621,35 @@
         this.startTrackingTransactionProgress(value === 0);
 
         this.props.getFromKeychainRequest('send', 'makeTransaction');
-
-<<<<<<< HEAD
         getSeedFromKeychain(password, selectedAccountName)
             .then((seed) => {
                 this.props.getFromKeychainSuccess('send', 'makeTransaction');
 
-                if (seed !== null) {
-                    let powFn = null;
-
-                    if (isAndroid) {
-                        powFn = NativeModules.PoWModule.doPoW;
-                    } else if (isIOS) {
-                        powFn = NativeModules.Iota.doPoW;
-                    }
-
-                    return this.props.makeTransaction(seed, address, value, message, selectedAccountName, powFn);
+                if (seed === null) {
+                    this.props.generateAlert(
+                        'error',
+                        t('global:somethingWentWrong'),
+                        t('global:somethingWentWrongTryAgain'),
+                    );
+
+                    throw new Error('Error');
                 }
-
-=======
-            if (seed === null) {
-                this.props.getFromKeychainError('send', 'makeTransaction');
->>>>>>> 9ae4af4f
-                return this.props.generateAlert(
-                    'error',
-                    t('global:somethingWentWrong'),
-                    t('global:somethingWentWrongTryAgain'),
-                );
-<<<<<<< HEAD
+                let powFn = null;
+                let genFn = null;
+
+                if (isAndroid) {
+                    powFn = NativeModules.PoWModule.doPoW;
+                } else if (isIOS) {
+                    powFn = NativeModules.Iota.doPoW;
+                    genFn = NativeModules.Iota.address;
+                }
+
+                return this.props.makeTransaction(seed, address, value, message, selectedAccountName, powFn, genFn);
             })
             .catch((error) => {
                 this.props.getFromKeychainError('send', 'makeTransaction');
                 this.props.generateTransferErrorAlert(error);
             });
-=======
-            }
-            let powFn = null;
-            let genFn = null;
-
-            if (isAndroid) {
-                powFn = NativeModules.PoWModule.doPoW;
-            } else if (isIOS) {
-                powFn = NativeModules.Iota.doPoW;
-                genFn = NativeModules.Iota.address;
-            }
-            return this.props.prepareTransfer(seed, address, value, message, selectedAccountName, powFn, genFn);
-        });
->>>>>>> 9ae4af4f
     }
 
     renderModalContent = () => <View>{this.state.modalContent}</View>;
