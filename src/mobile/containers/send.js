import get from 'lodash/get';
import isFunction from 'lodash/isFunction';
import size from 'lodash/size';
import React, { Component } from 'react';
import PropTypes from 'prop-types';
import { translate } from 'react-i18next';
import { iota } from 'iota-wallet-shared-modules/libs/iota';
import {
    ActivityIndicator,
    StyleSheet,
    View,
    Text,
    Image,
    TouchableOpacity,
    ListView,
    TouchableWithoutFeedback,
    Keyboard,
} from 'react-native';
import { connect } from 'react-redux';
import {
    round,
    VALID_SEED_REGEX,
    ADDRESS_LENGTH,
    parse,
    VALID_ADDRESS_WITH_CHECKSUM_REGEX,
} from 'iota-wallet-shared-modules/libs/util';
import { getCurrencySymbol } from 'iota-wallet-shared-modules/libs/currency';
import keychain, { getSeed } from '../util/keychain';
import {
    getFromKeychainRequest,
    getFromKeychainSuccess,
    getFromKeychainError,
} from 'iota-wallet-shared-modules/actions/keychain';
import { prepareTransfer } from 'iota-wallet-shared-modules/actions/tempAccount';
import { generateAlert } from 'iota-wallet-shared-modules/actions/alerts';
import {
    getBalanceForSelectedAccountViaSeedIndex,
    getSelectedAccountNameViaSeedIndex,
} from '../../shared/selectors/account';
import Modal from 'react-native-modal';
import QRScanner from '../components/qrScanner.js';
import TransferConfirmationModal from '../components/transferConfirmationModal';
import UnitInfoModal from '../components/unitInfoModal';
import { getAccountInfo } from 'iota-wallet-shared-modules/actions/account';
import GENERAL from '../theme/general';
import THEMES from '../theme/themes';
import KeepAwake from 'react-native-keep-awake';
import CustomTextInput from '../components/customTextInput';

import blackInfoImagePath from 'iota-wallet-shared-modules/images/info-black.png';
import whiteInfoImagePath from 'iota-wallet-shared-modules/images/info-white.png';
import { width, height } from '../util/dimensions';

let sentDenomination = '';
let currencySymbol = '';

const ds = new ListView.DataSource({ rowHasChanged: (r1, r2) => r1 !== r2 });

class Send extends Component {
    static propTypes = {
        currency: PropTypes.string.isRequired,
        balance: PropTypes.number.isRequired,
        isSyncing: PropTypes.bool.isRequired,
        seedIndex: PropTypes.number.isRequired,
        selectedAccountName: PropTypes.string.isRequired,
        conversionRate: PropTypes.number.isRequired,
        usdPrice: PropTypes.number.isRequired,
        isGettingSensitiveInfoToMakeTransaction: PropTypes.bool.isRequired,
        prepareTransfer: PropTypes.func.isRequired,
        generateAlert: PropTypes.func.isRequired,
        getFromKeychainRequest: PropTypes.func.isRequired,
        getFromKeychainSuccess: PropTypes.func.isRequired,
        getFromKeychainError: PropTypes.func.isRequired,
        closeTopBar: PropTypes.func.isRequired,
        ctaColor: PropTypes.object.isRequired,
        backgroundColor: PropTypes.object.isRequired,
        barColor: PropTypes.object.isRequired,
        negativeColor: PropTypes.object.isRequired,
        isSendingTransfer: PropTypes.bool.isRequired,
        secondaryCtaColor: PropTypes.string.isRequired,
        ctaBorderColor: PropTypes.string.isRequired,
    };

    constructor(props) {
        super(props);

        this.state = {
            denomination: 'i',
            amount: '',
            address: '',
            message: '',
            dataSource: ds.cloneWithRows([]),
            selectedSetting: '',
            modalContent: '',
            maxPressed: false,
            maxColor: props.secondaryBackgroundColor,
            maxText: 'SEND MAX',
        };
    }

    componentWillMount() {
        currencySymbol = getCurrencySymbol(this.props.currency);
    }

    componentWillReceiveProps(newProps) {
        if (!this.props.isSendingTransfer && newProps.isSendingTransfer) {
            KeepAwake.activate();
        } else if (this.props.isSendingTransfer && !newProps.isSendingTransfer) {
            KeepAwake.deactivate();
            this.setState({ message: '', amount: '', address: '' });
        }
    }

    onDenominationPress() {
        const { secondaryBackgroundColor } = this.props;
        const { denomination } = this.state;
        const availableDenominations = ['i', 'Ki', 'Mi', 'Gi', 'Ti', currencySymbol];
        const indexOfDenomination = availableDenominations.indexOf(denomination);
        const nextDenomination =
            indexOfDenomination === -1
                ? availableDenominations[indexOfDenomination + 2]
                : availableDenominations[indexOfDenomination + 1];
        this.setState({
            denomination: nextDenomination,
            maxPressed: false,
            maxColor: secondaryBackgroundColor,
        });
    }

    onMaxPress() {
        const { isSendingTransfer } = this.props;
        const max = (this.props.balance / this.getUnitMultiplier()).toString();
        if (!isSendingTransfer) {
            this.setState({
                amount: max,
                maxPressed: true,
                maxColor: '#FF6C69',
                maxText: 'MAXIMUM amount selected',
            });
        }
    }

    onAmountType(amount) {
        if (amount === (this.props.balance / this.getUnitMultiplier()).toString()) {
            this.onMaxPress();
        } else {
            this.setState({
                amount,
                maxPressed: false,
                maxColor: this.props.secondaryBackgroundColor,
                maxText: 'SEND MAX',
            });
        }
    }

    isValidAddress(address) {
        if (this.isValidAddressChars(address) !== null) {
            return size(address) === 90 && iota.utils.isValidChecksum(address);
        }
    }

    isValidAddressChars(address) {
        return address.match(VALID_SEED_REGEX);
    }

    isValidAmount(amount) {
        const value = parseFloat(amount);
        if (value < 0) {
            return false;
        }
        if (value > 0 && value < 1) {
            return false;
        }
        return !isNaN(value);
    }

    enoughBalance() {
        if (parseFloat(this.state.amount) * this.getUnitMultiplier() > this.props.balance) {
            return false;
        } else {
            return true;
        }
    }

    renderInvalidAddressErrors(address) {
        const { t, generateAlert } = this.props;
        const props = ['error', t('invalidAddress')];

        if (size(address) !== 90) {
            return generateAlert(...props, t('invalidAddressExplanation1', { maxLength: ADDRESS_LENGTH }));
        } else if (address.match(VALID_SEED_REGEX) === null) {
            return generateAlert(...props, t('invalidAddressExplanation2'));
        }

        return generateAlert(...props, t('invalidAddressExplanation3'));
    }

    onSendPress() {
        const { t } = this.props;
        const address = this.state.address;
        const amount = this.state.amount;

        const addressIsValid = this.isValidAddress(address);
        const enoughBalance = this.enoughBalance();
        const amountIsValid = this.isValidAmount(amount);
        const addressCharsAreValid = this.isValidAddressChars(address);
        if (addressIsValid && enoughBalance && amountIsValid && addressCharsAreValid) {
            return this._showModal();
        }

        if (!enoughBalance) {
            return this.props.generateAlert('error', t('notEnoughFunds'), t('notEnoughFundsExplanation'));
        }

        if (!addressIsValid) {
            this.renderInvalidAddressErrors(address);
        }

        if (!amountIsValid) {
            return this.props.generateAlert('error', t('invalidAmount'), t('invalidAmountExplanation'));
        }
    }

    sendTransfer() {
        const { t, seedIndex, selectedAccountName, isSyncing } = this.props;

        if (isSyncing) {
            this.props.generateAlert('error', t('global:syncInProgress'), t('global:syncInProgressExplanation'));
            return;
        }

        sentDenomination = this.state.denomination;

        const address = this.state.address;
        const value = parseInt(parseFloat(this.state.amount) * this.getUnitMultiplier(), 10);

        const message = this.state.message;

        this.props.getFromKeychainRequest('send', 'makeTransaction');
        keychain
            .get()
            .then(credentials => {
                this.props.getFromKeychainSuccess('send', 'makeTransaction');

                if (get(credentials, 'data')) {
                    const seed = getSeed(credentials.data, seedIndex);
                    this.props.prepareTransfer(seed, address, value, message, selectedAccountName);
                }
            })
            .catch(() => this.props.getFromKeychainError('send', 'makeTransaction'));
    }

    getUnitMultiplier() {
        let multiplier = 1;
        switch (this.state.denomination) {
            case 'i':
                break;
            case 'Ki':
                multiplier = 1000;
                break;
            case 'Mi':
                multiplier = 1000000;
                break;
            case 'Gi':
                multiplier = 1000000000;
                break;
            case 'Ti':
                multiplier = 1000000000000;
                break;
            case currencySymbol:
                multiplier = 1000000 / this.props.usdPrice / this.props.conversionRate;
                break;
        }
        return multiplier;
    }

    _showModal = () => this.setState({ isModalVisible: true });

    _hideModal = callback =>
        this.setState({ isModalVisible: false }, () => {
            const callable = fn => isFunction(fn);

            if (callable(callback)) {
                setTimeout(callback);
            }
        });

    _renderModalContent = () => <View>{this.state.modalContent}</View>;

    setModalContent(selectedSetting) {
        let modalContent;
        const { secondaryBackgroundColor, secondaryBarColor } = this.props;
        switch (selectedSetting) {
            case 'qrScanner':
                modalContent = (
                    <QRScanner
                        onQRRead={data => this.onQRRead(data)}
                        hideModal={() => this._hideModal()}
                        backgroundColor={THEMES.getHSL(this.props.backgroundColor)}
                        ctaColor={THEMES.getHSL(this.props.ctaColor)}
                        secondaryCtaColor={this.props.secondaryCtaColor}
                        ctaBorderColor={this.props.ctaBorderColor}
                    />
                );
                this.setState({
                    selectedSetting,
                    modalContent,
                });
                this._showModal();
                break;
            case 'transferConfirmation':
                modalContent = (
                    <TransferConfirmationModal
                        amount={this.state.amount}
                        denomination={this.state.denomination}
                        address={this.state.address}
                        sendTransfer={() => this.sendTransfer()}
                        hideModal={callback => this._hideModal(callback)}
                        backgroundColor={THEMES.getHSL(this.props.barColor)}
                        borderColor={{ borderColor: secondaryBackgroundColor }}
                        textColor={{ color: secondaryBackgroundColor }}
                    />
                );
                this.setState({
                    selectedSetting,
                    modalContent,
                });
                this.onSendPress();
                break;
            case 'unitInfo':
                modalContent = (
                    <UnitInfoModal
                        backgroundColor={THEMES.getHSL(this.props.barColor)}
                        hideModal={() => this._hideModal()}
                        textColor={{ color: secondaryBarColor }}
                        borderColor={{ borderColor: secondaryBarColor }}
                        secondaryBarColor={secondaryBarColor}
                    />
                );
                this.setState({
                    selectedSetting,
                    modalContent,
                });
                this._showModal();
                break;
        }
    }

    onQRRead(data) {
        const { generateAlert } = this.props;
        const dataString = data.toString();
        if (dataString.match(/{/)) {
            // For codes containing JSON (iotaledger and Trinity)
            data = JSON.parse(data);
            this.setState({
                address: data.address,
            });
            if (data.message) {
                this.setState({
                    message: data.message,
                });
            }
        } else if (dataString.match(/iota\:/)) {
            // For codes with iota: at the front (TheTangle.org)
            data = data.substring(5);
            this.setState({
                address: data,
            });
        } else if (dataString.match(VALID_ADDRESS_WITH_CHECKSUM_REGEX)) {
            // For codes with plain text (Bitfinex, Binance, and IOTASear.ch)
            this.setState({
                address: data,
            });
        } else {
            generateAlert(
                'error',
                'Incorrect address format',
                'Valid addresses should be 90 characters and contain only A-Z or 9.',
            );
        }
        this._hideModal();
    }

    clearInteractions() {
        this.props.closeTopBar();
        Keyboard.dismiss();
    }

    getConversionTextFiat() {
        const convertedValue = round(this.state.amount / this.props.usdPrice / this.props.conversionRate, 10);
        let conversionText = '';
        if (0 < convertedValue && convertedValue < 0.01) {
            conversionText = '< 0.01 Mi';
        } else if (convertedValue >= 0.01) {
            conversionText = '= ' + convertedValue.toFixed(2) + ' Mi';
        }
        return conversionText;
    }
    getConversionTextIota() {
        const convertedValue = round(
            parseFloat(this.isValidAmount(this.state.amount) ? this.state.amount : 0) *
                this.props.usdPrice /
                1000000 *
                this.getUnitMultiplier() *
                this.props.conversionRate,
            10,
        );
        let conversionText = '';
        if (0 < convertedValue && convertedValue < 0.01) {
            conversionText = '< ' + currencySymbol + '0.01';
        } else if (convertedValue >= 0.01) {
            conversionText = '= ' + currencySymbol + convertedValue.toFixed(2);
        }
        return conversionText;
    }

    render() {
        const { amount, address, message, isModalVisible, denomination, maxColor, maxText } = this.state;
        const {
            t,
            ctaColor,
            backgroundColor,
            negativeColor,
            secondaryBackgroundColor,
            secondaryCtaColor,
            ctaBorderColor,
            isSendingTransfer,
            isGettingSensitiveInfoToMakeTransaction,
        } = this.props;
        const textColor = { color: secondaryBackgroundColor };
        const borderColor = { borderColor: secondaryBackgroundColor };
        const sendBorderColor = { borderColor: ctaBorderColor };
        const infoImagePath = secondaryBackgroundColor === 'white' ? whiteInfoImagePath : blackInfoImagePath;
        const ctaTextColor = { color: secondaryCtaColor };
        const isNotSending = !isSendingTransfer;

        return (
            <TouchableWithoutFeedback style={{ flex: 1 }} onPress={() => this.clearInteractions()}>
                <View style={styles.container}>
                    <View style={styles.emptyContainer} />
                    <View style={styles.topContainer}>
                        <View style={styles.fieldContainer}>
                            <CustomTextInput
                                onRef={c => {
                                    this.addressField = c;
                                }}
                                maxLength={90}
                                label={t('recipientAddress')}
                                onChangeText={address => this.setState({ address })}
                                containerStyle={{ width: width / 1.3 }}
                                autoCapitalize={'characters'}
                                autoCorrect={false}
                                enablesReturnKeyAutomatically
                                returnKeyType="next"
                                onSubmitEditing={() => this.amountField.focus()}
                                widget="qr"
                                onQRPress={() => this.setModalContent('qrScanner')}
                                secondaryBackgroundColor={secondaryBackgroundColor}
                                negativeColor={negativeColor}
                                value={address}
                                editable={!isSendingTransfer}
                                selectTextOnFocus={!isSendingTransfer}
                            />
                        </View>
                        <View style={styles.fieldContainer}>
                            <CustomTextInput
                                onRef={c => {
                                    this.amountField = c;
                                }}
                                keyboardType={'numeric'}
                                label={t('amount')}
                                onChangeText={amount => this.onAmountType(amount)}
                                containerStyle={{ width: width / 1.3 }}
                                autoCorrect={false}
                                enablesReturnKeyAutomatically
                                returnKeyType="next"
                                onSubmitEditing={() => this.messageField.focus()}
                                widget="denomination"
                                secondaryBackgroundColor={secondaryBackgroundColor}
                                negativeColor={negativeColor}
<<<<<<< HEAD
                                denominationText={denomination}
                                onDenominationPress={(event) => this.onDenominationPress()}
=======
                                denominationText={this.state.denomination}
                                onDenominationPress={event => this.onDenominationPress()}
>>>>>>> af013fa8
                                value={amount}
                                editable={!isSendingTransfer}
                                selectTextOnFocus={!isSendingTransfer}
                            />
                            <Text style={[styles.conversionText, textColor]}>
                                {' '}
                                {denomination === currencySymbol
                                    ? this.getConversionTextFiat()
                                    : this.getConversionTextIota()}{' '}
                            </Text>
                        </View>
                        <View style={styles.maxContainer}>
                            <TouchableOpacity onPress={event => this.onMaxPress()}>
                                <View style={{ flexDirection: 'row', alignItems: 'center' }}>
                                    <View
                                        style={[
                                            {
                                                width: width / 20,
                                                borderRadius: width / 40,
                                                height: width / 20,
                                                marginRight: width / 50,
                                                opacity: 0.8,
                                            },
                                            { backgroundColor: maxColor },
                                        ]}
                                    />
                                    <Text style={[styles.maxButtonText, { color: maxColor }]}>{maxText}</Text>
                                </View>
                            </TouchableOpacity>
                        </View>
                        <View style={styles.messageFieldContainer}>
                            <CustomTextInput
                                onRef={c => {
                                    this.messageField = c;
                                }}
                                keyboardType={'default'}
                                label={t('message')}
                                onChangeText={message => this.setState({ message })}
                                containerStyle={{ width: width / 1.3 }}
                                autoCorrect={false}
                                enablesReturnKeyAutomatically
                                returnKeyType="send"
                                onSubmitEditing={() => this.setModalContent('transferConfirmation')}
                                secondaryBackgroundColor={secondaryBackgroundColor}
                                negativeColor={negativeColor}
                                value={message}
                                editable={!isSendingTransfer}
                                selectTextOnFocus={!isSendingTransfer}
                            />
                        </View>
                    </View>
                    <View style={styles.midContainer}>
                        {!isSendingTransfer &&
                            !isGettingSensitiveInfoToMakeTransaction && (
                                <View style={styles.sendButtonContainer}>
                                    <TouchableOpacity
                                        onPress={event => {
                                            this.setModalContent('transferConfirmation');
                                            this.addressField.blur();
                                            this.amountField.blur();
                                            this.messageField.blur();
                                        }}
                                    >
                                        <View
                                            style={[
                                                styles.sendButton,
                                                { backgroundColor: THEMES.getHSL(ctaColor) },
                                                sendBorderColor,
                                            ]}
                                        >
                                            <Text style={[styles.sendText, ctaTextColor]}>{t('send')}</Text>
                                        </View>
                                    </TouchableOpacity>
                                </View>
                            )}
                        {(isGettingSensitiveInfoToMakeTransaction || isSendingTransfer) &&
                            !isModalVisible && (
                                <ActivityIndicator
                                    animating={
                                        (isGettingSensitiveInfoToMakeTransaction || isSendingTransfer) &&
                                        !isModalVisible
                                    }
                                    style={styles.activityIndicator}
                                    size="large"
                                    color={THEMES.getHSL(negativeColor)}
                                />
                            )}
                    </View>
                    <View style={styles.bottomContainer}>
                        <TouchableOpacity
                            onPress={() => this.setModalContent('unitInfo')}
                            hitSlop={{ top: width / 30, bottom: width / 30, left: width / 30, right: width / 30 }}
                        >
                            <View style={styles.info}>
                                <Image source={infoImagePath} style={styles.infoIcon} />
                                <Text style={[styles.infoText, textColor]}>{t('iotaUnits')}</Text>
                            </View>
                        </TouchableOpacity>
                    </View>
                    <Modal
                        animationIn={'bounceInUp'}
                        animationOut={'bounceOut'}
                        animationInTiming={1000}
                        animationOutTiming={200}
                        backdropTransitionInTiming={500}
                        backdropTransitionOutTiming={200}
                        backdropColor={THEMES.getHSL(backgroundColor)}
                        style={{ alignItems: 'center', margin: 0 }}
                        isVisible={isModalVisible}
                        onBackButtonPress={() => this.setState({ isModalVisible: false })}
                    >
                        {this._renderModalContent()}
                    </Modal>
                </View>
            </TouchableWithoutFeedback>
        );
    }
}

const styles = StyleSheet.create({
    container: {
        flex: 1,
        justifyContent: 'center',
    },
    activityIndicator: {
        flex: 1,
        justifyContent: 'center',
        alignItems: 'center',
        height: height / 5,
    },
    emptyContainer: {
        flex: 0.5,
    },
    topContainer: {
        flex: 3.6,
        justifyContent: 'flex-end',
        alignItems: 'center',
    },
    midContainer: {
        flex: 1.4,
        justifyContent: 'center',
        alignItems: 'center',
    },
    bottomContainer: {
        flex: 0.7,
        justifyContent: 'flex-start',
        alignItems: 'center',
    },
    fieldContainer: {
        flex: 0.8,
        alignItems: 'center',
    },
    maxContainer: {
        justifyContent: 'center',
        alignItems: 'flex-start',
        width: width / 1.3,
        flex: 0.3,
        paddingLeft: 1,
    },
    messageFieldContainer: {
        flex: 0.7,
        justifyContent: 'center',
        alignItems: 'center',
    },
    sendButton: {
        borderRadius: GENERAL.borderRadius,
        width: width / 2,
        height: height / 13,
        justifyContent: 'center',
        alignItems: 'center',
        borderWidth: 1.2,
    },
    sendText: {
        fontFamily: 'Lato-Bold',
        fontSize: width / 25.9,
        backgroundColor: 'transparent',
    },
    sendIOTAImage: {
        height: width / 35,
        width: width / 35,
    },
    sendButtonContainer: {
        alignItems: 'center',
    },
    conversionText: {
        fontFamily: 'Lato-Light',
        backgroundColor: 'transparent',
        position: 'absolute',
        bottom: height / 27.5,
        right: width / 7.8,
    },
    maxButtonText: {
        fontFamily: 'Lato-Regular',
        fontSize: width / 31.8,
        backgroundColor: 'transparent',
    },
    infoText: {
        fontFamily: 'Lato-Light',
        fontSize: width / 29.6,
        textAlign: 'center',
        backgroundColor: 'transparent',
    },
    infoIcon: {
        width: width / 25,
        height: width / 25,
        marginRight: width / 60,
    },
    info: {
        flexDirection: 'row',
        alignItems: 'center',
        justifyContent: 'center',
    },
});

const mapStateToProps = state => ({
    currency: state.settings.currency,
    balance: getBalanceForSelectedAccountViaSeedIndex(state.tempAccount.seedIndex, state.account.accountInfo),
    selectedAccountName: getSelectedAccountNameViaSeedIndex(state.tempAccount.seedIndex, state.account.seedNames),
    isSyncing: state.tempAccount.isSyncing,
    isSendingTransfer: state.tempAccount.isSendingTransfer,
    seedIndex: state.tempAccount.seedIndex,
    conversionRate: state.settings.conversionRate,
    usdPrice: state.marketData.usdPrice,
    isGettingSensitiveInfoToMakeTransaction: state.keychain.isGettingSensitiveInfo.send.makeTransaction,
    ctaColor: state.settings.theme.ctaColor,
    backgroundColor: state.settings.theme.backgroundColor,
    barColor: state.settings.theme.barColor,
    negativeColor: state.settings.theme.negativeColor,
    secondaryBackgroundColor: state.settings.theme.secondaryBackgroundColor,
    secondaryBarColor: state.settings.theme.secondaryBarColor,
    secondaryCtaColor: state.settings.theme.secondaryCtaColor,
    ctaBorderColor: state.settings.theme.ctaBorderColor,
});

const mapDispatchToProps = {
    prepareTransfer,
    generateAlert,
    getFromKeychainRequest,
    getFromKeychainSuccess,
    getFromKeychainError,
};

export default translate(['send', 'global'])(connect(mapStateToProps, mapDispatchToProps)(Send));<|MERGE_RESOLUTION|>--- conflicted
+++ resolved
@@ -478,13 +478,8 @@
                                 widget="denomination"
                                 secondaryBackgroundColor={secondaryBackgroundColor}
                                 negativeColor={negativeColor}
-<<<<<<< HEAD
                                 denominationText={denomination}
-                                onDenominationPress={(event) => this.onDenominationPress()}
-=======
-                                denominationText={this.state.denomination}
                                 onDenominationPress={event => this.onDenominationPress()}
->>>>>>> af013fa8
                                 value={amount}
                                 editable={!isSendingTransfer}
                                 selectTextOnFocus={!isSendingTransfer}
