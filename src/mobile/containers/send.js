--- conflicted
+++ resolved
@@ -278,13 +278,8 @@
 
     onQRRead(data) {
         this.setState({
-<<<<<<< HEAD
             address: data.substring(0, 90),
             message: data.substring(91),
-=======
-            address: data.substring(0, MAX_SEED_LENGTH),
-            message: data.substring(82),
->>>>>>> 65738f14
         });
         this._hideModal();
     }
@@ -350,12 +345,8 @@
                         <View style={styles.fieldContainer}>
                             <View style={styles.textFieldContainer}>
                                 <TextField
-<<<<<<< HEAD
                                     ref="address"
                                     autoCapitalize={"characters"}
-=======
-                                    autoCapitalize={'characters'}
->>>>>>> 65738f14
                                     style={styles.textField}
                                     labelTextStyle={{ fontFamily: 'Lato-Light' }}
                                     labelFontSize={height / 55}
