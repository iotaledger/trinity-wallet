--- conflicted
+++ resolved
@@ -578,37 +578,24 @@
         getSeedFromKeychain(password, selectedAccountName).then((seed) => {
             this.props.getFromKeychainSuccess('send', 'makeTransaction');
 
-<<<<<<< HEAD
-                    let powFn = null;
-                    let genFn = null;
-
-                    if (isAndroid) {
-                        powFn = NativeModules.PoWModule.doPoW;
-                        //  genFn = address function
-                    } else if (isIOS) {
-                        powFn = NativeModules.Iota.doPoW;
-                        genFn = NativeModules.Iota.address;
-                    }
-                    this.props.prepareTransfer(seed, address, value, message, selectedAccountName, powFn, genFn);
-=======
-            if (seed !== null) {
-                let powFn = null;
-
-                if (isAndroid) {
-                    powFn = NativeModules.PoWModule.doPoW;
-                } else if (isIOS) {
-                    powFn = NativeModules.Iota.doPoW;
->>>>>>> 099ea54e
-                }
-
-                return this.props.prepareTransfer(seed, address, value, message, selectedAccountName, powFn);
+            if (seed === null) {
+                this.props.getFromKeychainError('send', 'makeTransaction');
+                return this.props.generateAlert(
+                    'error',
+                    t('global:somethingWentWrong'),
+                    t('global:somethingWentWrongTryAgain'),
+                );
             }
-            this.props.getFromKeychainError('send', 'makeTransaction');
-            return this.props.generateAlert(
-                'error',
-                t('global:somethingWentWrong'),
-                t('global:somethingWentWrongTryAgain'),
-            );
+            let powFn = null;
+            let genFn = null;
+
+            if (isAndroid) {
+                powFn = NativeModules.PoWModule.doPoW;
+            } else if (isIOS) {
+                powFn = NativeModules.Iota.doPoW;
+                genFn = NativeModules.Iota.address;
+            }
+            return this.props.prepareTransfer(seed, address, value, message, selectedAccountName, powFn, genFn);
         });
     }
 
