--- conflicted
+++ resolved
@@ -10,10 +10,7 @@
     ListView,
     ScrollView,
     Dimensions,
-<<<<<<< HEAD
     StatusBar
-=======
->>>>>>> e168d85b
 } from 'react-native';
 import { TextField } from 'react-native-material-textfield';
 import { connect } from 'react-redux';
