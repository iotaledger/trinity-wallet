--- conflicted
+++ resolved
@@ -36,7 +36,7 @@
     setSendDenomination,
 } from 'iota-wallet-shared-modules/actions/ui';
 import { reset as resetProgress, startTrackingProgress } from 'iota-wallet-shared-modules/actions/progress';
-import { generateAlert, generateTransferErrorAlert } from 'iota-wallet-shared-modules/actions/alerts';
+import { generateAlert } from 'iota-wallet-shared-modules/actions/alerts';
 import Modal from 'react-native-modal';
 import KeepAwake from 'react-native-keep-awake';
 import QRScanner from '../components/qrScanner';
@@ -46,12 +46,8 @@
     getBalanceForSelectedAccountViaSeedIndex,
     getSelectedAccountNameViaSeedIndex,
 } from '../../shared/selectors/account';
-<<<<<<< HEAD
-import keychain, { getSeed } from '../util/keychain';
 import ProgressSteps from '../util/progressSteps';
-=======
 import { getSeedFromKeychain } from '../util/keychain';
->>>>>>> 68921ff8
 import TransferConfirmationModal from '../components/transferConfirmationModal';
 import UnitInfoModal from '../components/unitInfoModal';
 import CustomTextInput from '../components/customTextInput';
@@ -153,14 +149,10 @@
         resetProgress: PropTypes.func.isRequired,
         startTrackingProgress: PropTypes.func.isRequired,
         denomination: PropTypes.string.isRequired,
-<<<<<<< HEAD
         activeStepIndex: PropTypes.number.isRequired,
         activeSteps: PropTypes.array.isRequired,
         timeTakenByEachProgressStep: PropTypes.array.isRequired,
-        generateTransferErrorAlert: PropTypes.func.isRequired,
-=======
         password: PropTypes.string.isRequired,
->>>>>>> 68921ff8
     };
 
     static isValidAddress(address) {
@@ -608,40 +600,13 @@
         this.startTrackingTransactionProgress(value === 0);
 
         this.props.getFromKeychainRequest('send', 'makeTransaction');
-<<<<<<< HEAD
-
-        keychain
-            .get()
-            .then((credentials) => {
-                this.props.getFromKeychainSuccess('send', 'makeTransaction');
-
-                if (get(credentials, 'data')) {
-                    const seed = getSeed(credentials.data, seedIndex);
-=======
+
         getSeedFromKeychain(password, selectedAccountName).then((seed) => {
             this.props.getFromKeychainSuccess('send', 'makeTransaction');
->>>>>>> 68921ff8
 
             if (seed !== null) {
                 let powFn = null;
 
-<<<<<<< HEAD
-                    if (isAndroid) {
-                        powFn = NativeModules.PoWModule.doPoW;
-                    } else if (isIOS) {
-                        powFn = NativeModules.Iota.doPoW;
-                    }
-
-                    return this.props.makeTransaction(seed, address, value, message, selectedAccountName, powFn);
-                }
-            })
-            .catch((error) => {
-                this.props.getFromKeychainError('send', 'makeTransaction');
-
-                // FIXME: Catch transfer exceptions in makeTransaction function instead of generating alerts from here
-                return this.props.generateTransferErrorAlert(error);
-            });
-=======
                 if (isAndroid) {
                     powFn = NativeModules.PoWModule.doPoW;
                 } else if (isIOS) {
@@ -650,6 +615,7 @@
 
                 return this.props.prepareTransfer(seed, address, value, message, selectedAccountName, powFn);
             }
+
             this.props.getFromKeychainError('send', 'makeTransaction');
             return this.props.generateAlert(
                 'error',
@@ -657,7 +623,6 @@
                 t('global:somethingWentWrongTryAgain'),
             );
         });
->>>>>>> 68921ff8
     }
 
     renderModalContent = () => <View>{this.state.modalContent}</View>;
@@ -821,7 +786,6 @@
                             )}
                         {(isGettingSensitiveInfoToMakeTransaction || isSendingTransfer) &&
                             !isModalVisible && (
-<<<<<<< HEAD
                                 <ProgressBar
                                     indeterminate={this.props.activeStepIndex === -1}
                                     progress={this.props.activeStepIndex / size(this.props.activeSteps)}
@@ -830,19 +794,6 @@
                                 >
                                     {this.renderProgressBarChildren()}
                                 </ProgressBar>
-=======
-                                <View style={{ height: height / 14 }}>
-                                    <ActivityIndicator
-                                        animating={
-                                            (isGettingSensitiveInfoToMakeTransaction || isSendingTransfer) &&
-                                            !isModalVisible
-                                        }
-                                        style={styles.activityIndicator}
-                                        size="large"
-                                        color={primary.color}
-                                    />
-                                </View>
->>>>>>> 68921ff8
                             )}
                         <View style={{ flex: 1, justifyContent: 'center', alignItems: 'center' }}>
                             <TouchableOpacity
@@ -902,14 +853,11 @@
     amount: state.ui.sendAmountFieldText,
     message: state.ui.sendMessageFieldText,
     denomination: state.ui.sendDenomination,
-<<<<<<< HEAD
     activeStepIndex: state.progress.activeStepIndex,
     activeSteps: state.progress.activeSteps,
     timeTakenByEachProgressStep: state.progress.timeTakenByEachStep,
     remotePoW: state.settings.remotePoW,
-=======
     password: state.tempAccount.password,
->>>>>>> 68921ff8
 });
 
 const mapDispatchToProps = {
@@ -924,7 +872,6 @@
     setSendDenomination,
     resetProgress,
     startTrackingProgress,
-    generateTransferErrorAlert,
 };
 
 export default translate(['send', 'global'])(connect(mapStateToProps, mapDispatchToProps)(Send));