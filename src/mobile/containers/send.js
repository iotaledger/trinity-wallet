import isUndefined from 'lodash/isUndefined';
import size from 'lodash/size';
import React, { Component } from 'react';
import { iota } from '../../shared/libs/iota';
import {
    ActivityIndicator,
    StyleSheet,
    View,
    Text,
    Image,
    TouchableOpacity,
    LayoutAnimation,
    ListView,
    ScrollView,
    Dimensions,
    StatusBar,
} from 'react-native';
import { TextField } from 'react-native-material-textfield';
import { connect } from 'react-redux';
import { round } from '../../shared/libs/util';
import { getFromKeychain, getSeed } from '../../shared/libs/cryptography';
import { sendTransaction, sendTransferRequest } from '../../shared/actions/tempAccount';
import DropdownAlert from 'react-native-dropdownalert';
import Modal from 'react-native-modal';
import QRScanner from '../components/qrScanner.js';
import TransferConfirmationModal from '../components/transferConfirmationModal';
import { getAccountInfo } from '../../shared/actions/account';
import RNShakeEvent from 'react-native-shake-event'; // For HockeyApp bug reporting

import DropdownHolder from '../components/dropdownHolder';
const { height, width } = Dimensions.get('window');
const StatusBarDefaultBarStyle = 'light-content';

let sentDenomination = '';

class Send extends Component {
    constructor() {
        super();
        const ds = new ListView.DataSource({ rowHasChanged: (r1, r2) => r1 !== r2 });

        this.state = {
            denomination: 'Mi',
            amount: '',
            address: '',
            message: '',
            dataSource: ds.cloneWithRows([]),
            selectedSetting: '',
            modalContent: '',
        };
    }

<<<<<<< HEAD
    componentWillMount() {
        RNShakeEvent.addEventListener('shake', () => {
            HockeyApp.feedback();
        });
    }

    componentWillUnmount() {
        RNShakeEvent.removeEventListener('shake');
    }

    componentDidMount() {
        {
            /*    const dropdown = DropdownHolder.getDropdown();
            dropdown.alertWithType(
                'success',
                'Transaction sent successfully',
                `You have sent ${this.props.tempAccount.lastTxValue} ${sentDenomination} to address ${this.props
                    .tempAccount.lastTxAddress}.`,
            );*/
        }
    }

=======
>>>>>>> 30dd6e3f
    onDenominationPress() {
        switch (this.state.denomination) {
            case 'Mi':
                this.setState({ denomination: 'Gi' });
                break;
            case 'Gi':
                this.setState({ denomination: 'Ti' });
                break;
            case 'Ti':
                this.setState({ denomination: 'i' });
                break;
            case 'i':
                this.setState({ denomination: 'Ki' });
                break;
            case 'Ki':
                this.setState({ denomination: 'Mi' });
                break;
        }
    }

    onMaxPress() {
        this.setState({
            amount: (this.props.account.balance / 1000000).toString(),
            denomination: 'Mi',
        });
    }

    hasInvalidCharacters(value) {
        // Currently just checks for white spaces
        const testAgainst = /\s/;
        return testAgainst.test(value);
    }

    isValidAddress(address) {
        return size(address) === 90 && iota.utils.isValidChecksum(address) && !this.hasInvalidCharacters(address);
    }

    isValidMessage(message) {
        //return this.state.message.match(/^[A-Z9]+$/);
        return true;
    }

    enoughBalance() {
        if (parseFloat(this.state.amount) * this.getUnitMultiplier() > this.props.account.balance) {
            return false;
        } else {
            return true;
        }
    }

    renderInvalidAddressErrors(address) {
        const props = ['error', 'Invalid Address'];
        const dropdown = DropdownHolder.getDropdown();

        if (size(address) !== 90) {
            return dropdown.alertWithType(...props, 'Address should be 81 characters long and should have a checksum.');
        } else if (this.hasInvalidCharacters(address)) {
            return dropdown.alertWithType(...props, 'Address contains invalid characters.');
        }

        return dropdown.alertWithType(...props, 'Address contains invalid checksum');
    }

    onSendPress() {
        const address = this.state.address;
        const value = parseFloat(this.state.amount) * this.getUnitMultiplier();
        const message = this.state.message;

        const dropdown = DropdownHolder.getDropdown();
        const addressIsValid = this.isValidAddress(address);
        const messageIsValid = this.isValidMessage(message);
        const enoughBalance = this.enoughBalance();

        if (addressIsValid && messageIsValid && enoughBalance) {
            this._showModal();
        }

        if (!enoughBalance) {
            const dropdown = DropdownHolder.getDropdown();
            return dropdown.alertWithType(
                'error',
                'Not enough cash',
                'You do not have enough IOTA to complete this transfer.',
            );
        }
        if (!addressIsValid) {
            this.renderInvalidAddressErrors(address);
        }

        if (!messageIsValid) {
            console.log('invalid message');
        }
    }

    sendTransfer() {
        sentDenomination = this.state.denomination;

        const accountInfo = this.props.account.accountInfo;
        const seedIndex = this.props.tempAccount.seedIndex;
        const seedName = this.props.account.seedNames[seedIndex];
        const currentSeedAccountInfo = accountInfo[Object.keys(accountInfo)[seedIndex]];

        const address = this.state.address;
        const value = parseFloat(this.state.amount) * this.getUnitMultiplier();
        const message = this.state.message;

        this.props.sendTransferRequest();
        getFromKeychain(this.props.tempAccount.password, value => {
            if (typeof value !== 'undefined') {
                var seed = getSeed(value, this.props.tempAccount.seedIndex);
                if (sendTx(seed) == false) {
                    this.dropdown.alertWithType(
                        'error',
                        'Key reuse',
                        `The address you are trying to send to has already been used. Please try another address.`,
                    );
                }
            } else {
                console.log('error');
            }
        });

        const _this = this;
        function sendTx(seed) {
            _this.props.sendTransaction(seed, currentSeedAccountInfo, seedName, address, value, message);
        }
    }

    getUnitMultiplier() {
        let multiplier = 1;
        switch (this.state.denomination) {
            case 'i':
                break;
            case 'Ki':
                multiplier = 1000;
                break;
            case 'Mi':
                multiplier = 1000000;
                break;
            case 'Gi':
                multiplier = 1000000000;
                break;
            case 'Ti':
                multiplier = 1000000000000;
                break;
        }
        return multiplier;
    }

    _showModal = () => this.setState({ isModalVisible: true });

    _hideModal = () => this.setState({ isModalVisible: false });

    _renderModalContent = () => <View style={styles.modalContent}>{this.state.modalContent}</View>;

    setModalContent(selectedSetting) {
        let modalContent;
        switch (selectedSetting) {
            case 'qrScanner':
                modalContent = <QRScanner onQRRead={data => this.onQRRead(data)} hideModal={() => this._hideModal()} />;
                this.setState({
                    selectedSetting,
                    modalContent,
                });
                this._showModal();
                break;
            case 'transferConfirmation':
                modalContent = (
                    <TransferConfirmationModal
                        amount={this.state.amount}
                        denomination={this.state.denomination}
                        address={this.state.address}
                        sendTransfer={() => this.sendTransfer()}
                        hideModal={() => this._hideModal()}
                    />
                );
                this.setState({
                    selectedSetting,
                    modalContent,
                });
                this.onSendPress();
                break;
        }
    }

    onQRRead(data) {
        this.setState({
            address: data,
        });
        this._hideModal();
    }

    render() {
        let { amount, address, message } = this.state;
        return (
            <ScrollView scrollEnabled={false} style={styles.container}>
                <StatusBar barStyle="light-content" />
                <View style={styles.topContainer}>
                    <View style={{ flexDirection: 'row' }}>
                        <View style={styles.textFieldContainer}>
                            <TextField
                                autoCapitalize="characters"
                                style={styles.textField}
                                labelTextStyle={{ fontFamily: 'Lato-Light' }}
                                labelFontSize={height / 55}
                                fontSize={height / 40}
                                height={height / 24}
                                labelPadding={2}
                                baseColor="white"
                                tintColor="#F7D002"
                                enablesReturnKeyAutomatically={true}
                                label="Recipient address"
                                autoCorrect={false}
                                value={address}
                                onChangeText={address => this.setState({ address })}
                            />
                        </View>
                        <View style={styles.buttonContainer}>
                            <TouchableOpacity onPress={() => this.setModalContent('qrScanner')}>
                                <View style={styles.button}>
                                    <Image
                                        source={require('../../shared/images/camera.png')}
                                        style={styles.buttonImage}
                                    />
                                    <Text style={styles.qrText}> QR </Text>
                                </View>
                            </TouchableOpacity>
                        </View>
                    </View>
                    <View style={{ flexDirection: 'row' }}>
                        <View style={styles.textFieldContainer}>
                            <TextField
                                keyboardType={'numeric'}
                                style={styles.textField}
                                labelTextStyle={{ fontFamily: 'Lato-Light' }}
                                labelFontSize={height / 55}
                                fontSize={height / 40}
                                height={height / 24}
                                labelPadding={2}
                                baseColor="white"
                                enablesReturnKeyAutomatically={true}
                                label="Amount"
                                tintColor="#F7D002"
                                autoCorrect={false}
                                value={amount}
                                onChangeText={amount => this.setState({ amount })}
                            />
                        </View>
                        <Text style={styles.conversionText}>
                            {' '}
                            = ${' '}
                            {round(
                                parseInt(this.state.amount == '' ? 0 : this.state.amount) *
                                    this.props.marketData.usdPrice /
                                    1000000 *
                                    this.getUnitMultiplier(),
                                2,
                            ).toFixed(2)}{' '}
                        </Text>
                        <View style={styles.buttonContainer}>
                            <TouchableOpacity onPress={ebent => this.onDenominationPress()}>
                                <View style={styles.button}>
                                    <Image
                                        source={require('../../shared/images/iota.png')}
                                        style={styles.buttonImage}
                                    />
                                    <Text style={styles.buttonText}> {this.state.denomination} </Text>
                                </View>
                            </TouchableOpacity>
                        </View>
                    </View>
                    <View style={styles.maxButtonContainer}>
                        <View style={styles.buttonContainer}>
                            <TouchableOpacity onPress={event => this.onMaxPress()}>
                                <View style={styles.maxButton}>
                                    <Text style={styles.maxButtonText}> MAX </Text>
                                </View>
                            </TouchableOpacity>
                        </View>
                    </View>
                    <View style={styles.textFieldContainer}>
                        <TextField
                            style={styles.textField}
                            labelTextStyle={{ fontFamily: 'Lato-Light' }}
                            labelFontSize={height / 55}
                            fontSize={height / 40}
                            height={height / 24}
                            labelPadding={2}
                            baseColor="white"
                            enablesReturnKeyAutomatically={true}
                            label="Message"
                            tintColor="#F7D002"
                            autoCorrect={false}
                            value={message}
                            onChangeText={message => this.setState({ message })}
                        />
                    </View>
                    {!this.props.tempAccount.isSendingTransfer && (
                        <View style={styles.sendIOTAButtonContainer}>
                            <TouchableOpacity onPress={event => this.setModalContent('transferConfirmation')}>
                                <View style={styles.sendIOTAButton}>
                                    <Text style={styles.sendIOTAText}>SEND</Text>
                                </View>
                            </TouchableOpacity>
                        </View>
                    )}
                    <View style={{ flex: 1 }}>
                        <ActivityIndicator
                            animating={this.props.tempAccount.isSendingTransfer}
                            style={styles.activityIndicator}
                            size="large"
                            color="#F7D002"
                        />
                    </View>
                </View>
                <Modal
                    animationIn={'bounceInUp'}
                    animationOut={'bounceOut'}
                    animationInTiming={1000}
                    animationOutTiming={200}
                    backdropTransitionInTiming={500}
                    backdropTransitionOutTiming={200}
                    backdropColor={'#102832'}
                    style={{ alignItems: 'center' }}
                    isVisible={this.state.isModalVisible}
                >
                    {this._renderModalContent()}
                </Modal>
            </ScrollView>
        );
    }
}

const styles = StyleSheet.create({
    container: {
        flex: 1,
        paddingTop: height / 25,
    },
    activityIndicator: {
        flex: 1,
        justifyContent: 'center',
        alignItems: 'center',
        height: height / 5,
    },
    topContainer: {
        paddingHorizontal: width / 10,
        zIndex: 1,
        flex: 1,
    },
    textFieldContainer: {
        flex: 1,
        paddingRight: width / 20,
        paddingTop: 1,
    },
    textField: {
        color: 'white',
        fontFamily: 'Lato-Light',
    },
    button: {
        flexDirection: 'row',
        alignItems: 'center',
        justifyContent: 'center',
        borderColor: 'white',
        borderWidth: 0.8,
        borderRadius: 8,
        width: width / 6.5,
        height: height / 16,
    },
    qrText: {
        color: 'white',
        fontFamily: 'Lato-Bold',
        fontSize: width / 34.5,
        backgroundColor: 'transparent',
        marginLeft: width / 20,
    },
    buttonText: {
        color: 'white',
        fontFamily: 'Lato-Bold',
        fontSize: width / 34.5,
        backgroundColor: 'transparent',
        marginLeft: width / 20,
    },
    buttonImage: {
        position: 'absolute',
        height: width / 28,
        width: width / 28,
        left: width / 36,
    },
    qrImage: {
        height: width / 28,
        width: width / 28,
        marginRight: width / 100,
    },
    buttonContainer: {
        justifyContent: 'flex-end',
        alignItems: 'center',
        paddingBottom: height / 90,
    },
    sendIOTAButton: {
        borderColor: 'rgba(255, 255, 255, 0.6)',
        borderWidth: 1.5,
        borderRadius: 8,
        width: width / 3,
        height: height / 16,
        justifyContent: 'center',
        alignItems: 'center',
        backgroundColor: '#009f3f',
    },
    sendIOTAText: {
        color: 'white',
        fontFamily: 'Lato-Bold',
        fontSize: width / 34.5,
        backgroundColor: 'transparent',
    },
    sendIOTAImage: {
        height: width / 35,
        width: width / 35,
    },
    sendIOTAButtonContainer: {
        alignItems: 'center',
        paddingTop: height / 20,
    },
    separator: {
        flex: 1,
        height: 15,
    },
    conversionText: {
        fontFamily: 'Lato-Light',
        color: 'white',
        backgroundColor: 'transparent',
        position: 'absolute',
        bottom: height / 45,
        right: width / 4.6,
    },
    maxButtonContainer: {
        alignItems: 'flex-start',
        marginTop: height / 150,
    },
    maxButtonText: {
        color: 'white',
        fontFamily: 'Lato-Regular',
        fontSize: width / 34.5,
        backgroundColor: 'transparent',
    },
    maxButton: {
        flexDirection: 'row',
        alignItems: 'center',
        justifyContent: 'center',
        borderColor: 'white',
        borderWidth: 0.8,
        borderRadius: 8,
        width: width / 6,
        height: height / 16,
    },
});

const mapStateToProps = state => ({
    marketData: state.marketData,
    tempAccount: state.tempAccount,
    account: state.account,
});

const mapDispatchToProps = dispatch => ({
    sendTransaction: (seed, currentSeedAccountInfo, seedName, address, value, message) => {
        dispatch(sendTransaction(seed, currentSeedAccountInfo, seedName, address, value, message));
    },
    getAccountInfo: (seedName, seedIndex, accountInfo) => {
        dispatch(getAccountInfo(seedName, seedIndex, accountInfo));
    },
    sendTransferRequest: () => dispatch(sendTransferRequest()),
});

export default connect(mapStateToProps, mapDispatchToProps)(Send);<|MERGE_RESOLUTION|>--- conflicted
+++ resolved
@@ -49,7 +49,6 @@
         };
     }
 
-<<<<<<< HEAD
     componentWillMount() {
         RNShakeEvent.addEventListener('shake', () => {
             HockeyApp.feedback();
@@ -72,8 +71,6 @@
         }
     }
 
-=======
->>>>>>> 30dd6e3f
     onDenominationPress() {
         switch (this.state.denomination) {
             case 'Mi':
