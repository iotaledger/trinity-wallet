--- conflicted
+++ resolved
@@ -478,13 +478,8 @@
                                 widget="denomination"
                                 secondaryBackgroundColor={secondaryBackgroundColor}
                                 negativeColor={negativeColor}
-<<<<<<< HEAD
                                 denominationText={denomination}
-                                onDenominationPress={(event) => this.onDenominationPress()}
-=======
-                                denominationText={this.state.denomination}
                                 onDenominationPress={event => this.onDenominationPress()}
->>>>>>> c7d0276a
                                 value={amount}
                                 editable={!isSendingTransfer}
                                 selectTextOnFocus={!isSendingTransfer}
