--- conflicted
+++ resolved
@@ -225,7 +225,7 @@
         this.props.getFromKeychainRequest('send', 'makeTransaction');
         keychain
             .get()
-            .then((credentials) => {
+            .then(credentials => {
                 this.props.getFromKeychainSuccess('send', 'makeTransaction');
 
                 if (get(credentials, 'data')) {
@@ -262,9 +262,9 @@
 
     _showModal = () => this.setState({ isModalVisible: true });
 
-    _hideModal = (callback) =>
+    _hideModal = callback =>
         this.setState({ isModalVisible: false }, () => {
-            const callable = (fn) => isFunction(fn);
+            const callable = fn => isFunction(fn);
 
             if (callable(callback)) {
                 setTimeout(callback);
@@ -280,7 +280,7 @@
             case 'qrScanner':
                 modalContent = (
                     <QRScanner
-                        onQRRead={(data) => this.onQRRead(data)}
+                        onQRRead={data => this.onQRRead(data)}
                         hideModal={() => this._hideModal()}
                         backgroundColor={THEMES.getHSL(this.props.backgroundColor)}
                         ctaColor={THEMES.getHSL(this.props.ctaColor)}
@@ -301,7 +301,7 @@
                         denomination={this.state.denomination}
                         address={this.state.address}
                         sendTransfer={() => this.sendTransfer()}
-                        hideModal={(callback) => this._hideModal(callback)}
+                        hideModal={callback => this._hideModal(callback)}
                         backgroundColor={THEMES.getHSL(this.props.barColor)}
                         borderColor={{ borderColor: secondaryBackgroundColor }}
                         textColor={{ color: secondaryBackgroundColor }}
@@ -449,7 +449,7 @@
                                     label={t('recipientAddress')}
                                     autoCorrect={false}
                                     value={address}
-                                    onChangeText={(address) => this.setState({ address })}
+                                    onChangeText={address => this.setState({ address })}
                                     onSubmitEditing={() => this.refs.amount.focus()}
                                 />
                             </View>
@@ -479,7 +479,7 @@
                                     tintColor={THEMES.getHSL(negativeColor)}
                                     autoCorrect={false}
                                     value={amount}
-                                    onChangeText={(amount) => this.onAmountType(amount)}
+                                    onChangeText={amount => this.onAmountType(amount)}
                                     onSubmitEditing={() => this.refs.message.focus()}
                                 />
                             </View>
@@ -490,7 +490,7 @@
                                     : this.getConversionTextIota()}{' '}
                             </Text>
                             <View style={styles.buttonContainer}>
-                                <TouchableOpacity onPress={(event) => this.onDenominationPress()}>
+                                <TouchableOpacity onPress={event => this.onDenominationPress()}>
                                     <View style={[styles.button, borderColor]}>
                                         <Text style={[styles.buttonText, textColor]}> {this.state.denomination} </Text>
                                     </View>
@@ -499,7 +499,7 @@
                         </View>
                         <View style={styles.maxContainer}>
                             <View style={styles.maxButtonContainer}>
-                                <TouchableOpacity onPress={(event) => this.onMaxPress()}>
+                                <TouchableOpacity onPress={event => this.onMaxPress()}>
                                     <View style={[styles.maxButton, borderColor]}>
                                         <Text style={[styles.maxButtonText, textColor]}>{t('max')}</Text>
                                     </View>
@@ -523,13 +523,8 @@
                                 tintColor={THEMES.getHSL(negativeColor)}
                                 autoCorrect={false}
                                 value={message}
-<<<<<<< HEAD
                                 onChangeText={message => this.setState({ message })}
                                 onSubmitEditing={() => this.setModalContent('transferConfirmation')}
-=======
-                                onChangeText={(message) => this.setState({ message })}
-                                onSubmitEditing={() => this.onSendPress()}
->>>>>>> 79552220
                             />
                         </View>
                     </View>
@@ -538,7 +533,7 @@
                             !this.props.isGettingSensitiveInfoToMakeTransaction && (
                                 <View style={styles.sendButtonContainer}>
                                     <TouchableOpacity
-                                        onPress={(event) => {
+                                        onPress={event => {
                                             this.setModalContent('transferConfirmation');
                                             this.refs.address.blur();
                                             this.refs.amount.blur();
@@ -754,7 +749,7 @@
     },
 });
 
-const mapStateToProps = (state) => ({
+const mapStateToProps = state => ({
     currency: state.settings.currency,
     balance: getBalanceForSelectedAccountViaSeedIndex(state.tempAccount.seedIndex, state.account.accountInfo),
     selectedAccountName: getSelectedAccountNameViaSeedIndex(state.tempAccount.seedIndex, state.account.seedNames),
