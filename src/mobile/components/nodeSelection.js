import React, { Component } from 'react';
import PropTypes from 'prop-types';
import { View, Text, StyleSheet, TouchableOpacity, TouchableWithoutFeedback } from 'react-native';
import { translate } from 'react-i18next';
import DropdownComponent from '../components/dropdown';
import { width, height } from '../util/dimensions';
import { Icon } from '../theme/icons.js';

const styles = StyleSheet.create({
    container: {
        flex: 1,
        alignItems: 'center',
        justifyContent: 'space-between',
    },
    topContainer: {
        flex: 9,
        justifyContent: 'flex-end',
    },
    bottomContainer: {
        flex: 1,
        width,
        paddingHorizontal: width / 15,
        flexDirection: 'row',
        justifyContent: 'space-between',
        alignItems: 'center',
    },
    itemLeft: {
        flexDirection: 'row',
        alignItems: 'center',
        justifyContent: 'flex-start',
    },
    itemRight: {
        flexDirection: 'row',
        alignItems: 'center',
        justifyContent: 'flex-end',
    },
    titleTextLeft: {
        color: 'white',
        fontFamily: 'Lato-Regular',
        fontSize: width / 23,
        backgroundColor: 'transparent',
        marginLeft: width / 20,
    },
    titleTextRight: {
        color: 'white',
        fontFamily: 'Lato-Regular',
        fontSize: width / 23,
        backgroundColor: 'transparent',
        marginRight: width / 20,
    },
});

class NodeSelection extends Component {
    static propTypes = {
        node: PropTypes.string.isRequired,
        nodes: PropTypes.array.isRequired,
        backPress: PropTypes.func.isRequired,
        setNode: PropTypes.func.isRequired,
        t: PropTypes.func.isRequired,
        body: PropTypes.object.isRequired,
    };

    saveNodeSelection() {
        const { setNode, backPress } = this.props;

        setNode(this.dropdown.getSelected());
        backPress();
    }

    render() {
        const { node, nodes, backPress, t, body } = this.props;
        const textColor = { color: body.color };

        return (
            <TouchableWithoutFeedback
                onPress={() => {
                    if (this.dropdown) {
                        this.dropdown.closeDropdown();
                    }
                }}
            >
                <View style={styles.container}>
                    <View style={styles.topContainer}>
                        <View style={{ flex: 0.25 }} />
                        <DropdownComponent
                            onRef={(c) => {
                                this.dropdown = c;
                            }}
                            title={t('global:node')}
                            dropdownWidth={{ width: width / 1.5 }}
                            defaultOption={node}
                            options={nodes}
                            background
                        />
                    </View>
                    <View style={styles.bottomContainer}>
                        <TouchableOpacity
                            onPress={() => backPress()}
                            hitSlop={{ top: height / 55, bottom: height / 55, left: width / 55, right: width / 55 }}
                        >
                            <View style={styles.itemLeft}>
                                <Icon name="chevronLeft" size={width / 28} color={body.color} />
                                <Text style={[styles.titleTextLeft, textColor]}>{t('global:backLowercase')}</Text>
                            </View>
                        </TouchableOpacity>
                        <TouchableOpacity
                            onPress={() => this.saveNodeSelection()}
                            hitSlop={{ top: height / 55, bottom: height / 55, left: width / 55, right: width / 55 }}
                        >
                            <View style={styles.itemRight}>
                                <Text style={[styles.titleTextRight, textColor]}>{t('global:save')}</Text>
<<<<<<< HEAD
                                <Icon name="eye" size={width / 28} color={body.color} />
=======
                                <Icon name="tick" size={width / 28} color={body.color} />
>>>>>>> c8983fbb
                            </View>
                        </TouchableOpacity>
                    </View>
                </View>
            </TouchableWithoutFeedback>
        );
    }
}

export default translate('global')(NodeSelection);<|MERGE_RESOLUTION|>--- conflicted
+++ resolved
@@ -109,11 +109,7 @@
                         >
                             <View style={styles.itemRight}>
                                 <Text style={[styles.titleTextRight, textColor]}>{t('global:save')}</Text>
-<<<<<<< HEAD
-                                <Icon name="eye" size={width / 28} color={body.color} />
-=======
                                 <Icon name="tick" size={width / 28} color={body.color} />
->>>>>>> c8983fbb
                             </View>
                         </TouchableOpacity>
                     </View>
