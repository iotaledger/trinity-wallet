--- conflicted
+++ resolved
@@ -6,13 +6,7 @@
 import { width, height } from '../util/dimensions';
 import Modal from 'react-native-modal';
 import { TextField } from 'react-native-material-textfield';
-<<<<<<< HEAD
-import blueBackgroundImagePath from 'iota-wallet-shared-modules/images/bg-blue.png';
-import arrowLeftImagePath from 'iota-wallet-shared-modules/images/arrow-left.png';
-import tickImagePath from 'iota-wallet-shared-modules/images/tick.png';
-=======
 import COLORS from '../theme/Colors';
->>>>>>> 223aa60b
 
 class DeleteAccount extends React.Component {
     constructor(props) {
@@ -58,11 +52,7 @@
     }
 
     _renderModalContent = (titleColour, sendOrReceive) => (
-<<<<<<< HEAD
-        <ImageBackground source={blueBackgroundImagePath} style={{ width: width / 1.15, alignItems: 'center' }}>
-=======
         <View style={{ width: width / 1.15, alignItems: 'center', backgroundColor: COLORS.backgroundGreen }}>
->>>>>>> 223aa60b
             <View style={styles.modalContent}>
                 <Text style={[styles.infoText, { paddingBottom: height / 16 }]}>
                     Are you sure you want to delete your account called {this.props.currentAccountName}?
