--- conflicted
+++ resolved
@@ -13,11 +13,8 @@
 import { width, height } from '../util/dimensions';
 import arrowLeftImagePath from 'iota-wallet-shared-modules/images/arrow-left.png';
 import tickImagePath from 'iota-wallet-shared-modules/images/tick.png';
-<<<<<<< HEAD
 import cloneDeep from 'lodash/cloneDeep';
-=======
 import { translate } from 'react-i18next';
->>>>>>> 24f3b171
 
 class AdvancedThemeCustomisation extends React.Component {
     constructor(props) {
@@ -38,7 +35,7 @@
     }
 
     render() {
-    const { t } = this.props;
+        const { t } = this.props;
         const backgroundTextColor = tinycolor(this.state.backgroundColor).isDark() ? '#FAFAFA' : '#222';
         const barTextColor = tinycolor(this.state.barColor).isDark() ? '#FAFAFA' : '#222';
         return (
