--- conflicted
+++ resolved
@@ -68,17 +68,8 @@
             <View style={{ width: width / 1.15, alignItems: 'center', backgroundColor }}>
                 <View style={[styles.modalContent, borderColor]}>
                     <View style={styles.textContainer}>
-<<<<<<< HEAD
-                        <Text style={[styles.text, textColor]}>
-                            <Text style={[styles.regularText, textColor]}>
-                                You are about to send {transferContents} to the address
-                            </Text>
-                        </Text>
-                        <Text numberOfLines={3} style={[styles.addressText, textColor]}>
-=======
                         <Text style={styles.text}>{transferContents}</Text>
                         <Text numberOfLines={3} style={styles.addressText}>
->>>>>>> e9c2d55b
                             {this.props.address}
                         </Text>
                     </View>
