import React, { Component } from 'react';
import { Image, View, Text, StyleSheet, TouchableOpacity, ImageBackground } from 'react-native';
import { connect } from 'react-redux';
import OnboardingButtons from '../components/onboardingButtons.js';

import { width, height } from '../util/dimensions';

class TransferConfirmationModal extends React.Component {
    constructor(props) {
        super(props);
    }
    onSendPress() {
        this.props.sendTransfer();
        this.props.clearOnSend();
        this.props.hideModal();
    }

    render() {
        const { t } = this.props;

        return (
            <ImageBackground
<<<<<<< HEAD
                source={require('../../shared/images/bg-blue.png')}
=======
                source={require('iota-wallet-shared-modules/images/bg-blue.png')}
>>>>>>> cdfe7b94
                style={{ width: width / 1.15, alignItems: 'center' }}
            >
                <View style={styles.modalContent}>
                    <View style={styles.textContainer}>
                        <Text style={styles.text}>
                            <Text style={styles.regularText}>You are about to send </Text>
                            <Text style={styles.iotaText}>
                                {' '}
                                {this.props.amount} {this.props.denomination}{' '}
                            </Text>
                            <Text style={styles.middleText}> to the address:</Text>
                        </Text>
                        <Text numberOfLines={3} style={styles.addressText}>
                            {this.props.address}
                        </Text>
                    </View>
                    <OnboardingButtons
                        onLeftButtonPress={() => this.props.hideModal()}
                        onRightButtonPress={() => this.onSendPress()}
                        leftText={'CANCEL'}
                        rightText={'SEND'}
                    />
                </View>
            </ImageBackground>
        );
    }
}

const styles = StyleSheet.create({
    modalContent: {
        justifyContent: 'space-between',
        alignItems: 'center',
        borderRadius: 10,
        borderWidth: 2,
        borderColor: 'rgba(255, 255, 255, 0.8)',
        paddingVertical: height / 30,
        width: width / 1.15,
        paddingHorizontal: width / 20,
    },
    textContainer: {
        alignItems: 'flex-start',
        justifyContent: 'center',
    },
    text: {
        color: 'white',
        backgroundColor: 'transparent',
        fontFamily: 'Lato-Light',
        fontSize: width / 31.8,
    },
    regularText: {
        color: 'white',
        backgroundColor: 'transparent',
        fontFamily: 'Lato-Light',
        fontSize: width / 31.8,
    },
    middleText: {
        color: 'white',
        backgroundColor: 'transparent',
        fontFamily: 'Lato-Light',
        fontSize: width / 31.8,
        paddingBottom: height / 80,
    },
    addressText: {
        color: 'white',
        backgroundColor: 'transparent',
        fontFamily: 'Lato-Regular',
        fontSize: width / 31.8,
        marginBottom: height / 30,
        marginTop: height / 70,
    },
    iotaText: {
        color: 'white',
        backgroundColor: 'transparent',
        fontFamily: 'Lato-Regular',
        fontSize: width / 27.6,
    },
});

export default TransferConfirmationModal;<|MERGE_RESOLUTION|>--- conflicted
+++ resolved
@@ -20,11 +20,7 @@
 
         return (
             <ImageBackground
-<<<<<<< HEAD
-                source={require('../../shared/images/bg-blue.png')}
-=======
                 source={require('iota-wallet-shared-modules/images/bg-blue.png')}
->>>>>>> cdfe7b94
                 style={{ width: width / 1.15, alignItems: 'center' }}
             >
                 <View style={styles.modalContent}>
