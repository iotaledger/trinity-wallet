import React, { Component } from 'react';
import { View, Text, StyleSheet } from 'react-native';
import { connect } from 'react-redux';
import OnboardingButtons from '../components/onboardingButtons.js';
<<<<<<< HEAD
import blueBackgroundImagePath from 'iota-wallet-shared-modules/images/bg-blue.png';
=======
import COLORS from '../theme/Colors';

>>>>>>> 02188a00
import { width, height } from '../util/dimensions';

class TransferConfirmationModal extends Component {
    constructor(props) {
        super(props);
    }

    onSendPress() {
        this.props.hideModal(() => {
            this.props.sendTransfer();
            this.props.clearOnSend();
        });
    }

    render() {
        const { t } = this.props;
        let transferContents = null;
        if (this.props.amount === 0) {
            transferContents = <Text style={styles.iotaText}>a message</Text>;
        } else {
            transferContents = (
                <Text style={styles.iotaText}>
                    {' '}
                    {this.props.amount} {this.props.denomination}{' '}
                </Text>
            );
        }
        return (
<<<<<<< HEAD
            <ImageBackground source={blueBackgroundImagePath} style={{ width: width / 1.15, alignItems: 'center' }}>
=======
            <View style={{ width: width / 1.15, alignItems: 'center', backgroundColor: COLORS.backgroundGreen }}>
>>>>>>> 02188a00
                <View style={styles.modalContent}>
                    <View style={styles.textContainer}>
                        <Text style={styles.text}>
                            <Text style={styles.regularText}>You are about to send </Text>
                            {transferContents}
                            <Text style={styles.middleText}> to the address:</Text>
                        </Text>
                        <Text numberOfLines={3} style={styles.addressText}>
                            {this.props.address}
                        </Text>
                    </View>
                    <OnboardingButtons
                        onLeftButtonPress={() => this.props.hideModal()}
                        onRightButtonPress={() => this.onSendPress()}
                        leftText={'CANCEL'}
                        rightText={'SEND'}
                    />
                </View>
            </View>
        );
    }
}

const styles = StyleSheet.create({
    modalContent: {
        justifyContent: 'space-between',
        alignItems: 'center',
        borderRadius: 10,
        borderWidth: 2,
        borderColor: 'rgba(255, 255, 255, 0.8)',
        paddingVertical: height / 30,
        width: width / 1.15,
        paddingHorizontal: width / 20,
    },
    textContainer: {
        alignItems: 'flex-start',
        justifyContent: 'center',
    },
    text: {
        color: 'white',
        backgroundColor: 'transparent',
        fontFamily: 'Lato-Light',
        fontSize: width / 31.8,
    },
    regularText: {
        color: 'white',
        backgroundColor: 'transparent',
        fontFamily: 'Lato-Light',
        fontSize: width / 31.8,
    },
    middleText: {
        color: 'white',
        backgroundColor: 'transparent',
        fontFamily: 'Lato-Light',
        fontSize: width / 31.8,
        paddingBottom: height / 80,
    },
    addressText: {
        color: 'white',
        backgroundColor: 'transparent',
        fontFamily: 'Lato-Regular',
        fontSize: width / 31.8,
        marginBottom: height / 30,
        marginTop: height / 70,
    },
    iotaText: {
        color: 'white',
        backgroundColor: 'transparent',
        fontFamily: 'Lato-Regular',
        fontSize: width / 27.6,
    },
});

export default TransferConfirmationModal;<|MERGE_RESOLUTION|>--- conflicted
+++ resolved
@@ -2,12 +2,8 @@
 import { View, Text, StyleSheet } from 'react-native';
 import { connect } from 'react-redux';
 import OnboardingButtons from '../components/onboardingButtons.js';
-<<<<<<< HEAD
-import blueBackgroundImagePath from 'iota-wallet-shared-modules/images/bg-blue.png';
-=======
 import COLORS from '../theme/Colors';
 
->>>>>>> 02188a00
 import { width, height } from '../util/dimensions';
 
 class TransferConfirmationModal extends Component {
@@ -36,11 +32,7 @@
             );
         }
         return (
-<<<<<<< HEAD
-            <ImageBackground source={blueBackgroundImagePath} style={{ width: width / 1.15, alignItems: 'center' }}>
-=======
             <View style={{ width: width / 1.15, alignItems: 'center', backgroundColor: COLORS.backgroundGreen }}>
->>>>>>> 02188a00
                 <View style={styles.modalContent}>
                     <View style={styles.textContainer}>
                         <Text style={styles.text}>
