import React from 'react';
import { View, Text, TextInput, StyleSheet, Image, TouchableOpacity } from 'react-native';
import PropTypes from 'prop-types';
import whiteQRImagePath from 'iota-wallet-shared-modules/images/qr-white.png';
import blackQRImagePath from 'iota-wallet-shared-modules/images/qr-black.png';
import { width, height } from '../util/dimensions';
import GENERAL from '../theme/general';
import { isAndroid } from '../util/device';

const styles = StyleSheet.create({
    fieldContainer: {
        justifyContent: 'center',
    },
    fieldLabel: {
        fontSize: width / 34.5,
        marginBottom: height / 100,
        marginLeft: 1,
    },
    textInput: {
        fontSize: width / 23,
        fontFamily: 'Lato-Light',
        flex: 6,
        marginHorizontal: width / 28,
        paddingTop: 0,
        paddingBottom: 0,
    },
    innerContainer: {
        flexDirection: 'row',
        alignItems: 'center',
        borderRadius: GENERAL.borderRadiusSmall,
        height: height / 14,
    },
    widgetContainer: {
        borderLeftWidth: 2,
        justifyContent: 'center',
        marginVertical: height / 70,
        flex: 1,
    },
    conversionText: {
        fontSize: width / 23,
        fontFamily: 'Lato-Light',
        backgroundColor: 'transparent',
        position: 'absolute',
        top: isAndroid ? height / 60 : height / 50,
        right: width / 8,
    },
    widgetButton: {
        alignItems: 'center',
        justifyContent: 'center',
        flex: 1,
    },
    denominationText: {
        fontFamily: 'Lato-Bold',
        fontSize: width / 29.6,
        backgroundColor: 'transparent',
    },
});

class CustomTextInput extends React.Component {
    static propTypes = {
        label: PropTypes.string.isRequired,
        onChangeText: PropTypes.func.isRequired,
        secondaryBackgroundColor: PropTypes.string,
        onFocus: PropTypes.func,
        onBlur: PropTypes.func,
        containerStyle: PropTypes.object,
        widget: PropTypes.string,
        onDenominationPress: PropTypes.func,
        denominationText: PropTypes.string,
        onQRPress: PropTypes.func,
<<<<<<< HEAD
        negativeColor: PropTypes.object,
        testID: PropTypes.string,
=======
        negativeColor: PropTypes.string,
>>>>>>> 2eadff74
        innerPadding: PropTypes.object,
        currencyConversion: PropTypes.bool,
        conversionText: PropTypes.string,
        height: PropTypes.number,
    };

    static defaultProps = {
        onFocus: () => {},
        onBlur: () => {},
        containerStyle: {},
        widget: 'empty',
        onDenominationPress: () => {},
        onQRPress: () => {},
        denominationText: 'i',
        secondaryBackgroundColor: 'white',
        negativeColor: '#F7D002',
        innerPadding: null,
        currencyConversion: false,
        conversionText: '',
        height: height / 14,
    };

    constructor(props) {
        super(props);

        this.state = { isFocused: false };
    }

    componentDidMount() {
        if (this.props.onRef) {
            this.props.onRef(this);
        }
    }
    componentWillUnmount() {
        if (this.props.onRef) {
            this.props.onRef(null);
        }
    }

    onFocus() {
        this.setState({ isFocused: true });
    }

    onBlur() {
        this.setState({ isFocused: false });
    }

    getLabelStyle() {
        const { negativeColor, secondaryBackgroundColor } = this.props;
        const focusedFieldLabel = { color: negativeColor, fontFamily: 'Lato-Regular' };
        const unfocusedFieldLabel = { color: secondaryBackgroundColor, fontFamily: 'Lato-Regular' };

        return this.state.isFocused ? focusedFieldLabel : unfocusedFieldLabel;
    }

    renderQR(widgetBorderColor) {
        const { secondaryBackgroundColor, onQRPress, containerStyle } = this.props;
        const QRImagePath = secondaryBackgroundColor === 'white' ? whiteQRImagePath : blackQRImagePath;
        const QRImageSize = { width: containerStyle.width / 15, height: containerStyle.width / 15 };
        return (
            <View style={[styles.widgetContainer, widgetBorderColor]}>
                <TouchableOpacity onPress={() => onQRPress()} style={styles.widgetButton}>
                    <Image source={QRImagePath} style={[styles.QRImage, QRImageSize]} />
                </TouchableOpacity>
            </View>
        );
    }

    renderDenomination(widgetBorderColor) {
        const { secondaryBackgroundColor, onDenominationPress, denominationText } = this.props;
        return (
            <View style={[styles.widgetContainer, widgetBorderColor]}>
                <TouchableOpacity onPress={() => onDenominationPress()} style={styles.widgetButton}>
                    <Text style={[styles.denominationText, { color: secondaryBackgroundColor }]}>
                        {denominationText}
                    </Text>
                </TouchableOpacity>
            </View>
        );
    }

    renderCurrencyConversion(conversionText) {
        const { secondaryBackgroundColor } = this.props;
        const isWhite = secondaryBackgroundColor === 'white';
        const textColor = isWhite ? { color: 'white' } : { color: 'black' };

        return <Text style={[styles.conversionText, textColor]}>{conversionText}</Text>;
    }

    render() {
        const {
            label,
            onChangeText,
            containerStyle,
            widget,
            secondaryBackgroundColor,
            negativeColor,
            onRef,
            testID,
            height,
            conversionText,
            currencyConversion,
            innerPadding,
            ...restProps
        } = this.props;
        const isWhite = secondaryBackgroundColor === 'white';
        const innerContainerBackgroundColor = isWhite
            ? { backgroundColor: 'rgba(255, 255, 255, 0.15)' }
            : { backgroundColor: 'rgba(0, 0, 0, 0.08)' };
        const textInputColor = isWhite ? { color: 'white' } : { color: 'black' };
        const widgetBorderColor = isWhite
            ? { borderLeftColor: 'rgba(255, 255, 255, 0.2)' }
            : { borderLeftColor: 'rgba(0, 0, 0, 1)' };
        return (
            <View style={[styles.fieldContainer, containerStyle]}>
                <Text style={[styles.fieldLabel, this.getLabelStyle()]}>{label.toUpperCase()}</Text>
<<<<<<< HEAD
                <View style={[styles.innerContainer, innerContainerBackgroundColor, height, innerPadding]} testID={testID}>
=======
                <View style={[styles.innerContainer, innerContainerBackgroundColor, { height }]}>
>>>>>>> 2eadff74
                    <TextInput
                        {...restProps}
                        ref={onRef}
                        style={[styles.textInput, textInputColor]}
                        onFocus={() => this.onFocus()}
                        onBlur={() => this.onBlur()}
                        onChangeText={onChangeText}
                        selectionColor={negativeColor}
                        underlineColorAndroid={'transparent'}
                    />
                    {(widget === 'qr' && this.renderQR(widgetBorderColor)) ||
                        (widget === 'denomination' && this.renderDenomination(widgetBorderColor))}
                    {currencyConversion && this.renderCurrencyConversion(conversionText)}
                </View>
            </View>
        );
    }
}

export default CustomTextInput;<|MERGE_RESOLUTION|>--- conflicted
+++ resolved
@@ -68,12 +68,8 @@
         onDenominationPress: PropTypes.func,
         denominationText: PropTypes.string,
         onQRPress: PropTypes.func,
-<<<<<<< HEAD
         negativeColor: PropTypes.object,
         testID: PropTypes.string,
-=======
-        negativeColor: PropTypes.string,
->>>>>>> 2eadff74
         innerPadding: PropTypes.object,
         currencyConversion: PropTypes.bool,
         conversionText: PropTypes.string,
@@ -190,11 +186,7 @@
         return (
             <View style={[styles.fieldContainer, containerStyle]}>
                 <Text style={[styles.fieldLabel, this.getLabelStyle()]}>{label.toUpperCase()}</Text>
-<<<<<<< HEAD
-                <View style={[styles.innerContainer, innerContainerBackgroundColor, height, innerPadding]} testID={testID}>
-=======
-                <View style={[styles.innerContainer, innerContainerBackgroundColor, { height }]}>
->>>>>>> 2eadff74
+                <View style={[styles.innerContainer, innerContainerBackgroundColor, { height }]} testID={testID}>
                     <TextInput
                         {...restProps}
                         ref={onRef}
