import React, { Component } from 'react';
<<<<<<< HEAD
import { Image, View, Text, StyleSheet, TouchableOpacity, Keyboard, TouchableWithoutFeedback } from 'react-native';
=======
import {
    Image,
    View,
    Text,
    StyleSheet,
    TouchableOpacity,
    Dimensions,
    Keyboard,
    TouchableWithoutFeedback,
    AppState,
} from 'react-native';
>>>>>>> d0dda3f7
import Fonts from '../theme/Fonts';
import Seedbox from '../components/seedBox.js';
import { TextField } from 'react-native-material-textfield';
import { getFromKeychain, getSeed } from 'iota-wallet-shared-modules/libs/cryptography';
import { width, height } from '../util/dimensions';

class ViewSeed extends React.Component {
    constructor() {
        super();
        this.state = {
            password: '',
            showSeed: false,
            seed: '',
            appState: AppState.currentState,
        };
    }

    componentWillReceiveProps(newProps) {
        if (this.props.seedIndex != newProps.seedIndex) {
            this.hideSeed();
        }
    }

    viewSeed() {
        if (this.state.password == this.props.password) {
            getFromKeychain(this.state.password, value => {
                if (typeof value != 'undefined' && value != null) {
                    const seed = getSeed(value, this.props.seedIndex);
                    this.setState({ seed: seed });
                    this.setState({ showSeed: true });
                } else {
                    error();
                }
            });
        } else {
            this.props.onWrongPassword();
        }
    }

    componentDidMount() {
        AppState.addEventListener('change', this._handleAppStateChange);
    }

    componentWillUnmount() {
        AppState.removeEventListener('change', this._handleAppStateChange);
    }

    _handleAppStateChange = nextAppState => {
        if (nextAppState.match(/inactive|background/)) {
            this.hideSeed();
        }
        this.setState({ appState: nextAppState });
    };

    hideSeed() {
        this.setState({
            seed: '',
            showSeed: false,
            password: '',
        });
    }

    render() {
        const { t } = this.props;

        return (
            <TouchableWithoutFeedback onPress={Keyboard.dismiss}>
                <View style={styles.container}>
                    <View style={styles.topContainer}>
                        {!this.state.showSeed && (
                            <View style={styles.passwordTextContainer}>
                                <Text style={styles.generalText}>Enter password to view your seed.</Text>
                            </View>
                        )}
                        {!this.state.showSeed && (
                            <View style={styles.textFieldContainer}>
                                <TextField
                                    style={{ color: 'white', fontFamily: 'Lato-Light' }}
                                    labelTextStyle={{ fontFamily: 'Lato-Light' }}
                                    labelFontSize={width / 31.8}
                                    fontSize={width / 20.7}
                                    labelPadding={3}
                                    baseColor="white"
                                    label="Password"
                                    tintColor="#F7D002"
                                    autoCapitalize={'none'}
                                    autoCorrect={false}
                                    enablesReturnKeyAutomatically={true}
                                    returnKeyType="done"
                                    value={this.state.password}
                                    onChangeText={password => this.setState({ password })}
                                    containerStyle={{
                                        width: width / 1.4,
                                    }}
                                    secureTextEntry={true}
                                />
                            </View>
                        )}
                        {this.state.password.length > 0 &&
                            !this.state.showSeed && (
                                <View style={styles.viewButtonContainer}>
                                    <TouchableOpacity
                                        onPress={() => {
                                            this.viewSeed();
                                        }}
                                    >
                                        <View style={styles.viewButton}>
                                            <Text style={styles.viewText}>VIEW SEED</Text>
                                        </View>
                                    </TouchableOpacity>
                                </View>
                            )}

                        {this.state.password.length == 0 && <View style={styles.viewButtonContainer} />}

                        {this.state.showSeed && (
                            <View style={{ flex: 1 }}>
                                <View style={styles.seedBoxContainer}>
                                    <Seedbox seed={this.state.seed} />
                                </View>
                                <View style={styles.hideButtonContainer}>
                                    <TouchableOpacity
                                        onPress={() => {
                                            this.hideSeed();
                                        }}
                                    >
                                        <View style={styles.viewButton}>
                                            <Text style={styles.viewText}>HIDE SEED</Text>
                                        </View>
                                    </TouchableOpacity>
                                </View>
                            </View>
                        )}
                    </View>
                    <View style={styles.bottomContainer}>
                        <TouchableOpacity onPress={event => this.props.backPress()}>
                            <View style={styles.item}>
                                <Image
                                    source={require('iota-wallet-shared-modules/images/arrow-left.png')}
                                    style={styles.icon}
                                />
                                <Text style={styles.titleText}>Back</Text>
                            </View>
                        </TouchableOpacity>
                    </View>
                </View>
            </TouchableWithoutFeedback>
        );
    }
}

const styles = StyleSheet.create({
    container: {
        flex: 1,
        alignItems: 'center',
        justifyContent: 'space-between',
    },
    generalText: {
        color: 'white',
        fontFamily: Fonts.secondary,
        fontSize: width / 23,
        textAlign: 'center',
        backgroundColor: 'transparent',
    },
    topContainer: {
        flex: 4.5,
        justifyContent: 'space-around',
    },
    passwordTextContainer: {
        flex: 1,
        justifyContent: 'center',
    },
    textFieldContainer: {
        flex: 2,
        justifyContent: 'flex-start',
        paddingTop: height / 20,
    },
    viewButtonContainer: {
        flex: 1,
        alignItems: 'center',
        justifyContent: 'center',
    },
    seedBoxContainer: {
        flex: 3.5,
        alignItems: 'center',
        justifyContent: 'center',
    },
    hideButtonContainer: {
        flex: 1,
        alignItems: 'center',
        justifyContent: 'center',
    },
    bottomContainer: {
        flex: 0.5,
        justifyContent: 'flex-end',
    },
    item: {
        flexDirection: 'row',
        alignItems: 'center',
        paddingVertical: height / 50,
        justifyContent: 'flex-start',
        width: width,
        paddingHorizontal: width / 15,
    },
    icon: {
        width: width / 22,
        height: width / 22,
        marginRight: width / 25,
    },
    titleText: {
        color: 'white',
        fontFamily: 'Lato-Regular',
        fontSize: width / 23,
        backgroundColor: 'transparent',
    },
    viewButton: {
        borderColor: 'rgba(255, 255, 255, 0.6)',
        borderWidth: 1.5,
        borderRadius: 8,
        width: width / 2.7,
        height: height / 17,
        justifyContent: 'center',
        alignItems: 'center',
        backgroundColor: 'transparent',
    },
    viewText: {
        color: 'white',
        fontFamily: 'Lato-Bold',
        fontSize: width / 34.5,
        backgroundColor: 'transparent',
    },
});

export default ViewSeed;<|MERGE_RESOLUTION|>--- conflicted
+++ resolved
@@ -1,7 +1,4 @@
 import React, { Component } from 'react';
-<<<<<<< HEAD
-import { Image, View, Text, StyleSheet, TouchableOpacity, Keyboard, TouchableWithoutFeedback } from 'react-native';
-=======
 import {
     Image,
     View,
@@ -13,7 +10,6 @@
     TouchableWithoutFeedback,
     AppState,
 } from 'react-native';
->>>>>>> d0dda3f7
 import Fonts from '../theme/Fonts';
 import Seedbox from '../components/seedBox.js';
 import { TextField } from 'react-native-material-textfield';
