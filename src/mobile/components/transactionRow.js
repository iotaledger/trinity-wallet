--- conflicted
+++ resolved
@@ -124,95 +124,9 @@
         return { ...props, onPress: this.toggleModal };
     }
 
-<<<<<<< HEAD
-    renderModalContent = (transfer, titleColour, isReceived, hasPersistence, textColor, borderColor, t) => (
-        <TouchableOpacity style={{ width, height, alignItems: 'center' }} onPress={() => this.hideModal()}>
-            <View style={{ flex: 1, justifyContent: 'center', width: width / 1.15 }}>
-                <View style={[styles.modalContent, borderColor, { backgroundColor: this.props.backgroundColor }]}>
-                    <ScrollView>
-                        <View style={{ flexDirection: 'row', justifyContent: 'space-between' }}>
-                            <Text
-                                style={{
-                                    justifyContent: 'space-between',
-                                    backgroundColor: 'transparent',
-                                    fontFamily: 'Lato-Regular',
-                                    fontSize: width / 29.6,
-                                    color: titleColour,
-                                }}
-                            >
-                                {isReceived ? t('home:receive') : t('global:send')}{' '}
-                                {round(formatValue(transfer.value), 1)} {formatUnit(transfer.value)}
-                            </Text>
-                            <View style={{ flexDirection: 'row', alignItems: 'center' }}>
-                                <Text
-                                    style={[
-                                        styles.modalStatus,
-                                        { color: this.props.positiveColor },
-                                        !isReceived && { color: this.props.negativeColor },
-                                        !hasPersistence && { color: this.props.pendingColor },
-                                    ]}
-                                >
-                                    {hasPersistence
-                                        ? isReceived ? t('global:received') : t('global:sent')
-                                        : t('global:pending')}
-                                </Text>
-                                <Text style={[styles.modalTimestamp, textColor]}>
-                                    {formatModalTime(convertUnixTimeToJSDate(transfer.timestamp))}
-                                </Text>
-                            </View>
-                        </View>
-                        <Text style={[styles.modalBundleTitle, textColor]}>{t('bundleHash')}:</Text>
-                        <View style={{ flexDirection: 'row', alignItems: 'center' }}>
-                            <TouchableOpacity
-                                onPress={() => this.props.copyBundleHash(transfer.bundle)}
-                                style={{ flex: 7 }}
-                            >
-                                <Text style={[styles.bundleHash, textColor]} numberOfLines={2}>
-                                    {transfer.bundle}
-                                </Text>
-                                <View style={{ flex: 1 }} />
-                            </TouchableOpacity>
-                        </View>
-                        <Text style={[styles.modalBundleTitle, textColor]}>{t('addresses')}:</Text>
-                        <ListView
-                            dataSource={ds.cloneWithRows(this.props.rowData)}
-                            renderRow={(rowData) => (
-                                <View style={{ flexDirection: 'row', alignItems: 'center', paddingVertical: 2 }}>
-                                    <TouchableOpacity
-                                        onPress={() =>
-                                            this.props.copyAddress(TransactionRow.addChecksum(rowData.address))
-                                        }
-                                        style={{ flex: 4.7 }}
-                                    >
-                                        <Text style={[styles.hash, textColor]} numberOfLines={2}>
-                                            {TransactionRow.addChecksum(rowData.address)}
-                                        </Text>
-                                    </TouchableOpacity>
-                                    <View style={{ flex: 1.3 }}>
-                                        <Text style={[styles.modalValue, textColor]} numberOfLines={1}>
-                                            {' '}
-                                            {round(formatValue(rowData.value), 1)} {formatUnit(rowData.value)}
-                                        </Text>
-                                    </View>
-                                </View>
-                            )}
-                            renderSeparator={(sectionId, rowId) => <View key={rowId} style={styles.separator} />}
-                            enableEmptySections
-                        />
-                        <Text style={[styles.modalBundleTitle, textColor]}>{t('send:message')}:</Text>
-                        <Text style={[styles.hash, textColor]}>
-                            {convertFromTrytes(transfer.signatureMessageFragment)}
-                        </Text>
-                    </ScrollView>
-                </View>
-            </View>
-        </TouchableOpacity>
-    );
-=======
     toggleModal() {
         this.setState({ isModalActive: !this.state.isModalActive });
     }
->>>>>>> 523f33d3
 
     render() {
         const { status, confirmation, value, unit, time, message, t, style } = this.props;
