--- conflicted
+++ resolved
@@ -82,7 +82,7 @@
         backgroundColor: 'transparent',
         fontFamily: 'Lato-Regular',
         fontSize: width / 31.8,
-        paddingRight: width / 20,
+        paddingRight: width / 25,
     },
     modalValue: {
         backgroundColor: 'transparent',
@@ -313,90 +313,4 @@
     }
 }
 
-<<<<<<< HEAD
-export default TransactionRow;
-=======
-const styles = StyleSheet.create({
-    container: {
-        flex: 1,
-        paddingVertical: height / 60,
-        paddingHorizontal: width / 30,
-        borderWidth: 0.5,
-        borderRadius: GENERAL.borderRadius,
-        width: width / 1.2,
-        height: height / 10,
-        justifyContent: 'center',
-    },
-    title: {
-        justifyContent: 'space-between',
-        backgroundColor: 'transparent',
-        fontFamily: 'Lato-Regular',
-        fontSize: width / 29.6,
-    },
-    message: {
-        backgroundColor: 'transparent',
-        fontFamily: 'Lato-Light',
-        fontSize: width / 31.8,
-    },
-    messageTitle: {
-        backgroundColor: 'transparent',
-        fontFamily: 'Lato-Bold',
-        fontSize: width / 31.8,
-        paddingRight: width / 70,
-    },
-    modalBundleTitle: {
-        backgroundColor: 'transparent',
-        fontFamily: 'Lato-Bold',
-        fontSize: width / 31.8,
-        paddingTop: height / 50,
-    },
-    hash: {
-        backgroundColor: 'transparent',
-        fontFamily: 'Inconsolata-Regular',
-        fontSize: width / 31.8,
-    },
-    bundleHash: {
-        backgroundColor: 'transparent',
-        fontFamily: 'Inconsolata-Regular',
-        fontSize: width / 31.8,
-        marginTop: 2,
-    },
-    status: {
-        backgroundColor: 'transparent',
-        fontFamily: 'Lato-Regular',
-        fontSize: width / 31.8,
-    },
-    modalTimestamp: {
-        backgroundColor: 'transparent',
-        fontFamily: 'Lato-Regular',
-        fontSize: width / 31.8,
-    },
-    timestamp: {
-        backgroundColor: 'transparent',
-        fontFamily: 'Lato-Regular',
-        fontSize: width / 31.8,
-    },
-    modalContent: {
-        width: width / 1.15,
-        maxHeight: height / 1.05,
-        padding: width / 25,
-        justifyContent: 'center',
-        borderRadius: GENERAL.borderRadius,
-        borderWidth: 2,
-    },
-    modalStatus: {
-        backgroundColor: 'transparent',
-        fontFamily: 'Lato-Regular',
-        fontSize: width / 31.8,
-        paddingRight: width / 25,
-    },
-    modalValue: {
-        backgroundColor: 'transparent',
-        fontFamily: 'Lato-Bold',
-        fontSize: width / 27.6,
-        textAlign: 'right',
-    },
-});
-
-module.exports = TransactionRow;
->>>>>>> c6c85175
+export default TransactionRow;