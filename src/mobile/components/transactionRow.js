--- conflicted
+++ resolved
@@ -1,53 +1,12 @@
-<<<<<<< HEAD
-import React, { Component } from 'react';
-import { View, Text, StyleSheet, Dimensions } from 'react-native';
-import { formatTime, formatValue, formatUnit, round } from '../../shared/libs/util';
-=======
 import React from 'react';
 import { Clipboard, TouchableOpacity, View, Text, StyleSheet, Dimensions, ListView } from 'react-native';
 import { formatTime, formatModalTime, formatValue, formatUnit, round } from '../../shared/libs/util';
 import { convertFromTrytes } from '../../shared/libs/iota';
 import Modal from 'react-native-modal';
->>>>>>> 4d67ed3d
 
 const { height, width } = Dimensions.get('window');
 const ds = new ListView.DataSource({ rowHasChanged: (r1, r2) => r1 !== r2 });
 
-<<<<<<< HEAD
-class TransactionRow extends Component {
-    render() {
-        const titleColour = this.props.rowData[0].transactionValue < 0 ? '#F7D002' : '#72BBE8';
-        return (
-            <View style={{ flex: 1, alignItems: 'center' }}>
-                <View style={styles.container}>
-                    <View style={{ flex: 3 }}>
-                        <Text
-                            style={{
-                                color: titleColour,
-                                justifyContent: 'space-between',
-                                backgroundColor: 'transparent',
-                                fontFamily: 'Lato-Regular',
-                                fontSize: width / 33.75,
-                                paddingBottom: 4,
-                            }}
-                        >
-                            {this.props.rowData[0].transactionValue < 0 ? 'SEND' : 'RECEIVE'}{' '}
-                            {round(formatValue(this.props.rowData[0].value), 1)}{' '}
-                            {formatUnit(this.props.rowData[0].value)}
-                        </Text>
-                        <Text style={styles.bundleTitle}>Bundle Hash:</Text>
-                        <Text style={styles.hash} numberOfLines={2}>
-                            {this.props.rowData[0].bundle}
-                        </Text>
-                    </View>
-                    <View style={{ flex: 1, alignItems: 'flex-end', justifyContent: 'space-between' }}>
-                        <Text style={styles.status}>
-                            {this.props.rowData[0].persistence
-                                ? this.props.rowData[0].transactionValue < 0 ? 'Sent' : 'Received'
-                                : 'Pending'}
-                        </Text>
-                        <Text style={styles.timestamp}>{formatTime(this.props.rowData[0].timestamp)}</Text>
-=======
 class TransactionRow extends React.Component {
     state = {
         isModalVisible: false,
@@ -174,7 +133,6 @@
                             </Text>
                             <Text style={styles.timestamp}>{formatTime(this.props.rowData[0].timestamp)}</Text>
                         </View>
->>>>>>> 4d67ed3d
                     </View>
                     <Modal
                         animationIn={'bounceInUp'}
@@ -210,23 +168,17 @@
         height: height / 8.5,
         backgroundColor: 'rgba(255, 255, 255, 0.08)',
         justifyContent: 'center',
-<<<<<<< HEAD
-=======
     },
     title: {
         justifyContent: 'space-between',
         backgroundColor: 'transparent',
         fontFamily: 'Lato-Regular',
         fontSize: width / 29.6,
->>>>>>> 4d67ed3d
     },
     bundleTitle: {
         color: 'white',
         backgroundColor: 'transparent',
         fontFamily: 'Lato-Bold',
-<<<<<<< HEAD
-        fontSize: width / 40.5,
-=======
         fontSize: width / 31.8,
     },
     messageTitle: {
@@ -235,36 +187,23 @@
         fontFamily: 'Lato-Bold',
         fontSize: width / 31.8,
         paddingTop: height / 50,
->>>>>>> 4d67ed3d
     },
     hash: {
         color: 'white',
         backgroundColor: 'transparent',
         fontFamily: 'Lato-Light',
-<<<<<<< HEAD
-        fontSize: width / 40.5,
-=======
-        fontSize: width / 31.8,
->>>>>>> 4d67ed3d
+        fontSize: width / 31.8,
     },
     status: {
         color: '#9DFFAF',
         backgroundColor: 'transparent',
         fontFamily: 'Lato-Regular',
-<<<<<<< HEAD
-        fontSize: width / 40.5,
-        paddingTop: 2,
-=======
-        fontSize: width / 31.8,
->>>>>>> 4d67ed3d
+        fontSize: width / 31.8,
     },
     timestamp: {
         color: 'white',
         backgroundColor: 'transparent',
         fontFamily: 'Lato-Regular',
-<<<<<<< HEAD
-        fontSize: width / 40.5,
-=======
         fontSize: width / 31.8,
     },
     modalContent: {
@@ -292,8 +231,7 @@
     separator: {
         flex: 1,
         height: 11,
->>>>>>> 4d67ed3d
     },
 });
 
-export default TransactionRow;+module.exports = TransactionRow;