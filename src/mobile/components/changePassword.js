import isUndefined from 'lodash/isUndefined';
import toUpper from 'lodash/toUpper';
import React, { Component } from 'react';
import { translate } from 'react-i18next';
import PropTypes from 'prop-types';
import {
    StyleSheet,
    View,
    Dimensions,
    Text,
    TouchableWithoutFeedback,
    TouchableOpacity,
    Image,
    ImageBackground,
    ScrollView,
    StatusBar,
} from 'react-native';
import Colors from '../theme/Colors';
import Fonts from '../theme/Fonts';
import { getFromKeychain, deleteFromKeyChain, storeValueInKeychain } from '../../shared/libs/cryptography';
import { TextField } from 'react-native-material-textfield';
import { Keyboard } from 'react-native';

const width = Dimensions.get('window').width;
const height = global.height;

class ChangePassword extends Component {
    constructor() {
        super();
        this.state = {
            currentPassword: '',
            newPassword: '',
            confirmedNewPassword: '',
        };
    }

    renderTextField(ref, value, label, onChangeText, returnKeyType, onSubmitEditing) {
        // This should be abstracted away as an independent component
        // We are using almost the same field styles and props
        // across all app
        const props = {
            ref: ref,
            style: styles.textField,
            labelTextStyle: { fontFamily: Fonts.tertiary },
            labelFontSize: height / 55,
            fontSize: height / 40,
            baseColor: Colors.white,
            tintColor: Colors.orangeDark,
            autoCapitalize: 'none',
            autoCorrect: false,
            enablesReturnKeyAutomatically: true,
            returnKeyType: 'next',
            containerStyle: styles.textFieldContainer,
            secureTextEntry: true,
            label,
            value,
            onChangeText,
<<<<<<< HEAD
=======
            returnKeyType,
>>>>>>> 9e4fb968
            onSubmitEditing,
        };

        return <TextField {...props} />;
    }

    isValid() {
        const { currentPassword, newPassword, confirmedNewPassword } = this.state;
        const { password, t } = this.props;

        return (
            currentPassword === password &&
            newPassword.length >= 12 &&
            confirmedNewPassword.length >= 12 &&
            newPassword === confirmedNewPassword &&
            newPassword !== currentPassword
        );
    }

    changePassword() {
        const isValid = this.isValid();
        const { password, setPassword } = this.props;
        const { newPassword } = this.state;

        if (isValid) {
            const throwErr = () =>
                this.props.dropdown.alertWithType(
                    'error',
                    'Oops! Something went wrong',
                    'Looks like something went wrong while updating your password. Please try again.',
                );

            const updatePassword = value =>
                Promise.resolve(storeValueInKeychain(newPassword, value))
                    .then(() => {
                        deleteFromKeyChain(password);
                        setPassword(newPassword);
                        this.fallbackToInitialState();
                        // TODO:
                        // We might need to rethink on having a global dropdown alerting system
                        // via redux. Generally we should redirect user to the previous screen
                        // on password update but we are kind of limited as we have to keep track
                        // on dropdown reference inside this component.
                        this.props.dropdown.alertWithType(
                            'success',
                            'Password updated',
                            'Your password has been successfully updated.',
                        );
                        this.props.backPress();
                    })
                    .catch(throwErr);

            return getFromKeychain(password, value => (!isUndefined(value) ? updatePassword(value) : throwErr()));
        }

        return this.renderInvalidSubmissionAlerts();
    }

    renderInvalidSubmissionAlerts() {
        const { currentPassword, newPassword, confirmedNewPassword } = this.state;
        const { password } = this.props;

        if (currentPassword !== password) {
            return this.props.dropdown.alertWithType(
                'error',
                'Incorrect password',
                'Your current password is incorrect. Please try again.',
            );
        } else if (newPassword !== confirmedNewPassword) {
            return this.props.dropdown.alertWithType(
                'error',
                'Password mismatch',
                'Passwords do not match. Please try again.',
            );
        } else if (newPassword.length < 12 || confirmedNewPassword.length < 12) {
            return this.props.dropdown.alertWithType(
                'error',
                'Password is too short',
                'Your password must be at least 12 characters. Please try again.',
            );
        } else if (newPassword === currentPassword) {
            return this.props.dropdown.alertWithType(
                'error',
                'Cannot set old password',
                'You cannot use the old password as your new password. Please try again with a new password.',
            );
        }
    }

    fallbackToInitialState() {
        this.setState({
            currentPassword: '',
            newPassword: '',
            confirmedNewPassword: '',
        });
    }

    render() {
        const { currentPassword, newPassword, confirmedNewPassword } = this.state;

        return (
            <TouchableWithoutFeedback onPress={Keyboard.dismiss}>
                <View style={styles.container}>
                    <View style={styles.topContainer}>
                        <View style={styles.infoTextWrapper}>
                            <Image source={require('../../shared/images/info.png')} style={styles.infoIcon} />
                            <Text style={styles.infoText}>
                                Ensure you use a strong password of at least 12 characters.
                            </Text>
                        </View>
                        {this.renderTextField(
                            'currentPassword',
                            currentPassword,
                            'Current Password',
                            currentPassword => this.setState({ currentPassword }),
<<<<<<< HEAD
=======
                            'next',
>>>>>>> 9e4fb968
                            onSubmitEditing => this.refs.newPassword.focus(),
                        )}
                        {this.renderTextField(
                            'newPassword',
                            newPassword,
                            'New Password',
                            newPassword => this.setState({ newPassword }),
<<<<<<< HEAD
=======
                            'next',
>>>>>>> 9e4fb968
                            onSubmitEditing => this.refs.confirmedNewPassword.focus(),
                        )}
                        {this.renderTextField(
                            'confirmedNewPassword',
                            confirmedNewPassword,
                            'Confirm New Password',
                            confirmedNewPassword => this.setState({ confirmedNewPassword }),
<<<<<<< HEAD
=======
                            'done',
>>>>>>> 9e4fb968
                            onSubmitEditing => this.changePassword(),
                        )}
                    </View>
                    <View style={styles.bottomContainer}>
                        <TouchableOpacity onPress={event => this.props.backPress()}>
                            <View style={styles.itemLeft}>
                                <Image source={require('../../shared/images/arrow-left.png')} style={styles.icon} />
                                <Text style={styles.titleText}>Back</Text>
                            </View>
                        </TouchableOpacity>
                        {currentPassword != '' &&
                            newPassword != '' &&
                            confirmedNewPassword != '' && (
                                <TouchableOpacity onPress={() => this.changePassword()}>
                                    <View style={styles.itemRight}>
                                        <Image source={require('../../shared/images/tick.png')} style={styles.icon} />
                                        <Text style={styles.titleText}>Save</Text>
                                    </View>
                                </TouchableOpacity>
                            )}
                    </View>
                </View>
            </TouchableWithoutFeedback>
        );
    }
}

const styles = StyleSheet.create({
    container: {
        flex: 1,
        alignItems: 'center',
        justifyContent: 'space-between',
    },
    bottomContainer: {
        flex: 0.5,
        width: width,
        paddingHorizontal: width / 15,
        flexDirection: 'row',
        justifyContent: 'space-between',
        alignItems: 'flex-end',
    },
    topContainer: {
        flex: 4.5,
        justifyContent: 'center',
        alignItems: 'center',
    },
    logo: {
        height: width / 5,
        width: width / 5,
    },
    infoTextWrapper: {
        borderColor: 'white',
        borderWidth: 1,
        borderRadius: 15,
        width: width / 1.6,
        alignItems: 'center',
        justifyContent: 'center',
        paddingHorizontal: width / 40,
        borderStyle: 'dotted',
        paddingVertical: height / 60,
    },
    infoText: {
        color: Colors.white,
        fontFamily: Fonts.secondary,
        fontSize: width / 27.6,
        textAlign: 'center',
        paddingTop: height / 60,
        backgroundColor: 'transparent',
    },
    infoIcon: {
        width: width / 20,
        height: width / 20,
    },
    textField: {
        color: Colors.white,
        fontFamily: Fonts.tertiary,
    },
    textFieldContainer: {
        width: width / 1.36,
        paddingTop: height / 90,
    },
    itemLeft: {
        flexDirection: 'row',
        alignItems: 'center',
        paddingVertical: height / 50,
        justifyContent: 'flex-start',
    },
    itemRight: {
        flexDirection: 'row',
        alignItems: 'center',
        paddingVertical: height / 50,
        justifyContent: 'flex-end',
    },
    icon: {
        width: width / 22,
        height: width / 22,
        marginRight: width / 25,
    },
    titleText: {
        color: 'white',
        fontFamily: 'Lato-Regular',
        fontSize: width / 23,
        backgroundColor: 'transparent',
    },
});

ChangePassword.propTypes = {
    password: PropTypes.string.isRequired,
    setPassword: PropTypes.func.isRequired,
};

export default ChangePassword;<|MERGE_RESOLUTION|>--- conflicted
+++ resolved
@@ -55,10 +55,7 @@
             label,
             value,
             onChangeText,
-<<<<<<< HEAD
-=======
             returnKeyType,
->>>>>>> 9e4fb968
             onSubmitEditing,
         };
 
@@ -174,10 +171,7 @@
                             currentPassword,
                             'Current Password',
                             currentPassword => this.setState({ currentPassword }),
-<<<<<<< HEAD
-=======
                             'next',
->>>>>>> 9e4fb968
                             onSubmitEditing => this.refs.newPassword.focus(),
                         )}
                         {this.renderTextField(
@@ -185,10 +179,7 @@
                             newPassword,
                             'New Password',
                             newPassword => this.setState({ newPassword }),
-<<<<<<< HEAD
-=======
                             'next',
->>>>>>> 9e4fb968
                             onSubmitEditing => this.refs.confirmedNewPassword.focus(),
                         )}
                         {this.renderTextField(
@@ -196,10 +187,7 @@
                             confirmedNewPassword,
                             'Confirm New Password',
                             confirmedNewPassword => this.setState({ confirmedNewPassword }),
-<<<<<<< HEAD
-=======
                             'done',
->>>>>>> 9e4fb968
                             onSubmitEditing => this.changePassword(),
                         )}
                     </View>
