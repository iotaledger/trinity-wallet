--- conflicted
+++ resolved
@@ -58,10 +58,7 @@
             label,
             value,
             onChangeText,
-<<<<<<< HEAD
-=======
             returnKeyType,
->>>>>>> b50ab173
             onSubmitEditing,
         };
 
@@ -180,10 +177,7 @@
                             currentPassword,
                             'Current Password',
                             currentPassword => this.setState({ currentPassword }),
-<<<<<<< HEAD
-=======
                             'next',
->>>>>>> b50ab173
                             onSubmitEditing => this.refs.newPassword.focus(),
                         )}
                         {this.renderTextField(
@@ -191,10 +185,7 @@
                             newPassword,
                             'New Password',
                             newPassword => this.setState({ newPassword }),
-<<<<<<< HEAD
-=======
                             'next',
->>>>>>> b50ab173
                             onSubmitEditing => this.refs.confirmedNewPassword.focus(),
                         )}
                         {this.renderTextField(
@@ -202,10 +193,7 @@
                             confirmedNewPassword,
                             'Confirm New Password',
                             confirmedNewPassword => this.setState({ confirmedNewPassword }),
-<<<<<<< HEAD
-=======
                             'done',
->>>>>>> b50ab173
                             onSubmitEditing => this.changePassword(),
                         )}
                     </View>
