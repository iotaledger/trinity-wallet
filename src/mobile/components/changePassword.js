--- conflicted
+++ resolved
@@ -168,13 +168,8 @@
                     <View style={styles.bottomContainer}>
                         <TouchableOpacity onPress={event => this.props.backPress()}>
                             <View style={styles.itemLeft}>
-<<<<<<< HEAD
                                 <Image source={arrowLeftImagePath} style={styles.icon} />
                                 <Text style={styles.titleText}>{t('global:back')}</Text>
-=======
-                                <Image source={arrowLeftImagePath} style={styles.iconLeft} />
-                                <Text style={styles.titleTextLeft}>Back</Text>
->>>>>>> a3c30aaa
                             </View>
                         </TouchableOpacity>
                         {currentPassword !== '' &&
@@ -182,13 +177,8 @@
                             confirmedNewPassword !== '' && (
                                 <TouchableOpacity onPress={() => this.changePassword()}>
                                     <View style={styles.itemRight}>
-<<<<<<< HEAD
                                         <Image source={tickImagePath} style={styles.icon} />
                                         <Text style={styles.titleText}>{t('global:save')}</Text>
-=======
-                                        <Text style={styles.titleTextRight}>Save</Text>
-                                        <Image source={tickImagePath} style={styles.iconRight} />
->>>>>>> a3c30aaa
                                     </View>
                                 </TouchableOpacity>
                             )}
