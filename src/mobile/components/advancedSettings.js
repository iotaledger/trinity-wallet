--- conflicted
+++ resolved
@@ -92,11 +92,7 @@
                             hitSlop={{ top: height / 55, bottom: height / 55, left: width / 55, right: width / 55 }}
                         >
                             <View style={styles.item}>
-                                <Icon
-                                    name='node'
-                                    size={width / 22}
-                                    color={secondaryBackgroundColor}
-                                />
+                                <Icon name="node" size={width / 22} color={secondaryBackgroundColor} />
                                 <Text style={[styles.titleText, textColor]}>{t('selectNode')}</Text>
                                 <Text numberOfLines={1} style={[styles.settingText, textColor]}>
                                     {this.props.node}
@@ -110,11 +106,7 @@
                             hitSlop={{ top: height / 55, bottom: height / 55, left: width / 55, right: width / 55 }}
                         >
                             <View style={styles.item}>
-                                <Icon
-                                    name='plus'
-                                    size={width / 22}
-                                    color={secondaryBackgroundColor}
-                                />
+                                <Icon name="plus" size={width / 22} color={secondaryBackgroundColor} />
                                 <Text style={[styles.titleText, textColor]}>{t('addCustomNode')}</Text>
                             </View>
                         </TouchableOpacity>
@@ -125,11 +117,7 @@
                             hitSlop={{ top: height / 55, bottom: height / 55, left: width / 55, right: width / 55 }}
                         >
                             <View style={styles.item}>
-                                <Icon
-                                    name='eye'
-                                    size={width / 22}
-                                    color={secondaryBackgroundColor}
-                                />
+                                <Icon name="eye" size={width / 22} color={secondaryBackgroundColor} />
                                 <Text style={[styles.titleText, textColor]}>{t('manualSync')}</Text>
                             </View>
                         </TouchableOpacity>
@@ -140,17 +128,8 @@
                             hitSlop={{ top: height / 55, bottom: height / 55, left: width / 55, right: width / 55 }}
                         >
                             <View style={styles.item}>
-<<<<<<< HEAD
-                                <Icon
-                                    name='eye'
-                                    size={width / 22}
-                                    color={secondaryBackgroundColor}
-                                />
-                                <Text style={[styles.titleText, textColor]}>Snapshot Transition</Text>
-=======
-                                <Image source={snapshotImagePath} style={styles.icon} />
+                                <Icon name="eye" size={width / 22} color={secondaryBackgroundColor} />
                                 <Text style={[styles.titleText, textColor]}>{t('snapshotTransition')}</Text>
->>>>>>> 2dd2d60e
                             </View>
                         </TouchableOpacity>
                     </View>
@@ -163,11 +142,7 @@
                             hitSlop={{ top: height / 55, bottom: height / 55, left: width / 55, right: width / 55 }}
                         >
                             <View style={styles.item}>
-                                <Icon
-                                    name='trash'
-                                    size={width / 22}
-                                    color={secondaryBackgroundColor}
-                                />
+                                <Icon name="trash" size={width / 22} color={secondaryBackgroundColor} />
                                 <Text style={[styles.titleText, textColor]}>{t('settings:reset')}</Text>
                             </View>
                         </TouchableOpacity>
@@ -181,11 +156,7 @@
                             hitSlop={{ top: height / 55, bottom: height / 55, left: width / 55, right: width / 55 }}
                         >
                             <View style={styles.item}>
-                                <Icon
-                                    name='chevronLeft'
-                                    size={width / 28}
-                                    color={secondaryBackgroundColor}
-                                />
+                                <Icon name="chevronLeft" size={width / 28} color={secondaryBackgroundColor} />
                                 <Text style={[styles.backText, textColor]}>{t('global:backLowercase')}</Text>
                             </View>
                         </TouchableOpacity>
