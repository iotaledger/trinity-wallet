import React, { Component } from 'react';
<<<<<<< HEAD
import { Image, View, Text, StyleSheet, TouchableOpacity, TouchableWithoutFeedback } from 'react-native';
import { width, height } from '../util/dimensions';
=======
import { Image, View, Text, StyleSheet, TouchableOpacity, Dimensions, TouchableWithoutFeedback } from 'react-native';
import Dropdown from './dropdown';
>>>>>>> d1dcc4a5

import Dropdown from './dropdown';

const styles = StyleSheet.create({
    container: {
        flex: 1,
        alignItems: 'center',
        justifyContent: 'space-between',
    },
    bottomContainer: {
        flex: 1,
        width,
        paddingHorizontal: width / 15,
        flexDirection: 'row',
        justifyContent: 'space-between',
        alignItems: 'flex-end',
    },
    topContainer: {
        flex: 10,
        justifyContent: 'flex-start',
    },
    itemLeft: {
        flexDirection: 'row',
        alignItems: 'center',
        paddingVertical: height / 50,
        justifyContent: 'flex-start',
    },
    itemRight: {
        flexDirection: 'row',
        alignItems: 'center',
        paddingVertical: height / 50,
        justifyContent: 'flex-end',
    },
    icon: {
        width: width / 22,
        height: width / 22,
        marginRight: width / 25,
    },
    titleText: {
        color: 'white',
        fontFamily: 'Lato-Regular',
        fontSize: width / 23,
        backgroundColor: 'transparent',
    },
    dropdownWidth: {
<<<<<<< HEAD
        width: width / 4,
=======
        width: width / 2,
>>>>>>> d1dcc4a5
    },
});

class CurrencySelection extends Component {
    saveCurrencySelection(currency) {
        const { backPress, setCurrencySetting, getCurrencyData } = this.props;

        backPress();
        setCurrencySetting(currency);
        getCurrencyData(currency);
    }

    render() {
        const { currency, currencies, backPress } = this.props;
        return (
            <TouchableWithoutFeedback onPress={() => this.dropdown.closeDropdown()}>
                <View style={styles.container}>
                    <View style={styles.topContainer}>
                        <View style={{ flex: 0.2 }} />
                        <Dropdown
                            ref={c => {
                                this.dropdown = c;
                            }}
                            title="Currency"
                            options={currencies}
                            defaultOption={currency}
                            dropdownWidth={styles.dropdownWidth}
                        />
                    </View>
                    <View style={styles.bottomContainer}>
                        <TouchableOpacity onPress={() => backPress()}>
                            <View style={styles.itemLeft}>
                                <Image
                                    source={require('iota-wallet-shared-modules/images/arrow-left.png')}
                                    style={styles.icon}
                                />
                                <Text style={styles.titleText}>Back</Text>
                            </View>
                        </TouchableOpacity>
                        <TouchableOpacity onPress={() => this.saveCurrencySelection(this.dropdown.getSelected())}>
                            <View style={styles.itemRight}>
                                <Image
                                    source={require('iota-wallet-shared-modules/images/tick.png')}
                                    style={styles.icon}
                                />
                                <Text style={styles.titleText}>Save</Text>
                            </View>
                        </TouchableOpacity>
                    </View>
                </View>
            </TouchableWithoutFeedback>
        );
    }
}

export default CurrencySelection;<|MERGE_RESOLUTION|>--- conflicted
+++ resolved
@@ -1,12 +1,6 @@
 import React, { Component } from 'react';
-<<<<<<< HEAD
 import { Image, View, Text, StyleSheet, TouchableOpacity, TouchableWithoutFeedback } from 'react-native';
 import { width, height } from '../util/dimensions';
-=======
-import { Image, View, Text, StyleSheet, TouchableOpacity, Dimensions, TouchableWithoutFeedback } from 'react-native';
-import Dropdown from './dropdown';
->>>>>>> d1dcc4a5
-
 import Dropdown from './dropdown';
 
 const styles = StyleSheet.create({
@@ -51,11 +45,7 @@
         backgroundColor: 'transparent',
     },
     dropdownWidth: {
-<<<<<<< HEAD
-        width: width / 4,
-=======
         width: width / 2,
->>>>>>> d1dcc4a5
     },
 });
 
