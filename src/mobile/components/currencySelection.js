--- conflicted
+++ resolved
@@ -128,7 +128,10 @@
         const props = this.props;
 
         return (
-            <TouchableOpacity onPress={props.backPress}>
+            <TouchableOpacity
+                onPress={props.backPress}
+                hitSlop={{ top: height / 55, bottom: height / 55, left: width / 55, right: width / 55 }}
+            >
                 <View style={styles.itemLeft}>
                     <Image source={props.arrowLeftImagePath} style={styles.iconLeft} />
                     <Text style={[styles.titleTextLeft, { color: props.secondaryBackgroundColor }]}>
@@ -143,7 +146,10 @@
         const props = this.props;
 
         return (
-            <TouchableOpacity onPress={() => props.getCurrencyData(this.dropdown.getSelected(), true)}>
+            <TouchableOpacity
+                onPress={() => props.getCurrencyData(this.dropdown.getSelected(), true)}
+                hitSlop={{ top: height / 55, bottom: height / 55, left: width / 55, right: width / 55 }}
+            >
                 <View style={styles.itemRight}>
                     <Text style={[styles.titleTextRight, { color: props.secondaryBackgroundColor }]}>
                         {props.t('global:save')}
@@ -176,11 +182,8 @@
                             options={currencies}
                             defaultOption={currency}
                             dropdownWidth={styles.dropdownWidth}
-<<<<<<< HEAD
+                            disableWhen={isFetchingCurrencyData}
                             background
-=======
-                            disableWhen={isFetchingCurrencyData}
->>>>>>> d193d2cc
                         />
                     </View>
                     {isFetchingCurrencyData && (
@@ -197,29 +200,8 @@
                         </View>
                     )}
                     <View style={styles.bottomContainer}>
-<<<<<<< HEAD
-                        <TouchableOpacity
-                            onPress={() => backPress()}
-                            hitSlop={{ top: height / 55, bottom: height / 55, left: width / 55, right: width / 55 }}
-                        >
-                            <View style={styles.itemLeft}>
-                                <Image source={arrowLeftImagePath} style={styles.iconLeft} />
-                                <Text style={[styles.titleTextLeft, textColor]}>{t('global:backLowercase')}</Text>
-                            </View>
-                        </TouchableOpacity>
-                        <TouchableOpacity
-                            onPress={() => this.saveCurrencySelection(this.dropdown.getSelected())}
-                            hitSlop={{ top: height / 55, bottom: height / 55, left: width / 55, right: width / 55 }}
-                        >
-                            <View style={styles.itemRight}>
-                                <Text style={[styles.titleTextRight, textColor]}>{t('global:save')}</Text>
-                                <Image source={tickImagePath} style={styles.iconRight} />
-                            </View>
-                        </TouchableOpacity>
-=======
                         {!isFetchingCurrencyData && this.renderBackOption()}
                         {!isFetchingCurrencyData && this.renderSaveOption()}
->>>>>>> d193d2cc
                     </View>
                 </View>
             </TouchableWithoutFeedback>
