import React, { PureComponent } from 'react';
import { View, StyleSheet, Image } from 'react-native';
import PropTypes from 'prop-types';
import whiteInfoImagePath from 'iota-wallet-shared-modules/images/info-white.png';
import blackInfoImagePath from 'iota-wallet-shared-modules/images/info-black.png';
import tinycolor from 'tinycolor2';
import { width, height } from '../util/dimensions';
import GENERAL from '../theme/general';

const styles = StyleSheet.create({
    fieldContainer: {
        justifyContent: 'center',
        alignItems: 'center',
    },
    innerContainer: {
        flexDirection: 'row',
        borderBottomLeftRadius: GENERAL.borderRadiusSmall,
        borderBottomRightRadius: GENERAL.borderRadiusSmall,
        width: width / 1.2,
        alignItems: 'center',
        justifyContent: 'space-between',
        paddingTop: height / 23,
        paddingBottom: height / 30,
        paddingHorizontal: width / 17,
    },
    icon: {
        width: height / 24,
        height: height / 24,
        position: 'absolute',
        top: height / 24 - height / 48,
        left: width / 17,
    },
    iconContainer: {
        width: height / 24,
        height: height / 48,
        borderBottomLeftRadius: height / 24,
        borderBottomRightRadius: height / 24,
        justifyContent: 'flex-end',
        position: 'absolute',
        top: height / 24,
        left: width / 17,
    },
    banner: {
        borderTopLeftRadius: 6,
        borderTopRightRadius: 6,
        height: height / 24,
        alignItems: 'center',
        width: width / 1.2,
    },
});

class InfoBox extends PureComponent {
    static propTypes = {
<<<<<<< HEAD
        body: PropTypes.object.isRequired,
        text: PropTypes.object.isRequired,
=======
        secondaryBackgroundColor: PropTypes.string,
        text: PropTypes.oneOfType([PropTypes.string, PropTypes.object]).isRequired,
    };

    static defaultProps = {
        secondaryBackgroundColor: 'white',
>>>>>>> 5b4bb1fd
    };

    render() {
        const { body, text } = this.props;
        const isDark = tinycolor(body.color).isDark();
        const infoImagePath = isDark ? blackInfoImagePath : whiteInfoImagePath;
        const innerContainerBackgroundColor = isDark
            ? { backgroundColor: 'rgba(0, 0, 0, 0.05)' }
            : { backgroundColor: 'rgba(255, 255, 255, 0.05)' };
        const bannerBackgroundColor = isDark
            ? { backgroundColor: 'rgba(0, 0, 0, 0.15)' }
            : { backgroundColor: 'rgba(255, 255, 255, 0.15)' };
        const iconContainerBackgroundColor = isDark
            ? { backgroundColor: 'rgba(0, 0, 0, 0.11)' }
            : { backgroundColor: 'rgba(255, 255, 255, 0.11)' };

        return (
            <View style={styles.fieldContainer}>
                <View style={[styles.banner, bannerBackgroundColor]} />
                <View style={[styles.iconContainer, iconContainerBackgroundColor]} />
                <Image source={infoImagePath} style={styles.icon} />
                <View style={[styles.innerContainer, innerContainerBackgroundColor]}>{text}</View>
            </View>
        );
    }
}

export default InfoBox;<|MERGE_RESOLUTION|>--- conflicted
+++ resolved
@@ -51,17 +51,12 @@
 
 class InfoBox extends PureComponent {
     static propTypes = {
-<<<<<<< HEAD
         body: PropTypes.object.isRequired,
-        text: PropTypes.object.isRequired,
-=======
-        secondaryBackgroundColor: PropTypes.string,
         text: PropTypes.oneOfType([PropTypes.string, PropTypes.object]).isRequired,
     };
 
     static defaultProps = {
         secondaryBackgroundColor: 'white',
->>>>>>> 5b4bb1fd
     };
 
     render() {
