import React, { Component } from 'react';
import { Image, View, Text, StyleSheet, TouchableOpacity } from 'react-native';
import OnboardingButtons from './onboardingButtons.js';
import { TextWithLetterSpacing } from './textWithLetterSpacing';

import { width, height } from '../util/dimensions';

class UnitInfoModal extends React.Component {
    render() {
        const { t } = this.props;

        return (
            <TouchableOpacity onPress={() => this.props.hideModal()} style={styles.modalContainer}>
                <View style={styles.modalContent}>
                    <Image
                        source={require('iota-wallet-shared-modules/images/iota-white.png')}
                        style={styles.iotaIcon}
                    />
                    <TextWithLetterSpacing spacing={4} textStyle={styles.iotaText}>
                        IOTA
                    </TextWithLetterSpacing>
                    <TextWithLetterSpacing spacing={6} textStyle={styles.titleText}>
                        UNIT SYSTEM
                    </TextWithLetterSpacing>
                    <View style={styles.unitsContainer}>
                        <View style={{ alignItems: 'flex-start', paddingHorizontal: width / 60 }}>
                            <TextWithLetterSpacing spacing={2} textStyle={styles.denominationText}>
                                Ti
                            </TextWithLetterSpacing>
                            <TextWithLetterSpacing spacing={2} textStyle={styles.denominationText}>
                                Gi
                            </TextWithLetterSpacing>
                            <TextWithLetterSpacing spacing={2} textStyle={styles.denominationText}>
                                Mi
                            </TextWithLetterSpacing>
                            <TextWithLetterSpacing spacing={2} textStyle={styles.denominationText}>
                                Ki
                            </TextWithLetterSpacing>
                            <TextWithLetterSpacing spacing={2} textStyle={styles.denominationText}>
                                i
                            </TextWithLetterSpacing>
                        </View>
                        <View style={styles.line} />
                        <View style={{ alignItems: 'flex-start', paddingHorizontal: width / 60 }}>
                            <TextWithLetterSpacing spacing={2} textStyle={styles.numberText}>
                                Trillion
                            </TextWithLetterSpacing>
                            <TextWithLetterSpacing spacing={2} textStyle={styles.numberText}>
                                Billion
                            </TextWithLetterSpacing>
                            <TextWithLetterSpacing spacing={2} textStyle={styles.numberText}>
                                Million
                            </TextWithLetterSpacing>
                            <TextWithLetterSpacing spacing={2} textStyle={styles.numberText}>
                                Thousand
                            </TextWithLetterSpacing>
                            <TextWithLetterSpacing spacing={2} textStyle={styles.numberText}>
                                One
                            </TextWithLetterSpacing>
                        </View>
                        <View style={styles.line} />
                        <View style={{ alignItems: 'flex-end', paddingHorizontal: width / 60 }}>
                            <TextWithLetterSpacing spacing={2} textStyle={styles.numberText}>
                                1 000 000 000 000
                            </TextWithLetterSpacing>
                            <TextWithLetterSpacing spacing={2} textStyle={styles.numberText}>
                                1 000 000 000
                            </TextWithLetterSpacing>
                            <TextWithLetterSpacing spacing={2} textStyle={styles.numberText}>
                                1 000 000
                            </TextWithLetterSpacing>
                            <TextWithLetterSpacing spacing={2} textStyle={styles.numberText}>
                                1 000
                            </TextWithLetterSpacing>
                            <TextWithLetterSpacing spacing={2} textStyle={styles.numberText}>
                                1
                            </TextWithLetterSpacing>
                        </View>
                    </View>
                </View>
            </TouchableOpacity>
        );
    }
}

const styles = StyleSheet.create({
    modalContainer: {
        flex: 1,
        alignItems: 'center',
        justifyContent: 'center',
    },
    modalContent: {
        borderRadius: 10,
        borderWidth: 2,
        borderColor: 'rgba(255, 255, 255, 0.8)',
        paddingBottom: height / 30,
        paddingTop: height / 50,
        width: width / 1.15,
        backgroundColor: '#071f28',
        alignItems: 'center',
        justifyContent: 'center',
    },
    unitsContainer: {
        flexDirection: 'row',
        alignItems: 'center',
        justifyContent: 'center',
    },
    denominationText: {
        color: 'white',
        backgroundColor: 'transparent',
        fontFamily: 'Lato-Regular',
        fontSize: width / 29.6,
        paddingVertical: width / 40,
    },
    titleText: {
        color: 'white',
        backgroundColor: 'transparent',
        fontFamily: 'Lato-Regular',
        fontSize: width / 25.9,
        paddingVertical: width / 18,
    },
    numberText: {
        color: 'white',
        backgroundColor: 'transparent',
        fontFamily: 'Lato-Light',
        fontSize: width / 29.6,
        paddingVertical: width / 40,
    },
    line: {
        borderColor: 'white',
        borderWidth: 0.25,
        width: 0.5,
<<<<<<< HEAD
        height: width / 2.5,
=======
        height: width / 2.3,
>>>>>>> 4d4c1e62
        marginHorizontal: width / 75,
    },
    iotaIcon: {
        width: width / 10,
        height: width / 10,
    },
    iotaText: {
        color: 'white',
        backgroundColor: 'transparent',
        fontFamily: 'Lato-Regular',
        fontSize: width / 34.5,
        paddingTop: width / 80,
    },
});

export default UnitInfoModal;<|MERGE_RESOLUTION|>--- conflicted
+++ resolved
@@ -130,11 +130,7 @@
         borderColor: 'white',
         borderWidth: 0.25,
         width: 0.5,
-<<<<<<< HEAD
-        height: width / 2.5,
-=======
         height: width / 2.3,
->>>>>>> 4d4c1e62
         marginHorizontal: width / 75,
     },
     iotaIcon: {
