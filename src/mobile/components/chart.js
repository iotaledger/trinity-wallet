--- conflicted
+++ resolved
@@ -15,10 +15,7 @@
         this.state = {
             price: this.props.marketData.usdPrice,
         };
-<<<<<<< HEAD
-=======
         var polling;
->>>>>>> cd406563
     }
     componentDidMount() {
         timer.setInterval('polling', () => this.startPolling(), 101000);
