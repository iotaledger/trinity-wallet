--- conflicted
+++ resolved
@@ -287,13 +287,9 @@
                                     },
                                 ]}
                             >
-<<<<<<< HEAD
-                                <Text style={[styles.frameBarTitle, { color: secondaryBackgroundColor }]}>
+                                <Text style={[styles.frameBarTitle, { color: secondaryBarColor }]}>
                                     {t('global:mainWallet')}
                                 </Text>
-=======
-                                <Text style={[styles.frameBarTitle, { color: secondaryBarColor }]}>MAIN ACCOUNT</Text>
->>>>>>> cad1b20c
                                 <Image style={styles.chevron} source={chevronDownImagePath} />
                             </View>
                             <View style={styles.buttonsContainer}>
