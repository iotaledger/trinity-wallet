--- conflicted
+++ resolved
@@ -44,41 +44,6 @@
         const { themes, theme, themeName } = this.state;
         const { backgroundColor, barColor, ctaColor, positiveColor, negativeColor, extraColor } = this.state.theme;
         return (
-<<<<<<< HEAD
-            <View style={styles.container}>
-                <View style={styles.topContainer}>
-                    <View style={{ zIndex: 2 }}>
-                        <Dropdown
-                            ref={c => {
-                                this.dropdown = c;
-                            }}
-                            title="Theme"
-                            dropdownWidth={{ width: width / 1.45 }}
-                            background
-                            shadow
-                            defaultOption={themeName}
-                            options={themes}
-                            saveSelection={t => {
-                                const newTHEMES = cloneDeep(THEMES);
-                                let newTheme = newTHEMES.themes[t];
-                                if (t === 'Custom' && this.props.themeName === 'Custom') {
-                                    newTheme = this.props.theme;
-                                }
-                                this.setState({ themeName: t, theme: newTheme });
-                            }}
-                        />
-                    </View>
-                    <View
-                        style={[
-                            styles.demoContainer,
-                            { backgroundColor: THEMES.getHSL(backgroundColor), shadowColor: THEMES.getHSL(barColor) },
-                        ]}
-                    >
-                        <View style={{ alignItems: 'center', justifyContent: 'center', marginBottom: height / 44 }}>
-                            <Text style={{ fontFamily: 'Lato-Regular', fontSize: width / 29.6, color: 'white' }}>
-                                MOCKUP
-                            </Text>
-=======
             <TouchableWithoutFeedback
                 onPress={() => {
                     if (this.dropdown) {
@@ -100,10 +65,14 @@
                                 defaultOption={themeName}
                                 options={themes}
                                 saveSelection={t => {
-                                    this.setState({ themeName: t, theme: THEMES.themes[t] });
+                                    const newTHEMES = cloneDeep(THEMES);
+                                    let newTheme = newTHEMES.themes[t];
+                                    if (t === 'Custom' && this.props.themeName === 'Custom') {
+                                        newTheme = this.props.theme;
+                                    }
+                                    this.setState({ themeName: t, theme: newTheme });
                                 }}
                             />
->>>>>>> 65017bd0
                         </View>
                         <View
                             style={[
@@ -114,23 +83,24 @@
                                 },
                             ]}
                         >
-<<<<<<< HEAD
-                            <Text style={styles.frameBarTitle}>MAIN ACCOUNT</Text>
-                            <Image style={styles.chevron} source={chevronDownImagePath} />
-                        </View>
-                        {/*
-=======
+                            <View style={{ alignItems: 'center', justifyContent: 'center', marginBottom: height / 44 }}>
+                                <Text style={{ fontFamily: 'Lato-Regular', fontSize: width / 29.6, color: 'white' }}>
+                                    MOCKUP
+                                </Text>
+                            </View>
                             <View
                                 style={[
                                     styles.frameBar,
-                                    { backgroundColor: THEMES.getHSL(barColor), shadowColor: THEMES.getHSL(barColor) },
+                                    {
+                                        backgroundColor: THEMES.getHSL(backgroundColor),
+                                        shadowColor: THEMES.getHSL(barColor),
+                                    },
                                 ]}
                             >
-                                <Text style={styles.frameBarTitle}>Frame Bar</Text>
+                                <Text style={styles.frameBarTitle}>MAIN ACCOUNT</Text>
                                 <Image style={styles.chevron} source={chevronDownImagePath} />
                             </View>
                             {/*
->>>>>>> 65017bd0
                         <View style={styles.dropdownContainer}>
                             <Text style={styles.dropdownTitle}>Label Text</Text>
                             <View style={styles.dropdownButtonContainer}>
@@ -149,82 +119,45 @@
                             </View>
                         </View>
                         */}
-<<<<<<< HEAD
-                        <View style={styles.buttonsContainer}>
-                            <View style={[styles.button, { borderColor: THEMES.getHSL(negativeColor) }]}>
-                                <Text style={[styles.buttonText, { color: THEMES.getHSL(negativeColor) }]}>BACK</Text>
-                            </View>
-                            <View style={[styles.button, { borderColor: THEMES.getHSL(positiveColor) }]}>
-                                <Text style={[styles.buttonText, { color: THEMES.getHSL(positiveColor) }]}>NEXT</Text>
-                            </View>
-                        </View>
-                        <View style={styles.buttonsContainer}>
-                            <View style={[styles.button, { borderColor: THEMES.getHSL(extraColor) }]}>
-                                <Text style={[styles.buttonText, { color: THEMES.getHSL(extraColor) }]}>SAVE</Text>
-                            </View>
-                            <View style={[styles.ctaButton, { backgroundColor: THEMES.getHSL(ctaColor) }]}>
-                                <Text style={styles.ctaText}>SEND</Text>
-=======
                             <View style={styles.buttonsContainer}>
                                 <View style={[styles.button, { borderColor: THEMES.getHSL(negativeColor) }]}>
                                     <Text style={[styles.buttonText, { color: THEMES.getHSL(negativeColor) }]}>
-                                        NEGATIVE
+                                        BACK
                                     </Text>
                                 </View>
                                 <View style={[styles.button, { borderColor: THEMES.getHSL(positiveColor) }]}>
                                     <Text style={[styles.buttonText, { color: THEMES.getHSL(positiveColor) }]}>
-                                        POSITIVE
+                                        NEXT
                                     </Text>
                                 </View>
                             </View>
                             <View style={styles.buttonsContainer}>
                                 <View style={[styles.button, { borderColor: THEMES.getHSL(extraColor) }]}>
-                                    <Text style={[styles.buttonText, { color: THEMES.getHSL(extraColor) }]}>EXTRA</Text>
+                                    <Text style={[styles.buttonText, { color: THEMES.getHSL(extraColor) }]}>SAVE</Text>
                                 </View>
                                 <View style={[styles.ctaButton, { backgroundColor: THEMES.getHSL(ctaColor) }]}>
-                                    <Text style={styles.ctaText}>CTA</Text>
+                                    <Text style={styles.ctaText}>SEND</Text>
                                 </View>
                             </View>
                         </View>
-                        <TouchableOpacity onPress={() => this.props.onAdvancedPress()} style={styles.advancedButton}>
+                        <TouchableOpacity onPress={() => this.onAdvancedPress()} style={styles.advancedButton}>
                             <Text style={styles.advancedText}>ADVANCED</Text>
                         </TouchableOpacity>
                     </View>
                     <View style={styles.bottomContainer}>
                         <TouchableOpacity onPress={() => this.props.backPress()}>
                             <View style={styles.itemLeft}>
-                                <Image source={arrowLeftImagePath} style={[styles.icon, { marginRight: width / 25 }]} />
-                                <Text style={styles.titleText}>Back</Text>
+                                <Image source={arrowLeftImagePath} style={styles.iconLeft} />
+                                <Text style={styles.titleTextLeft}>Back</Text>
                             </View>
                         </TouchableOpacity>
                         <TouchableOpacity onPress={() => this.onApplyPress(theme, themeName)}>
                             <View style={styles.itemRight}>
-                                <Text style={[styles.titleText, { marginRight: width / 25 }]}>Apply</Text>
-                                <Image source={tickImagePath} style={styles.icon} />
->>>>>>> 65017bd0
+                                <Text style={styles.titleTextRight}>Apply</Text>
+                                <Image source={tickImagePath} style={styles.iconRight} />
                             </View>
                         </TouchableOpacity>
                     </View>
-<<<<<<< HEAD
-                    <TouchableOpacity onPress={() => this.onAdvancedPress()} style={styles.advancedButton}>
-                        <Text style={styles.advancedText}>ADVANCED</Text>
-                    </TouchableOpacity>
-                </View>
-                <View style={styles.bottomContainer}>
-                    <TouchableOpacity onPress={() => this.props.backPress()}>
-                        <View style={styles.itemLeft}>
-                            <Image source={arrowLeftImagePath} style={styles.iconLeft} />
-                            <Text style={styles.titleTextLeft}>Back</Text>
-                        </View>
-                    </TouchableOpacity>
-                    <TouchableOpacity onPress={() => this.onApplyPress(theme, themeName)}>
-                        <View style={styles.itemRight}>
-                            <Text style={styles.titleTextRight}>Apply</Text>
-                            <Image source={tickImagePath} style={styles.iconRight} />
-                        </View>
-                    </TouchableOpacity>
-=======
->>>>>>> 65017bd0
                 </View>
             </TouchableWithoutFeedback>
         );
