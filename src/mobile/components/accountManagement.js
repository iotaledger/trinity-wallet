import React, { Component } from 'react';
import PropTypes from 'prop-types';
import { Image, StyleSheet, View, Text, TouchableOpacity } from 'react-native';
import { width, height } from '../util/dimensions';
import keyImagePath from 'iota-wallet-shared-modules/images/key.png';
import addressesImagePath from 'iota-wallet-shared-modules/images/addresses.png';
import editImagePath from 'iota-wallet-shared-modules/images/edit.png';
import deleteImagePath from 'iota-wallet-shared-modules/images/delete.png';
import addImagePath from 'iota-wallet-shared-modules/images/add.png';
import arrowLeftImagePath from 'iota-wallet-shared-modules/images/arrow-left.png';
import { translate } from 'react-i18next';

class AdvancedSettings extends Component {
    static propTypes = {
        setSetting: PropTypes.func.isRequired,
        onDeleteAccountPress: PropTypes.func.isRequired,
    };

    render() {
        const { t } = this.props;
        return (
            <View style={styles.advancedSettingsContainer}>
                <View style={{ flex: 5.5 }}>
                    <View style={styles.itemContainer}>
                        <TouchableOpacity onPress={event => this.props.setSetting('viewSeed')}>
                            <View style={styles.item}>
                                <Image source={keyImagePath} style={styles.icon} />
                                <Text style={styles.titleText}>{t('viewSeed')}</Text>
                            </View>
                        </TouchableOpacity>
                    </View>
                    <View style={styles.itemContainer}>
                        <TouchableOpacity onPress={event => this.props.setSetting('viewAddresses')}>
                            <View style={styles.item}>
                                <Image source={addressesImagePath} style={styles.icon} />
                                <Text style={styles.titleText}>{t('viewAddresses')}</Text>
                            </View>
                        </TouchableOpacity>
                    </View>
                    <View style={styles.itemContainer}>
                        <TouchableOpacity onPress={event => this.props.setSetting('editAccountName')}>
                            <View style={styles.item}>
                                <Image source={editImagePath} style={styles.icon} />
                                <Text style={styles.titleText}>{t('editAccountName')}</Text>
                            </View>
                        </TouchableOpacity>
                    </View>
                    <View style={styles.itemContainer}>
                        <TouchableOpacity onPress={event => this.props.onDeleteAccountPress()}>
                            <View style={styles.item}>
                                <Image source={deleteImagePath} style={styles.icon} />
                                <Text style={styles.titleText}>{t('deleteAccount')}</Text>
                            </View>
                        </TouchableOpacity>
                    </View>
                    <View style={styles.separatorContainer}>
                        <View style={styles.separator} />
                    </View>
                    <View style={styles.itemContainer}>
                        <TouchableOpacity onPress={event => this.props.setSetting('addNewAccount')}>
                            <View style={styles.item}>
                                <Image source={addImagePath} style={styles.icon} />
                                <Text style={styles.titleText}>{t('addNewAccount')}</Text>
                            </View>
                        </TouchableOpacity>
                    </View>
                </View>
                <View style={{ flex: 4.5 }}>
                    <View style={{ flex: 3.5 }} />
                    <View style={styles.itemContainer}>
                        <TouchableOpacity onPress={event => this.props.setSetting('mainSettings')}>
                            <View style={styles.item}>
<<<<<<< HEAD
                                <Image source={arrowLeftImagePath} style={styles.backIcon} />
                                <Text style={styles.titleText}>Back</Text>
=======
                                <Image source={arrowLeftImagePath} style={styles.icon} />
                                <Text style={styles.titleText}>{t('global:back')}</Text>
>>>>>>> af680203
                            </View>
                        </TouchableOpacity>
                    </View>
                </View>
            </View>
        );
    }
}

const styles = StyleSheet.create({
    container: {
        flex: 1,
        alignItems: 'flex-start',
    },
    topContainer: {
        flex: 10,
        justifyContent: 'flex-end',
    },
    bottomContainer: {
        flex: 1,
        width,
        paddingHorizontal: width / 15,
        flexDirection: 'row',
        justifyContent: 'space-between',
        alignItems: 'flex-end',
    },
    itemContainer: {
        flex: 1,
        justifyContent: 'center',
    },
    item: {
        flexDirection: 'row',
        alignItems: 'center',
        justifyContent: 'flex-start',
        width: width,
        paddingHorizontal: width / 15,
    },
    icon: {
        width: width / 22,
        height: width / 22,
        marginRight: width / 25,
    },
    backIcon: {
        width: width / 28,
        height: width / 28,
        marginRight: width / 20,
    },
    titleText: {
        color: 'white',
        fontFamily: 'Lato-Regular',
        fontSize: width / 23,
        backgroundColor: 'transparent',
    },
    separator: {
        borderBottomColor: 'white',
        borderBottomWidth: 0.3,
        width: width / 1.16,
        alignSelf: 'center',
    },
    separatorContainer: {
        flex: 0.5,
        justifyContent: 'center',
    },
    settingText: {
        color: 'white',
        fontFamily: 'Lato-Light',
        fontSize: width / 23,
        marginLeft: width / 12,
        width: width / 2.4,
        backgroundColor: 'transparent',
    },
});

export default translate(['accountmanagement', 'global'])(AdvancedSettings);<|MERGE_RESOLUTION|>--- conflicted
+++ resolved
@@ -70,13 +70,8 @@
                     <View style={styles.itemContainer}>
                         <TouchableOpacity onPress={event => this.props.setSetting('mainSettings')}>
                             <View style={styles.item}>
-<<<<<<< HEAD
                                 <Image source={arrowLeftImagePath} style={styles.backIcon} />
-                                <Text style={styles.titleText}>Back</Text>
-=======
-                                <Image source={arrowLeftImagePath} style={styles.icon} />
                                 <Text style={styles.titleText}>{t('global:back')}</Text>
->>>>>>> af680203
                             </View>
                         </TouchableOpacity>
                     </View>
