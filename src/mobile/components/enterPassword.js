--- conflicted
+++ resolved
@@ -194,8 +194,7 @@
     positiveColor: PropTypes.string.isRequired,
     textColor: PropTypes.object.isRequired,
     secondaryBackgroundColor: PropTypes.string.isRequired,
-<<<<<<< HEAD
-    negativeColor: PropTypes.object.isRequired,
+    negativeColor: PropTypes.string.isRequired,
     isFingerprintEnabled: PropTypes.bool.isRequired,
 };
 
@@ -206,9 +205,6 @@
 const mapDispatchToProps = {
     setLoginPasswordField,
     setUserActivity,
-=======
-    negativeColor: PropTypes.string.isRequired,
->>>>>>> 79faa62f
 };
 
 export default translate(['login', 'global', 'fingerprintEnable'])(
