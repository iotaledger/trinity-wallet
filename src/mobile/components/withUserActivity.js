--- conflicted
+++ resolved
@@ -5,12 +5,7 @@
 import { AppState } from 'react-native';
 import { connect } from 'react-redux';
 import { generateAlert } from 'iota-wallet-shared-modules/actions/alerts';
-<<<<<<< HEAD
-import { setUserActivity } from 'iota-wallet-shared-modules/actions/app';
-=======
-import { getMarketData, getChartData, getPrice } from 'iota-wallet-shared-modules/actions/marketData';
 import { setUserActivity } from 'iota-wallet-shared-modules/actions/tempAccount';
->>>>>>> aa0a475c
 
 const mapDispatchToProps = {
     setUserActivity,
