// !$*UTF8*$!
{
	archiveVersion = 1;
	classes = {
	};
	objectVersion = 46;
	objects = {

/* Begin PBXBuildFile section */
		009513FCBFA797A40A555F3084ED0B8D /* Iota.m in Sources */ = {isa = PBXBuildFile; fileRef = 088BCC78B52B416086649F6FF07C6017 /* Iota.m */; settings = {COMPILER_FLAGS = "-fobjc-arc"; }; };
		0C2504A17226DF5FFD3C2A54AD060E8A /* libBugsnagReactNative.a in Frameworks */ = {isa = PBXBuildFile; fileRef = D9D059D1D71ADA6B83851AE04A4B1989 /* libBugsnagReactNative.a */; };
		0C51C393ABBB0B4BD4B93D710474ACE6 /* iotaWalletUITests.swift in Sources */ = {isa = PBXBuildFile; fileRef = A9DBF0EEB7DBFA315A0D6839E79A5924 /* iotaWalletUITests.swift */; };
		150B45CC76085653FBC10B5A7B4E16F0 /* AppDelegate.m in Sources */ = {isa = PBXBuildFile; fileRef = 3AFCA4EA113044613D95E46BDAC0C1E3 /* AppDelegate.m */; };
		1601D2D3FEE3505B87365030187ECFDB /* Lottie.framework in Frameworks */ = {isa = PBXBuildFile; fileRef = 667F57494F99C69927244B789F08BA39 /* Lottie.framework */; };
		1D90A630DF083C6894C70C1D9936A0A9 /* libRCTText-tvOS.a in Frameworks */ = {isa = PBXBuildFile; fileRef = 0F586ACB1B483D19A73242AC34185FAD /* libRCTText-tvOS.a */; };
		227F5ECF692F599792F69DC4D573B2E6 /* libRCTActionSheet.a in Frameworks */ = {isa = PBXBuildFile; fileRef = E329CD2AEA74CC4A8A6F37DBBEF1EA5E /* libRCTActionSheet.a */; };
		23DBCEF31158ED28593321DF /* libPods-iotaWallet-tvOSTests.a in Frameworks */ = {isa = PBXBuildFile; fileRef = F94248EA7BCF6FA1B4742792 /* libPods-iotaWallet-tvOSTests.a */; };
		29169BFF0B0644DA1F501101B010A604 /* InfoPlist.strings in Resources */ = {isa = PBXBuildFile; fileRef = 49A551A49165ED5CFBE87EE1B7C5CCA8 /* InfoPlist.strings */; };
		29E9C75A4A87FFC827469A3CFB2D3C89 /* Launch Screen.storyboard in Resources */ = {isa = PBXBuildFile; fileRef = 6EB779EC5853FB7A3F49999F69549ACA /* Launch Screen.storyboard */; };
		2AD31ECE2D7512D06C6BA29BD082EAE7 /* libRCTText.a in Frameworks */ = {isa = PBXBuildFile; fileRef = 4319E47FD77B4B10F18A0CCAA9E7CDB1 /* libRCTText.a */; };
		2F852D5F92D3F66B78914D33F296087F /* libLottie.a in Frameworks */ = {isa = PBXBuildFile; fileRef = 263220B07467A090937F126D1EAD4142 /* libLottie.a */; };
		307E93B97FDF6F53908903B07505AC30 /* SnapshotHelper.swift in Sources */ = {isa = PBXBuildFile; fileRef = 06E920A6AB840A93E25B7B234FEF27E6 /* SnapshotHelper.swift */; };
		38DDAF07C8480BD137CF60C851B9DB02 /* libRCTSettings-tvOS.a in Frameworks */ = {isa = PBXBuildFile; fileRef = 9FEDECF54B08D02E4DA237B29BFA7335 /* libRCTSettings-tvOS.a */; };
		3D089B147B065DF500AFDE15871144F7 /* libRNExitApp.a in Frameworks */ = {isa = PBXBuildFile; fileRef = 1FFDF2800ED208F6574931A64651435D /* libRNExitApp.a */; };
		3E58EC90CE11629FBA816AAD96D16464 /* main.m in Sources */ = {isa = PBXBuildFile; fileRef = ED0FDEA3EDE9090E04563794CE9A92B7 /* main.m */; settings = {COMPILER_FLAGS = "-fobjc-arc"; }; };
		412B533C94F35A1287B87CBF50D0679C /* libRNSecureRandom.a in Frameworks */ = {isa = PBXBuildFile; fileRef = 6D68D9CD64CE2AD239A1BABD810A4043 /* libRNSecureRandom.a */; };
		4A4F5E775D301A641C32594E736C0E3A /* libz.tbd in Frameworks */ = {isa = PBXBuildFile; fileRef = F799E10140F3477803D1C73A2F97B01B /* libz.tbd */; };
		53D5C66F9CFCE4AF6BAE7EBD7DEF9413 /* libRNFS.a in Frameworks */ = {isa = PBXBuildFile; fileRef = CBEF619F59D7EBCE4196DF4E7471DFA3 /* libRNFS.a */; };
		5403F0AF99C33584CC25CA8D4422B333 /* Inconsolata-Regular.ttf in Resources */ = {isa = PBXBuildFile; fileRef = 60C4FCE77138FA022DBAD917D3C8B8C1 /* Inconsolata-Regular.ttf */; };
		54D44899635E65A34FCEAC3EA412BE26 /* Images.xcassets in Resources */ = {isa = PBXBuildFile; fileRef = CFA2B84C183CC39F995C8E04CC713DDB /* Images.xcassets */; };
		5613EA5FACE7DF227C991290F2E89D02 /* libRCTAnimation.a in Frameworks */ = {isa = PBXBuildFile; fileRef = BE06912F32A64660367B379A5FA9B59C /* libRCTAnimation.a */; };
		6056CF5520827D3C0006A2F3 /* libRNCamera.a in Frameworks */ = {isa = PBXBuildFile; fileRef = 6056CF5420827D2F0006A2F3 /* libRNCamera.a */; };
		6056CF5C20827E370006A2F3 /* libReactNativePermissions.a in Frameworks */ = {isa = PBXBuildFile; fileRef = 6056CF5B20827E2E0006A2F3 /* libReactNativePermissions.a */; };
		609C11CD20A12E8900349263 /* EntangledKit.framework in Frameworks */ = {isa = PBXBuildFile; fileRef = 609C11CC20A12E8900349263 /* EntangledKit.framework */; };
		60BDD27C208D128D0085549F /* libRNSecureClipboard.a in Frameworks */ = {isa = PBXBuildFile; fileRef = 60BDD27B208D12790085549F /* libRNSecureClipboard.a */; };
		6271062A9C4773BE282CDC0CF95480D8 /* libReact.a in Frameworks */ = {isa = PBXBuildFile; fileRef = B655981D53B5AE618EDBD102EA41BF51 /* libReact.a */; };
		6E9CC66B45FB093ECF765004AFED349E /* IotaKitEmitter.swift in Sources */ = {isa = PBXBuildFile; fileRef = 3AE52C6768ACF193E25BFCE2B5EA7832 /* IotaKitEmitter.swift */; settings = {COMPILER_FLAGS = "-fobjc-arc"; }; };
		6ED5CBEF7B1A39258C560F6CDCD36254 /* libKCKeepAwake.a in Frameworks */ = {isa = PBXBuildFile; fileRef = E4F418B6A7C158123D272588757B8B5E /* libKCKeepAwake.a */; };
		6F804BD1BAE4D7BCAD6B6767FD943A5A /* Lottie.framework in Embed Frameworks */ = {isa = PBXBuildFile; fileRef = 667F57494F99C69927244B789F08BA39 /* Lottie.framework */; settings = {ATTRIBUTES = (CodeSignOnCopy, RemoveHeadersOnCopy, ); }; };
		7201963BD0BAE41A9958AC15A84AAA5F /* main.m in Sources */ = {isa = PBXBuildFile; fileRef = ED0FDEA3EDE9090E04563794CE9A92B7 /* main.m */; };
		735D5C80D9DA0474412A6BED /* libPods-iotaWallet-tvOS.a in Frameworks */ = {isa = PBXBuildFile; fileRef = F6D3ACED5A5A03890087B45B /* libPods-iotaWallet-tvOS.a */; };
		7EC4E13223F8F69B1629B42AA455DA9F /* libReactNativeFingerprintScanner.a in Frameworks */ = {isa = PBXBuildFile; fileRef = BDAF54583946132D35A957921197D3E8 /* libReactNativeFingerprintScanner.a */; };
		85277BB9448BC0DF88CC1F206C0E4BF7 /* libRCTSettings.a in Frameworks */ = {isa = PBXBuildFile; fileRef = 19CB0B55DE702DF718E5FD31D6EF66FE /* libRCTSettings.a */; };
		85A815D84AC90B46C352C4B867C1BF36 /* libRCTLinking-tvOS.a in Frameworks */ = {isa = PBXBuildFile; fileRef = DF3D8AEB21F074871C1975441A32E214 /* libRCTLinking-tvOS.a */; };
		962469C90FA6C9D7DB8B0F1D49DD98E7 /* AppDelegate.m in Sources */ = {isa = PBXBuildFile; fileRef = 3AFCA4EA113044613D95E46BDAC0C1E3 /* AppDelegate.m */; settings = {COMPILER_FLAGS = "-fobjc-arc"; }; };
		963E1215D830F1A7FF25B2365C494F64 /* libRCTAnimation.a in Frameworks */ = {isa = PBXBuildFile; fileRef = BE06912F32A64660367B379A5FA9B59C /* libRCTAnimation.a */; };
		9C3391094835A6A9B3A79A2E /* Pods_iotaWalletTests.framework in Frameworks */ = {isa = PBXBuildFile; fileRef = 7E0F74EC093A52113A8EC89B /* Pods_iotaWalletTests.framework */; };
		9D768D7930E8E00194C0FCC710EDD212 /* libRCTNetwork.a in Frameworks */ = {isa = PBXBuildFile; fileRef = E1DE6816AFF1D8279218D82AD1FFCE5B /* libRCTNetwork.a */; };
		A813279F828AD23228F254CEB4047F77 /* libRNRandomBytes.a in Frameworks */ = {isa = PBXBuildFile; fileRef = B844D632C9BC3C7BED60CFEE0A6A52B7 /* libRNRandomBytes.a */; };
		AC1DC503F1AF3CEE085E1EAA4DB30EF4 /* libRCTWebSocket.a in Frameworks */ = {isa = PBXBuildFile; fileRef = 0DF165D1193E4B4962DABF4E7264F91B /* libRCTWebSocket.a */; };
		B2EB2350DDCA4C44B65F7114CC254AF1 /* libReactNativeNavigation.a in Frameworks */ = {isa = PBXBuildFile; fileRef = DBFB071F75F38C22F03B943A6DCBEDF9 /* libReactNativeNavigation.a */; };
		B7DDAE78307EBAE89650EFFB4AE21EAC /* libReact.a in Frameworks */ = {isa = PBXBuildFile; fileRef = B655981D53B5AE618EDBD102EA41BF51 /* libReact.a */; };
		BA960278C14E736AFA2379DE03059CB8 /* libRCTImage-tvOS.a in Frameworks */ = {isa = PBXBuildFile; fileRef = E75E2AC8AE8B6798A4135FCB59B0D2EB /* libRCTImage-tvOS.a */; };
		BC0B4879EC021013E3B1766E92C2A64B /* libRNPrint.a in Frameworks */ = {isa = PBXBuildFile; fileRef = DAD01F1FBF0A65DE7C0418215A512138 /* libRNPrint.a */; };
		BDAE8ABE8DEB4C2EB82EE79A3A5230C8 /* Images.xcassets in Resources */ = {isa = PBXBuildFile; fileRef = CFA2B84C183CC39F995C8E04CC713DDB /* Images.xcassets */; };
		C2F42249DD5989B1962B809D5CCC00F3 /* libART.a in Frameworks */ = {isa = PBXBuildFile; fileRef = A85B009F6629191C78D363005BC5C04B /* libART.a */; };
		C4646F689AA9CF8E8FFC65C04944FF13 /* libRCTImage.a in Frameworks */ = {isa = PBXBuildFile; fileRef = 7CD2F7585D01863B8EC256EC6A922693 /* libRCTImage.a */; };
		C51860C3A5258461508F6E3006EA337D /* Inconsolata-Bold.ttf in Resources */ = {isa = PBXBuildFile; fileRef = AA20221A44EBECD2DE04895A475187C4 /* Inconsolata-Bold.ttf */; };
		C63F4449914D3D19E3C83C38F602BFB5 /* libRNDeviceInfo.a in Frameworks */ = {isa = PBXBuildFile; fileRef = C9F4F16E746AE853607E2E4D649F9E40 /* libRNDeviceInfo.a */; };
		CA8AF202D45B7B9C48CB844FE4029B34 /* libRCTLinking.a in Frameworks */ = {isa = PBXBuildFile; fileRef = 38822DC4E60A1BDF9DF917E7C1541B3D /* libRCTLinking.a */; };
		CB61A46620B89E3B004088AA /* SourceSansPro-SemiBold.ttf in Resources */ = {isa = PBXBuildFile; fileRef = CB61A46520B89E3A004088AA /* SourceSansPro-SemiBold.ttf */; };
		CB6626F52085057F00651519 /* libSplashScreen.a in Frameworks */ = {isa = PBXBuildFile; fileRef = CB6626F42085056C00651519 /* libSplashScreen.a */; };
		CB866281209F36CA00C026E3 /* EntangledIOS.m in Sources */ = {isa = PBXBuildFile; fileRef = CB86627D209F36CA00C026E3 /* EntangledIOS.m */; };
		CB98FB9420A0A5BB0047877B /* SourceSansPro-Bold.ttf in Resources */ = {isa = PBXBuildFile; fileRef = CB98FB9120A0A5BB0047877B /* SourceSansPro-Bold.ttf */; };
		CB98FB9520A0A5BB0047877B /* SourceSansPro-Regular.ttf in Resources */ = {isa = PBXBuildFile; fileRef = CB98FB9220A0A5BB0047877B /* SourceSansPro-Regular.ttf */; };
		CB98FB9620A0A5BB0047877B /* SourceSansPro-Light.ttf in Resources */ = {isa = PBXBuildFile; fileRef = CB98FB9320A0A5BB0047877B /* SourceSansPro-Light.ttf */; };
		CBA5F52620CAAB2A00774D4B /* SourceCodePro-Medium.ttf in Resources */ = {isa = PBXBuildFile; fileRef = CBA5F52520CAAB2A00774D4B /* SourceCodePro-Medium.ttf */; };
		CBA69EF920C8139300DD4CEB /* Icons.ttf in Resources */ = {isa = PBXBuildFile; fileRef = CBA69EF820C8139300DD4CEB /* Icons.ttf */; };
		CBC214EA20CE82EC005D8ACB /* libRNReactNativeHapticFeedback.a in Frameworks */ = {isa = PBXBuildFile; fileRef = CBC214E920CE82DC005D8ACB /* libRNReactNativeHapticFeedback.a */; };
		CDC76600A03C06457F99259512D7F713 /* libRNIsDeviceRooted.a in Frameworks */ = {isa = PBXBuildFile; fileRef = 0431CEEC099BC4CE1F43E0550C4CC291 /* libRNIsDeviceRooted.a */; };
		CF626DD9FBB494210B780417 /* Pods_iotaWallet.framework in Frameworks */ = {isa = PBXBuildFile; fileRef = 890341AF0F2DE4E9DCB80928 /* Pods_iotaWallet.framework */; };
		D51793D4E78BCB702D9FFAA1A3356153 /* libRNSVG.a in Frameworks */ = {isa = PBXBuildFile; fileRef = 48E60D4ABEBFCB6EC7FCE9538A5FF83F /* libRNSVG.a */; };
		D54A6C850FD7BE61FF81BD7F6E7F25A3 /* Info.plist in Resources */ = {isa = PBXBuildFile; fileRef = EEAE9D5C606B7556253D3AD01EB78CE0 /* Info.plist */; };
		D67B7F52CD8EA6422597645960A1C079 /* libRCTWebSocket-tvOS.a in Frameworks */ = {isa = PBXBuildFile; fileRef = 41ABB0EEDDF4C638791186862B6FCA44 /* libRCTWebSocket-tvOS.a */; };
		D9A1C4460153C2A24C3B5ACB9EF492CF /* libRNKeychain.a in Frameworks */ = {isa = PBXBuildFile; fileRef = D373EB5A6D14212CD152A952A67FEB62 /* libRNKeychain.a */; };
		DDA136528BBDF91C4395B590FD2C59F1 /* libRCTVibration.a in Frameworks */ = {isa = PBXBuildFile; fileRef = 2A9A65DE849C3D3C9799E3B05D172685 /* libRCTVibration.a */; };
		E3AE8565650D2534125883D55649D450 /* libRCTGeolocation.a in Frameworks */ = {isa = PBXBuildFile; fileRef = 73D536AB3A4FAFD8602D41987D9E324F /* libRCTGeolocation.a */; };
		E4F9AC494F8CC3C172EA66A4EF42D078 /* iotaWalletTests.m in Sources */ = {isa = PBXBuildFile; fileRef = 00A81CE60367578E89DC687A3A32D03E /* iotaWalletTests.m */; };
		ED98F17365B425CCC63B364164E2ABB6 /* libRCTNetwork-tvOS.a in Frameworks */ = {isa = PBXBuildFile; fileRef = 20E2A76312FA9646D8831AC163B1347E /* libRCTNetwork-tvOS.a */; };
		F43A0D26643270FD3A4BFD2691C35E43 /* libReact.a in Frameworks */ = {isa = PBXBuildFile; fileRef = B655981D53B5AE618EDBD102EA41BF51 /* libReact.a */; };
		F695E3B017504F2AD81D2965695DA403 /* libLottieReactNative.a in Frameworks */ = {isa = PBXBuildFile; fileRef = 05A278F7206668C3941E08E4900DD55E /* libLottieReactNative.a */; };
		F834CDED8A9A63C142A683ADB8483369 /* iotaWalletTests.m in Sources */ = {isa = PBXBuildFile; fileRef = 00A81CE60367578E89DC687A3A32D03E /* iotaWalletTests.m */; };
/* End PBXBuildFile section */

/* Begin PBXContainerItemProxy section */
		0124B2E98998F35F47D1A86641804DBA /* PBXContainerItemProxy */ = {
			isa = PBXContainerItemProxy;
			containerPortal = BC3F9601D8757C3A48CF2AD9CF58F3EA /* RCTWebSocket.xcodeproj */;
			proxyType = 2;
			remoteGlobalIDString = D3C0CD0CC2A0DCF35402F761CE87C921;
			remoteInfo = "fishhook-tvOS";
		};
		01E9A97EB148F57A77EB8C51C72DF720 /* PBXContainerItemProxy */ = {
			isa = PBXContainerItemProxy;
			containerPortal = 33AC314FF1C9CE4F19E8E899E79675B4 /* React.xcodeproj */;
			proxyType = 2;
			remoteGlobalIDString = CF504A40B8E958E0176D5D93B130DE69;
			remoteInfo = "React-tvOS";
		};
		02EA84673DE704F9C1AF959030D4D4BC /* PBXContainerItemProxy */ = {
			isa = PBXContainerItemProxy;
			containerPortal = AA7E2CA57E62FCA5FD7C3C38C40F7603 /* RCTSettings.xcodeproj */;
			proxyType = 2;
			remoteGlobalIDString = E438715ACF8142FF978746F6C90F75F4;
			remoteInfo = "RCTSettings-tvOS";
		};
		07DD23F296417D4BA008AE2ABBCB6EBF /* PBXContainerItemProxy */ = {
			isa = PBXContainerItemProxy;
			containerPortal = DD581453BAAEDFD13B05710E1CA0B128 /* RCTImage.xcodeproj */;
			proxyType = 2;
			remoteGlobalIDString = 020D738479264C158D3BA3DA55E729B3;
			remoteInfo = "RCTImage-tvOS";
		};
		09FE410FB8091F5F045ED9DDE13DC25E /* PBXContainerItemProxy */ = {
			isa = PBXContainerItemProxy;
			containerPortal = BC3F9601D8757C3A48CF2AD9CF58F3EA /* RCTWebSocket.xcodeproj */;
			proxyType = 2;
			remoteGlobalIDString = F681F53DC5643A49BF60DF2F3918E12B;
			remoteInfo = "RCTWebSocket-tvOS";
		};
		13042E5B4074EDAF295116B369C5720D /* PBXContainerItemProxy */ = {
			isa = PBXContainerItemProxy;
			containerPortal = FF6707891F5797B0CC78F1267EB8F1A2 /* RNSVG.xcodeproj */;
			proxyType = 2;
			remoteGlobalIDString = 8FC6ED6D1C4D731F31185E885E51AAC2;
			remoteInfo = RNSVG;
		};
		1A0E14698EE7A4322A9A9B5052F4D0E4 /* PBXContainerItemProxy */ = {
			isa = PBXContainerItemProxy;
			containerPortal = 33AC314FF1C9CE4F19E8E899E79675B4 /* React.xcodeproj */;
			proxyType = 2;
			remoteGlobalIDString = D09A20E9314FCC90115E1E28BD5DB357;
			remoteInfo = "yoga-tvOS";
		};
		1D4B301C1E61385E585E2A112DA1B8AA /* PBXContainerItemProxy */ = {
			isa = PBXContainerItemProxy;
			containerPortal = ED242A7662F7C74297E27CF29CD96195 /* LottieReactNative.xcodeproj */;
			proxyType = 2;
			remoteGlobalIDString = E137367F371D799CF0D87227D17F7969;
			remoteInfo = LottieReactNative;
		};
		28BD818916EC80191B9C06F5C44796AA /* PBXContainerItemProxy */ = {
			isa = PBXContainerItemProxy;
			containerPortal = FBC6F77FBF455B92FBB736B0E5DE8E13 /* Project object */;
			proxyType = 1;
			remoteGlobalIDString = 1B6F56C5B39768183E212C21E8E213DA;
			remoteInfo = "iotaWallet-tvOS";
		};
		2FC4A20B76D0682725A7FD3A48E950D9 /* PBXContainerItemProxy */ = {
			isa = PBXContainerItemProxy;
			containerPortal = AB682616086B06AFA962D8B5F1DCAB78 /* RNRandomBytes.xcodeproj */;
			proxyType = 2;
			remoteGlobalIDString = 19675A53F87A783EDF4A1B7B63715F9E;
			remoteInfo = RNRandomBytes;
		};
		332664C4BF1AE19847F504D8C9C4CD04 /* PBXContainerItemProxy */ = {
			isa = PBXContainerItemProxy;
			containerPortal = BC3F9601D8757C3A48CF2AD9CF58F3EA /* RCTWebSocket.xcodeproj */;
			proxyType = 2;
			remoteGlobalIDString = BCF351C3D91067AA4B325E17903DAAA1;
			remoteInfo = RCTWebSocket;
		};
		33D79D2FECDE6EB7465B46540F383D7C /* PBXContainerItemProxy */ = {
			isa = PBXContainerItemProxy;
			containerPortal = E5626B12C0A7C28841B2397915C53A9D /* ReactNativeNavigation.xcodeproj */;
			proxyType = 2;
			remoteGlobalIDString = AB6CBA17C0142FC9D5D0ECA929B4FEC4;
			remoteInfo = ReactNativeNavigation;
		};
		3431B8C171DBF136591372AA44E6F2F4 /* PBXContainerItemProxy */ = {
			isa = PBXContainerItemProxy;
			containerPortal = B8B9BB680BF96F04B35C8CF2291F3DF7 /* Lottie.xcodeproj */;
			proxyType = 1;
			remoteGlobalIDString = 62CA59B71E3C173B002D7188;
			remoteInfo = Lottie_iOS;
		};
		3574B82CD6B55B4ECA9A60938811F5E8 /* PBXContainerItemProxy */ = {
			isa = PBXContainerItemProxy;
			containerPortal = 679A4B0BB6333961124F2288316630DD /* RCTText.xcodeproj */;
			proxyType = 2;
			remoteGlobalIDString = A4D72EC1D4B5C9CB371E18BBAE099733;
			remoteInfo = RCTText;
		};
		38AFE775C706DBBC97CB50A593645D49 /* PBXContainerItemProxy */ = {
			isa = PBXContainerItemProxy;
			containerPortal = 8B49115E102EED64D1B7D7AC047F1ABF /* RNExitApp.xcodeproj */;
			proxyType = 2;
			remoteGlobalIDString = 9B5A609A9190035B1791BB99C6421FB0;
			remoteInfo = RNExitApp;
		};
		38EDCA31D16E3CD01DBD8999EBEA81FF /* PBXContainerItemProxy */ = {
			isa = PBXContainerItemProxy;
			containerPortal = 1380447C6001F40A66D38FBD8AFC3309 /* RNPrint.xcodeproj */;
			proxyType = 2;
			remoteGlobalIDString = A89D8908DE1BC6C91B1F468B5AFC2D9A;
			remoteInfo = RNPrint;
		};
		4D28DBFF1C1827558620F9610F7E930B /* PBXContainerItemProxy */ = {
			isa = PBXContainerItemProxy;
			containerPortal = FFB7466768C43C0F61CFB10138358A32 /* ART.xcodeproj */;
			proxyType = 2;
			remoteGlobalIDString = 031C808306A9F4CC443164FF24A9C8B8;
			remoteInfo = ART;
		};
		52FD8EB486138CC4128FC9CA61B5CE40 /* PBXContainerItemProxy */ = {
			isa = PBXContainerItemProxy;
			containerPortal = 205C47BA61DC4D6733E748712B4E50C6 /* RNKeychain.xcodeproj */;
			proxyType = 2;
			remoteGlobalIDString = 64AB4BC0B731B8886CE38E4B4D9B6143;
			remoteInfo = RNKeychain;
		};
		53DB1F47FFBD018460D6B3F399D77096 /* PBXContainerItemProxy */ = {
			isa = PBXContainerItemProxy;
			containerPortal = C39F11B2595A5CFD8F2D51D3B914CD41 /* RNDeviceInfo.xcodeproj */;
			proxyType = 2;
			remoteGlobalIDString = BB2FA10E2C30D4A08CF36C1FF58AC616;
			remoteInfo = RNDeviceInfo;
		};
		5571F4C8A97A7C1CD0F664C7197CC170 /* PBXContainerItemProxy */ = {
			isa = PBXContainerItemProxy;
			containerPortal = 33AC314FF1C9CE4F19E8E899E79675B4 /* React.xcodeproj */;
			proxyType = 2;
			remoteGlobalIDString = E93E4FB7814E631784F57347FAF75E71;
			remoteInfo = privatedata;
		};
		569242DFF3FE79F261B75B97749FC745 /* PBXContainerItemProxy */ = {
			isa = PBXContainerItemProxy;
			containerPortal = FBC6F77FBF455B92FBB736B0E5DE8E13 /* Project object */;
			proxyType = 1;
			remoteGlobalIDString = 4848851A00274CA2FFBE307BAEB5F278;
			remoteInfo = iotaWallet;
		};
		5883AA054AC88EAA5EFB34040EA713B2 /* PBXContainerItemProxy */ = {
			isa = PBXContainerItemProxy;
			containerPortal = DA959792AD9A5C3642835114D50DE868 /* Pods.xcodeproj */;
			proxyType = 2;
			remoteGlobalIDString = 0F8DC3779B2D7DBEDD94C8C596B3BBFC;
			remoteInfo = "Pods-iotaWalletTests";
		};
		5A109CA5CC18A16B6414EEC4BBD87090 /* PBXContainerItemProxy */ = {
			isa = PBXContainerItemProxy;
			containerPortal = C39F11B2595A5CFD8F2D51D3B914CD41 /* RNDeviceInfo.xcodeproj */;
			proxyType = 2;
			remoteGlobalIDString = F157C5185B41B6A5D118E992853CF64C;
			remoteInfo = "RNDeviceInfo-tvOS";
		};
		5A69F80327CBC8DCFAC6DDBEC2E353E4 /* PBXContainerItemProxy */ = {
			isa = PBXContainerItemProxy;
			containerPortal = FFB7466768C43C0F61CFB10138358A32 /* ART.xcodeproj */;
			proxyType = 2;
			remoteGlobalIDString = 8926D8C49D7F71B16EF71429B52E1590;
			remoteInfo = "ART-tvOS";
		};
		5A8B9CCF1B55558D85C747DCAB652942 /* PBXContainerItemProxy */ = {
			isa = PBXContainerItemProxy;
			containerPortal = 33AC314FF1C9CE4F19E8E899E79675B4 /* React.xcodeproj */;
			proxyType = 2;
			remoteGlobalIDString = 18B08881C70E8703C88B96E4DC60FB25;
			remoteInfo = "jschelpers-tvOS";
		};
		5DF1012D7DA4F139622252CC164F122C /* PBXContainerItemProxy */ = {
			isa = PBXContainerItemProxy;
			containerPortal = 33AC314FF1C9CE4F19E8E899E79675B4 /* React.xcodeproj */;
			proxyType = 2;
			remoteGlobalIDString = ECE344CBB22E9B14926747E3FB76B0F3;
			remoteInfo = "third-party-tvOS";
		};
		6056CF5320827D2F0006A2F3 /* PBXContainerItemProxy */ = {
			isa = PBXContainerItemProxy;
			containerPortal = 6056CF4F20827D2F0006A2F3 /* RNCamera.xcodeproj */;
			proxyType = 2;
			remoteGlobalIDString = 4107012F1ACB723B00C6AA39;
			remoteInfo = RNCamera;
		};
		6056CF5A20827E2E0006A2F3 /* PBXContainerItemProxy */ = {
			isa = PBXContainerItemProxy;
			containerPortal = 6056CF5620827E2E0006A2F3 /* ReactNativePermissions.xcodeproj */;
			proxyType = 2;
			remoteGlobalIDString = 9D23B34F1C767B80008B4819;
			remoteInfo = ReactNativePermissions;
		};
		60BDD27A208D12790085549F /* PBXContainerItemProxy */ = {
			isa = PBXContainerItemProxy;
			containerPortal = 60BDD276208D12790085549F /* RNSecureClipboard.xcodeproj */;
			proxyType = 2;
			remoteGlobalIDString = 134814201AA4EA6300B7C361;
			remoteInfo = RNSecureClipboard;
		};
		67F735F37D9C96FFCC1469292012988C /* PBXContainerItemProxy */ = {
			isa = PBXContainerItemProxy;
			containerPortal = 79A46F4458348360C0DFE21018DAAF14 /* RCTGeolocation.xcodeproj */;
			proxyType = 2;
			remoteGlobalIDString = 78510E1974839EACED295CFC857494F6;
			remoteInfo = RCTGeolocation;
		};
		6856A093BA67FAE8F7467903505626C0 /* PBXContainerItemProxy */ = {
			isa = PBXContainerItemProxy;
			containerPortal = AA7E2CA57E62FCA5FD7C3C38C40F7603 /* RCTSettings.xcodeproj */;
			proxyType = 2;
			remoteGlobalIDString = 78510E1974839EACED295CFC857494F6;
			remoteInfo = RCTSettings;
		};
		711E35C224595B0412CF470CDBEF29B6 /* PBXContainerItemProxy */ = {
			isa = PBXContainerItemProxy;
			containerPortal = DA959792AD9A5C3642835114D50DE868 /* Pods.xcodeproj */;
			proxyType = 2;
			remoteGlobalIDString = 4C63162E257EDE6A7ADC9635F0D4F070;
			remoteInfo = "Pods-iotaWallet-tvOS";
		};
		759478F697B6B0746DB845F6D5691AD4 /* PBXContainerItemProxy */ = {
			isa = PBXContainerItemProxy;
			containerPortal = 6F63CB3492A71A3A73B8764893BE0F6F /* RNFS.xcodeproj */;
			proxyType = 2;
			remoteGlobalIDString = 485BB6C7C02932ADD9E0FF3F5AC701E4;
			remoteInfo = RNFS;
		};
		775CC7B8AD67A515B51E9A77C07B744D /* PBXContainerItemProxy */ = {
			isa = PBXContainerItemProxy;
			containerPortal = 679A4B0BB6333961124F2288316630DD /* RCTText.xcodeproj */;
			proxyType = 2;
			remoteGlobalIDString = 96EBCBEC82455D1D012A9F03402BEFC3;
			remoteInfo = "RCTText-tvOS";
		};
		77988E9E486F13DB1441A107E9B8BE7D /* PBXContainerItemProxy */ = {
			isa = PBXContainerItemProxy;
			containerPortal = C76D226F8C33DAB67AA9C4D76FCA89C2 /* RCTAnimation.xcodeproj */;
			proxyType = 2;
			remoteGlobalIDString = 21E588B71BF1F84B8D762E330C0AC4F3;
			remoteInfo = "RCTAnimation-tvOS";
		};
		7D4677BF89393B2A390B1DA255172739 /* PBXContainerItemProxy */ = {
			isa = PBXContainerItemProxy;
			containerPortal = 5BC0CFE5E7DFF31220E78B818DA00C4B /* BugsnagReactNative.xcodeproj */;
			proxyType = 2;
			remoteGlobalIDString = AAD350002AC55DF6BF64E75164ECD260;
			remoteInfo = BugsnagReactNative;
		};
		7D78B19441B818F349C13AAD1E712ACC /* PBXContainerItemProxy */ = {
			isa = PBXContainerItemProxy;
			containerPortal = 1380447C6001F40A66D38FBD8AFC3309 /* RNPrint.xcodeproj */;
			proxyType = 2;
			remoteGlobalIDString = 05DCE99E5CDB80B53B40FFB5818D5E46;
			remoteInfo = RNPrintTests;
		};
		896DF047E1C2AB724B776DE78051C2CB /* PBXContainerItemProxy */ = {
			isa = PBXContainerItemProxy;
			containerPortal = 2D84DC61092C2CB09498AB83CAA9B91F /* RNSecureRandom.xcodeproj */;
			proxyType = 2;
			remoteGlobalIDString = 78510E1974839EACED295CFC857494F6;
			remoteInfo = RNSecureRandom;
		};
		91EE908523E2FCEF5CE1B08441483CDE /* PBXContainerItemProxy */ = {
			isa = PBXContainerItemProxy;
			containerPortal = 33AC314FF1C9CE4F19E8E899E79675B4 /* React.xcodeproj */;
			proxyType = 2;
			remoteGlobalIDString = C04ED8978D16D35E6A93DD49E333C044;
			remoteInfo = "double-conversion";
		};
		9C68E6DA3B9F7593ED48E775238CCCE2 /* PBXContainerItemProxy */ = {
			isa = PBXContainerItemProxy;
			containerPortal = 9EE76A96BDAFEB3F2332A2982168E1CE /* RCTNetwork.xcodeproj */;
			proxyType = 2;
			remoteGlobalIDString = 418E698C3984C5601C2DFC0B2D42B685;
			remoteInfo = "RCTNetwork-tvOS";
		};
		9CA17388BD86A06261973A87CA89A2B1 /* PBXContainerItemProxy */ = {
			isa = PBXContainerItemProxy;
			containerPortal = 9EE76A96BDAFEB3F2332A2982168E1CE /* RCTNetwork.xcodeproj */;
			proxyType = 2;
			remoteGlobalIDString = FE5372B7E44DB7690403082B29D16439;
			remoteInfo = RCTNetwork;
		};
		A9F53FC6236324E5330CA31A17570E7E /* PBXContainerItemProxy */ = {
			isa = PBXContainerItemProxy;
			containerPortal = FF6707891F5797B0CC78F1267EB8F1A2 /* RNSVG.xcodeproj */;
			proxyType = 2;
			remoteGlobalIDString = 012B409CA37B1D18B7B59EDF994C004D;
			remoteInfo = "RNSVG-tvOS";
		};
		AE1E283F1BF8C962C215E54FF5A59C24 /* PBXContainerItemProxy */ = {
			isa = PBXContainerItemProxy;
			containerPortal = 2804A8AFECB29F611FC6B2AC4B0C378F /* RCTLinking.xcodeproj */;
			proxyType = 2;
			remoteGlobalIDString = 78510E1974839EACED295CFC857494F6;
			remoteInfo = RCTLinking;
		};
		AECD31E3539474478B838BE6DD5AB37C /* PBXContainerItemProxy */ = {
			isa = PBXContainerItemProxy;
			containerPortal = 2D84DC61092C2CB09498AB83CAA9B91F /* RNSecureRandom.xcodeproj */;
			proxyType = 2;
			remoteGlobalIDString = 2B22E2DB7A20050C2C61CCDA26147DF3;
			remoteInfo = RNSecureRandom;
		};
		BAEFC339D0724DE7BFFD78DDD3AC5310 /* PBXContainerItemProxy */ = {
			isa = PBXContainerItemProxy;
			containerPortal = 33AC314FF1C9CE4F19E8E899E79675B4 /* React.xcodeproj */;
			proxyType = 2;
			remoteGlobalIDString = E3EEC3D0925CD89F5D6404D5ABCC7C04;
			remoteInfo = "privatedata-tvOS";
		};
		BB0F29560ABE8B2A22B932FA4F9EB13B /* PBXContainerItemProxy */ = {
			isa = PBXContainerItemProxy;
			containerPortal = F2FA8FCAB678228017DD1EBC70517E3F /* RCTVibration.xcodeproj */;
			proxyType = 2;
			remoteGlobalIDString = 81E020ED3495D87DA9048AA8C8046816;
			remoteInfo = RCTVibration;
		};
		BFF2DE68DC51E02575350E595BE05544 /* PBXContainerItemProxy */ = {
			isa = PBXContainerItemProxy;
			containerPortal = 2804A8AFECB29F611FC6B2AC4B0C378F /* RCTLinking.xcodeproj */;
			proxyType = 2;
			remoteGlobalIDString = DDD5A0882AECED76E1F8F47D1F00C91F;
			remoteInfo = "RCTLinking-tvOS";
		};
		C5DB17B47077C54B8CBA62D8E21D3C43 /* PBXContainerItemProxy */ = {
			isa = PBXContainerItemProxy;
			containerPortal = 33AC314FF1C9CE4F19E8E899E79675B4 /* React.xcodeproj */;
			proxyType = 2;
			remoteGlobalIDString = 2612BB86487FD701D8396FD7C01B59E3;
			remoteInfo = "cxxreact-tvOS";
		};
		C64A41DFA3DFB47F30EDDEB6A2481B24 /* PBXContainerItemProxy */ = {
			isa = PBXContainerItemProxy;
			containerPortal = 78457F3624D0D3C241289BCB545E290E /* ReactNativeFingerprintScanner.xcodeproj */;
			proxyType = 2;
			remoteGlobalIDString = 78510E1974839EACED295CFC857494F6;
			remoteInfo = ReactNativeFingerprintScanner;
		};
		C9772B939B4E8110FBC5F859B3227154 /* PBXContainerItemProxy */ = {
			isa = PBXContainerItemProxy;
			containerPortal = DE78092CD0C5D3A0316145EFC00548CB /* RNIsDeviceRooted.xcodeproj */;
			proxyType = 2;
			remoteGlobalIDString = 78510E1974839EACED295CFC857494F6;
			remoteInfo = RNIsDeviceRooted;
		};
		CB6626F32085056C00651519 /* PBXContainerItemProxy */ = {
			isa = PBXContainerItemProxy;
			containerPortal = CB6626ED2085056C00651519 /* SplashScreen.xcodeproj */;
			proxyType = 2;
			remoteGlobalIDString = 3D7682761D8E76B80014119E;
			remoteInfo = SplashScreen;
		};
		CB8F2AF32095E41E0071A30B /* PBXContainerItemProxy */ = {
			isa = PBXContainerItemProxy;
			containerPortal = AB682616086B06AFA962D8B5F1DCAB78 /* RNRandomBytes.xcodeproj */;
			proxyType = 2;
			remoteGlobalIDString = 163CDE4E2087CAD3001065FB;
			remoteInfo = "RNRandomBytes-tvOS";
		};
		CBC214E820CE82DC005D8ACB /* PBXContainerItemProxy */ = {
			isa = PBXContainerItemProxy;
			containerPortal = CBC214E420CE82DC005D8ACB /* RNReactNativeHapticFeedback.xcodeproj */;
			proxyType = 2;
			remoteGlobalIDString = 134814201AA4EA6300B7C361;
			remoteInfo = RNReactNativeHapticFeedback;
		};
		CBC5562B207BA79E00BA0A7F /* PBXContainerItemProxy */ = {
			isa = PBXContainerItemProxy;
			containerPortal = B8B9BB680BF96F04B35C8CF2291F3DF7 /* Lottie.xcodeproj */;
			proxyType = 2;
			remoteGlobalIDString = 62CA59B81E3C173B002D7188;
			remoteInfo = Lottie_iOS;
		};
		CBC5562D207BA79E00BA0A7F /* PBXContainerItemProxy */ = {
			isa = PBXContainerItemProxy;
			containerPortal = B8B9BB680BF96F04B35C8CF2291F3DF7 /* Lottie.xcodeproj */;
			proxyType = 2;
			remoteGlobalIDString = 8C5379761FB471D100C1BC65;
			remoteInfo = Lottie_tvOS;
		};
		CBC55638207BA79E00BA0A7F /* PBXContainerItemProxy */ = {
			isa = PBXContainerItemProxy;
			containerPortal = C76D226F8C33DAB67AA9C4D76FCA89C2 /* RCTAnimation.xcodeproj */;
			proxyType = 2;
			remoteGlobalIDString = 134814201AA4EA6300B7C361;
			remoteInfo = RCTAnimation;
		};
		CBC55659207BA79E00BA0A7F /* PBXContainerItemProxy */ = {
			isa = PBXContainerItemProxy;
			containerPortal = 33AC314FF1C9CE4F19E8E899E79675B4 /* React.xcodeproj */;
			proxyType = 2;
			remoteGlobalIDString = 83CBBA2E1A601D0E00E9B192;
			remoteInfo = React;
		};
		CBC5565B207BA79E00BA0A7F /* PBXContainerItemProxy */ = {
			isa = PBXContainerItemProxy;
			containerPortal = 33AC314FF1C9CE4F19E8E899E79675B4 /* React.xcodeproj */;
			proxyType = 2;
			remoteGlobalIDString = 3D3C059A1DE3340900C268FA;
			remoteInfo = yoga;
		};
		CBC5565D207BA79E00BA0A7F /* PBXContainerItemProxy */ = {
			isa = PBXContainerItemProxy;
			containerPortal = 33AC314FF1C9CE4F19E8E899E79675B4 /* React.xcodeproj */;
			proxyType = 2;
			remoteGlobalIDString = 3D3CD9251DE5FBEC00167DC4;
			remoteInfo = cxxreact;
		};
		CBC5565F207BA79E00BA0A7F /* PBXContainerItemProxy */ = {
			isa = PBXContainerItemProxy;
			containerPortal = 33AC314FF1C9CE4F19E8E899E79675B4 /* React.xcodeproj */;
			proxyType = 2;
			remoteGlobalIDString = 3D3CD90B1DE5FBD600167DC4;
			remoteInfo = jschelpers;
		};
		CBC55661207BA79E00BA0A7F /* PBXContainerItemProxy */ = {
			isa = PBXContainerItemProxy;
			containerPortal = 33AC314FF1C9CE4F19E8E899E79675B4 /* React.xcodeproj */;
			proxyType = 2;
			remoteGlobalIDString = 139D7ECE1E25DB7D00323FB7;
			remoteInfo = "third-party";
		};
		CBC55663207BA79E00BA0A7F /* PBXContainerItemProxy */ = {
			isa = PBXContainerItemProxy;
			containerPortal = 33AC314FF1C9CE4F19E8E899E79675B4 /* React.xcodeproj */;
			proxyType = 2;
			remoteGlobalIDString = 3D383D621EBD27B9005632C8;
			remoteInfo = "double-conversion-tvOS";
		};
		CBC5566D207BA79E00BA0A7F /* PBXContainerItemProxy */ = {
			isa = PBXContainerItemProxy;
			containerPortal = 6F63CB3492A71A3A73B8764893BE0F6F /* RNFS.xcodeproj */;
			proxyType = 2;
			remoteGlobalIDString = 6456441F1EB8DA9100672408;
			remoteInfo = "RNFS-tvOS";
		};
		CBF9C69820A1E8A800D7CE98 /* PBXContainerItemProxy */ = {
			isa = PBXContainerItemProxy;
			containerPortal = DA959792AD9A5C3642835114D50DE868 /* Pods.xcodeproj */;
			proxyType = 2;
			remoteGlobalIDString = F90973ADF99851374F06FC44DF2E3A77;
			remoteInfo = IotaKit;
		};
		CD481D22B9AD23CF851BD7CA4F49E762 /* PBXContainerItemProxy */ = {
			isa = PBXContainerItemProxy;
			containerPortal = B8B9BB680BF96F04B35C8CF2291F3DF7 /* Lottie.xcodeproj */;
			proxyType = 2;
			remoteGlobalIDString = 20C664BA0BD1D6082996589914C2E964;
			remoteInfo = Lottie_macOS;
		};
		CD9F8E5E7CF2056A65FA532392457FA4 /* PBXContainerItemProxy */ = {
			isa = PBXContainerItemProxy;
			containerPortal = DA959792AD9A5C3642835114D50DE868 /* Pods.xcodeproj */;
			proxyType = 2;
			remoteGlobalIDString = 808559CA0DEA550FBA85BC7EE0A28017;
			remoteInfo = "Pods-iotaWallet";
		};
		D76A2AA2859385389AC38602086305F7 /* PBXContainerItemProxy */ = {
			isa = PBXContainerItemProxy;
			containerPortal = 9E17389EF3AB0C14C6843EF1892D81D4 /* KCKeepAwake.xcodeproj */;
			proxyType = 2;
			remoteGlobalIDString = 78510E1974839EACED295CFC857494F6;
			remoteInfo = KCKeepAwake;
		};
		DCEAB2C2F040EC0C0BEAA70FB12BFF84 /* PBXContainerItemProxy */ = {
			isa = PBXContainerItemProxy;
			containerPortal = BC3F9601D8757C3A48CF2AD9CF58F3EA /* RCTWebSocket.xcodeproj */;
			proxyType = 2;
			remoteGlobalIDString = D40EE680EAD499E5F218A7D52844D890;
			remoteInfo = fishhook;
		};
		E1B37F619C11EA96BF3D3EF5382A8D08 /* PBXContainerItemProxy */ = {
			isa = PBXContainerItemProxy;
			containerPortal = 6F63CB3492A71A3A73B8764893BE0F6F /* RNFS.xcodeproj */;
			proxyType = 2;
			remoteGlobalIDString = 3237B02C4F3AB8BA7DBDEAF7904FB34B;
			remoteInfo = RNFS;
		};
		EAF9F7116A758338A37BB92469F8D297 /* PBXContainerItemProxy */ = {
			isa = PBXContainerItemProxy;
			containerPortal = B8B9BB680BF96F04B35C8CF2291F3DF7 /* Lottie.xcodeproj */;
			proxyType = 2;
			remoteGlobalIDString = CB817F2045392F14F60CFFD8C1E03980;
			remoteInfo = LottieLibraryIOS;
		};
		EDE032656EFB8B4603FCB01A05A9F031 /* PBXContainerItemProxy */ = {
			isa = PBXContainerItemProxy;
			containerPortal = F06C37C0B9522995FB8FC4AACEE1A4A1 /* RCTActionSheet.xcodeproj */;
			proxyType = 2;
			remoteGlobalIDString = 78510E1974839EACED295CFC857494F6;
			remoteInfo = RCTActionSheet;
		};
		EFC046C4FF8A48212FB2D5FCA41020D1 /* PBXContainerItemProxy */ = {
			isa = PBXContainerItemProxy;
			containerPortal = DD581453BAAEDFD13B05710E1CA0B128 /* RCTImage.xcodeproj */;
			proxyType = 2;
			remoteGlobalIDString = 2DF5328292D2C3CE0E4E3F14DEEC0FB4;
			remoteInfo = RCTImage;
		};
		FA24DAB4979B0799DCE61A5F32D99523 /* PBXContainerItemProxy */ = {
			isa = PBXContainerItemProxy;
			containerPortal = DA959792AD9A5C3642835114D50DE868 /* Pods.xcodeproj */;
			proxyType = 2;
			remoteGlobalIDString = C547FEE055FA19142BD07CE4A5F81798;
			remoteInfo = "Pods-iotaWallet-tvOSTests";
		};
/* End PBXContainerItemProxy section */

/* Begin PBXCopyFilesBuildPhase section */
		92EB94016145B67667F30CE79B21D4D5 /* Embed Frameworks */ = {
			isa = PBXCopyFilesBuildPhase;
			buildActionMask = 12;
			dstPath = "";
			dstSubfolderSpec = 10;
			files = (
				6F804BD1BAE4D7BCAD6B6767FD943A5A /* Lottie.framework in Embed Frameworks */,
			);
			name = "Embed Frameworks";
			runOnlyForDeploymentPostprocessing = 0;
		};
/* End PBXCopyFilesBuildPhase section */

/* Begin PBXFileReference section */
		000050334277DFF6E9BC09832C011408 /* ur */ = {isa = PBXFileReference; lastKnownFileType = text.plist.strings; name = ur; path = ur.lproj/InfoPlist.strings; sourceTree = "<group>"; };
		00A81CE60367578E89DC687A3A32D03E /* iotaWalletTests.m */ = {isa = PBXFileReference; lastKnownFileType = sourcecode.c.objc; path = iotaWalletTests.m; sourceTree = "<group>"; };
		06E920A6AB840A93E25B7B234FEF27E6 /* SnapshotHelper.swift */ = {isa = PBXFileReference; fileEncoding = 4; lastKnownFileType = sourcecode.swift; path = SnapshotHelper.swift; sourceTree = "<group>"; };
		088BCC78B52B416086649F6FF07C6017 /* Iota.m */ = {isa = PBXFileReference; fileEncoding = 4; lastKnownFileType = sourcecode.c.objc; path = Iota.m; sourceTree = "<group>"; };
		0CB89A9AF630BA398ED6B667116B3086 /* tr */ = {isa = PBXFileReference; lastKnownFileType = text.plist.strings; name = tr; path = tr.lproj/InfoPlist.strings; sourceTree = "<group>"; };
		12700CD34950855970059E347E3ECCEF /* ru */ = {isa = PBXFileReference; lastKnownFileType = text.plist.strings; name = ru; path = ru.lproj/InfoPlist.strings; sourceTree = "<group>"; };
		1380447C6001F40A66D38FBD8AFC3309 /* RNPrint.xcodeproj */ = {isa = PBXFileReference; lastKnownFileType = "wrapper.pb-project"; name = RNPrint.xcodeproj; path = "../node_modules/react-native-print/ios/RNPrint.xcodeproj"; sourceTree = "<group>"; };
		14D027E0235A94DEC3CFA3995F921E99 /* ar */ = {isa = PBXFileReference; lastKnownFileType = text.plist.strings; name = ar; path = ar.lproj/InfoPlist.strings; sourceTree = "<group>"; };
		1A114AFE31653EBA7706861B9B5706C0 /* ios_bindings-fl.a */ = {isa = PBXFileReference; lastKnownFileType = archive.ar; name = "ios_bindings-fl.a"; path = "../../../../../../var/tmp/_bazel_rajiv/f375e5a0d7be270644e1885aff9a8d6e/execroot/org_iota_entangled/bazel-out/ios-x86_64-min9.0-applebin_ios-ios_x86_64-fastbuild/bin/mobile/interface/ios_bindings-fl.a"; sourceTree = "<group>"; };
		1E03CB0A809B5BED4BE0DCAF8776D770 /* main.jsbundle */ = {isa = PBXFileReference; fileEncoding = 4; lastKnownFileType = text; path = main.jsbundle; sourceTree = "<group>"; };
		205C47BA61DC4D6733E748712B4E50C6 /* RNKeychain.xcodeproj */ = {isa = PBXFileReference; lastKnownFileType = "wrapper.pb-project"; name = RNKeychain.xcodeproj; path = "../node_modules/react-native-keychain/RNKeychain.xcodeproj"; sourceTree = "<group>"; };
		212C440FB237BBD7248FBF1D2199EFD2 /* cs */ = {isa = PBXFileReference; lastKnownFileType = text.plist.strings; name = cs; path = cs.lproj/InfoPlist.strings; sourceTree = "<group>"; };
		2804A8AFECB29F611FC6B2AC4B0C378F /* RCTLinking.xcodeproj */ = {isa = PBXFileReference; lastKnownFileType = "wrapper.pb-project"; name = RCTLinking.xcodeproj; path = "../node_modules/react-native/Libraries/LinkingIOS/RCTLinking.xcodeproj"; sourceTree = "<group>"; };
		2C5A946EA9126EDE841BD16907761375 /* iotaWallet.app */ = {isa = PBXFileReference; explicitFileType = wrapper.application; includeInIndex = 0; path = iotaWallet.app; sourceTree = BUILT_PRODUCTS_DIR; };
		2CF64F79A3674FBC3EAFD7BD016CA0C3 /* pt-BR */ = {isa = PBXFileReference; lastKnownFileType = text.plist.strings; name = "pt-BR"; path = "pt-BR.lproj/InfoPlist.strings"; sourceTree = "<group>"; };
		2D84DC61092C2CB09498AB83CAA9B91F /* RNSecureRandom.xcodeproj */ = {isa = PBXFileReference; lastKnownFileType = "wrapper.pb-project"; name = RNSecureRandom.xcodeproj; path = "../node_modules/react-native-securerandom/ios/RNSecureRandom.xcodeproj"; sourceTree = "<group>"; };
		315CDB2586854C07CD26CAD4246AD41E /* iotaWallet-Bridging-Header.h */ = {isa = PBXFileReference; fileEncoding = 4; lastKnownFileType = sourcecode.c.h; path = "iotaWallet-Bridging-Header.h"; sourceTree = "<group>"; };
		33AC314FF1C9CE4F19E8E899E79675B4 /* React.xcodeproj */ = {isa = PBXFileReference; lastKnownFileType = "wrapper.pb-project"; name = React.xcodeproj; path = "../node_modules/react-native/React/React.xcodeproj"; sourceTree = "<group>"; };
		36D4352CBA24C83AC9A32D4C0C8118E8 /* es */ = {isa = PBXFileReference; lastKnownFileType = text.plist.strings; name = es; path = es.lproj/InfoPlist.strings; sourceTree = "<group>"; };
		395BD568B613770643095434D5F46E0A /* iotaWallet-tvOS.app */ = {isa = PBXFileReference; explicitFileType = wrapper.application; includeInIndex = 0; path = "iotaWallet-tvOS.app"; sourceTree = BUILT_PRODUCTS_DIR; };
		3AE52C6768ACF193E25BFCE2B5EA7832 /* IotaKitEmitter.swift */ = {isa = PBXFileReference; fileEncoding = 4; lastKnownFileType = sourcecode.swift; path = IotaKitEmitter.swift; sourceTree = "<group>"; };
		3AFCA4EA113044613D95E46BDAC0C1E3 /* AppDelegate.m */ = {isa = PBXFileReference; fileEncoding = 4; lastKnownFileType = sourcecode.c.objc; name = AppDelegate.m; path = iotaWallet/AppDelegate.m; sourceTree = "<group>"; };
		3ED8B034A474AECCC552AF72B1AE4884 /* iotaWallet.entitlements */ = {isa = PBXFileReference; lastKnownFileType = text.plist.entitlements; name = iotaWallet.entitlements; path = iotaWallet/iotaWallet.entitlements; sourceTree = "<group>"; };
		40E70A189B0FFF62EE8AE0E04401F815 /* iotaWalletTests-release-config.xcconfig */ = {isa = PBXFileReference; lastKnownFileType = text.xcconfig; path = "iotaWalletTests-release-config.xcconfig"; sourceTree = "<group>"; };
		42B1F9997C45E2DF708A76D353723F28 /* AppDelegate.h */ = {isa = PBXFileReference; fileEncoding = 4; lastKnownFileType = sourcecode.c.h; name = AppDelegate.h; path = iotaWallet/AppDelegate.h; sourceTree = "<group>"; };
		48E60D4ABEBFCB6EC7FCE9538A5FF83F /* libRNSVG.a */ = {isa = PBXFileReference; explicitFileType = undefined; fileEncoding = 9; includeInIndex = 0; lastKnownFileType = archive.ar; path = libRNSVG.a; sourceTree = "<group>"; };
		55B2218ED7B66ED5B4EEF139189CDFB2 /* de */ = {isa = PBXFileReference; lastKnownFileType = text.plist.strings; name = de; path = de.lproj/InfoPlist.strings; sourceTree = "<group>"; };
		5BC0CFE5E7DFF31220E78B818DA00C4B /* BugsnagReactNative.xcodeproj */ = {isa = PBXFileReference; lastKnownFileType = "wrapper.pb-project"; name = BugsnagReactNative.xcodeproj; path = "../node_modules/bugsnag-react-native/cocoa/BugsnagReactNative.xcodeproj"; sourceTree = "<group>"; };
		5C64D2219E425907A910B0F3A28CD9F1 /* iotaWalletTests-debug-config.xcconfig */ = {isa = PBXFileReference; lastKnownFileType = text.xcconfig; path = "iotaWalletTests-debug-config.xcconfig"; sourceTree = "<group>"; };
		5D730345CF75A62E99A5B317731440D2 /* sv */ = {isa = PBXFileReference; lastKnownFileType = text.plist.strings; name = sv; path = sv.lproj/InfoPlist.strings; sourceTree = "<group>"; };
		6056CF4F20827D2F0006A2F3 /* RNCamera.xcodeproj */ = {isa = PBXFileReference; lastKnownFileType = "wrapper.pb-project"; name = RNCamera.xcodeproj; path = "../node_modules/react-native-camera/ios/RNCamera.xcodeproj"; sourceTree = "<group>"; };
		6056CF5620827E2E0006A2F3 /* ReactNativePermissions.xcodeproj */ = {isa = PBXFileReference; lastKnownFileType = "wrapper.pb-project"; name = ReactNativePermissions.xcodeproj; path = "../node_modules/react-native-permissions/ios/ReactNativePermissions.xcodeproj"; sourceTree = "<group>"; };
		609C11CC20A12E8900349263 /* EntangledKit.framework */ = {isa = PBXFileReference; lastKnownFileType = wrapper.framework; path = EntangledKit.framework; sourceTree = "<group>"; };
		60BDD276208D12790085549F /* RNSecureClipboard.xcodeproj */ = {isa = PBXFileReference; lastKnownFileType = "wrapper.pb-project"; name = RNSecureClipboard.xcodeproj; path = "../node_modules/react-native-secure-clipboard/ios/RNSecureClipboard.xcodeproj"; sourceTree = "<group>"; };
		60C4FCE77138FA022DBAD917D3C8B8C1 /* Inconsolata-Regular.ttf */ = {isa = PBXFileReference; lastKnownFileType = file; name = "Inconsolata-Regular.ttf"; path = "../../shared/custom-fonts/Inconsolata-Regular.ttf"; sourceTree = "<group>"; };
		64A04B0E69E2398FF12B202BA93DEFED /* pt-PT */ = {isa = PBXFileReference; lastKnownFileType = text.plist.strings; name = "pt-PT"; path = "pt-PT.lproj/InfoPlist.strings"; sourceTree = "<group>"; };
		66A2C53DEF25AEDEB72FDC924EBABB8D /* nl */ = {isa = PBXFileReference; lastKnownFileType = text.plist.strings; name = nl; path = nl.lproj/InfoPlist.strings; sourceTree = "<group>"; };
		679A4B0BB6333961124F2288316630DD /* RCTText.xcodeproj */ = {isa = PBXFileReference; lastKnownFileType = "wrapper.pb-project"; name = RCTText.xcodeproj; path = "../node_modules/react-native/Libraries/Text/RCTText.xcodeproj"; sourceTree = "<group>"; };
		67EDAC9474CCB127E47DDAA9D0A40C1A /* buildnumber.xcconfig */ = {isa = PBXFileReference; lastKnownFileType = text.xcconfig; path = buildnumber.xcconfig; sourceTree = "<group>"; };
		687E262F066E4DDBCEFF44A4BC7F44A7 /* nb */ = {isa = PBXFileReference; lastKnownFileType = text.plist.strings; name = nb; path = nb.lproj/InfoPlist.strings; sourceTree = "<group>"; };
		6EB779EC5853FB7A3F49999F69549ACA /* Launch Screen.storyboard */ = {isa = PBXFileReference; lastKnownFileType = file.storyboard; path = "Launch Screen.storyboard"; sourceTree = "<group>"; };
		6F63CB3492A71A3A73B8764893BE0F6F /* RNFS.xcodeproj */ = {isa = PBXFileReference; lastKnownFileType = "wrapper.pb-project"; name = RNFS.xcodeproj; path = "../node_modules/react-native-fs/RNFS.xcodeproj"; sourceTree = "<group>"; };
		703CD715859580C6F93AD2C3B9BF240C /* zh-Hans */ = {isa = PBXFileReference; lastKnownFileType = text.plist.strings; name = "zh-Hans"; path = "zh-Hans.lproj/InfoPlist.strings"; sourceTree = "<group>"; };
		72D17A4D37252C0BC0DB1F93F39557A8 /* en */ = {isa = PBXFileReference; lastKnownFileType = text.plist.strings; name = en; path = en.lproj/InfoPlist.strings; sourceTree = "<group>"; };
		78457F3624D0D3C241289BCB545E290E /* ReactNativeFingerprintScanner.xcodeproj */ = {isa = PBXFileReference; explicitFileType = undefined; fileEncoding = 9; includeInIndex = 0; lastKnownFileType = "wrapper.pb-project"; name = ReactNativeFingerprintScanner.xcodeproj; path = "../node_modules/react-native-fingerprint-scanner/ios/ReactNativeFingerprintScanner.xcodeproj"; sourceTree = "<group>"; };
		78890E2D6D34AE7E540EA17AF52C9982 /* hi */ = {isa = PBXFileReference; lastKnownFileType = text.plist.strings; name = hi; path = hi.lproj/InfoPlist.strings; sourceTree = "<group>"; };
		79A46F4458348360C0DFE21018DAAF14 /* RCTGeolocation.xcodeproj */ = {isa = PBXFileReference; lastKnownFileType = "wrapper.pb-project"; name = RCTGeolocation.xcodeproj; path = "../node_modules/react-native/Libraries/Geolocation/RCTGeolocation.xcodeproj"; sourceTree = "<group>"; };
		7E0F74EC093A52113A8EC89B /* Pods_iotaWalletTests.framework */ = {isa = PBXFileReference; explicitFileType = wrapper.framework; includeInIndex = 0; path = Pods_iotaWalletTests.framework; sourceTree = BUILT_PRODUCTS_DIR; };
		81FD04ABA0D7E5DDAC025C79AC565404 /* sk */ = {isa = PBXFileReference; lastKnownFileType = text.plist.strings; name = sk; path = sk.lproj/InfoPlist.strings; sourceTree = "<group>"; };
		83245F96160937A7C8F0A1D783E30B0C /* iotaWalletUITests.xctest */ = {isa = PBXFileReference; explicitFileType = wrapper.cfbundle; includeInIndex = 0; path = iotaWalletUITests.xctest; sourceTree = BUILT_PRODUCTS_DIR; };
		890341AF0F2DE4E9DCB80928 /* Pods_iotaWallet.framework */ = {isa = PBXFileReference; explicitFileType = wrapper.framework; includeInIndex = 0; path = Pods_iotaWallet.framework; sourceTree = BUILT_PRODUCTS_DIR; };
		8B49115E102EED64D1B7D7AC047F1ABF /* RNExitApp.xcodeproj */ = {isa = PBXFileReference; lastKnownFileType = "wrapper.pb-project"; name = RNExitApp.xcodeproj; path = "../node_modules/react-native-exit-app/ios/RNExitApp.xcodeproj"; sourceTree = "<group>"; };
		93AF27DC4948C2C2EF41D1FA /* Pods-iotaWallet-tvOS.release.xcconfig */ = {isa = PBXFileReference; includeInIndex = 1; lastKnownFileType = text.xcconfig; name = "Pods-iotaWallet-tvOS.release.xcconfig"; path = "Pods/Target Support Files/Pods-iotaWallet-tvOS/Pods-iotaWallet-tvOS.release.xcconfig"; sourceTree = "<group>"; };
		94C69E567EC4B020F5822FC7 /* Pods-iotaWallet-tvOS.debug.xcconfig */ = {isa = PBXFileReference; includeInIndex = 1; lastKnownFileType = text.xcconfig; name = "Pods-iotaWallet-tvOS.debug.xcconfig"; path = "Pods/Target Support Files/Pods-iotaWallet-tvOS/Pods-iotaWallet-tvOS.debug.xcconfig"; sourceTree = "<group>"; };
		9E17389EF3AB0C14C6843EF1892D81D4 /* KCKeepAwake.xcodeproj */ = {isa = PBXFileReference; lastKnownFileType = "wrapper.pb-project"; name = KCKeepAwake.xcodeproj; path = "../node_modules/react-native-keep-awake/ios/KCKeepAwake.xcodeproj"; sourceTree = "<group>"; };
		9EE76A96BDAFEB3F2332A2982168E1CE /* RCTNetwork.xcodeproj */ = {isa = PBXFileReference; lastKnownFileType = "wrapper.pb-project"; name = RCTNetwork.xcodeproj; path = "../node_modules/react-native/Libraries/Network/RCTNetwork.xcodeproj"; sourceTree = "<group>"; };
		A1FAED857304034D3DCD87D13F961C48 /* el */ = {isa = PBXFileReference; lastKnownFileType = text.plist.strings; name = el; path = el.lproj/InfoPlist.strings; sourceTree = "<group>"; };
		A402C8584E5EA99F404511B6FE64D661 /* iotaWallet-release-config.xcconfig */ = {isa = PBXFileReference; lastKnownFileType = text.xcconfig; path = "iotaWallet-release-config.xcconfig"; sourceTree = "<group>"; };
		A62792EC69ED10CA10807A55EAF5E8D2 /* libRNClipboard.a */ = {isa = PBXFileReference; explicitFileType = undefined; fileEncoding = 9; includeInIndex = 0; lastKnownFileType = archive.ar; path = libRNClipboard.a; sourceTree = "<group>"; };
		A9DBF0EEB7DBFA315A0D6839E79A5924 /* iotaWalletUITests.swift */ = {isa = PBXFileReference; lastKnownFileType = sourcecode.swift; path = iotaWalletUITests.swift; sourceTree = "<group>"; };
		AA20221A44EBECD2DE04895A475187C4 /* Inconsolata-Bold.ttf */ = {isa = PBXFileReference; lastKnownFileType = file; name = "Inconsolata-Bold.ttf"; path = "../../shared/custom-fonts/Inconsolata-Bold.ttf"; sourceTree = "<group>"; };
		AA7E2CA57E62FCA5FD7C3C38C40F7603 /* RCTSettings.xcodeproj */ = {isa = PBXFileReference; lastKnownFileType = "wrapper.pb-project"; name = RCTSettings.xcodeproj; path = "../node_modules/react-native/Libraries/Settings/RCTSettings.xcodeproj"; sourceTree = "<group>"; };
		AB682616086B06AFA962D8B5F1DCAB78 /* RNRandomBytes.xcodeproj */ = {isa = PBXFileReference; lastKnownFileType = "wrapper.pb-project"; name = RNRandomBytes.xcodeproj; path = "../node_modules/react-native-randombytes/RNRandomBytes.xcodeproj"; sourceTree = "<group>"; };
		AC72D5B1A4088A6371731AAF2D0B9E73 /* lv */ = {isa = PBXFileReference; lastKnownFileType = text.plist.strings; name = lv; path = lv.lproj/InfoPlist.strings; sourceTree = "<group>"; };
		B8B9BB680BF96F04B35C8CF2291F3DF7 /* Lottie.xcodeproj */ = {isa = PBXFileReference; lastKnownFileType = "wrapper.pb-project"; name = Lottie.xcodeproj; path = "../node_modules/lottie-ios/Lottie.xcodeproj"; sourceTree = "<group>"; };
		B9ADFB0323609A2A5F0E73076170CC73 /* Info.plist */ = {isa = PBXFileReference; lastKnownFileType = text.plist.xml; path = Info.plist; sourceTree = "<group>"; };
		BA9A0E2287F5A0014ABE9284EBD2C4D8 /* sl */ = {isa = PBXFileReference; lastKnownFileType = text.plist.strings; name = sl; path = sl.lproj/InfoPlist.strings; sourceTree = "<group>"; };
		BC3F9601D8757C3A48CF2AD9CF58F3EA /* RCTWebSocket.xcodeproj */ = {isa = PBXFileReference; lastKnownFileType = "wrapper.pb-project"; name = RCTWebSocket.xcodeproj; path = "../node_modules/react-native/Libraries/WebSocket/RCTWebSocket.xcodeproj"; sourceTree = "<group>"; };
		BD40B3B9B6FE961CF3495A75D646774F /* ja */ = {isa = PBXFileReference; lastKnownFileType = text.plist.strings; name = ja; path = ja.lproj/InfoPlist.strings; sourceTree = "<group>"; };
		BDAF54583946132D35A957921197D3E8 /* libReactNativeFingerprintScanner.a */ = {isa = PBXFileReference; explicitFileType = undefined; fileEncoding = 9; includeInIndex = 0; lastKnownFileType = archive.ar; path = libReactNativeFingerprintScanner.a; sourceTree = "<group>"; };
		C1445DF81443C91724B6A1603FE7B121 /* iotaWallet-tvOSTests.xctest */ = {isa = PBXFileReference; explicitFileType = wrapper.cfbundle; includeInIndex = 0; path = "iotaWallet-tvOSTests.xctest"; sourceTree = BUILT_PRODUCTS_DIR; };
		C39F11B2595A5CFD8F2D51D3B914CD41 /* RNDeviceInfo.xcodeproj */ = {isa = PBXFileReference; lastKnownFileType = "wrapper.pb-project"; name = RNDeviceInfo.xcodeproj; path = "../node_modules/react-native-device-info/RNDeviceInfo.xcodeproj"; sourceTree = "<group>"; };
		C76D226F8C33DAB67AA9C4D76FCA89C2 /* RCTAnimation.xcodeproj */ = {isa = PBXFileReference; lastKnownFileType = "wrapper.pb-project"; name = RCTAnimation.xcodeproj; path = "../node_modules/react-native/Libraries/NativeAnimation/RCTAnimation.xcodeproj"; sourceTree = "<group>"; };
		C883F8A0B4031CE53D5E48217339975E /* da */ = {isa = PBXFileReference; lastKnownFileType = text.plist.strings; name = da; path = da.lproj/InfoPlist.strings; sourceTree = "<group>"; };
		C989B5B2E21BB76597A51E0EFEA9B547 /* ro */ = {isa = PBXFileReference; lastKnownFileType = text.plist.strings; name = ro; path = ro.lproj/InfoPlist.strings; sourceTree = "<group>"; };
		CB61A46520B89E3A004088AA /* SourceSansPro-SemiBold.ttf */ = {isa = PBXFileReference; lastKnownFileType = file; name = "SourceSansPro-SemiBold.ttf"; path = "../../shared/custom-fonts/SourceSansPro-SemiBold.ttf"; sourceTree = "<group>"; };
		CB6626ED2085056C00651519 /* SplashScreen.xcodeproj */ = {isa = PBXFileReference; lastKnownFileType = "wrapper.pb-project"; name = SplashScreen.xcodeproj; path = "../node_modules/react-native-splash-screen/ios/SplashScreen.xcodeproj"; sourceTree = "<group>"; };
		CB86627D209F36CA00C026E3 /* EntangledIOS.m */ = {isa = PBXFileReference; fileEncoding = 4; lastKnownFileType = sourcecode.c.objc; path = EntangledIOS.m; sourceTree = "<group>"; };
		CB86627F209F36CA00C026E3 /* EntangledIOS.h */ = {isa = PBXFileReference; fileEncoding = 4; lastKnownFileType = sourcecode.c.h; path = EntangledIOS.h; sourceTree = "<group>"; };
		CB98FB9120A0A5BB0047877B /* SourceSansPro-Bold.ttf */ = {isa = PBXFileReference; lastKnownFileType = file; name = "SourceSansPro-Bold.ttf"; path = "../../shared/custom-fonts/SourceSansPro-Bold.ttf"; sourceTree = "<group>"; };
		CB98FB9220A0A5BB0047877B /* SourceSansPro-Regular.ttf */ = {isa = PBXFileReference; lastKnownFileType = file; name = "SourceSansPro-Regular.ttf"; path = "../../shared/custom-fonts/SourceSansPro-Regular.ttf"; sourceTree = "<group>"; };
		CB98FB9320A0A5BB0047877B /* SourceSansPro-Light.ttf */ = {isa = PBXFileReference; lastKnownFileType = file; name = "SourceSansPro-Light.ttf"; path = "../../shared/custom-fonts/SourceSansPro-Light.ttf"; sourceTree = "<group>"; };
		CBA5F52520CAAB2A00774D4B /* SourceCodePro-Medium.ttf */ = {isa = PBXFileReference; lastKnownFileType = file; name = "SourceCodePro-Medium.ttf"; path = "../../shared/custom-fonts/SourceCodePro-Medium.ttf"; sourceTree = "<group>"; };
		CBA69EF820C8139300DD4CEB /* Icons.ttf */ = {isa = PBXFileReference; lastKnownFileType = file; name = Icons.ttf; path = ../../shared/icons/Icons.ttf; sourceTree = "<group>"; };
		CBC214E420CE82DC005D8ACB /* RNReactNativeHapticFeedback.xcodeproj */ = {isa = PBXFileReference; lastKnownFileType = "wrapper.pb-project"; name = RNReactNativeHapticFeedback.xcodeproj; path = "../node_modules/react-native-haptic-feedback/ios/RNReactNativeHapticFeedback.xcodeproj"; sourceTree = "<group>"; };
		CFA2B84C183CC39F995C8E04CC713DDB /* Images.xcassets */ = {isa = PBXFileReference; lastKnownFileType = folder.assetcatalog; name = Images.xcassets; path = iotaWallet/Images.xcassets; sourceTree = "<group>"; };
		D2C796029F4A68C167C1F1F5176A5819 /* he */ = {isa = PBXFileReference; lastKnownFileType = text.plist.strings; name = he; path = he.lproj/InfoPlist.strings; sourceTree = "<group>"; };
		D5BA67ADCF3A3E3973DDF764 /* Pods-iotaWallet-tvOSTests.release.xcconfig */ = {isa = PBXFileReference; includeInIndex = 1; lastKnownFileType = text.xcconfig; name = "Pods-iotaWallet-tvOSTests.release.xcconfig"; path = "Pods/Target Support Files/Pods-iotaWallet-tvOSTests/Pods-iotaWallet-tvOSTests.release.xcconfig"; sourceTree = "<group>"; };
		D6579997ECA951BF786CFC9441D56F53 /* fi */ = {isa = PBXFileReference; lastKnownFileType = text.plist.strings; name = fi; path = fi.lproj/InfoPlist.strings; sourceTree = "<group>"; };
		DA959792AD9A5C3642835114D50DE868 /* Pods.xcodeproj */ = {isa = PBXFileReference; lastKnownFileType = "wrapper.pb-project"; name = Pods.xcodeproj; path = Pods/Pods.xcodeproj; sourceTree = "<group>"; };
		DD581453BAAEDFD13B05710E1CA0B128 /* RCTImage.xcodeproj */ = {isa = PBXFileReference; lastKnownFileType = "wrapper.pb-project"; name = RCTImage.xcodeproj; path = "../node_modules/react-native/Libraries/Image/RCTImage.xcodeproj"; sourceTree = "<group>"; };
		DDB64CC419556333154E3FC1635752BD /* iotaWalletTests.xctest */ = {isa = PBXFileReference; explicitFileType = wrapper.cfbundle; includeInIndex = 0; path = iotaWalletTests.xctest; sourceTree = BUILT_PRODUCTS_DIR; };
		DE78092CD0C5D3A0316145EFC00548CB /* RNIsDeviceRooted.xcodeproj */ = {isa = PBXFileReference; lastKnownFileType = "wrapper.pb-project"; name = RNIsDeviceRooted.xcodeproj; path = "../node_modules/react-native-is-device-rooted/ios/RNIsDeviceRooted.xcodeproj"; sourceTree = "<group>"; };
		DF7DDCE91109086B70E5F0239B13774C /* pl */ = {isa = PBXFileReference; lastKnownFileType = text.plist.strings; name = pl; path = pl.lproj/InfoPlist.strings; sourceTree = "<group>"; };
		DFF7F2DF242CD80F15A83C96A62910D0 /* Info.plist */ = {isa = PBXFileReference; lastKnownFileType = text.plist.xml; path = Info.plist; sourceTree = "<group>"; };
		E3A5CC95D9B27ABCF4FAD971B8E3AC51 /* fr */ = {isa = PBXFileReference; lastKnownFileType = text.plist.strings; name = fr; path = fr.lproj/InfoPlist.strings; sourceTree = "<group>"; };
		E5626B12C0A7C28841B2397915C53A9D /* ReactNativeNavigation.xcodeproj */ = {isa = PBXFileReference; lastKnownFileType = "wrapper.pb-project"; name = ReactNativeNavigation.xcodeproj; path = "../node_modules/react-native-navigation/ios/ReactNativeNavigation.xcodeproj"; sourceTree = "<group>"; };
		ED0FDEA3EDE9090E04563794CE9A92B7 /* main.m */ = {isa = PBXFileReference; fileEncoding = 4; lastKnownFileType = sourcecode.c.objc; name = main.m; path = iotaWallet/main.m; sourceTree = "<group>"; };
		ED242A7662F7C74297E27CF29CD96195 /* LottieReactNative.xcodeproj */ = {isa = PBXFileReference; lastKnownFileType = "wrapper.pb-project"; name = LottieReactNative.xcodeproj; path = "../node_modules/lottie-react-native/lib/ios/LottieReactNative.xcodeproj"; sourceTree = "<group>"; };
		EEAE9D5C606B7556253D3AD01EB78CE0 /* Info.plist */ = {isa = PBXFileReference; fileEncoding = 4; lastKnownFileType = text.plist.xml; name = Info.plist; path = iotaWallet/Info.plist; sourceTree = "<group>"; };
		EEF5BF9089B89A57B0EABB4E6415A676 /* it */ = {isa = PBXFileReference; lastKnownFileType = text.plist.strings; name = it; path = it.lproj/InfoPlist.strings; sourceTree = "<group>"; };
		F05FB5124D5FDAF46BC578870641ED07 /* id */ = {isa = PBXFileReference; lastKnownFileType = text.plist.strings; name = id; path = id.lproj/InfoPlist.strings; sourceTree = "<group>"; };
		F06C37C0B9522995FB8FC4AACEE1A4A1 /* RCTActionSheet.xcodeproj */ = {isa = PBXFileReference; lastKnownFileType = "wrapper.pb-project"; name = RCTActionSheet.xcodeproj; path = "../node_modules/react-native/Libraries/ActionSheetIOS/RCTActionSheet.xcodeproj"; sourceTree = "<group>"; };
		F0BCFBFA4C88ED7E91943BDB49D788DE /* zh-Hant */ = {isa = PBXFileReference; lastKnownFileType = text.plist.strings; name = "zh-Hant"; path = "zh-Hant.lproj/InfoPlist.strings"; sourceTree = "<group>"; };
		F2FA8FCAB678228017DD1EBC70517E3F /* RCTVibration.xcodeproj */ = {isa = PBXFileReference; lastKnownFileType = "wrapper.pb-project"; name = RCTVibration.xcodeproj; path = "../node_modules/react-native/Libraries/Vibration/RCTVibration.xcodeproj"; sourceTree = "<group>"; };
		F5456B99539E3DFAFBC86D23 /* Pods-iotaWallet-tvOSTests.debug.xcconfig */ = {isa = PBXFileReference; includeInIndex = 1; lastKnownFileType = text.xcconfig; name = "Pods-iotaWallet-tvOSTests.debug.xcconfig"; path = "Pods/Target Support Files/Pods-iotaWallet-tvOSTests/Pods-iotaWallet-tvOSTests.debug.xcconfig"; sourceTree = "<group>"; };
		F6D3ACED5A5A03890087B45B /* libPods-iotaWallet-tvOS.a */ = {isa = PBXFileReference; explicitFileType = archive.ar; includeInIndex = 0; path = "libPods-iotaWallet-tvOS.a"; sourceTree = BUILT_PRODUCTS_DIR; };
		F799E10140F3477803D1C73A2F97B01B /* libz.tbd */ = {isa = PBXFileReference; lastKnownFileType = "sourcecode.text-based-dylib-definition"; name = libz.tbd; path = usr/lib/libz.tbd; sourceTree = SDKROOT; };
		F937ECCF0BA4BC3A155C89B3B7ECE27D /* es-419 */ = {isa = PBXFileReference; lastKnownFileType = text.plist.strings; name = "es-419"; path = "es-419.lproj/InfoPlist.strings"; sourceTree = "<group>"; };
		F94248EA7BCF6FA1B4742792 /* libPods-iotaWallet-tvOSTests.a */ = {isa = PBXFileReference; explicitFileType = archive.ar; includeInIndex = 0; path = "libPods-iotaWallet-tvOSTests.a"; sourceTree = BUILT_PRODUCTS_DIR; };
		FA966CD6F6AC4A56AAE33F729009A387 /* ko */ = {isa = PBXFileReference; lastKnownFileType = text.plist.strings; name = ko; path = ko.lproj/InfoPlist.strings; sourceTree = "<group>"; };
		FC0C813F80FE9398560C13E6CC59C201 /* iotaWallet-debug-config.xcconfig */ = {isa = PBXFileReference; fileEncoding = 4; lastKnownFileType = text.xcconfig; path = "iotaWallet-debug-config.xcconfig"; sourceTree = "<group>"; };
		FF6707891F5797B0CC78F1267EB8F1A2 /* RNSVG.xcodeproj */ = {isa = PBXFileReference; explicitFileType = undefined; fileEncoding = 9; includeInIndex = 0; lastKnownFileType = "wrapper.pb-project"; name = RNSVG.xcodeproj; path = "../node_modules/react-native-svg/ios/RNSVG.xcodeproj"; sourceTree = "<group>"; };
		FFB7466768C43C0F61CFB10138358A32 /* ART.xcodeproj */ = {isa = PBXFileReference; lastKnownFileType = "wrapper.pb-project"; name = ART.xcodeproj; path = "../node_modules/react-native/Libraries/ART/ART.xcodeproj"; sourceTree = "<group>"; };
/* End PBXFileReference section */

/* Begin PBXFrameworksBuildPhase section */
		05D2CE97116646D93A4B9C6E31EB5612 /* Frameworks */ = {
			isa = PBXFrameworksBuildPhase;
			buildActionMask = 2147483647;
			files = (
				CBC214EA20CE82EC005D8ACB /* libRNReactNativeHapticFeedback.a in Frameworks */,
				CB6626F52085057F00651519 /* libSplashScreen.a in Frameworks */,
				6056CF5C20827E370006A2F3 /* libReactNativePermissions.a in Frameworks */,
				6056CF5520827D3C0006A2F3 /* libRNCamera.a in Frameworks */,
				1601D2D3FEE3505B87365030187ECFDB /* Lottie.framework in Frameworks */,
				C2F42249DD5989B1962B809D5CCC00F3 /* libART.a in Frameworks */,
				0C2504A17226DF5FFD3C2A54AD060E8A /* libBugsnagReactNative.a in Frameworks */,
				6ED5CBEF7B1A39258C560F6CDCD36254 /* libKCKeepAwake.a in Frameworks */,
				2F852D5F92D3F66B78914D33F296087F /* libLottie.a in Frameworks */,
				F695E3B017504F2AD81D2965695DA403 /* libLottieReactNative.a in Frameworks */,
				227F5ECF692F599792F69DC4D573B2E6 /* libRCTActionSheet.a in Frameworks */,
				5613EA5FACE7DF227C991290F2E89D02 /* libRCTAnimation.a in Frameworks */,
				E3AE8565650D2534125883D55649D450 /* libRCTGeolocation.a in Frameworks */,
				C4646F689AA9CF8E8FFC65C04944FF13 /* libRCTImage.a in Frameworks */,
				CA8AF202D45B7B9C48CB844FE4029B34 /* libRCTLinking.a in Frameworks */,
				609C11CD20A12E8900349263 /* EntangledKit.framework in Frameworks */,
				9D768D7930E8E00194C0FCC710EDD212 /* libRCTNetwork.a in Frameworks */,
				85277BB9448BC0DF88CC1F206C0E4BF7 /* libRCTSettings.a in Frameworks */,
				2AD31ECE2D7512D06C6BA29BD082EAE7 /* libRCTText.a in Frameworks */,
				DDA136528BBDF91C4395B590FD2C59F1 /* libRCTVibration.a in Frameworks */,
				AC1DC503F1AF3CEE085E1EAA4DB30EF4 /* libRCTWebSocket.a in Frameworks */,
				C63F4449914D3D19E3C83C38F602BFB5 /* libRNDeviceInfo.a in Frameworks */,
				3D089B147B065DF500AFDE15871144F7 /* libRNExitApp.a in Frameworks */,
				53D5C66F9CFCE4AF6BAE7EBD7DEF9413 /* libRNFS.a in Frameworks */,
				CDC76600A03C06457F99259512D7F713 /* libRNIsDeviceRooted.a in Frameworks */,
				D9A1C4460153C2A24C3B5ACB9EF492CF /* libRNKeychain.a in Frameworks */,
				BC0B4879EC021013E3B1766E92C2A64B /* libRNPrint.a in Frameworks */,
				A813279F828AD23228F254CEB4047F77 /* libRNRandomBytes.a in Frameworks */,
				D51793D4E78BCB702D9FFAA1A3356153 /* libRNSVG.a in Frameworks */,
				412B533C94F35A1287B87CBF50D0679C /* libRNSecureRandom.a in Frameworks */,
				6271062A9C4773BE282CDC0CF95480D8 /* libReact.a in Frameworks */,
				7EC4E13223F8F69B1629B42AA455DA9F /* libReactNativeFingerprintScanner.a in Frameworks */,
				B2EB2350DDCA4C44B65F7114CC254AF1 /* libReactNativeNavigation.a in Frameworks */,
				60BDD27C208D128D0085549F /* libRNSecureClipboard.a in Frameworks */,
				4A4F5E775D301A641C32594E736C0E3A /* libz.tbd in Frameworks */,
				CF626DD9FBB494210B780417 /* Pods_iotaWallet.framework in Frameworks */,
			);
			runOnlyForDeploymentPostprocessing = 0;
		};
		17A6B85936E519099FAD248D873A5E85 /* Frameworks */ = {
			isa = PBXFrameworksBuildPhase;
			buildActionMask = 2147483647;
			files = (
				23DBCEF31158ED28593321DF /* libPods-iotaWallet-tvOSTests.a in Frameworks */,
			);
			runOnlyForDeploymentPostprocessing = 0;
		};
		553CB5E02E5676464BF53656B3C90944 /* Frameworks */ = {
			isa = PBXFrameworksBuildPhase;
			buildActionMask = 2147483647;
			files = (
				963E1215D830F1A7FF25B2365C494F64 /* libRCTAnimation.a in Frameworks */,
				BA960278C14E736AFA2379DE03059CB8 /* libRCTImage-tvOS.a in Frameworks */,
				85A815D84AC90B46C352C4B867C1BF36 /* libRCTLinking-tvOS.a in Frameworks */,
				ED98F17365B425CCC63B364164E2ABB6 /* libRCTNetwork-tvOS.a in Frameworks */,
				38DDAF07C8480BD137CF60C851B9DB02 /* libRCTSettings-tvOS.a in Frameworks */,
				1D90A630DF083C6894C70C1D9936A0A9 /* libRCTText-tvOS.a in Frameworks */,
				D67B7F52CD8EA6422597645960A1C079 /* libRCTWebSocket-tvOS.a in Frameworks */,
				F43A0D26643270FD3A4BFD2691C35E43 /* libReact.a in Frameworks */,
				735D5C80D9DA0474412A6BED /* libPods-iotaWallet-tvOS.a in Frameworks */,
			);
			runOnlyForDeploymentPostprocessing = 0;
		};
		89D91232D91529099E9186998E61E7D7 /* Frameworks */ = {
			isa = PBXFrameworksBuildPhase;
			buildActionMask = 2147483647;
			files = (
				B7DDAE78307EBAE89650EFFB4AE21EAC /* libReact.a in Frameworks */,
				9C3391094835A6A9B3A79A2E /* Pods_iotaWalletTests.framework in Frameworks */,
			);
			runOnlyForDeploymentPostprocessing = 0;
		};
		8E6317EA2D08B2557A58B1FB5D9085D4 /* Frameworks */ = {
			isa = PBXFrameworksBuildPhase;
			buildActionMask = 2147483647;
			files = (
			);
			runOnlyForDeploymentPostprocessing = 0;
		};
/* End PBXFrameworksBuildPhase section */

/* Begin PBXGroup section */
		0442208DB98A7FEC39027C12FBDE05E9 /* Products */ = {
			isa = PBXGroup;
			children = (
				E329CD2AEA74CC4A8A6F37DBBEF1EA5E /* libRCTActionSheet.a */,
			);
			name = Products;
			sourceTree = "<group>";
		};
		0615A4F7D0026D822A624F7C6A4761CD /* iotaWalletUITests */ = {
			isa = PBXGroup;
			children = (
				DFF7F2DF242CD80F15A83C96A62910D0 /* Info.plist */,
				06E920A6AB840A93E25B7B234FEF27E6 /* SnapshotHelper.swift */,
				A9DBF0EEB7DBFA315A0D6839E79A5924 /* iotaWalletUITests.swift */,
			);
			path = iotaWalletUITests;
			sourceTree = "<group>";
		};
		0DC16A5D78CFE5D3D027B03E9EB1EC3B /* Products */ = {
			isa = PBXGroup;
			children = (
				DBFB071F75F38C22F03B943A6DCBEDF9 /* libReactNativeNavigation.a */,
			);
			name = Products;
			sourceTree = "<group>";
		};
		0FE432859717DE312B0951A32FFC9F0C /* Frameworks */ = {
			isa = PBXGroup;
			children = (
				1A114AFE31653EBA7706861B9B5706C0 /* ios_bindings-fl.a */,
				F799E10140F3477803D1C73A2F97B01B /* libz.tbd */,
				890341AF0F2DE4E9DCB80928 /* Pods_iotaWallet.framework */,
				F6D3ACED5A5A03890087B45B /* libPods-iotaWallet-tvOS.a */,
				F94248EA7BCF6FA1B4742792 /* libPods-iotaWallet-tvOSTests.a */,
				7E0F74EC093A52113A8EC89B /* Pods_iotaWalletTests.framework */,
			);
			name = Frameworks;
			sourceTree = "<group>";
		};
		2FE9795D77E1EEB677D548CDD97FF948 /* Products */ = {
			isa = PBXGroup;
			children = (
				C9F4F16E746AE853607E2E4D649F9E40 /* libRNDeviceInfo.a */,
				4E9F4916217D4EC545458FBE5790E41D /* libRNDeviceInfo-tvOS.a */,
			);
			name = Products;
			sourceTree = "<group>";
		};
		36C28026D94ACB992F53386A85FFD077 /* Products */ = {
			isa = PBXGroup;
			children = (
				05A278F7206668C3941E08E4900DD55E /* libLottieReactNative.a */,
			);
			name = Products;
			sourceTree = "<group>";
		};
		3B537B39817BE965218CAE954AED9DE5 /* iotaWallet */ = {
			isa = PBXGroup;
			children = (
				42B1F9997C45E2DF708A76D353723F28 /* AppDelegate.h */,
				3AFCA4EA113044613D95E46BDAC0C1E3 /* AppDelegate.m */,
				CFA2B84C183CC39F995C8E04CC713DDB /* Images.xcassets */,
				EEAE9D5C606B7556253D3AD01EB78CE0 /* Info.plist */,
				49A551A49165ED5CFBE87EE1B7C5CCA8 /* InfoPlist.strings */,
				6EB779EC5853FB7A3F49999F69549ACA /* Launch Screen.storyboard */,
				3ED8B034A474AECCC552AF72B1AE4884 /* iotaWallet.entitlements */,
				1E03CB0A809B5BED4BE0DCAF8776D770 /* main.jsbundle */,
				ED0FDEA3EDE9090E04563794CE9A92B7 /* main.m */,
			);
			name = iotaWallet;
			sourceTree = "<group>";
		};
		3FA554CD0D5061D20FBDC112457CF26E = {
			isa = PBXGroup;
			children = (
				CBA5F52520CAAB2A00774D4B /* SourceCodePro-Medium.ttf */,
				CBA69EF820C8139300DD4CEB /* Icons.ttf */,
				CB61A46520B89E3A004088AA /* SourceSansPro-SemiBold.ttf */,
				CB98FB9120A0A5BB0047877B /* SourceSansPro-Bold.ttf */,
				CB98FB9320A0A5BB0047877B /* SourceSansPro-Light.ttf */,
				CB98FB9220A0A5BB0047877B /* SourceSansPro-Regular.ttf */,
				CB86627A209F36CA00C026E3 /* EntangledIOS */,
				5DA47AA1F43DF8347817216AFD81E3B8 /* Config */,
				0FE432859717DE312B0951A32FFC9F0C /* Frameworks */,
				D25810A0B3A9B6C48CA4B14EA6FEC8D2 /* IotaKit */,
				6C07637C2BD02779C4E072737C53A2E3 /* Libraries */,
				A6A8596B2605B2CC07FAC1A5D3842894 /* Products */,
				C50DC7D36BBD0DBAB3399175FC4DAE94 /* Recovered References */,
				3B537B39817BE965218CAE954AED9DE5 /* iotaWallet */,
				E5A4C15555A5061D24DCE7B856718C84 /* iotaWalletTests */,
				0615A4F7D0026D822A624F7C6A4761CD /* iotaWalletUITests */,
				AA20221A44EBECD2DE04895A475187C4 /* Inconsolata-Bold.ttf */,
				60C4FCE77138FA022DBAD917D3C8B8C1 /* Inconsolata-Regular.ttf */,
				D5D185367FBB3AAE41D341C7 /* Pods */,
			);
			indentWidth = 2;
			sourceTree = "<group>";
			tabWidth = 2;
		};
		404F05F3C6DB71501EBCD748C98682BF /* Products */ = {
			isa = PBXGroup;
			children = (
				B844D632C9BC3C7BED60CFEE0A6A52B7 /* libRNRandomBytes.a */,
				CB8F2AF42095E41E0071A30B /* libRNRandomBytes-tvOS.a */,
			);
			name = Products;
			sourceTree = "<group>";
		};
		456A0E130E7E606051259696F2828C37 /* Products */ = {
			isa = PBXGroup;
			children = (
				E4F418B6A7C158123D272588757B8B5E /* libKCKeepAwake.a */,
			);
			name = Products;
			sourceTree = "<group>";
		};
		4833D34F12242CF9C19E56F28DD2ECD0 /* Supporting Files */ = {
			isa = PBXGroup;
			children = (
				B9ADFB0323609A2A5F0E73076170CC73 /* Info.plist */,
			);
			name = "Supporting Files";
			sourceTree = "<group>";
		};
		51ACD9C11FA83997FC06ADD580604E62 /* Products */ = {
			isa = PBXGroup;
			children = (
				BBAF9D268952C91DACBF8032E0718926 /* libReactNativeFingerprintScanner.a */,
			);
			name = Products;
			sourceTree = "<group>";
		};
		59F1A29AC9936E37D7CCA793B573FE14 /* Products */ = {
			isa = PBXGroup;
			children = (
				D9D059D1D71ADA6B83851AE04A4B1989 /* libBugsnagReactNative.a */,
			);
			name = Products;
			sourceTree = "<group>";
		};
		5DA47AA1F43DF8347817216AFD81E3B8 /* Config */ = {
			isa = PBXGroup;
			children = (
				67EDAC9474CCB127E47DDAA9D0A40C1A /* buildnumber.xcconfig */,
				FC0C813F80FE9398560C13E6CC59C201 /* iotaWallet-debug-config.xcconfig */,
				A402C8584E5EA99F404511B6FE64D661 /* iotaWallet-release-config.xcconfig */,
				5C64D2219E425907A910B0F3A28CD9F1 /* iotaWalletTests-debug-config.xcconfig */,
				40E70A189B0FFF62EE8AE0E04401F815 /* iotaWalletTests-release-config.xcconfig */,
			);
			path = Config;
			sourceTree = "<group>";
		};
		6056CF5020827D2F0006A2F3 /* Products */ = {
			isa = PBXGroup;
			children = (
				6056CF5420827D2F0006A2F3 /* libRNCamera.a */,
			);
			name = Products;
			sourceTree = "<group>";
		};
		6056CF5720827E2E0006A2F3 /* Products */ = {
			isa = PBXGroup;
			children = (
				6056CF5B20827E2E0006A2F3 /* libReactNativePermissions.a */,
			);
			name = Products;
			sourceTree = "<group>";
		};
		60BDD277208D12790085549F /* Products */ = {
			isa = PBXGroup;
			children = (
				60BDD27B208D12790085549F /* libRNSecureClipboard.a */,
			);
			name = Products;
			sourceTree = "<group>";
		};
		6C07637C2BD02779C4E072737C53A2E3 /* Libraries */ = {
			isa = PBXGroup;
			children = (
				CBC214E420CE82DC005D8ACB /* RNReactNativeHapticFeedback.xcodeproj */,
				60BDD276208D12790085549F /* RNSecureClipboard.xcodeproj */,
				CB6626ED2085056C00651519 /* SplashScreen.xcodeproj */,
				6056CF5620827E2E0006A2F3 /* ReactNativePermissions.xcodeproj */,
				6056CF4F20827D2F0006A2F3 /* RNCamera.xcodeproj */,
				FFB7466768C43C0F61CFB10138358A32 /* ART.xcodeproj */,
				5BC0CFE5E7DFF31220E78B818DA00C4B /* BugsnagReactNative.xcodeproj */,
				9E17389EF3AB0C14C6843EF1892D81D4 /* KCKeepAwake.xcodeproj */,
				B8B9BB680BF96F04B35C8CF2291F3DF7 /* Lottie.xcodeproj */,
				ED242A7662F7C74297E27CF29CD96195 /* LottieReactNative.xcodeproj */,
				DA959792AD9A5C3642835114D50DE868 /* Pods.xcodeproj */,
				F06C37C0B9522995FB8FC4AACEE1A4A1 /* RCTActionSheet.xcodeproj */,
				C76D226F8C33DAB67AA9C4D76FCA89C2 /* RCTAnimation.xcodeproj */,
				79A46F4458348360C0DFE21018DAAF14 /* RCTGeolocation.xcodeproj */,
				DD581453BAAEDFD13B05710E1CA0B128 /* RCTImage.xcodeproj */,
				2804A8AFECB29F611FC6B2AC4B0C378F /* RCTLinking.xcodeproj */,
				9EE76A96BDAFEB3F2332A2982168E1CE /* RCTNetwork.xcodeproj */,
				AA7E2CA57E62FCA5FD7C3C38C40F7603 /* RCTSettings.xcodeproj */,
				679A4B0BB6333961124F2288316630DD /* RCTText.xcodeproj */,
				F2FA8FCAB678228017DD1EBC70517E3F /* RCTVibration.xcodeproj */,
				BC3F9601D8757C3A48CF2AD9CF58F3EA /* RCTWebSocket.xcodeproj */,
				C39F11B2595A5CFD8F2D51D3B914CD41 /* RNDeviceInfo.xcodeproj */,
				8B49115E102EED64D1B7D7AC047F1ABF /* RNExitApp.xcodeproj */,
				6F63CB3492A71A3A73B8764893BE0F6F /* RNFS.xcodeproj */,
				DE78092CD0C5D3A0316145EFC00548CB /* RNIsDeviceRooted.xcodeproj */,
				205C47BA61DC4D6733E748712B4E50C6 /* RNKeychain.xcodeproj */,
				1380447C6001F40A66D38FBD8AFC3309 /* RNPrint.xcodeproj */,
				AB682616086B06AFA962D8B5F1DCAB78 /* RNRandomBytes.xcodeproj */,
				FF6707891F5797B0CC78F1267EB8F1A2 /* RNSVG.xcodeproj */,
				2D84DC61092C2CB09498AB83CAA9B91F /* RNSecureRandom.xcodeproj */,
				33AC314FF1C9CE4F19E8E899E79675B4 /* React.xcodeproj */,
				78457F3624D0D3C241289BCB545E290E /* ReactNativeFingerprintScanner.xcodeproj */,
				E5626B12C0A7C28841B2397915C53A9D /* ReactNativeNavigation.xcodeproj */,
			);
			name = Libraries;
			sourceTree = "<group>";
		};
		6D29DDBF122FCF314A24C85D1B55D2C2 /* Products */ = {
			isa = PBXGroup;
			children = (
				CBC5562C207BA79E00BA0A7F /* Lottie.framework */,
				667F57494F99C69927244B789F08BA39 /* Lottie.framework */,
				CBC5562E207BA79E00BA0A7F /* Lottie.framework */,
				263220B07467A090937F126D1EAD4142 /* libLottie.a */,
			);
			name = Products;
			sourceTree = "<group>";
		};
		717A70D826DDEDFAF811A89C73FA814A /* Products */ = {
			isa = PBXGroup;
			children = (
				19CB0B55DE702DF718E5FD31D6EF66FE /* libRCTSettings.a */,
				9FEDECF54B08D02E4DA237B29BFA7335 /* libRCTSettings-tvOS.a */,
			);
			name = Products;
			sourceTree = "<group>";
		};
		8ADF7BC563A33720DC2F2399EFC83064 /* Products */ = {
			isa = PBXGroup;
			children = (
				D373EB5A6D14212CD152A952A67FEB62 /* libRNKeychain.a */,
			);
			name = Products;
			sourceTree = "<group>";
		};
		9587AF1D58A6A266E24B67481F9ED9F2 /* Products */ = {
			isa = PBXGroup;
			children = (
				CBF9C69920A1E8A800D7CE98 /* IotaKit.framework */,
				A7757FB00CE594F07671643433203090 /* Pods_iotaWallet.framework */,
				73DE2893421CB79475DA9ABBFC68EF31 /* libPods-iotaWallet-tvOS.a */,
				75741D422FC234226BD97F79574086A2 /* libPods-iotaWallet-tvOSTests.a */,
				8194F08C899A4B07E4F0D7C10D8A04CE /* Pods_iotaWalletTests.framework */,
			);
			name = Products;
			sourceTree = "<group>";
		};
		9AF623E71CC4C2FBC8B9F3F30ACE9FE9 /* Products */ = {
			isa = PBXGroup;
			children = (
				A85B009F6629191C78D363005BC5C04B /* libART.a */,
				CF4DEBD89AF3703CA874122582CB0018 /* libART-tvOS.a */,
			);
			name = Products;
			sourceTree = "<group>";
		};
		A64BD53CDE84E513E2B4B7FC97BC39C9 /* Products */ = {
			isa = PBXGroup;
			children = (
				73D536AB3A4FAFD8602D41987D9E324F /* libRCTGeolocation.a */,
			);
			name = Products;
			sourceTree = "<group>";
		};
		A6A8596B2605B2CC07FAC1A5D3842894 /* Products */ = {
			isa = PBXGroup;
			children = (
				395BD568B613770643095434D5F46E0A /* iotaWallet-tvOS.app */,
				C1445DF81443C91724B6A1603FE7B121 /* iotaWallet-tvOSTests.xctest */,
				2C5A946EA9126EDE841BD16907761375 /* iotaWallet.app */,
				DDB64CC419556333154E3FC1635752BD /* iotaWalletTests.xctest */,
				83245F96160937A7C8F0A1D783E30B0C /* iotaWalletUITests.xctest */,
				CBEF619F59D7EBCE4196DF4E7471DFA3 /* libRNFS.a */,
			);
			name = Products;
			sourceTree = "<group>";
		};
		B500B74394DFA466050CC553274A3B29 /* Products */ = {
			isa = PBXGroup;
			children = (
				1FFDF2800ED208F6574931A64651435D /* libRNExitApp.a */,
			);
			name = Products;
			sourceTree = "<group>";
		};
		B8281C75D3DFC104F5853D66C7BE9F84 /* Products */ = {
			isa = PBXGroup;
			children = (
				4319E47FD77B4B10F18A0CCAA9E7CDB1 /* libRCTText.a */,
				0F586ACB1B483D19A73242AC34185FAD /* libRCTText-tvOS.a */,
			);
			name = Products;
			sourceTree = "<group>";
		};
		B8EB94406D3066C2A0007CDAA4C6E24C /* Recovered References */ = {
			isa = PBXGroup;
			children = (
				CBC5565A207BA79E00BA0A7F /* libReact.a */,
				B655981D53B5AE618EDBD102EA41BF51 /* libReact.a */,
				CBC5565C207BA79E00BA0A7F /* libyoga.a */,
				1C39C72B0107763251937F909D4CE6A1 /* libyoga.a */,
				CBC5565E207BA79E00BA0A7F /* libcxxreact.a */,
				9D772B812DB6C05ECF25775FCAB7E002 /* libcxxreact.a */,
				CBC55660207BA79E00BA0A7F /* libjschelpers.a */,
				4638EBE17A0D3826A792DF9563570526 /* libjschelpers.a */,
				CBC55662207BA79E00BA0A7F /* libthird-party.a */,
				A449CDAA92C2C98ABDF0AE5690864303 /* libthird-party.a */,
				9DBC3C8E34A01D88134F4A69AA32625F /* libdouble-conversion.a */,
				CBC55664207BA79E00BA0A7F /* libdouble-conversion.a */,
				89DED642A5FCB71765083CCD2A12F54B /* libprivatedata.a */,
				3C4142FC07FAC3262B48A9BE40CB7F99 /* libprivatedata-tvOS.a */,
			);
			name = "Recovered References";
			sourceTree = "<group>";
		};
		BBAF582D2B2BD1070BC430D9655E1316 /* Products */ = {
			isa = PBXGroup;
			children = (
				2A9A65DE849C3D3C9799E3B05D172685 /* libRCTVibration.a */,
			);
			name = Products;
			sourceTree = "<group>";
		};
		C50DC7D36BBD0DBAB3399175FC4DAE94 /* Recovered References */ = {
			isa = PBXGroup;
			children = (
				A62792EC69ED10CA10807A55EAF5E8D2 /* libRNClipboard.a */,
				48E60D4ABEBFCB6EC7FCE9538A5FF83F /* libRNSVG.a */,
				6D68D9CD64CE2AD239A1BABD810A4043 /* libRNSecureRandom.a */,
				BDAF54583946132D35A957921197D3E8 /* libReactNativeFingerprintScanner.a */,
			);
			name = "Recovered References";
			sourceTree = "<group>";
		};
		CB6626EE2085056C00651519 /* Products */ = {
			isa = PBXGroup;
			children = (
				CB6626F42085056C00651519 /* libSplashScreen.a */,
			);
			name = Products;
			sourceTree = "<group>";
		};
		CB86627A209F36CA00C026E3 /* EntangledIOS */ = {
			isa = PBXGroup;
			children = (
				609C11CC20A12E8900349263 /* EntangledKit.framework */,
				CB86627D209F36CA00C026E3 /* EntangledIOS.m */,
				CB86627F209F36CA00C026E3 /* EntangledIOS.h */,
			);
			path = EntangledIOS;
			sourceTree = "<group>";
		};
		CBC214E520CE82DC005D8ACB /* Products */ = {
			isa = PBXGroup;
			children = (
				CBC214E920CE82DC005D8ACB /* libRNReactNativeHapticFeedback.a */,
			);
			name = Products;
			sourceTree = "<group>";
		};
		CC4DA02F315C59DE24560F554539A682 /* Products */ = {
			isa = PBXGroup;
			children = (
				C983FC068C0763B06409D31B23F70974 /* libRNSecureRandom.a */,
			);
			name = Products;
			sourceTree = "<group>";
		};
		CE40EE8EBF39CF10BC047D98C324410F /* Products */ = {
			isa = PBXGroup;
			children = (
				35204E4DC183F014F73FABC7F779792B /* libRNFS.a */,
				CBC5566E207BA79E00BA0A7F /* libRNFS.a */,
			);
			name = Products;
			sourceTree = "<group>";
		};
		D066F507CD080500B4ADC155EBDCAEE0 /* Products */ = {
			isa = PBXGroup;
			children = (
				E1DE6816AFF1D8279218D82AD1FFCE5B /* libRCTNetwork.a */,
				20E2A76312FA9646D8831AC163B1347E /* libRCTNetwork-tvOS.a */,
			);
			name = Products;
			sourceTree = "<group>";
		};
		D25810A0B3A9B6C48CA4B14EA6FEC8D2 /* IotaKit */ = {
			isa = PBXGroup;
			children = (
				088BCC78B52B416086649F6FF07C6017 /* Iota.m */,
				3AE52C6768ACF193E25BFCE2B5EA7832 /* IotaKitEmitter.swift */,
				315CDB2586854C07CD26CAD4246AD41E /* iotaWallet-Bridging-Header.h */,
			);
			path = IotaKit;
			sourceTree = "<group>";
		};
		D3289A9220C5B1A33A6094B59D944550 /* Products */ = {
			isa = PBXGroup;
			children = (
				7CD2F7585D01863B8EC256EC6A922693 /* libRCTImage.a */,
				E75E2AC8AE8B6798A4135FCB59B0D2EB /* libRCTImage-tvOS.a */,
			);
			name = Products;
			sourceTree = "<group>";
		};
		D5D185367FBB3AAE41D341C7 /* Pods */ = {
			isa = PBXGroup;
			children = (
				94C69E567EC4B020F5822FC7 /* Pods-iotaWallet-tvOS.debug.xcconfig */,
				93AF27DC4948C2C2EF41D1FA /* Pods-iotaWallet-tvOS.release.xcconfig */,
				F5456B99539E3DFAFBC86D23 /* Pods-iotaWallet-tvOSTests.debug.xcconfig */,
				D5BA67ADCF3A3E3973DDF764 /* Pods-iotaWallet-tvOSTests.release.xcconfig */,
			);
			name = Pods;
			sourceTree = "<group>";
		};
		D8E8A3F5A608143069F7B59C205D415C /* Products */ = {
			isa = PBXGroup;
			children = (
				DAD01F1FBF0A65DE7C0418215A512138 /* libRNPrint.a */,
				9A667C3791869710368CDC79243CD4FF /* RNPrintTests.xctest */,
			);
			name = Products;
			sourceTree = "<group>";
		};
		DD933FDF72C371158E64AB9B49B85780 /* Products */ = {
			isa = PBXGroup;
			children = (
				D52AD4114CBE743BE1FE4BBF929B98CA /* libRNSVG.a */,
				7452BF78E5A78F49B42D6A6844855B18 /* libRNSVG-tvOS.a */,
			);
			name = Products;
			sourceTree = "<group>";
		};
		E2852D239E26EBC3B0FDF14796F09044 /* Products */ = {
			isa = PBXGroup;
			children = (
				38822DC4E60A1BDF9DF917E7C1541B3D /* libRCTLinking.a */,
				DF3D8AEB21F074871C1975441A32E214 /* libRCTLinking-tvOS.a */,
			);
			name = Products;
			sourceTree = "<group>";
		};
		E5A4C15555A5061D24DCE7B856718C84 /* iotaWalletTests */ = {
			isa = PBXGroup;
			children = (
				4833D34F12242CF9C19E56F28DD2ECD0 /* Supporting Files */,
				00A81CE60367578E89DC687A3A32D03E /* iotaWalletTests.m */,
			);
			path = iotaWalletTests;
			sourceTree = "<group>";
		};
		EAA54CFDD3A644A7FEB765E4C340E9D9 /* Products */ = {
			isa = PBXGroup;
			children = (
				0431CEEC099BC4CE1F43E0550C4CC291 /* libRNIsDeviceRooted.a */,
			);
			name = Products;
			sourceTree = "<group>";
		};
		ED3DAB9361CC0BDE3D6B8A4C69547387 /* Products */ = {
			isa = PBXGroup;
			children = (
				0DF165D1193E4B4962DABF4E7264F91B /* libRCTWebSocket.a */,
				41ABB0EEDDF4C638791186862B6FCA44 /* libRCTWebSocket-tvOS.a */,
				305530A98AC420D34A3E19B2E9293E19 /* libfishhook.a */,
				BE82952CCA102FD663897F7A37DC8849 /* libfishhook-tvOS.a */,
			);
			name = Products;
			sourceTree = "<group>";
		};
		F4105E831DFAE4418A38F8E9A26B8B15 /* Products */ = {
			isa = PBXGroup;
			children = (
				CBC55639207BA79E00BA0A7F /* libRCTAnimation.a */,
				BE06912F32A64660367B379A5FA9B59C /* libRCTAnimation.a */,
			);
			name = Products;
			sourceTree = "<group>";
		};
/* End PBXGroup section */

/* Begin PBXNativeTarget section */
		1B6F56C5B39768183E212C21E8E213DA /* iotaWallet-tvOS */ = {
			isa = PBXNativeTarget;
			buildConfigurationList = 229CB618801D69BFDE51B861A2C58FE2 /* Build configuration list for PBXNativeTarget "iotaWallet-tvOS" */;
			buildPhases = (
				58346D29D233956FD8AD6589 /* [CP] Check Pods Manifest.lock */,
				9289FDA5BF643E6CF6FB97742A554BFA /* Sources */,
				553CB5E02E5676464BF53656B3C90944 /* Frameworks */,
				BF58EB11F40804AD5DBB7F844142B92C /* Resources */,
				1BD7EDA2A9AC2CE93A0870587E20D397 /* Bundle React Native Code And Images */,
			);
			buildRules = (
			);
			dependencies = (
			);
			name = "iotaWallet-tvOS";
			productName = "iotaWallet-tvOS";
			productReference = 395BD568B613770643095434D5F46E0A /* iotaWallet-tvOS.app */;
			productType = "com.apple.product-type.application";
		};
		30A16F44D53CE8CFD5085B3A66B82141 /* iotaWalletTests */ = {
			isa = PBXNativeTarget;
			buildConfigurationList = 4BA0D5F0EB15D5F5757C545788EF2CDB /* Build configuration list for PBXNativeTarget "iotaWalletTests" */;
			buildPhases = (
				5C36E36590116568CF5849E3 /* [CP] Check Pods Manifest.lock */,
				C361C063B6547DE82583FABCA4550939 /* Sources */,
				89D91232D91529099E9186998E61E7D7 /* Frameworks */,
				8F6FA1D0FA4750EA28804258C2CB6AC6 /* Resources */,
			);
			buildRules = (
			);
			dependencies = (
			);
			name = iotaWalletTests;
			productName = iotaWalletTests;
			productReference = DDB64CC419556333154E3FC1635752BD /* iotaWalletTests.xctest */;
			productType = "com.apple.product-type.bundle.unit-test";
		};
		4848851A00274CA2FFBE307BAEB5F278 /* iotaWallet */ = {
			isa = PBXNativeTarget;
			buildConfigurationList = AF130F8FF7E392E4456F812995AD03FD /* Build configuration list for PBXNativeTarget "iotaWallet" */;
			buildPhases = (
				C670705588253B9974F1143C /* [CP] Check Pods Manifest.lock */,
				3A19CAEF0494A213AEB368179B268023 /* Sources */,
				05D2CE97116646D93A4B9C6E31EB5612 /* Frameworks */,
				FA2076790B54965291BEF26A75A5EDB5 /* Resources */,
				76C74A58CB208D79D2DBCF9020787849 /* Bundle React Native code and images */,
				B59F787FE434CB99F8DA67C59029AF6B /* ShellScript */,
				92EB94016145B67667F30CE79B21D4D5 /* Embed Frameworks */,
				19306BE67A64A428B81A1A08 /* [CP] Embed Pods Frameworks */,
			);
			buildRules = (
			);
			dependencies = (
				BCF502FF716E49969EFEC3E7DA65262E /* PBXTargetDependency */,
			);
			name = iotaWallet;
			productName = "Hello World";
			productReference = 2C5A946EA9126EDE841BD16907761375 /* iotaWallet.app */;
			productType = "com.apple.product-type.application";
		};
		8607A222C6B67AC6A2A6E24A446EB268 /* iotaWallet-tvOSTests */ = {
			isa = PBXNativeTarget;
			buildConfigurationList = 287E632BA696962784937BF4BE84857D /* Build configuration list for PBXNativeTarget "iotaWallet-tvOSTests" */;
			buildPhases = (
				1C8C88AE59968844F0D8C59F /* [CP] Check Pods Manifest.lock */,
				20A48ED510B8A5A031F25EB34DD39B95 /* Sources */,
				17A6B85936E519099FAD248D873A5E85 /* Frameworks */,
				7B8DF15560086469F41BFCA408944F5D /* Resources */,
			);
			buildRules = (
			);
			dependencies = (
				482BD5E847E669FCCD5819D2879B3184 /* PBXTargetDependency */,
			);
			name = "iotaWallet-tvOSTests";
			productName = "iotaWallet-tvOSTests";
			productReference = C1445DF81443C91724B6A1603FE7B121 /* iotaWallet-tvOSTests.xctest */;
			productType = "com.apple.product-type.bundle.unit-test";
		};
		B337D5A007B26D2B5F9D16F7E2662744 /* iotaWalletUITests */ = {
			isa = PBXNativeTarget;
			buildConfigurationList = 12FFB4085BE14D3B9E258601F66FE01E /* Build configuration list for PBXNativeTarget "iotaWalletUITests" */;
			buildPhases = (
				11075FA1DE5371B6E0DBE7D34FF2F541 /* Sources */,
				8E6317EA2D08B2557A58B1FB5D9085D4 /* Frameworks */,
				80B69C4642AB51BA4880C4831D3FF552 /* Resources */,
			);
			buildRules = (
			);
			dependencies = (
				BE73D60DB7DADA792CE0511FEEF11D44 /* PBXTargetDependency */,
			);
			name = iotaWalletUITests;
			productName = iotaWalletUITests;
			productReference = 83245F96160937A7C8F0A1D783E30B0C /* iotaWalletUITests.xctest */;
			productType = "com.apple.product-type.bundle.ui-testing";
		};
/* End PBXNativeTarget section */

/* Begin PBXProject section */
		FBC6F77FBF455B92FBB736B0E5DE8E13 /* Project object */ = {
			isa = PBXProject;
			attributes = {
				LastSwiftUpdateCheck = 920;
				LastUpgradeCheck = 910;
				ORGANIZATIONNAME = "IOTA Foundation";
				TargetAttributes = {
					1B6F56C5B39768183E212C21E8E213DA = {
						CreatedOnToolsVersion = 8.2.1;
						ProvisioningStyle = Manual;
					};
					30A16F44D53CE8CFD5085B3A66B82141 = {
						CreatedOnToolsVersion = 6.2;
						DevelopmentTeam = UG77RJKZHH;
						ProvisioningStyle = Automatic;
						TestTargetID = 4848851A00274CA2FFBE307BAEB5F278;
					};
					4848851A00274CA2FFBE307BAEB5F278 = {
						DevelopmentTeam = UG77RJKZHH;
						LastSwiftMigration = 920;
						ProvisioningStyle = Automatic;
						SystemCapabilities = {
							com.apple.BackgroundModes = {
								enabled = 0;
							};
							com.apple.DataProtection = {
								enabled = 1;
							};
							com.apple.Keychain = {
								enabled = 1;
							};
						};
					};
					8607A222C6B67AC6A2A6E24A446EB268 = {
						CreatedOnToolsVersion = 8.2.1;
						DevelopmentTeam = UG77RJKZHH;
						ProvisioningStyle = Automatic;
						TestTargetID = 1B6F56C5B39768183E212C21E8E213DA;
					};
					B337D5A007B26D2B5F9D16F7E2662744 = {
						CreatedOnToolsVersion = 9.2;
						DevelopmentTeam = UG77RJKZHH;
						ProvisioningStyle = Automatic;
						TestTargetID = 4848851A00274CA2FFBE307BAEB5F278;
					};
				};
			};
			buildConfigurationList = A3BD3B37F8B3D2A63C098B217B362204 /* Build configuration list for PBXProject "iotaWallet" */;
			compatibilityVersion = "Xcode 3.2";
			developmentRegion = English;
			hasScannedForEncodings = 0;
			knownRegions = (
				fr,
				de,
				"zh-Hans",
				"zh-Hant",
				ja,
				es,
				"es-419",
				it,
				ko,
				nl,
				"pt-BR",
				"pt-PT",
				da,
				fi,
				nb,
				el,
				hi,
				he,
				id,
				ar,
				tr,
				sv,
				ru,
				pl,
				ro,
				sl,
				ur,
				lv,
				Base,
				en,
				cs,
				sk,
			);
			mainGroup = 3FA554CD0D5061D20FBDC112457CF26E;
			productRefGroup = A6A8596B2605B2CC07FAC1A5D3842894 /* Products */;
			projectDirPath = "";
			projectReferences = (
				{
					ProductGroup = 9AF623E71CC4C2FBC8B9F3F30ACE9FE9 /* Products */;
					ProjectRef = FFB7466768C43C0F61CFB10138358A32 /* ART.xcodeproj */;
				},
				{
					ProductGroup = 59F1A29AC9936E37D7CCA793B573FE14 /* Products */;
					ProjectRef = 5BC0CFE5E7DFF31220E78B818DA00C4B /* BugsnagReactNative.xcodeproj */;
				},
				{
					ProductGroup = 456A0E130E7E606051259696F2828C37 /* Products */;
					ProjectRef = 9E17389EF3AB0C14C6843EF1892D81D4 /* KCKeepAwake.xcodeproj */;
				},
				{
					ProductGroup = 6D29DDBF122FCF314A24C85D1B55D2C2 /* Products */;
					ProjectRef = B8B9BB680BF96F04B35C8CF2291F3DF7 /* Lottie.xcodeproj */;
				},
				{
					ProductGroup = 36C28026D94ACB992F53386A85FFD077 /* Products */;
					ProjectRef = ED242A7662F7C74297E27CF29CD96195 /* LottieReactNative.xcodeproj */;
				},
				{
					ProductGroup = 9587AF1D58A6A266E24B67481F9ED9F2 /* Products */;
					ProjectRef = DA959792AD9A5C3642835114D50DE868 /* Pods.xcodeproj */;
				},
				{
					ProductGroup = 0442208DB98A7FEC39027C12FBDE05E9 /* Products */;
					ProjectRef = F06C37C0B9522995FB8FC4AACEE1A4A1 /* RCTActionSheet.xcodeproj */;
				},
				{
					ProductGroup = F4105E831DFAE4418A38F8E9A26B8B15 /* Products */;
					ProjectRef = C76D226F8C33DAB67AA9C4D76FCA89C2 /* RCTAnimation.xcodeproj */;
				},
				{
					ProductGroup = A64BD53CDE84E513E2B4B7FC97BC39C9 /* Products */;
					ProjectRef = 79A46F4458348360C0DFE21018DAAF14 /* RCTGeolocation.xcodeproj */;
				},
				{
					ProductGroup = D3289A9220C5B1A33A6094B59D944550 /* Products */;
					ProjectRef = DD581453BAAEDFD13B05710E1CA0B128 /* RCTImage.xcodeproj */;
				},
				{
					ProductGroup = E2852D239E26EBC3B0FDF14796F09044 /* Products */;
					ProjectRef = 2804A8AFECB29F611FC6B2AC4B0C378F /* RCTLinking.xcodeproj */;
				},
				{
					ProductGroup = D066F507CD080500B4ADC155EBDCAEE0 /* Products */;
					ProjectRef = 9EE76A96BDAFEB3F2332A2982168E1CE /* RCTNetwork.xcodeproj */;
				},
				{
					ProductGroup = 717A70D826DDEDFAF811A89C73FA814A /* Products */;
					ProjectRef = AA7E2CA57E62FCA5FD7C3C38C40F7603 /* RCTSettings.xcodeproj */;
				},
				{
					ProductGroup = B8281C75D3DFC104F5853D66C7BE9F84 /* Products */;
					ProjectRef = 679A4B0BB6333961124F2288316630DD /* RCTText.xcodeproj */;
				},
				{
					ProductGroup = BBAF582D2B2BD1070BC430D9655E1316 /* Products */;
					ProjectRef = F2FA8FCAB678228017DD1EBC70517E3F /* RCTVibration.xcodeproj */;
				},
				{
					ProductGroup = ED3DAB9361CC0BDE3D6B8A4C69547387 /* Products */;
					ProjectRef = BC3F9601D8757C3A48CF2AD9CF58F3EA /* RCTWebSocket.xcodeproj */;
				},
				{
					ProductGroup = B8EB94406D3066C2A0007CDAA4C6E24C /* Recovered References */;
					ProjectRef = 33AC314FF1C9CE4F19E8E899E79675B4 /* React.xcodeproj */;
				},
				{
					ProductGroup = 51ACD9C11FA83997FC06ADD580604E62 /* Products */;
					ProjectRef = 78457F3624D0D3C241289BCB545E290E /* ReactNativeFingerprintScanner.xcodeproj */;
				},
				{
					ProductGroup = 0DC16A5D78CFE5D3D027B03E9EB1EC3B /* Products */;
					ProjectRef = E5626B12C0A7C28841B2397915C53A9D /* ReactNativeNavigation.xcodeproj */;
				},
				{
					ProductGroup = 6056CF5720827E2E0006A2F3 /* Products */;
					ProjectRef = 6056CF5620827E2E0006A2F3 /* ReactNativePermissions.xcodeproj */;
				},
				{
					ProductGroup = 6056CF5020827D2F0006A2F3 /* Products */;
					ProjectRef = 6056CF4F20827D2F0006A2F3 /* RNCamera.xcodeproj */;
				},
				{
					ProductGroup = 2FE9795D77E1EEB677D548CDD97FF948 /* Products */;
					ProjectRef = C39F11B2595A5CFD8F2D51D3B914CD41 /* RNDeviceInfo.xcodeproj */;
				},
				{
					ProductGroup = B500B74394DFA466050CC553274A3B29 /* Products */;
					ProjectRef = 8B49115E102EED64D1B7D7AC047F1ABF /* RNExitApp.xcodeproj */;
				},
				{
					ProductGroup = CE40EE8EBF39CF10BC047D98C324410F /* Products */;
					ProjectRef = 6F63CB3492A71A3A73B8764893BE0F6F /* RNFS.xcodeproj */;
				},
				{
					ProductGroup = EAA54CFDD3A644A7FEB765E4C340E9D9 /* Products */;
					ProjectRef = DE78092CD0C5D3A0316145EFC00548CB /* RNIsDeviceRooted.xcodeproj */;
				},
				{
					ProductGroup = 8ADF7BC563A33720DC2F2399EFC83064 /* Products */;
					ProjectRef = 205C47BA61DC4D6733E748712B4E50C6 /* RNKeychain.xcodeproj */;
				},
				{
					ProductGroup = D8E8A3F5A608143069F7B59C205D415C /* Products */;
					ProjectRef = 1380447C6001F40A66D38FBD8AFC3309 /* RNPrint.xcodeproj */;
				},
				{
					ProductGroup = 404F05F3C6DB71501EBCD748C98682BF /* Products */;
					ProjectRef = AB682616086B06AFA962D8B5F1DCAB78 /* RNRandomBytes.xcodeproj */;
				},
				{
					ProductGroup = CBC214E520CE82DC005D8ACB /* Products */;
					ProjectRef = CBC214E420CE82DC005D8ACB /* RNReactNativeHapticFeedback.xcodeproj */;
				},
				{
					ProductGroup = 60BDD277208D12790085549F /* Products */;
					ProjectRef = 60BDD276208D12790085549F /* RNSecureClipboard.xcodeproj */;
				},
				{
					ProductGroup = CC4DA02F315C59DE24560F554539A682 /* Products */;
					ProjectRef = 2D84DC61092C2CB09498AB83CAA9B91F /* RNSecureRandom.xcodeproj */;
				},
				{
					ProductGroup = DD933FDF72C371158E64AB9B49B85780 /* Products */;
					ProjectRef = FF6707891F5797B0CC78F1267EB8F1A2 /* RNSVG.xcodeproj */;
				},
				{
					ProductGroup = CB6626EE2085056C00651519 /* Products */;
					ProjectRef = CB6626ED2085056C00651519 /* SplashScreen.xcodeproj */;
				},
			);
			projectRoot = "";
			targets = (
				4848851A00274CA2FFBE307BAEB5F278 /* iotaWallet */,
				30A16F44D53CE8CFD5085B3A66B82141 /* iotaWalletTests */,
				1B6F56C5B39768183E212C21E8E213DA /* iotaWallet-tvOS */,
				8607A222C6B67AC6A2A6E24A446EB268 /* iotaWallet-tvOSTests */,
				B337D5A007B26D2B5F9D16F7E2662744 /* iotaWalletUITests */,
			);
		};
/* End PBXProject section */

/* Begin PBXReferenceProxy section */
		0431CEEC099BC4CE1F43E0550C4CC291 /* libRNIsDeviceRooted.a */ = {
			isa = PBXReferenceProxy;
			fileType = archive.ar;
			path = libRNIsDeviceRooted.a;
			remoteRef = C9772B939B4E8110FBC5F859B3227154 /* PBXContainerItemProxy */;
			sourceTree = BUILT_PRODUCTS_DIR;
		};
		05A278F7206668C3941E08E4900DD55E /* libLottieReactNative.a */ = {
			isa = PBXReferenceProxy;
			fileType = archive.ar;
			path = libLottieReactNative.a;
			remoteRef = 1D4B301C1E61385E585E2A112DA1B8AA /* PBXContainerItemProxy */;
			sourceTree = BUILT_PRODUCTS_DIR;
		};
		0DF165D1193E4B4962DABF4E7264F91B /* libRCTWebSocket.a */ = {
			isa = PBXReferenceProxy;
			fileType = archive.ar;
			path = libRCTWebSocket.a;
			remoteRef = 332664C4BF1AE19847F504D8C9C4CD04 /* PBXContainerItemProxy */;
			sourceTree = BUILT_PRODUCTS_DIR;
		};
		0F586ACB1B483D19A73242AC34185FAD /* libRCTText-tvOS.a */ = {
			isa = PBXReferenceProxy;
			fileType = archive.ar;
			path = "libRCTText-tvOS.a";
			remoteRef = 775CC7B8AD67A515B51E9A77C07B744D /* PBXContainerItemProxy */;
			sourceTree = BUILT_PRODUCTS_DIR;
		};
		19CB0B55DE702DF718E5FD31D6EF66FE /* libRCTSettings.a */ = {
			isa = PBXReferenceProxy;
			fileType = archive.ar;
			path = libRCTSettings.a;
			remoteRef = 6856A093BA67FAE8F7467903505626C0 /* PBXContainerItemProxy */;
			sourceTree = BUILT_PRODUCTS_DIR;
		};
		1C39C72B0107763251937F909D4CE6A1 /* libyoga.a */ = {
			isa = PBXReferenceProxy;
			fileType = archive.ar;
			path = libyoga.a;
			remoteRef = 1A0E14698EE7A4322A9A9B5052F4D0E4 /* PBXContainerItemProxy */;
			sourceTree = BUILT_PRODUCTS_DIR;
		};
		1FFDF2800ED208F6574931A64651435D /* libRNExitApp.a */ = {
			isa = PBXReferenceProxy;
			fileType = archive.ar;
			path = libRNExitApp.a;
			remoteRef = 38AFE775C706DBBC97CB50A593645D49 /* PBXContainerItemProxy */;
			sourceTree = BUILT_PRODUCTS_DIR;
		};
		20E2A76312FA9646D8831AC163B1347E /* libRCTNetwork-tvOS.a */ = {
			isa = PBXReferenceProxy;
			fileType = archive.ar;
			path = "libRCTNetwork-tvOS.a";
			remoteRef = 9C68E6DA3B9F7593ED48E775238CCCE2 /* PBXContainerItemProxy */;
			sourceTree = BUILT_PRODUCTS_DIR;
		};
		263220B07467A090937F126D1EAD4142 /* libLottie.a */ = {
			isa = PBXReferenceProxy;
			fileType = archive.ar;
			path = libLottie.a;
			remoteRef = EAF9F7116A758338A37BB92469F8D297 /* PBXContainerItemProxy */;
			sourceTree = BUILT_PRODUCTS_DIR;
		};
		2A9A65DE849C3D3C9799E3B05D172685 /* libRCTVibration.a */ = {
			isa = PBXReferenceProxy;
			fileType = archive.ar;
			path = libRCTVibration.a;
			remoteRef = BB0F29560ABE8B2A22B932FA4F9EB13B /* PBXContainerItemProxy */;
			sourceTree = BUILT_PRODUCTS_DIR;
		};
		305530A98AC420D34A3E19B2E9293E19 /* libfishhook.a */ = {
			isa = PBXReferenceProxy;
			fileType = archive.ar;
			path = libfishhook.a;
			remoteRef = DCEAB2C2F040EC0C0BEAA70FB12BFF84 /* PBXContainerItemProxy */;
			sourceTree = BUILT_PRODUCTS_DIR;
		};
		35204E4DC183F014F73FABC7F779792B /* libRNFS.a */ = {
			isa = PBXReferenceProxy;
			fileType = archive.ar;
			path = libRNFS.a;
			remoteRef = 759478F697B6B0746DB845F6D5691AD4 /* PBXContainerItemProxy */;
			sourceTree = BUILT_PRODUCTS_DIR;
		};
		38822DC4E60A1BDF9DF917E7C1541B3D /* libRCTLinking.a */ = {
			isa = PBXReferenceProxy;
			fileType = archive.ar;
			path = libRCTLinking.a;
			remoteRef = AE1E283F1BF8C962C215E54FF5A59C24 /* PBXContainerItemProxy */;
			sourceTree = BUILT_PRODUCTS_DIR;
		};
		3C4142FC07FAC3262B48A9BE40CB7F99 /* libprivatedata-tvOS.a */ = {
			isa = PBXReferenceProxy;
			fileType = archive.ar;
			path = "libprivatedata-tvOS.a";
			remoteRef = BAEFC339D0724DE7BFFD78DDD3AC5310 /* PBXContainerItemProxy */;
			sourceTree = BUILT_PRODUCTS_DIR;
		};
		41ABB0EEDDF4C638791186862B6FCA44 /* libRCTWebSocket-tvOS.a */ = {
			isa = PBXReferenceProxy;
			fileType = archive.ar;
			path = "libRCTWebSocket-tvOS.a";
			remoteRef = 09FE410FB8091F5F045ED9DDE13DC25E /* PBXContainerItemProxy */;
			sourceTree = BUILT_PRODUCTS_DIR;
		};
		4319E47FD77B4B10F18A0CCAA9E7CDB1 /* libRCTText.a */ = {
			isa = PBXReferenceProxy;
			fileType = archive.ar;
			path = libRCTText.a;
			remoteRef = 3574B82CD6B55B4ECA9A60938811F5E8 /* PBXContainerItemProxy */;
			sourceTree = BUILT_PRODUCTS_DIR;
		};
		4638EBE17A0D3826A792DF9563570526 /* libjschelpers.a */ = {
			isa = PBXReferenceProxy;
			fileType = archive.ar;
			path = libjschelpers.a;
			remoteRef = 5A8B9CCF1B55558D85C747DCAB652942 /* PBXContainerItemProxy */;
			sourceTree = BUILT_PRODUCTS_DIR;
		};
		4E9F4916217D4EC545458FBE5790E41D /* libRNDeviceInfo-tvOS.a */ = {
			isa = PBXReferenceProxy;
			fileType = archive.ar;
			path = "libRNDeviceInfo-tvOS.a";
			remoteRef = 5A109CA5CC18A16B6414EEC4BBD87090 /* PBXContainerItemProxy */;
			sourceTree = BUILT_PRODUCTS_DIR;
		};
		6056CF5420827D2F0006A2F3 /* libRNCamera.a */ = {
			isa = PBXReferenceProxy;
			fileType = archive.ar;
			path = libRNCamera.a;
			remoteRef = 6056CF5320827D2F0006A2F3 /* PBXContainerItemProxy */;
			sourceTree = BUILT_PRODUCTS_DIR;
		};
		6056CF5B20827E2E0006A2F3 /* libReactNativePermissions.a */ = {
			isa = PBXReferenceProxy;
			fileType = archive.ar;
			path = libReactNativePermissions.a;
			remoteRef = 6056CF5A20827E2E0006A2F3 /* PBXContainerItemProxy */;
			sourceTree = BUILT_PRODUCTS_DIR;
		};
		60BDD27B208D12790085549F /* libRNSecureClipboard.a */ = {
			isa = PBXReferenceProxy;
			fileType = archive.ar;
			path = libRNSecureClipboard.a;
			remoteRef = 60BDD27A208D12790085549F /* PBXContainerItemProxy */;
			sourceTree = BUILT_PRODUCTS_DIR;
		};
		667F57494F99C69927244B789F08BA39 /* Lottie.framework */ = {
			isa = PBXReferenceProxy;
			fileType = wrapper.framework;
			path = Lottie.framework;
			remoteRef = CD481D22B9AD23CF851BD7CA4F49E762 /* PBXContainerItemProxy */;
			sourceTree = BUILT_PRODUCTS_DIR;
		};
		6D68D9CD64CE2AD239A1BABD810A4043 /* libRNSecureRandom.a */ = {
			isa = PBXReferenceProxy;
			fileType = archive.ar;
			path = libRNSecureRandom.a;
			remoteRef = 896DF047E1C2AB724B776DE78051C2CB /* PBXContainerItemProxy */;
			sourceTree = BUILT_PRODUCTS_DIR;
		};
		73D536AB3A4FAFD8602D41987D9E324F /* libRCTGeolocation.a */ = {
			isa = PBXReferenceProxy;
			fileType = archive.ar;
			path = libRCTGeolocation.a;
			remoteRef = 67F735F37D9C96FFCC1469292012988C /* PBXContainerItemProxy */;
			sourceTree = BUILT_PRODUCTS_DIR;
		};
		73DE2893421CB79475DA9ABBFC68EF31 /* libPods-iotaWallet-tvOS.a */ = {
			isa = PBXReferenceProxy;
			fileType = archive.ar;
			path = "libPods-iotaWallet-tvOS.a";
			remoteRef = 711E35C224595B0412CF470CDBEF29B6 /* PBXContainerItemProxy */;
			sourceTree = BUILT_PRODUCTS_DIR;
		};
		7452BF78E5A78F49B42D6A6844855B18 /* libRNSVG-tvOS.a */ = {
			isa = PBXReferenceProxy;
			fileType = archive.ar;
			path = "libRNSVG-tvOS.a";
			remoteRef = A9F53FC6236324E5330CA31A17570E7E /* PBXContainerItemProxy */;
			sourceTree = BUILT_PRODUCTS_DIR;
		};
		75741D422FC234226BD97F79574086A2 /* libPods-iotaWallet-tvOSTests.a */ = {
			isa = PBXReferenceProxy;
			fileType = archive.ar;
			path = "libPods-iotaWallet-tvOSTests.a";
			remoteRef = FA24DAB4979B0799DCE61A5F32D99523 /* PBXContainerItemProxy */;
			sourceTree = BUILT_PRODUCTS_DIR;
		};
		7CD2F7585D01863B8EC256EC6A922693 /* libRCTImage.a */ = {
			isa = PBXReferenceProxy;
			fileType = archive.ar;
			path = libRCTImage.a;
			remoteRef = EFC046C4FF8A48212FB2D5FCA41020D1 /* PBXContainerItemProxy */;
			sourceTree = BUILT_PRODUCTS_DIR;
		};
		8194F08C899A4B07E4F0D7C10D8A04CE /* Pods_iotaWalletTests.framework */ = {
			isa = PBXReferenceProxy;
			fileType = wrapper.framework;
			path = Pods_iotaWalletTests.framework;
			remoteRef = 5883AA054AC88EAA5EFB34040EA713B2 /* PBXContainerItemProxy */;
			sourceTree = BUILT_PRODUCTS_DIR;
		};
		89DED642A5FCB71765083CCD2A12F54B /* libprivatedata.a */ = {
			isa = PBXReferenceProxy;
			fileType = archive.ar;
			path = libprivatedata.a;
			remoteRef = 5571F4C8A97A7C1CD0F664C7197CC170 /* PBXContainerItemProxy */;
			sourceTree = BUILT_PRODUCTS_DIR;
		};
		9A667C3791869710368CDC79243CD4FF /* RNPrintTests.xctest */ = {
			isa = PBXReferenceProxy;
			fileType = wrapper.cfbundle;
			path = RNPrintTests.xctest;
			remoteRef = 7D78B19441B818F349C13AAD1E712ACC /* PBXContainerItemProxy */;
			sourceTree = BUILT_PRODUCTS_DIR;
		};
		9D772B812DB6C05ECF25775FCAB7E002 /* libcxxreact.a */ = {
			isa = PBXReferenceProxy;
			fileType = archive.ar;
			path = libcxxreact.a;
			remoteRef = C5DB17B47077C54B8CBA62D8E21D3C43 /* PBXContainerItemProxy */;
			sourceTree = BUILT_PRODUCTS_DIR;
		};
		9DBC3C8E34A01D88134F4A69AA32625F /* libdouble-conversion.a */ = {
			isa = PBXReferenceProxy;
			fileType = archive.ar;
			path = "libdouble-conversion.a";
			remoteRef = 91EE908523E2FCEF5CE1B08441483CDE /* PBXContainerItemProxy */;
			sourceTree = BUILT_PRODUCTS_DIR;
		};
		9FEDECF54B08D02E4DA237B29BFA7335 /* libRCTSettings-tvOS.a */ = {
			isa = PBXReferenceProxy;
			fileType = archive.ar;
			path = "libRCTSettings-tvOS.a";
			remoteRef = 02EA84673DE704F9C1AF959030D4D4BC /* PBXContainerItemProxy */;
			sourceTree = BUILT_PRODUCTS_DIR;
		};
		A449CDAA92C2C98ABDF0AE5690864303 /* libthird-party.a */ = {
			isa = PBXReferenceProxy;
			fileType = archive.ar;
			path = "libthird-party.a";
			remoteRef = 5DF1012D7DA4F139622252CC164F122C /* PBXContainerItemProxy */;
			sourceTree = BUILT_PRODUCTS_DIR;
		};
		A7757FB00CE594F07671643433203090 /* Pods_iotaWallet.framework */ = {
			isa = PBXReferenceProxy;
			fileType = wrapper.framework;
			path = Pods_iotaWallet.framework;
			remoteRef = CD9F8E5E7CF2056A65FA532392457FA4 /* PBXContainerItemProxy */;
			sourceTree = BUILT_PRODUCTS_DIR;
		};
		A85B009F6629191C78D363005BC5C04B /* libART.a */ = {
			isa = PBXReferenceProxy;
			fileType = archive.ar;
			path = libART.a;
			remoteRef = 4D28DBFF1C1827558620F9610F7E930B /* PBXContainerItemProxy */;
			sourceTree = BUILT_PRODUCTS_DIR;
		};
		B655981D53B5AE618EDBD102EA41BF51 /* libReact.a */ = {
			isa = PBXReferenceProxy;
			fileType = archive.ar;
			path = libReact.a;
			remoteRef = 01E9A97EB148F57A77EB8C51C72DF720 /* PBXContainerItemProxy */;
			sourceTree = BUILT_PRODUCTS_DIR;
		};
		B844D632C9BC3C7BED60CFEE0A6A52B7 /* libRNRandomBytes.a */ = {
			isa = PBXReferenceProxy;
			fileType = archive.ar;
			path = libRNRandomBytes.a;
			remoteRef = 2FC4A20B76D0682725A7FD3A48E950D9 /* PBXContainerItemProxy */;
			sourceTree = BUILT_PRODUCTS_DIR;
		};
		BBAF9D268952C91DACBF8032E0718926 /* libReactNativeFingerprintScanner.a */ = {
			isa = PBXReferenceProxy;
			fileType = archive.ar;
			path = libReactNativeFingerprintScanner.a;
			remoteRef = C64A41DFA3DFB47F30EDDEB6A2481B24 /* PBXContainerItemProxy */;
			sourceTree = BUILT_PRODUCTS_DIR;
		};
		BE06912F32A64660367B379A5FA9B59C /* libRCTAnimation.a */ = {
			isa = PBXReferenceProxy;
			fileType = archive.ar;
			path = libRCTAnimation.a;
			remoteRef = 77988E9E486F13DB1441A107E9B8BE7D /* PBXContainerItemProxy */;
			sourceTree = BUILT_PRODUCTS_DIR;
		};
		BE82952CCA102FD663897F7A37DC8849 /* libfishhook-tvOS.a */ = {
			isa = PBXReferenceProxy;
			fileType = archive.ar;
			path = "libfishhook-tvOS.a";
			remoteRef = 0124B2E98998F35F47D1A86641804DBA /* PBXContainerItemProxy */;
			sourceTree = BUILT_PRODUCTS_DIR;
		};
		C983FC068C0763B06409D31B23F70974 /* libRNSecureRandom.a */ = {
			isa = PBXReferenceProxy;
			fileType = archive.ar;
			path = libRNSecureRandom.a;
			remoteRef = AECD31E3539474478B838BE6DD5AB37C /* PBXContainerItemProxy */;
			sourceTree = BUILT_PRODUCTS_DIR;
		};
		C9F4F16E746AE853607E2E4D649F9E40 /* libRNDeviceInfo.a */ = {
			isa = PBXReferenceProxy;
			fileType = archive.ar;
			path = libRNDeviceInfo.a;
			remoteRef = 53DB1F47FFBD018460D6B3F399D77096 /* PBXContainerItemProxy */;
			sourceTree = BUILT_PRODUCTS_DIR;
		};
		CB6626F42085056C00651519 /* libSplashScreen.a */ = {
			isa = PBXReferenceProxy;
			fileType = archive.ar;
			path = libSplashScreen.a;
			remoteRef = CB6626F32085056C00651519 /* PBXContainerItemProxy */;
			sourceTree = BUILT_PRODUCTS_DIR;
		};
		CB8F2AF42095E41E0071A30B /* libRNRandomBytes-tvOS.a */ = {
			isa = PBXReferenceProxy;
			fileType = archive.ar;
			path = "libRNRandomBytes-tvOS.a";
			remoteRef = CB8F2AF32095E41E0071A30B /* PBXContainerItemProxy */;
			sourceTree = BUILT_PRODUCTS_DIR;
		};
		CBC214E920CE82DC005D8ACB /* libRNReactNativeHapticFeedback.a */ = {
			isa = PBXReferenceProxy;
			fileType = archive.ar;
			path = libRNReactNativeHapticFeedback.a;
			remoteRef = CBC214E820CE82DC005D8ACB /* PBXContainerItemProxy */;
			sourceTree = BUILT_PRODUCTS_DIR;
		};
		CBC5562C207BA79E00BA0A7F /* Lottie.framework */ = {
			isa = PBXReferenceProxy;
			fileType = wrapper.framework;
			path = Lottie.framework;
			remoteRef = CBC5562B207BA79E00BA0A7F /* PBXContainerItemProxy */;
			sourceTree = BUILT_PRODUCTS_DIR;
		};
		CBC5562E207BA79E00BA0A7F /* Lottie.framework */ = {
			isa = PBXReferenceProxy;
			fileType = wrapper.framework;
			path = Lottie.framework;
			remoteRef = CBC5562D207BA79E00BA0A7F /* PBXContainerItemProxy */;
			sourceTree = BUILT_PRODUCTS_DIR;
		};
		CBC55639207BA79E00BA0A7F /* libRCTAnimation.a */ = {
			isa = PBXReferenceProxy;
			fileType = archive.ar;
			path = libRCTAnimation.a;
			remoteRef = CBC55638207BA79E00BA0A7F /* PBXContainerItemProxy */;
			sourceTree = BUILT_PRODUCTS_DIR;
		};
		CBC5565A207BA79E00BA0A7F /* libReact.a */ = {
			isa = PBXReferenceProxy;
			fileType = archive.ar;
			path = libReact.a;
			remoteRef = CBC55659207BA79E00BA0A7F /* PBXContainerItemProxy */;
			sourceTree = BUILT_PRODUCTS_DIR;
		};
		CBC5565C207BA79E00BA0A7F /* libyoga.a */ = {
			isa = PBXReferenceProxy;
			fileType = archive.ar;
			path = libyoga.a;
			remoteRef = CBC5565B207BA79E00BA0A7F /* PBXContainerItemProxy */;
			sourceTree = BUILT_PRODUCTS_DIR;
		};
		CBC5565E207BA79E00BA0A7F /* libcxxreact.a */ = {
			isa = PBXReferenceProxy;
			fileType = archive.ar;
			path = libcxxreact.a;
			remoteRef = CBC5565D207BA79E00BA0A7F /* PBXContainerItemProxy */;
			sourceTree = BUILT_PRODUCTS_DIR;
		};
		CBC55660207BA79E00BA0A7F /* libjschelpers.a */ = {
			isa = PBXReferenceProxy;
			fileType = archive.ar;
			path = libjschelpers.a;
			remoteRef = CBC5565F207BA79E00BA0A7F /* PBXContainerItemProxy */;
			sourceTree = BUILT_PRODUCTS_DIR;
		};
		CBC55662207BA79E00BA0A7F /* libthird-party.a */ = {
			isa = PBXReferenceProxy;
			fileType = archive.ar;
			path = "libthird-party.a";
			remoteRef = CBC55661207BA79E00BA0A7F /* PBXContainerItemProxy */;
			sourceTree = BUILT_PRODUCTS_DIR;
		};
		CBC55664207BA79E00BA0A7F /* libdouble-conversion.a */ = {
			isa = PBXReferenceProxy;
			fileType = archive.ar;
			path = "libdouble-conversion.a";
			remoteRef = CBC55663207BA79E00BA0A7F /* PBXContainerItemProxy */;
			sourceTree = BUILT_PRODUCTS_DIR;
		};
		CBC5566E207BA79E00BA0A7F /* libRNFS.a */ = {
			isa = PBXReferenceProxy;
			fileType = archive.ar;
			path = libRNFS.a;
			remoteRef = CBC5566D207BA79E00BA0A7F /* PBXContainerItemProxy */;
			sourceTree = BUILT_PRODUCTS_DIR;
		};
		CBEF619F59D7EBCE4196DF4E7471DFA3 /* libRNFS.a */ = {
			isa = PBXReferenceProxy;
			fileType = archive.ar;
			path = libRNFS.a;
			remoteRef = E1B37F619C11EA96BF3D3EF5382A8D08 /* PBXContainerItemProxy */;
			sourceTree = BUILT_PRODUCTS_DIR;
		};
		CBF9C69920A1E8A800D7CE98 /* IotaKit.framework */ = {
			isa = PBXReferenceProxy;
			fileType = wrapper.framework;
			path = IotaKit.framework;
			remoteRef = CBF9C69820A1E8A800D7CE98 /* PBXContainerItemProxy */;
			sourceTree = BUILT_PRODUCTS_DIR;
		};
		CF4DEBD89AF3703CA874122582CB0018 /* libART-tvOS.a */ = {
			isa = PBXReferenceProxy;
			fileType = archive.ar;
			path = "libART-tvOS.a";
			remoteRef = 5A69F80327CBC8DCFAC6DDBEC2E353E4 /* PBXContainerItemProxy */;
			sourceTree = BUILT_PRODUCTS_DIR;
		};
		D373EB5A6D14212CD152A952A67FEB62 /* libRNKeychain.a */ = {
			isa = PBXReferenceProxy;
			fileType = archive.ar;
			path = libRNKeychain.a;
			remoteRef = 52FD8EB486138CC4128FC9CA61B5CE40 /* PBXContainerItemProxy */;
			sourceTree = BUILT_PRODUCTS_DIR;
		};
		D52AD4114CBE743BE1FE4BBF929B98CA /* libRNSVG.a */ = {
			isa = PBXReferenceProxy;
			fileType = archive.ar;
			path = libRNSVG.a;
			remoteRef = 13042E5B4074EDAF295116B369C5720D /* PBXContainerItemProxy */;
			sourceTree = BUILT_PRODUCTS_DIR;
		};
		D9D059D1D71ADA6B83851AE04A4B1989 /* libBugsnagReactNative.a */ = {
			isa = PBXReferenceProxy;
			fileType = archive.ar;
			path = libBugsnagReactNative.a;
			remoteRef = 7D4677BF89393B2A390B1DA255172739 /* PBXContainerItemProxy */;
			sourceTree = BUILT_PRODUCTS_DIR;
		};
		DAD01F1FBF0A65DE7C0418215A512138 /* libRNPrint.a */ = {
			isa = PBXReferenceProxy;
			fileType = archive.ar;
			path = libRNPrint.a;
			remoteRef = 38EDCA31D16E3CD01DBD8999EBEA81FF /* PBXContainerItemProxy */;
			sourceTree = BUILT_PRODUCTS_DIR;
		};
		DBFB071F75F38C22F03B943A6DCBEDF9 /* libReactNativeNavigation.a */ = {
			isa = PBXReferenceProxy;
			fileType = archive.ar;
			path = libReactNativeNavigation.a;
			remoteRef = 33D79D2FECDE6EB7465B46540F383D7C /* PBXContainerItemProxy */;
			sourceTree = BUILT_PRODUCTS_DIR;
		};
		DF3D8AEB21F074871C1975441A32E214 /* libRCTLinking-tvOS.a */ = {
			isa = PBXReferenceProxy;
			fileType = archive.ar;
			path = "libRCTLinking-tvOS.a";
			remoteRef = BFF2DE68DC51E02575350E595BE05544 /* PBXContainerItemProxy */;
			sourceTree = BUILT_PRODUCTS_DIR;
		};
		E1DE6816AFF1D8279218D82AD1FFCE5B /* libRCTNetwork.a */ = {
			isa = PBXReferenceProxy;
			fileType = archive.ar;
			path = libRCTNetwork.a;
			remoteRef = 9CA17388BD86A06261973A87CA89A2B1 /* PBXContainerItemProxy */;
			sourceTree = BUILT_PRODUCTS_DIR;
		};
		E329CD2AEA74CC4A8A6F37DBBEF1EA5E /* libRCTActionSheet.a */ = {
			isa = PBXReferenceProxy;
			fileType = archive.ar;
			path = libRCTActionSheet.a;
			remoteRef = EDE032656EFB8B4603FCB01A05A9F031 /* PBXContainerItemProxy */;
			sourceTree = BUILT_PRODUCTS_DIR;
		};
		E4F418B6A7C158123D272588757B8B5E /* libKCKeepAwake.a */ = {
			isa = PBXReferenceProxy;
			fileType = archive.ar;
			path = libKCKeepAwake.a;
			remoteRef = D76A2AA2859385389AC38602086305F7 /* PBXContainerItemProxy */;
			sourceTree = BUILT_PRODUCTS_DIR;
		};
		E75E2AC8AE8B6798A4135FCB59B0D2EB /* libRCTImage-tvOS.a */ = {
			isa = PBXReferenceProxy;
			fileType = archive.ar;
			path = "libRCTImage-tvOS.a";
			remoteRef = 07DD23F296417D4BA008AE2ABBCB6EBF /* PBXContainerItemProxy */;
			sourceTree = BUILT_PRODUCTS_DIR;
		};
/* End PBXReferenceProxy section */

/* Begin PBXResourcesBuildPhase section */
		7B8DF15560086469F41BFCA408944F5D /* Resources */ = {
			isa = PBXResourcesBuildPhase;
			buildActionMask = 2147483647;
			files = (
			);
			runOnlyForDeploymentPostprocessing = 0;
		};
		80B69C4642AB51BA4880C4831D3FF552 /* Resources */ = {
			isa = PBXResourcesBuildPhase;
			buildActionMask = 2147483647;
			files = (
			);
			runOnlyForDeploymentPostprocessing = 0;
		};
		8F6FA1D0FA4750EA28804258C2CB6AC6 /* Resources */ = {
			isa = PBXResourcesBuildPhase;
			buildActionMask = 2147483647;
			files = (
			);
			runOnlyForDeploymentPostprocessing = 0;
		};
		BF58EB11F40804AD5DBB7F844142B92C /* Resources */ = {
			isa = PBXResourcesBuildPhase;
			buildActionMask = 2147483647;
			files = (
				BDAE8ABE8DEB4C2EB82EE79A3A5230C8 /* Images.xcassets in Resources */,
			);
			runOnlyForDeploymentPostprocessing = 0;
		};
		FA2076790B54965291BEF26A75A5EDB5 /* Resources */ = {
			isa = PBXResourcesBuildPhase;
			buildActionMask = 2147483647;
			files = (
				54D44899635E65A34FCEAC3EA412BE26 /* Images.xcassets in Resources */,
				C51860C3A5258461508F6E3006EA337D /* Inconsolata-Bold.ttf in Resources */,
				5403F0AF99C33584CC25CA8D4422B333 /* Inconsolata-Regular.ttf in Resources */,
				CBA5F52620CAAB2A00774D4B /* SourceCodePro-Medium.ttf in Resources */,
				CBA69EF920C8139300DD4CEB /* Icons.ttf in Resources */,
				CB98FB9620A0A5BB0047877B /* SourceSansPro-Light.ttf in Resources */,
				CB61A46620B89E3B004088AA /* SourceSansPro-SemiBold.ttf in Resources */,
				D54A6C850FD7BE61FF81BD7F6E7F25A3 /* Info.plist in Resources */,
				29169BFF0B0644DA1F501101B010A604 /* InfoPlist.strings in Resources */,
				29E9C75A4A87FFC827469A3CFB2D3C89 /* Launch Screen.storyboard in Resources */,
				CB98FB9420A0A5BB0047877B /* SourceSansPro-Bold.ttf in Resources */,
				CB98FB9520A0A5BB0047877B /* SourceSansPro-Regular.ttf in Resources */,
			);
			runOnlyForDeploymentPostprocessing = 0;
		};
/* End PBXResourcesBuildPhase section */

/* Begin PBXShellScriptBuildPhase section */
		19306BE67A64A428B81A1A08 /* [CP] Embed Pods Frameworks */ = {
			isa = PBXShellScriptBuildPhase;
			buildActionMask = 2147483647;
			files = (
			);
			inputPaths = (
				"${SRCROOT}/Pods/Target Support Files/Pods-iotaWallet/Pods-iotaWallet-frameworks.sh",
				"${BUILT_PRODUCTS_DIR}/IotaKit/IotaKit.framework",
			);
			name = "[CP] Embed Pods Frameworks";
			outputPaths = (
				"${TARGET_BUILD_DIR}/${FRAMEWORKS_FOLDER_PATH}/IotaKit.framework",
			);
			runOnlyForDeploymentPostprocessing = 0;
			shellPath = /bin/sh;
			shellScript = "\"${SRCROOT}/Pods/Target Support Files/Pods-iotaWallet/Pods-iotaWallet-frameworks.sh\"\n";
			showEnvVarsInLog = 0;
		};
		1BD7EDA2A9AC2CE93A0870587E20D397 /* Bundle React Native Code And Images */ = {
			isa = PBXShellScriptBuildPhase;
			buildActionMask = 2147483647;
			files = (
			);
			inputPaths = (
			);
			name = "Bundle React Native Code And Images";
			outputPaths = (
			);
			runOnlyForDeploymentPostprocessing = 0;
			shellPath = /bin/sh;
			shellScript = "export NODE_BINARY=node\n../node_modules/react-native/scripts/react-native-xcode.sh";
		};
		1C8C88AE59968844F0D8C59F /* [CP] Check Pods Manifest.lock */ = {
			isa = PBXShellScriptBuildPhase;
			buildActionMask = 2147483647;
			files = (
			);
			inputPaths = (
				"${PODS_PODFILE_DIR_PATH}/Podfile.lock",
				"${PODS_ROOT}/Manifest.lock",
			);
			name = "[CP] Check Pods Manifest.lock";
			outputPaths = (
				"$(DERIVED_FILE_DIR)/Pods-iotaWallet-tvOSTests-checkManifestLockResult.txt",
			);
			runOnlyForDeploymentPostprocessing = 0;
			shellPath = /bin/sh;
			shellScript = "diff \"${PODS_PODFILE_DIR_PATH}/Podfile.lock\" \"${PODS_ROOT}/Manifest.lock\" > /dev/null\nif [ $? != 0 ] ; then\n    # print error to STDERR\n    echo \"error: The sandbox is not in sync with the Podfile.lock. Run 'pod install' or update your CocoaPods installation.\" >&2\n    exit 1\nfi\n# This output is used by Xcode 'outputs' to avoid re-running this script phase.\necho \"SUCCESS\" > \"${SCRIPT_OUTPUT_FILE_0}\"\n";
			showEnvVarsInLog = 0;
		};
		58346D29D233956FD8AD6589 /* [CP] Check Pods Manifest.lock */ = {
			isa = PBXShellScriptBuildPhase;
			buildActionMask = 2147483647;
			files = (
			);
			inputPaths = (
				"${PODS_PODFILE_DIR_PATH}/Podfile.lock",
				"${PODS_ROOT}/Manifest.lock",
			);
			name = "[CP] Check Pods Manifest.lock";
			outputPaths = (
				"$(DERIVED_FILE_DIR)/Pods-iotaWallet-tvOS-checkManifestLockResult.txt",
			);
			runOnlyForDeploymentPostprocessing = 0;
			shellPath = /bin/sh;
			shellScript = "diff \"${PODS_PODFILE_DIR_PATH}/Podfile.lock\" \"${PODS_ROOT}/Manifest.lock\" > /dev/null\nif [ $? != 0 ] ; then\n    # print error to STDERR\n    echo \"error: The sandbox is not in sync with the Podfile.lock. Run 'pod install' or update your CocoaPods installation.\" >&2\n    exit 1\nfi\n# This output is used by Xcode 'outputs' to avoid re-running this script phase.\necho \"SUCCESS\" > \"${SCRIPT_OUTPUT_FILE_0}\"\n";
			showEnvVarsInLog = 0;
		};
		5C36E36590116568CF5849E3 /* [CP] Check Pods Manifest.lock */ = {
			isa = PBXShellScriptBuildPhase;
			buildActionMask = 2147483647;
			files = (
			);
			inputPaths = (
				"${PODS_PODFILE_DIR_PATH}/Podfile.lock",
				"${PODS_ROOT}/Manifest.lock",
			);
			name = "[CP] Check Pods Manifest.lock";
			outputPaths = (
				"$(DERIVED_FILE_DIR)/Pods-iotaWalletTests-checkManifestLockResult.txt",
			);
			runOnlyForDeploymentPostprocessing = 0;
			shellPath = /bin/sh;
			shellScript = "diff \"${PODS_PODFILE_DIR_PATH}/Podfile.lock\" \"${PODS_ROOT}/Manifest.lock\" > /dev/null\nif [ $? != 0 ] ; then\n    # print error to STDERR\n    echo \"error: The sandbox is not in sync with the Podfile.lock. Run 'pod install' or update your CocoaPods installation.\" >&2\n    exit 1\nfi\n# This output is used by Xcode 'outputs' to avoid re-running this script phase.\necho \"SUCCESS\" > \"${SCRIPT_OUTPUT_FILE_0}\"\n";
			showEnvVarsInLog = 0;
		};
		76C74A58CB208D79D2DBCF9020787849 /* Bundle React Native code and images */ = {
			isa = PBXShellScriptBuildPhase;
			buildActionMask = 2147483647;
			files = (
			);
			inputPaths = (
			);
			name = "Bundle React Native code and images";
			outputPaths = (
			);
			runOnlyForDeploymentPostprocessing = 0;
			shellPath = /bin/sh;
			shellScript = "export NODE_BINARY=node\n../node_modules/react-native/scripts/react-native-xcode.sh";
		};
<<<<<<< HEAD
		955BB2FC6B3E69FD9EEFE4CBF7027E30 /* ShellScript */ = {
			isa = PBXShellScriptBuildPhase;
			buildActionMask = 2147483647;
			files = (
			);
			inputPaths = (
			);
			outputPaths = (
			);
			runOnlyForDeploymentPostprocessing = 0;
			shellPath = /bin/sh;
			shellScript = "\"${PODS_ROOT}/Fabric/run\" e741ca311eddc2a22fa56c2dad19b440babbddbc 981a9d74e52679b4082c8d7d4ea90916fa27524671f2378ebca21f44939dcb5b";
		};
=======
>>>>>>> e63e493f
		B59F787FE434CB99F8DA67C59029AF6B /* ShellScript */ = {
			isa = PBXShellScriptBuildPhase;
			buildActionMask = 2147483647;
			files = (
			);
			inputPaths = (
			);
			outputPaths = (
			);
			runOnlyForDeploymentPostprocessing = 0;
			shellPath = /bin/sh;
			shellScript = "if [ \"$CONFIGURATION\" == \"Release\" ]\nthen /usr/bin/perl -pe 's/(BUILD_NUMBER = )(\\d+)/$1.($2+1)/eg' -i buildnumber.xcconfig\nfi";
		};
		C670705588253B9974F1143C /* [CP] Check Pods Manifest.lock */ = {
			isa = PBXShellScriptBuildPhase;
			buildActionMask = 2147483647;
			files = (
			);
			inputPaths = (
				"${PODS_PODFILE_DIR_PATH}/Podfile.lock",
				"${PODS_ROOT}/Manifest.lock",
			);
			name = "[CP] Check Pods Manifest.lock";
			outputPaths = (
				"$(DERIVED_FILE_DIR)/Pods-iotaWallet-checkManifestLockResult.txt",
			);
			runOnlyForDeploymentPostprocessing = 0;
			shellPath = /bin/sh;
			shellScript = "diff \"${PODS_PODFILE_DIR_PATH}/Podfile.lock\" \"${PODS_ROOT}/Manifest.lock\" > /dev/null\nif [ $? != 0 ] ; then\n    # print error to STDERR\n    echo \"error: The sandbox is not in sync with the Podfile.lock. Run 'pod install' or update your CocoaPods installation.\" >&2\n    exit 1\nfi\n# This output is used by Xcode 'outputs' to avoid re-running this script phase.\necho \"SUCCESS\" > \"${SCRIPT_OUTPUT_FILE_0}\"\n";
			showEnvVarsInLog = 0;
		};
/* End PBXShellScriptBuildPhase section */

/* Begin PBXSourcesBuildPhase section */
		11075FA1DE5371B6E0DBE7D34FF2F541 /* Sources */ = {
			isa = PBXSourcesBuildPhase;
			buildActionMask = 2147483647;
			files = (
				307E93B97FDF6F53908903B07505AC30 /* SnapshotHelper.swift in Sources */,
				0C51C393ABBB0B4BD4B93D710474ACE6 /* iotaWalletUITests.swift in Sources */,
			);
			runOnlyForDeploymentPostprocessing = 0;
		};
		20A48ED510B8A5A031F25EB34DD39B95 /* Sources */ = {
			isa = PBXSourcesBuildPhase;
			buildActionMask = 2147483647;
			files = (
				F834CDED8A9A63C142A683ADB8483369 /* iotaWalletTests.m in Sources */,
			);
			runOnlyForDeploymentPostprocessing = 0;
		};
		3A19CAEF0494A213AEB368179B268023 /* Sources */ = {
			isa = PBXSourcesBuildPhase;
			buildActionMask = 2147483647;
			files = (
				962469C90FA6C9D7DB8B0F1D49DD98E7 /* AppDelegate.m in Sources */,
				009513FCBFA797A40A555F3084ED0B8D /* Iota.m in Sources */,
				CB866281209F36CA00C026E3 /* EntangledIOS.m in Sources */,
				6E9CC66B45FB093ECF765004AFED349E /* IotaKitEmitter.swift in Sources */,
				3E58EC90CE11629FBA816AAD96D16464 /* main.m in Sources */,
			);
			runOnlyForDeploymentPostprocessing = 0;
		};
		9289FDA5BF643E6CF6FB97742A554BFA /* Sources */ = {
			isa = PBXSourcesBuildPhase;
			buildActionMask = 2147483647;
			files = (
				150B45CC76085653FBC10B5A7B4E16F0 /* AppDelegate.m in Sources */,
				7201963BD0BAE41A9958AC15A84AAA5F /* main.m in Sources */,
			);
			runOnlyForDeploymentPostprocessing = 0;
		};
		C361C063B6547DE82583FABCA4550939 /* Sources */ = {
			isa = PBXSourcesBuildPhase;
			buildActionMask = 2147483647;
			files = (
				E4F9AC494F8CC3C172EA66A4EF42D078 /* iotaWalletTests.m in Sources */,
			);
			runOnlyForDeploymentPostprocessing = 0;
		};
/* End PBXSourcesBuildPhase section */

/* Begin PBXTargetDependency section */
		482BD5E847E669FCCD5819D2879B3184 /* PBXTargetDependency */ = {
			isa = PBXTargetDependency;
			target = 1B6F56C5B39768183E212C21E8E213DA /* iotaWallet-tvOS */;
			targetProxy = 28BD818916EC80191B9C06F5C44796AA /* PBXContainerItemProxy */;
		};
		BCF502FF716E49969EFEC3E7DA65262E /* PBXTargetDependency */ = {
			isa = PBXTargetDependency;
			name = Lottie_iOS;
			targetProxy = 3431B8C171DBF136591372AA44E6F2F4 /* PBXContainerItemProxy */;
		};
		BE73D60DB7DADA792CE0511FEEF11D44 /* PBXTargetDependency */ = {
			isa = PBXTargetDependency;
			target = 4848851A00274CA2FFBE307BAEB5F278 /* iotaWallet */;
			targetProxy = 569242DFF3FE79F261B75B97749FC745 /* PBXContainerItemProxy */;
		};
/* End PBXTargetDependency section */

/* Begin PBXVariantGroup section */
		49A551A49165ED5CFBE87EE1B7C5CCA8 /* InfoPlist.strings */ = {
			isa = PBXVariantGroup;
			children = (
				14D027E0235A94DEC3CFA3995F921E99 /* ar */,
				212C440FB237BBD7248FBF1D2199EFD2 /* cs */,
				C883F8A0B4031CE53D5E48217339975E /* da */,
				55B2218ED7B66ED5B4EEF139189CDFB2 /* de */,
				A1FAED857304034D3DCD87D13F961C48 /* el */,
				72D17A4D37252C0BC0DB1F93F39557A8 /* en */,
				36D4352CBA24C83AC9A32D4C0C8118E8 /* es */,
				F937ECCF0BA4BC3A155C89B3B7ECE27D /* es-419 */,
				D6579997ECA951BF786CFC9441D56F53 /* fi */,
				E3A5CC95D9B27ABCF4FAD971B8E3AC51 /* fr */,
				D2C796029F4A68C167C1F1F5176A5819 /* he */,
				78890E2D6D34AE7E540EA17AF52C9982 /* hi */,
				F05FB5124D5FDAF46BC578870641ED07 /* id */,
				EEF5BF9089B89A57B0EABB4E6415A676 /* it */,
				BD40B3B9B6FE961CF3495A75D646774F /* ja */,
				FA966CD6F6AC4A56AAE33F729009A387 /* ko */,
				AC72D5B1A4088A6371731AAF2D0B9E73 /* lv */,
				687E262F066E4DDBCEFF44A4BC7F44A7 /* nb */,
				66A2C53DEF25AEDEB72FDC924EBABB8D /* nl */,
				DF7DDCE91109086B70E5F0239B13774C /* pl */,
				2CF64F79A3674FBC3EAFD7BD016CA0C3 /* pt-BR */,
				64A04B0E69E2398FF12B202BA93DEFED /* pt-PT */,
				C989B5B2E21BB76597A51E0EFEA9B547 /* ro */,
				12700CD34950855970059E347E3ECCEF /* ru */,
				81FD04ABA0D7E5DDAC025C79AC565404 /* sk */,
				BA9A0E2287F5A0014ABE9284EBD2C4D8 /* sl */,
				5D730345CF75A62E99A5B317731440D2 /* sv */,
				0CB89A9AF630BA398ED6B667116B3086 /* tr */,
				000050334277DFF6E9BC09832C011408 /* ur */,
				703CD715859580C6F93AD2C3B9BF240C /* zh-Hans */,
				F0BCFBFA4C88ED7E91943BDB49D788DE /* zh-Hant */,
			);
			name = InfoPlist.strings;
			sourceTree = "<group>";
		};
/* End PBXVariantGroup section */

/* Begin XCBuildConfiguration section */
		2E5397219FE6BFB92B66674C2DE598F9 /* Release */ = {
			isa = XCBuildConfiguration;
			buildSettings = {
				ALWAYS_SEARCH_USER_PATHS = NO;
				CLANG_ANALYZER_LOCALIZABILITY_NONLOCALIZED = YES;
				CLANG_CXX_LANGUAGE_STANDARD = "gnu++0x";
				CLANG_CXX_LIBRARY = "libc++";
				CLANG_ENABLE_MODULES = YES;
				CLANG_ENABLE_OBJC_ARC = YES;
				CLANG_WARN_BLOCK_CAPTURE_AUTORELEASING = YES;
				CLANG_WARN_BOOL_CONVERSION = YES;
				CLANG_WARN_COMMA = YES;
				CLANG_WARN_CONSTANT_CONVERSION = YES;
				CLANG_WARN_DIRECT_OBJC_ISA_USAGE = YES_ERROR;
				CLANG_WARN_EMPTY_BODY = YES;
				CLANG_WARN_ENUM_CONVERSION = YES;
				CLANG_WARN_INFINITE_RECURSION = YES;
				CLANG_WARN_INT_CONVERSION = YES;
				CLANG_WARN_NON_LITERAL_NULL_CONVERSION = YES;
				CLANG_WARN_OBJC_LITERAL_CONVERSION = YES;
				CLANG_WARN_OBJC_ROOT_CLASS = YES_ERROR;
				CLANG_WARN_RANGE_LOOP_ANALYSIS = YES;
				CLANG_WARN_STRICT_PROTOTYPES = YES;
				CLANG_WARN_SUSPICIOUS_MOVE = YES;
				CLANG_WARN_UNREACHABLE_CODE = YES;
				CLANG_WARN__DUPLICATE_METHOD_MATCH = YES;
				CODE_SIGN_IDENTITY = "iPhone Developer";
				"CODE_SIGN_IDENTITY[sdk=iphoneos*]" = "iPhone Developer";
				CODE_SIGN_STYLE = Manual;
				COPY_PHASE_STRIP = YES;
				ENABLE_NS_ASSERTIONS = NO;
				ENABLE_STRICT_OBJC_MSGSEND = YES;
				GCC_C_LANGUAGE_STANDARD = gnu99;
				GCC_NO_COMMON_BLOCKS = YES;
				GCC_WARN_64_TO_32_BIT_CONVERSION = YES;
				GCC_WARN_ABOUT_RETURN_TYPE = YES_ERROR;
				GCC_WARN_UNDECLARED_SELECTOR = YES;
				GCC_WARN_UNINITIALIZED_AUTOS = YES_AGGRESSIVE;
				GCC_WARN_UNUSED_FUNCTION = YES;
				GCC_WARN_UNUSED_VARIABLE = YES;
				HEADER_SEARCH_PATHS = "$(SRCROOT)/../node_modules/react-native-navigation/ios/**";
				IPHONEOS_DEPLOYMENT_TARGET = 8.0;
				MTL_ENABLE_DEBUG_INFO = NO;
				SDKROOT = iphoneos;
				VALIDATE_PRODUCT = YES;
			};
			name = Release;
		};
		54708D3C2D8F9B58C86D79D3E967D808 /* Release */ = {
			isa = XCBuildConfiguration;
			buildSettings = {
				ALWAYS_EMBED_SWIFT_STANDARD_LIBRARIES = YES;
				CLANG_ANALYZER_NONNULL = YES;
				CLANG_ANALYZER_NUMBER_OBJECT_CONVERSION = YES_AGGRESSIVE;
				CLANG_CXX_LANGUAGE_STANDARD = "gnu++14";
				CLANG_WARN_DOCUMENTATION_COMMENTS = YES;
				CLANG_WARN_UNGUARDED_AVAILABILITY = YES_AGGRESSIVE;
				CODE_SIGN_IDENTITY = "iPhone Developer";
				CODE_SIGN_STYLE = Automatic;
				COPY_PHASE_STRIP = NO;
				DEBUG_INFORMATION_FORMAT = "dwarf-with-dsym";
				DEVELOPMENT_TEAM = UG77RJKZHH;
				GCC_C_LANGUAGE_STANDARD = gnu11;
				INFOPLIST_FILE = iotaWalletUITests/Info.plist;
				IPHONEOS_DEPLOYMENT_TARGET = 11.2;
				LD_RUNPATH_SEARCH_PATHS = "$(inherited) @executable_path/Frameworks @loader_path/Frameworks";
				PRODUCT_BUNDLE_IDENTIFIER = com.iota.iotaWalletUITests;
				PRODUCT_NAME = "$(TARGET_NAME)";
				SWIFT_OPTIMIZATION_LEVEL = "-Owholemodule";
				SWIFT_VERSION = 4.0;
				TARGETED_DEVICE_FAMILY = "1,2";
				TEST_TARGET_NAME = iotaWallet;
			};
			name = Release;
		};
		611B7A6B86760C0E9A40C3C579A9579A /* Debug */ = {
			isa = XCBuildConfiguration;
			baseConfigurationReference = F5456B99539E3DFAFBC86D23 /* Pods-iotaWallet-tvOSTests.debug.xcconfig */;
			buildSettings = {
				BUNDLE_LOADER = "$(TEST_HOST)";
				CLANG_ANALYZER_NONNULL = YES;
				CLANG_WARN_DOCUMENTATION_COMMENTS = YES;
				CLANG_WARN_INFINITE_RECURSION = YES;
				CLANG_WARN_SUSPICIOUS_MOVE = YES;
				CODE_SIGN_IDENTITY = "iPhone Developer";
				CODE_SIGN_STYLE = Automatic;
				DEBUG_INFORMATION_FORMAT = dwarf;
				DEVELOPMENT_TEAM = UG77RJKZHH;
				ENABLE_TESTABILITY = YES;
				GCC_NO_COMMON_BLOCKS = YES;
				INFOPLIST_FILE = "iotaWallet-tvOSTests/Info.plist";
				LD_RUNPATH_SEARCH_PATHS = "$(inherited) @executable_path/Frameworks @loader_path/Frameworks";
				LIBRARY_SEARCH_PATHS = "$(inherited)";
				PRODUCT_BUNDLE_IDENTIFIER = "com.facebook.REACT.iotaWallet-tvOSTests";
				PRODUCT_NAME = "$(TARGET_NAME)";
				PROVISIONING_PROFILE_SPECIFIER = "";
				SDKROOT = appletvos;
				TEST_HOST = "$(BUILT_PRODUCTS_DIR)/iotaWallet-tvOS.app/iotaWallet-tvOS";
				TVOS_DEPLOYMENT_TARGET = 10.1;
			};
			name = Debug;
		};
		628BCCD8ADDD0FC8E734E5D97EDE0C08 /* Debug */ = {
			isa = XCBuildConfiguration;
			baseConfigurationReference = FC0C813F80FE9398560C13E6CC59C201 /* iotaWallet-debug-config.xcconfig */;
			buildSettings = {
				ASSETCATALOG_COMPILER_APPICON_NAME = AppIcon;
				ASSETCATALOG_COMPILER_LAUNCHIMAGE_NAME = LaunchImage;
				ASSETCATALOG_WARNINGS = YES;
				CLANG_ENABLE_MODULES = YES;
				CODE_SIGN_ENTITLEMENTS = iotaWallet/iotaWallet.entitlements;
				CODE_SIGN_IDENTITY = "iPhone Developer";
				"CODE_SIGN_IDENTITY[sdk=iphoneos*]" = "iPhone Developer";
				CODE_SIGN_STYLE = Automatic;
				CURRENT_PROJECT_VERSION = 9;
				DEAD_CODE_STRIPPING = NO;
				DEVELOPMENT_TEAM = UG77RJKZHH;
				ENABLE_BITCODE = YES;
				FRAMEWORK_SEARCH_PATHS = (
					"$(inherited)",
					"$(PROJECT_DIR)/EntangledIOS",
				);
				GCC_OPTIMIZATION_LEVEL = 0;
				HEADER_SEARCH_PATHS = (
					"$(SRCROOT)/../node_modules/react-native-navigation/ios/**",
					"(SRCROOT)/../../react-native/React/**",
					"$(SRCROOT)/../../../React/**",
					"$(SRCROOT)/../node_modules/react-native-clipboard/RNClipboard",
					"$(SRCROOT)/../node_modules/react-native-config/ios/**",
					"$(inherited)",
					"$(BUILT_PRODUCTS_DIR)/usr/local/include/**",
					"${PODS_DEV_ROOT}/React/**",
					"$(SRCROOT)/../node_modules/react-native-fingerprint-scanner/ios",
					"${PODS_DEV_ROOT}/UIDevice-PasscodeStatus/**",
					"$(SRCROOT)/../node_modules/react-native-splash-screen/ios\n\n$(SRCROOT)/../node_modules/react-native-splash-screen/ios\n\n$(SRCROOT)/../node_modules/react-native-splash-screen/ios",
				);
				IBC_WARNINGS = YES;
				INFOPLIST_FILE = iotaWallet/Info.plist;
				INFOPLIST_OTHER_PREPROCESSOR_FLAGS = "";
				INFOPLIST_PREFIX_HEADER = "";
				INFOPLIST_PREPROCESS = NO;
				LD_RUNPATH_SEARCH_PATHS = "$(inherited) @executable_path/Frameworks";
				LIBRARY_SEARCH_PATHS = (
					"$(inherited)",
					"$(PROJECT_DIR)/Entangled",
					"$(PROJECT_DIR)/EntangledIOS",
				);
				OTHER_CFLAGS = (
					"$(inherited)",
					"-iquote",
					"\"${PODS_CONFIGURATION_BUILD_DIR}/IotaKit/IotaKit.framework/Headers\"",
					"-isystem",
					"\"${PODS_ROOT}/Headers/Public\"",
					"-isystem",
					"\"${PODS_ROOT}/Headers/Public/Crashlytics\"",
					"-isystem",
					"\"${PODS_ROOT}/Headers/Public/Fabric\"",
					"-fstack-protector-all",
				);
				OTHER_LDFLAGS = (
					"$(inherited)",
					"-ObjC",
					"-lc++",
				);
				PRODUCT_BUNDLE_IDENTIFIER = com.iota.trinity;
				PRODUCT_NAME = iotaWallet;
				PROVISIONING_PROFILE = "";
				PROVISIONING_PROFILE_SPECIFIER = "";
				SWIFT_OBJC_BRIDGING_HEADER = "IotaKit/iotaWallet-Bridging-Header.h";
				SWIFT_OPTIMIZATION_LEVEL = "-Onone";
				SWIFT_VERSION = 4.0;
				VERSIONING_SYSTEM = "apple-generic";
			};
			name = Debug;
		};
		6E75FBCECD50020CBFEFED84B41BD355 /* Debug */ = {
			isa = XCBuildConfiguration;
			buildSettings = {
				ALWAYS_EMBED_SWIFT_STANDARD_LIBRARIES = YES;
				CLANG_ANALYZER_NONNULL = YES;
				CLANG_ANALYZER_NUMBER_OBJECT_CONVERSION = YES_AGGRESSIVE;
				CLANG_CXX_LANGUAGE_STANDARD = "gnu++14";
				CLANG_WARN_DOCUMENTATION_COMMENTS = YES;
				CLANG_WARN_UNGUARDED_AVAILABILITY = YES_AGGRESSIVE;
				CODE_SIGN_IDENTITY = "iPhone Developer";
				CODE_SIGN_STYLE = Automatic;
				DEBUG_INFORMATION_FORMAT = dwarf;
				DEVELOPMENT_TEAM = UG77RJKZHH;
				GCC_C_LANGUAGE_STANDARD = gnu11;
				INFOPLIST_FILE = iotaWalletUITests/Info.plist;
				IPHONEOS_DEPLOYMENT_TARGET = 11.2;
				LD_RUNPATH_SEARCH_PATHS = "$(inherited) @executable_path/Frameworks @loader_path/Frameworks";
				PRODUCT_BUNDLE_IDENTIFIER = com.iota.iotaWalletUITests;
				PRODUCT_NAME = "$(TARGET_NAME)";
				SWIFT_ACTIVE_COMPILATION_CONDITIONS = DEBUG;
				SWIFT_OPTIMIZATION_LEVEL = "-Onone";
				SWIFT_VERSION = 4.0;
				TARGETED_DEVICE_FAMILY = "1,2";
				TEST_TARGET_NAME = iotaWallet;
			};
			name = Debug;
		};
		7DDD0F08DA9139FA743C2E673AD7F8C2 /* Debug */ = {
			isa = XCBuildConfiguration;
			baseConfigurationReference = 94C69E567EC4B020F5822FC7 /* Pods-iotaWallet-tvOS.debug.xcconfig */;
			buildSettings = {
				ASSETCATALOG_COMPILER_APPICON_NAME = "App Icon & Top Shelf Image";
				ASSETCATALOG_COMPILER_LAUNCHIMAGE_NAME = LaunchImage;
				CLANG_ANALYZER_NONNULL = YES;
				CLANG_WARN_DOCUMENTATION_COMMENTS = YES;
				CLANG_WARN_INFINITE_RECURSION = YES;
				CLANG_WARN_SUSPICIOUS_MOVE = YES;
				CODE_SIGN_IDENTITY = "iPhone Developer";
				"CODE_SIGN_IDENTITY[sdk=appletvos*]" = "iPhone Developer";
				CODE_SIGN_STYLE = Manual;
				DEBUG_INFORMATION_FORMAT = dwarf;
				DEVELOPMENT_TEAM = "";
				ENABLE_TESTABILITY = YES;
				GCC_NO_COMMON_BLOCKS = YES;
				HEADER_SEARCH_PATHS = (
					"$(inherited)",
					"$(SRCROOT)/../node_modules/react-native-clipboard/RNClipboard",
					"$(SRCROOT)/../node_modules/react-native-fingerprint-scanner/ios",
				);
				INFOPLIST_FILE = "iotaWallet-tvOS/Info.plist";
				LD_RUNPATH_SEARCH_PATHS = "$(inherited) @executable_path/Frameworks";
				LIBRARY_SEARCH_PATHS = "$(inherited)";
				OTHER_LDFLAGS = (
					"-ObjC",
					"-lc++",
				);
				PRODUCT_BUNDLE_IDENTIFIER = "com.facebook.REACT.iotaWallet-tvOS";
				PRODUCT_NAME = "$(TARGET_NAME)";
				PROVISIONING_PROFILE_SPECIFIER = "";
				SDKROOT = appletvos;
				TARGETED_DEVICE_FAMILY = 3;
				TVOS_DEPLOYMENT_TARGET = 9.2;
			};
			name = Debug;
		};
		8E3378A29B8417F4F67AC30BA5829215 /* Release */ = {
			isa = XCBuildConfiguration;
			baseConfigurationReference = D5BA67ADCF3A3E3973DDF764 /* Pods-iotaWallet-tvOSTests.release.xcconfig */;
			buildSettings = {
				BUNDLE_LOADER = "$(TEST_HOST)";
				CLANG_ANALYZER_NONNULL = YES;
				CLANG_WARN_DOCUMENTATION_COMMENTS = YES;
				CLANG_WARN_INFINITE_RECURSION = YES;
				CLANG_WARN_SUSPICIOUS_MOVE = YES;
				CODE_SIGN_IDENTITY = "iPhone Developer";
				CODE_SIGN_STYLE = Automatic;
				COPY_PHASE_STRIP = NO;
				DEBUG_INFORMATION_FORMAT = "dwarf-with-dsym";
				DEVELOPMENT_TEAM = UG77RJKZHH;
				GCC_NO_COMMON_BLOCKS = YES;
				INFOPLIST_FILE = "iotaWallet-tvOSTests/Info.plist";
				LD_RUNPATH_SEARCH_PATHS = "$(inherited) @executable_path/Frameworks @loader_path/Frameworks";
				LIBRARY_SEARCH_PATHS = "$(inherited)";
				PRODUCT_BUNDLE_IDENTIFIER = "com.facebook.REACT.iotaWallet-tvOSTests";
				PRODUCT_NAME = "$(TARGET_NAME)";
				PROVISIONING_PROFILE_SPECIFIER = "";
				SDKROOT = appletvos;
				TEST_HOST = "$(BUILT_PRODUCTS_DIR)/iotaWallet-tvOS.app/iotaWallet-tvOS";
				TVOS_DEPLOYMENT_TARGET = 10.1;
			};
			name = Release;
		};
		BA56D1E88F8ACD6A9D56C678D0919924 /* Debug */ = {
			isa = XCBuildConfiguration;
			baseConfigurationReference = 5C64D2219E425907A910B0F3A28CD9F1 /* iotaWalletTests-debug-config.xcconfig */;
			buildSettings = {
				BUNDLE_LOADER = "$(TEST_HOST)";
				CODE_SIGN_IDENTITY = "iPhone Developer";
				CODE_SIGN_STYLE = Automatic;
				DEVELOPMENT_TEAM = UG77RJKZHH;
				GCC_PREPROCESSOR_DEFINITIONS = (
					"DEBUG=1",
					"$(inherited)",
				);
				HEADER_SEARCH_PATHS = (
					"$(inherited)",
					"$(SRCROOT)/../node_modules/react-native-clipboard/RNClipboard",
					"$(SRCROOT)/../node_modules/react-native-fingerprint-scanner/ios",
				);
				INFOPLIST_FILE = iotaWalletTests/Info.plist;
				IPHONEOS_DEPLOYMENT_TARGET = 8.0;
				LD_RUNPATH_SEARCH_PATHS = "$(inherited) @executable_path/Frameworks @loader_path/Frameworks";
				LIBRARY_SEARCH_PATHS = "$(inherited)";
				OTHER_LDFLAGS = (
					"-ObjC",
					"-lc++",
				);
				PRODUCT_BUNDLE_IDENTIFIER = "org.reactjs.native.example.$(PRODUCT_NAME:rfc1034identifier)";
				PRODUCT_NAME = "$(TARGET_NAME)";
				PROVISIONING_PROFILE_SPECIFIER = "";
				TEST_HOST = "$(BUILT_PRODUCTS_DIR)/iotaWallet.app/iotaWallet";
			};
			name = Debug;
		};
		BCFB382C052C8044AFD1446DB04A6C04 /* Debug */ = {
			isa = XCBuildConfiguration;
			buildSettings = {
				ALWAYS_SEARCH_USER_PATHS = NO;
				CLANG_ANALYZER_LOCALIZABILITY_NONLOCALIZED = YES;
				CLANG_CXX_LANGUAGE_STANDARD = "gnu++0x";
				CLANG_CXX_LIBRARY = "libc++";
				CLANG_ENABLE_MODULES = YES;
				CLANG_ENABLE_OBJC_ARC = YES;
				CLANG_WARN_BLOCK_CAPTURE_AUTORELEASING = YES;
				CLANG_WARN_BOOL_CONVERSION = YES;
				CLANG_WARN_COMMA = YES;
				CLANG_WARN_CONSTANT_CONVERSION = YES;
				CLANG_WARN_DIRECT_OBJC_ISA_USAGE = YES_ERROR;
				CLANG_WARN_EMPTY_BODY = YES;
				CLANG_WARN_ENUM_CONVERSION = YES;
				CLANG_WARN_INFINITE_RECURSION = YES;
				CLANG_WARN_INT_CONVERSION = YES;
				CLANG_WARN_NON_LITERAL_NULL_CONVERSION = YES;
				CLANG_WARN_OBJC_LITERAL_CONVERSION = YES;
				CLANG_WARN_OBJC_ROOT_CLASS = YES_ERROR;
				CLANG_WARN_RANGE_LOOP_ANALYSIS = YES;
				CLANG_WARN_STRICT_PROTOTYPES = YES;
				CLANG_WARN_SUSPICIOUS_MOVE = YES;
				CLANG_WARN_UNREACHABLE_CODE = YES;
				CLANG_WARN__DUPLICATE_METHOD_MATCH = YES;
				CODE_SIGN_IDENTITY = "iPhone Developer";
				"CODE_SIGN_IDENTITY[sdk=iphoneos*]" = "iPhone Developer";
				CODE_SIGN_STYLE = Manual;
				COPY_PHASE_STRIP = NO;
				ENABLE_STRICT_OBJC_MSGSEND = YES;
				ENABLE_TESTABILITY = YES;
				GCC_C_LANGUAGE_STANDARD = gnu99;
				GCC_DYNAMIC_NO_PIC = NO;
				GCC_NO_COMMON_BLOCKS = YES;
				GCC_OPTIMIZATION_LEVEL = 0;
				GCC_PREPROCESSOR_DEFINITIONS = (
					"DEBUG=1",
					"$(inherited)",
				);
				GCC_SYMBOLS_PRIVATE_EXTERN = NO;
				GCC_WARN_64_TO_32_BIT_CONVERSION = YES;
				GCC_WARN_ABOUT_RETURN_TYPE = YES_ERROR;
				GCC_WARN_UNDECLARED_SELECTOR = YES;
				GCC_WARN_UNINITIALIZED_AUTOS = YES_AGGRESSIVE;
				GCC_WARN_UNUSED_FUNCTION = YES;
				GCC_WARN_UNUSED_VARIABLE = YES;
				HEADER_SEARCH_PATHS = "$(SRCROOT)/../node_modules/react-native-navigation/ios/**";
				IPHONEOS_DEPLOYMENT_TARGET = 8.0;
				MTL_ENABLE_DEBUG_INFO = YES;
				ONLY_ACTIVE_ARCH = YES;
				SDKROOT = iphoneos;
				SWIFT_OPTIMIZATION_LEVEL = "-Owholemodule";
			};
			name = Debug;
		};
		C59D55A5A1CBBEE239AD9F272DAFE0EE /* Release */ = {
			isa = XCBuildConfiguration;
			baseConfigurationReference = 93AF27DC4948C2C2EF41D1FA /* Pods-iotaWallet-tvOS.release.xcconfig */;
			buildSettings = {
				ASSETCATALOG_COMPILER_APPICON_NAME = "App Icon & Top Shelf Image";
				ASSETCATALOG_COMPILER_LAUNCHIMAGE_NAME = LaunchImage;
				CLANG_ANALYZER_NONNULL = YES;
				CLANG_WARN_DOCUMENTATION_COMMENTS = YES;
				CLANG_WARN_INFINITE_RECURSION = YES;
				CLANG_WARN_SUSPICIOUS_MOVE = YES;
				CODE_SIGN_IDENTITY = "iPhone Developer";
				"CODE_SIGN_IDENTITY[sdk=appletvos*]" = "iPhone Developer";
				CODE_SIGN_STYLE = Manual;
				COPY_PHASE_STRIP = NO;
				DEBUG_INFORMATION_FORMAT = "dwarf-with-dsym";
				DEVELOPMENT_TEAM = "";
				GCC_NO_COMMON_BLOCKS = YES;
				HEADER_SEARCH_PATHS = (
					"$(inherited)",
					"$(SRCROOT)/../node_modules/react-native-clipboard/RNClipboard",
					"$(SRCROOT)/../node_modules/react-native-fingerprint-scanner/ios",
				);
				INFOPLIST_FILE = "iotaWallet-tvOS/Info.plist";
				LD_RUNPATH_SEARCH_PATHS = "$(inherited) @executable_path/Frameworks";
				LIBRARY_SEARCH_PATHS = "$(inherited)";
				OTHER_LDFLAGS = (
					"-ObjC",
					"-lc++",
				);
				PRODUCT_BUNDLE_IDENTIFIER = "com.facebook.REACT.iotaWallet-tvOS";
				PRODUCT_NAME = "$(TARGET_NAME)";
				PROVISIONING_PROFILE_SPECIFIER = "";
				SDKROOT = appletvos;
				TARGETED_DEVICE_FAMILY = 3;
				TVOS_DEPLOYMENT_TARGET = 9.2;
			};
			name = Release;
		};
		E125CF87FF71CE32828FCAD0DF73E43B /* Release */ = {
			isa = XCBuildConfiguration;
			baseConfigurationReference = 40E70A189B0FFF62EE8AE0E04401F815 /* iotaWalletTests-release-config.xcconfig */;
			buildSettings = {
				BUNDLE_LOADER = "$(TEST_HOST)";
				CODE_SIGN_IDENTITY = "iPhone Developer";
				CODE_SIGN_STYLE = Automatic;
				COPY_PHASE_STRIP = NO;
				DEVELOPMENT_TEAM = UG77RJKZHH;
				HEADER_SEARCH_PATHS = (
					"$(inherited)",
					"$(SRCROOT)/../node_modules/react-native-tcp/ios/**",
					"$(SRCROOT)/../node_modules/react-native-clipboard/RNClipboard",
					"$(SRCROOT)/../node_modules/react-native-fingerprint-scanner/ios",
				);
				INFOPLIST_FILE = iotaWalletTests/Info.plist;
				IPHONEOS_DEPLOYMENT_TARGET = 8.0;
				LD_RUNPATH_SEARCH_PATHS = "$(inherited) @executable_path/Frameworks @loader_path/Frameworks";
				LIBRARY_SEARCH_PATHS = "$(inherited)";
				OTHER_LDFLAGS = (
					"-ObjC",
					"-lc++",
				);
				PRODUCT_BUNDLE_IDENTIFIER = "org.reactjs.native.example.$(PRODUCT_NAME:rfc1034identifier)";
				PRODUCT_NAME = "$(TARGET_NAME)";
				PROVISIONING_PROFILE_SPECIFIER = "";
				TEST_HOST = "$(BUILT_PRODUCTS_DIR)/iotaWallet.app/iotaWallet";
			};
			name = Release;
		};
		FE346EC30248653FF956E422EC404B15 /* Release */ = {
			isa = XCBuildConfiguration;
			baseConfigurationReference = A402C8584E5EA99F404511B6FE64D661 /* iotaWallet-release-config.xcconfig */;
			buildSettings = {
				ASSETCATALOG_COMPILER_APPICON_NAME = AppIcon;
				ASSETCATALOG_COMPILER_LAUNCHIMAGE_NAME = LaunchImage;
				ASSETCATALOG_WARNINGS = YES;
				CODE_SIGN_ENTITLEMENTS = iotaWallet/iotaWallet.entitlements;
				CODE_SIGN_IDENTITY = "iPhone Developer";
				"CODE_SIGN_IDENTITY[sdk=iphoneos*]" = "iPhone Developer";
				CODE_SIGN_STYLE = Automatic;
				CURRENT_PROJECT_VERSION = 9;
				DEVELOPMENT_TEAM = UG77RJKZHH;
				ENABLE_BITCODE = YES;
				FRAMEWORK_SEARCH_PATHS = (
					"$(inherited)",
					"$(PROJECT_DIR)/EntangledIOS",
				);
				HEADER_SEARCH_PATHS = (
					"$(SRCROOT)/../node_modules/react-native-navigation/ios/**",
					"(SRCROOT)/../../react-native/React/**",
					"$(SRCROOT)/../../../React/**",
					"$(SRCROOT)/../node_modules/react-native-clipboard/RNClipboard",
					"$(SRCROOT)/../node_modules/react-native-config/ios/**",
					"$(inherited)",
					"${PODS_DEV_ROOT}/React/**",
					"$(BUILT_PRODUCTS_DIR)/usr/local/include/**",
					"$(SRCROOT)/../node_modules/react-native-fingerprint-scanner/ios",
					"${PODS_DEV_ROOT}/UIDevice-PasscodeStatus/**",
					"$(SRCROOT)/../node_modules/react-native-splash-screen/ios",
				);
				IBC_WARNINGS = YES;
				INFOPLIST_FILE = iotaWallet/Info.plist;
				INFOPLIST_OTHER_PREPROCESSOR_FLAGS = "";
				INFOPLIST_PREFIX_HEADER = "";
				INFOPLIST_PREPROCESS = NO;
				LD_RUNPATH_SEARCH_PATHS = "$(inherited) @executable_path/Frameworks";
				LIBRARY_SEARCH_PATHS = (
					"$(inherited)",
					"$(PROJECT_DIR)/Entangled",
					"$(PROJECT_DIR)/EntangledIOS",
				);
				OTHER_CFLAGS = (
					"$(inherited)",
					"-iquote",
					"\"${PODS_CONFIGURATION_BUILD_DIR}/IotaKit/IotaKit.framework/Headers\"",
					"-isystem",
					"\"${PODS_ROOT}/Headers/Public\"",
					"-isystem",
					"\"${PODS_ROOT}/Headers/Public/Crashlytics\"",
					"-isystem",
					"\"${PODS_ROOT}/Headers/Public/Fabric\"",
					"-fstack-protector-all",
				);
				OTHER_LDFLAGS = (
					"$(inherited)",
					"-ObjC",
					"-lc++",
				);
				PRODUCT_BUNDLE_IDENTIFIER = com.iota.trinity;
				PRODUCT_NAME = iotaWallet;
				PROVISIONING_PROFILE = "";
				PROVISIONING_PROFILE_SPECIFIER = "";
				SWIFT_OBJC_BRIDGING_HEADER = "IotaKit/iotaWallet-Bridging-Header.h";
				SWIFT_VERSION = 4.0;
				VERSIONING_SYSTEM = "apple-generic";
			};
			name = Release;
		};
/* End XCBuildConfiguration section */

/* Begin XCConfigurationList section */
		12FFB4085BE14D3B9E258601F66FE01E /* Build configuration list for PBXNativeTarget "iotaWalletUITests" */ = {
			isa = XCConfigurationList;
			buildConfigurations = (
				6E75FBCECD50020CBFEFED84B41BD355 /* Debug */,
				54708D3C2D8F9B58C86D79D3E967D808 /* Release */,
			);
			defaultConfigurationIsVisible = 0;
			defaultConfigurationName = Release;
		};
		229CB618801D69BFDE51B861A2C58FE2 /* Build configuration list for PBXNativeTarget "iotaWallet-tvOS" */ = {
			isa = XCConfigurationList;
			buildConfigurations = (
				7DDD0F08DA9139FA743C2E673AD7F8C2 /* Debug */,
				C59D55A5A1CBBEE239AD9F272DAFE0EE /* Release */,
			);
			defaultConfigurationIsVisible = 0;
			defaultConfigurationName = Release;
		};
		287E632BA696962784937BF4BE84857D /* Build configuration list for PBXNativeTarget "iotaWallet-tvOSTests" */ = {
			isa = XCConfigurationList;
			buildConfigurations = (
				611B7A6B86760C0E9A40C3C579A9579A /* Debug */,
				8E3378A29B8417F4F67AC30BA5829215 /* Release */,
			);
			defaultConfigurationIsVisible = 0;
			defaultConfigurationName = Release;
		};
		4BA0D5F0EB15D5F5757C545788EF2CDB /* Build configuration list for PBXNativeTarget "iotaWalletTests" */ = {
			isa = XCConfigurationList;
			buildConfigurations = (
				BA56D1E88F8ACD6A9D56C678D0919924 /* Debug */,
				E125CF87FF71CE32828FCAD0DF73E43B /* Release */,
			);
			defaultConfigurationIsVisible = 0;
			defaultConfigurationName = Release;
		};
		A3BD3B37F8B3D2A63C098B217B362204 /* Build configuration list for PBXProject "iotaWallet" */ = {
			isa = XCConfigurationList;
			buildConfigurations = (
				BCFB382C052C8044AFD1446DB04A6C04 /* Debug */,
				2E5397219FE6BFB92B66674C2DE598F9 /* Release */,
			);
			defaultConfigurationIsVisible = 0;
			defaultConfigurationName = Release;
		};
		AF130F8FF7E392E4456F812995AD03FD /* Build configuration list for PBXNativeTarget "iotaWallet" */ = {
			isa = XCConfigurationList;
			buildConfigurations = (
				628BCCD8ADDD0FC8E734E5D97EDE0C08 /* Debug */,
				FE346EC30248653FF956E422EC404B15 /* Release */,
			);
			defaultConfigurationIsVisible = 0;
			defaultConfigurationName = Release;
		};
/* End XCConfigurationList section */
	};
	rootObject = FBC6F77FBF455B92FBB736B0E5DE8E13 /* Project object */;
}<|MERGE_RESOLUTION|>--- conflicted
+++ resolved
@@ -2284,22 +2284,6 @@
 			shellPath = /bin/sh;
 			shellScript = "export NODE_BINARY=node\n../node_modules/react-native/scripts/react-native-xcode.sh";
 		};
-<<<<<<< HEAD
-		955BB2FC6B3E69FD9EEFE4CBF7027E30 /* ShellScript */ = {
-			isa = PBXShellScriptBuildPhase;
-			buildActionMask = 2147483647;
-			files = (
-			);
-			inputPaths = (
-			);
-			outputPaths = (
-			);
-			runOnlyForDeploymentPostprocessing = 0;
-			shellPath = /bin/sh;
-			shellScript = "\"${PODS_ROOT}/Fabric/run\" e741ca311eddc2a22fa56c2dad19b440babbddbc 981a9d74e52679b4082c8d7d4ea90916fa27524671f2378ebca21f44939dcb5b";
-		};
-=======
->>>>>>> e63e493f
 		B59F787FE434CB99F8DA67C59029AF6B /* ShellScript */ = {
 			isa = PBXShellScriptBuildPhase;
 			buildActionMask = 2147483647;
