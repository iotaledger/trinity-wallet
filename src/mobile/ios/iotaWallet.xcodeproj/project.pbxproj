--- conflicted
+++ resolved
@@ -36,11 +36,8 @@
 		6079ACE02110DD2C005B21CB /* Argon2IOS.swift in Sources */ = {isa = PBXBuildFile; fileRef = 6079ACDF2110DD2C005B21CB /* Argon2IOS.swift */; };
 		6079AD4E2110E752005B21CB /* Argon2IOS.m in Sources */ = {isa = PBXBuildFile; fileRef = 6079AD4D2110E752005B21CB /* Argon2IOS.m */; };
 		6079C42420D95F18006B252E /* Empty.swift in Sources */ = {isa = PBXBuildFile; fileRef = 6079C42320D95F17006B252E /* Empty.swift */; };
-<<<<<<< HEAD
 		60BDD27C208D128D0085549F /* libRNSecureClipboard.a in Frameworks */ = {isa = PBXBuildFile; fileRef = 60BDD27B208D12790085549F /* libRNSecureClipboard.a */; };
 		60DE099F21473D4200B2C538 /* EntangledKit.framework in Frameworks */ = {isa = PBXBuildFile; fileRef = 60DE099E21473D4100B2C538 /* EntangledKit.framework */; };
-=======
->>>>>>> 697cb8bb
 		60F7E4242125EBE7005355C7 /* libRNDocumentPicker.a in Frameworks */ = {isa = PBXBuildFile; fileRef = 60F7E3B32125EAE7005355C7 /* libRNDocumentPicker.a */; };
 		653C5DB7CF56434CA39B6922 /* libRNNodeJsMobile.a in Frameworks */ = {isa = PBXBuildFile; fileRef = F8482B7D9E05463F9505DCB4 /* libRNNodeJsMobile.a */; };
 		6ED5CBEF7B1A39258C560F6CDCD36254 /* libKCKeepAwake.a in Frameworks */ = {isa = PBXBuildFile; fileRef = E4F418B6A7C158123D272588757B8B5E /* libKCKeepAwake.a */; };
@@ -707,11 +704,8 @@
 		6079AD4D2110E752005B21CB /* Argon2IOS.m */ = {isa = PBXFileReference; lastKnownFileType = sourcecode.c.objc; path = Argon2IOS.m; sourceTree = "<group>"; };
 		6079C42320D95F17006B252E /* Empty.swift */ = {isa = PBXFileReference; lastKnownFileType = sourcecode.swift; name = Empty.swift; path = iotaWallet/Empty.swift; sourceTree = "<group>"; };
 		6079C42520D95F85006B252E /* iotaWallet-Bridging-Header.h */ = {isa = PBXFileReference; fileEncoding = 4; lastKnownFileType = sourcecode.c.h; name = "iotaWallet-Bridging-Header.h"; path = "iotaWallet/iotaWallet-Bridging-Header.h"; sourceTree = "<group>"; };
-<<<<<<< HEAD
 		60BDD276208D12790085549F /* RNSecureClipboard.xcodeproj */ = {isa = PBXFileReference; lastKnownFileType = "wrapper.pb-project"; name = RNSecureClipboard.xcodeproj; path = "../node_modules/react-native-secure-clipboard/ios/RNSecureClipboard.xcodeproj"; sourceTree = "<group>"; };
 		60DE099E21473D4100B2C538 /* EntangledKit.framework */ = {isa = PBXFileReference; lastKnownFileType = wrapper.framework; path = EntangledKit.framework; sourceTree = "<group>"; };
-=======
->>>>>>> 697cb8bb
 		60F7E3AE2125EAE7005355C7 /* RNDocumentPicker.xcodeproj */ = {isa = PBXFileReference; lastKnownFileType = "wrapper.pb-project"; name = RNDocumentPicker.xcodeproj; path = "../node_modules/react-native-document-picker/ios/RNDocumentPicker.xcodeproj"; sourceTree = "<group>"; };
 		64A04B0E69E2398FF12B202BA93DEFED /* pt-PT */ = {isa = PBXFileReference; lastKnownFileType = text.plist.strings; name = "pt-PT"; path = "pt-PT.lproj/InfoPlist.strings"; sourceTree = "<group>"; };
 		66A2C53DEF25AEDEB72FDC924EBABB8D /* nl */ = {isa = PBXFileReference; lastKnownFileType = text.plist.strings; name = nl; path = nl.lproj/InfoPlist.strings; sourceTree = "<group>"; };
