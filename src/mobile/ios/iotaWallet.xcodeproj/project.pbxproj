// !$*UTF8*$!
{
	archiveVersion = 1;
	classes = {
	};
	objectVersion = 46;
	objects = {

/* Begin PBXBuildFile section */
		0C2504A17226DF5FFD3C2A54AD060E8A /* libBugsnagReactNative.a in Frameworks */ = {isa = PBXBuildFile; fileRef = D9D059D1D71ADA6B83851AE04A4B1989 /* libBugsnagReactNative.a */; };
		0C51C393ABBB0B4BD4B93D710474ACE6 /* iotaWalletUITests.swift in Sources */ = {isa = PBXBuildFile; fileRef = A9DBF0EEB7DBFA315A0D6839E79A5924 /* iotaWalletUITests.swift */; };
		150B45CC76085653FBC10B5A7B4E16F0 /* AppDelegate.m in Sources */ = {isa = PBXBuildFile; fileRef = 3AFCA4EA113044613D95E46BDAC0C1E3 /* AppDelegate.m */; };
		1AB1A343ADD541F89F9211E6 /* libRealmReact.a in Frameworks */ = {isa = PBXBuildFile; fileRef = 2CA53E63FD004D9AAEAE93E3 /* libRealmReact.a */; };
		1D90A630DF083C6894C70C1D9936A0A9 /* libRCTText-tvOS.a in Frameworks */ = {isa = PBXBuildFile; fileRef = 0F586ACB1B483D19A73242AC34185FAD /* libRCTText-tvOS.a */; };
		227F5ECF692F599792F69DC4D573B2E6 /* libRCTActionSheet.a in Frameworks */ = {isa = PBXBuildFile; fileRef = E329CD2AEA74CC4A8A6F37DBBEF1EA5E /* libRCTActionSheet.a */; };
		23DBCEF31158ED28593321DF /* libPods-iotaWallet-tvOSTests.a in Frameworks */ = {isa = PBXBuildFile; fileRef = F94248EA7BCF6FA1B4742792 /* libPods-iotaWallet-tvOSTests.a */; };
		29169BFF0B0644DA1F501101B010A604 /* InfoPlist.strings in Resources */ = {isa = PBXBuildFile; fileRef = 49A551A49165ED5CFBE87EE1B7C5CCA8 /* InfoPlist.strings */; };
		29E9C75A4A87FFC827469A3CFB2D3C89 /* Launch Screen.storyboard in Resources */ = {isa = PBXBuildFile; fileRef = 6EB779EC5853FB7A3F49999F69549ACA /* Launch Screen.storyboard */; };
		2AD31ECE2D7512D06C6BA29BD082EAE7 /* libRCTText.a in Frameworks */ = {isa = PBXBuildFile; fileRef = 4319E47FD77B4B10F18A0CCAA9E7CDB1 /* libRCTText.a */; };
		2F852D5F92D3F66B78914D33F296087F /* libLottie.a in Frameworks */ = {isa = PBXBuildFile; fileRef = 263220B07467A090937F126D1EAD4142 /* libLottie.a */; };
		307E93B97FDF6F53908903B07505AC30 /* SnapshotHelper.swift in Sources */ = {isa = PBXBuildFile; fileRef = 06E920A6AB840A93E25B7B234FEF27E6 /* SnapshotHelper.swift */; };
		38DDAF07C8480BD137CF60C851B9DB02 /* libRCTSettings-tvOS.a in Frameworks */ = {isa = PBXBuildFile; fileRef = 9FEDECF54B08D02E4DA237B29BFA7335 /* libRCTSettings-tvOS.a */; };
		3D089B147B065DF500AFDE15871144F7 /* libRNExitApp.a in Frameworks */ = {isa = PBXBuildFile; fileRef = 1FFDF2800ED208F6574931A64651435D /* libRNExitApp.a */; };
		3E58EC90CE11629FBA816AAD96D16464 /* main.m in Sources */ = {isa = PBXBuildFile; fileRef = ED0FDEA3EDE9090E04563794CE9A92B7 /* main.m */; settings = {COMPILER_FLAGS = "-fobjc-arc"; }; };
		412B533C94F35A1287B87CBF50D0679C /* libRNSecureRandom.a in Frameworks */ = {isa = PBXBuildFile; fileRef = 6D68D9CD64CE2AD239A1BABD810A4043 /* libRNSecureRandom.a */; };
		433C08A6CD7B4756B8AB60D9 /* libRealmReact.a in Frameworks */ = {isa = PBXBuildFile; fileRef = 2B7C6DFAB3774A55A19B8611 /* libRealmReact.a */; };
		4A4F5E775D301A641C32594E736C0E3A /* libz.tbd in Frameworks */ = {isa = PBXBuildFile; fileRef = F799E10140F3477803D1C73A2F97B01B /* libz.tbd */; };
		54D44899635E65A34FCEAC3EA412BE26 /* Images.xcassets in Resources */ = {isa = PBXBuildFile; fileRef = CFA2B84C183CC39F995C8E04CC713DDB /* Images.xcassets */; };
		6014E911217E743000C88675 /* EntangledKit.framework in Frameworks */ = {isa = PBXBuildFile; fileRef = 6014E910217E743000C88675 /* EntangledKit.framework */; };
		601BFCEE20C367660097D329 /* libRNShare.a in Frameworks */ = {isa = PBXBuildFile; fileRef = 601BFCED20C367310097D329 /* libRNShare.a */; };
		601BFCF020C3677F0097D329 /* Social.framework in Frameworks */ = {isa = PBXBuildFile; fileRef = 601BFCEF20C3677E0097D329 /* Social.framework */; };
		601BFCF220C3679D0097D329 /* MessageUI.framework in Frameworks */ = {isa = PBXBuildFile; fileRef = 601BFCF120C3679D0097D329 /* MessageUI.framework */; };
		601BFD6220C39A610097D329 /* libRNViewShot.a in Frameworks */ = {isa = PBXBuildFile; fileRef = 601BFD6120C39A580097D329 /* libRNViewShot.a */; };
		6020D31E21A5077600159E5A /* libRCTAnimation.a in Frameworks */ = {isa = PBXBuildFile; fileRef = CBC55639207BA79E00BA0A7F /* libRCTAnimation.a */; };
		6020D31F21A507BC00159E5A /* libReact.a in Frameworks */ = {isa = PBXBuildFile; fileRef = CBC5565A207BA79E00BA0A7F /* libReact.a */; };
		6020D32021A5080100159E5A /* libReact.a in Frameworks */ = {isa = PBXBuildFile; fileRef = CBC5565A207BA79E00BA0A7F /* libReact.a */; };
		6056CF5520827D3C0006A2F3 /* libRNCamera.a in Frameworks */ = {isa = PBXBuildFile; fileRef = 6056CF5420827D2F0006A2F3 /* libRNCamera.a */; };
		6079ACDE2110BE6B005B21CB /* Argon2Core.swift in Sources */ = {isa = PBXBuildFile; fileRef = 6079ACDD2110BE6B005B21CB /* Argon2Core.swift */; };
		6079ACE02110DD2C005B21CB /* Argon2IOS.swift in Sources */ = {isa = PBXBuildFile; fileRef = 6079ACDF2110DD2C005B21CB /* Argon2IOS.swift */; };
		6079AD4E2110E752005B21CB /* Argon2IOS.m in Sources */ = {isa = PBXBuildFile; fileRef = 6079AD4D2110E752005B21CB /* Argon2IOS.m */; };
		6079C42420D95F18006B252E /* Empty.swift in Sources */ = {isa = PBXBuildFile; fileRef = 6079C42320D95F17006B252E /* Empty.swift */; };
		60F7E4242125EBE7005355C7 /* libRNDocumentPicker.a in Frameworks */ = {isa = PBXBuildFile; fileRef = 60F7E3B32125EAE7005355C7 /* libRNDocumentPicker.a */; };
		653C5DB7CF56434CA39B6922 /* libRNNodeJsMobile.a in Frameworks */ = {isa = PBXBuildFile; fileRef = F8482B7D9E05463F9505DCB4 /* libRNNodeJsMobile.a */; };
		6ED5CBEF7B1A39258C560F6CDCD36254 /* libKCKeepAwake.a in Frameworks */ = {isa = PBXBuildFile; fileRef = E4F418B6A7C158123D272588757B8B5E /* libKCKeepAwake.a */; };
		7201963BD0BAE41A9958AC15A84AAA5F /* main.m in Sources */ = {isa = PBXBuildFile; fileRef = ED0FDEA3EDE9090E04563794CE9A92B7 /* main.m */; };
		735D5C80D9DA0474412A6BED /* libPods-iotaWallet-tvOS.a in Frameworks */ = {isa = PBXBuildFile; fileRef = F6D3ACED5A5A03890087B45B /* libPods-iotaWallet-tvOS.a */; };
		7EC4E13223F8F69B1629B42AA455DA9F /* libReactNativeFingerprintScanner.a in Frameworks */ = {isa = PBXBuildFile; fileRef = BDAF54583946132D35A957921197D3E8 /* libReactNativeFingerprintScanner.a */; };
		85277BB9448BC0DF88CC1F206C0E4BF7 /* libRCTSettings.a in Frameworks */ = {isa = PBXBuildFile; fileRef = 19CB0B55DE702DF718E5FD31D6EF66FE /* libRCTSettings.a */; };
		85A815D84AC90B46C352C4B867C1BF36 /* libRCTLinking-tvOS.a in Frameworks */ = {isa = PBXBuildFile; fileRef = DF3D8AEB21F074871C1975441A32E214 /* libRCTLinking-tvOS.a */; };
		907F583DC55B493F8247A9D8 /* libc++.tbd in Frameworks */ = {isa = PBXBuildFile; fileRef = 699374375A5B4E09ADC1C0AE /* libc++.tbd */; };
		962469C90FA6C9D7DB8B0F1D49DD98E7 /* AppDelegate.m in Sources */ = {isa = PBXBuildFile; fileRef = 3AFCA4EA113044613D95E46BDAC0C1E3 /* AppDelegate.m */; settings = {COMPILER_FLAGS = "-fobjc-arc"; }; };
		963E1215D830F1A7FF25B2365C494F64 /* libRCTAnimation.a in Frameworks */ = {isa = PBXBuildFile; fileRef = BE06912F32A64660367B379A5FA9B59C /* libRCTAnimation.a */; };
		9C3391094835A6A9B3A79A2E /* Pods_iotaWalletTests.framework in Frameworks */ = {isa = PBXBuildFile; fileRef = 7E0F74EC093A52113A8EC89B /* Pods_iotaWalletTests.framework */; };
		9D768D7930E8E00194C0FCC710EDD212 /* libRCTNetwork.a in Frameworks */ = {isa = PBXBuildFile; fileRef = E1DE6816AFF1D8279218D82AD1FFCE5B /* libRCTNetwork.a */; };
		A813279F828AD23228F254CEB4047F77 /* libRNRandomBytes.a in Frameworks */ = {isa = PBXBuildFile; fileRef = B844D632C9BC3C7BED60CFEE0A6A52B7 /* libRNRandomBytes.a */; };
		AC1DC503F1AF3CEE085E1EAA4DB30EF4 /* libRCTWebSocket.a in Frameworks */ = {isa = PBXBuildFile; fileRef = 0DF165D1193E4B4962DABF4E7264F91B /* libRCTWebSocket.a */; };
		BA960278C14E736AFA2379DE03059CB8 /* libRCTImage-tvOS.a in Frameworks */ = {isa = PBXBuildFile; fileRef = E75E2AC8AE8B6798A4135FCB59B0D2EB /* libRCTImage-tvOS.a */; };
		BC0B4879EC021013E3B1766E92C2A64B /* libRNPrint.a in Frameworks */ = {isa = PBXBuildFile; fileRef = DAD01F1FBF0A65DE7C0418215A512138 /* libRNPrint.a */; };
		BDAE8ABE8DEB4C2EB82EE79A3A5230C8 /* Images.xcassets in Resources */ = {isa = PBXBuildFile; fileRef = CFA2B84C183CC39F995C8E04CC713DDB /* Images.xcassets */; };
		C2F42249DD5989B1962B809D5CCC00F3 /* libART.a in Frameworks */ = {isa = PBXBuildFile; fileRef = A85B009F6629191C78D363005BC5C04B /* libART.a */; };
		C4646F689AA9CF8E8FFC65C04944FF13 /* libRCTImage.a in Frameworks */ = {isa = PBXBuildFile; fileRef = 7CD2F7585D01863B8EC256EC6A922693 /* libRCTImage.a */; };
		C63F4449914D3D19E3C83C38F602BFB5 /* libRNDeviceInfo.a in Frameworks */ = {isa = PBXBuildFile; fileRef = C9F4F16E746AE853607E2E4D649F9E40 /* libRNDeviceInfo.a */; };
		CA8AF202D45B7B9C48CB844FE4029B34 /* libRCTLinking.a in Frameworks */ = {isa = PBXBuildFile; fileRef = 38822DC4E60A1BDF9DF917E7C1541B3D /* libRCTLinking.a */; };
		CB305F0421185EF800657575 /* libRNFetchBlob.a in Frameworks */ = {isa = PBXBuildFile; fileRef = CB305F0321185EEC00657575 /* libRNFetchBlob.a */; };
		CB563C0C21C1470F00AE4437 /* libQRCode.a in Frameworks */ = {isa = PBXBuildFile; fileRef = CB563C0B21C1435B00AE4437 /* libQRCode.a */; };
		CB61A46620B89E3B004088AA /* SourceSansPro-SemiBold.ttf in Resources */ = {isa = PBXBuildFile; fileRef = CB61A46520B89E3A004088AA /* SourceSansPro-SemiBold.ttf */; };
		CB63E7A5218B544E0084CBFD /* Icons.ttf in Resources */ = {isa = PBXBuildFile; fileRef = CB63E7A4218B544E0084CBFD /* Icons.ttf */; };
		CB6626F52085057F00651519 /* libSplashScreen.a in Frameworks */ = {isa = PBXBuildFile; fileRef = CB6626F42085056C00651519 /* libSplashScreen.a */; };
		CB866281209F36CA00C026E3 /* EntangledIOS.m in Sources */ = {isa = PBXBuildFile; fileRef = CB86627D209F36CA00C026E3 /* EntangledIOS.m */; };
		CB98FB9420A0A5BB0047877B /* SourceSansPro-Bold.ttf in Resources */ = {isa = PBXBuildFile; fileRef = CB98FB9120A0A5BB0047877B /* SourceSansPro-Bold.ttf */; };
		CB98FB9520A0A5BB0047877B /* SourceSansPro-Regular.ttf in Resources */ = {isa = PBXBuildFile; fileRef = CB98FB9220A0A5BB0047877B /* SourceSansPro-Regular.ttf */; };
		CB98FB9620A0A5BB0047877B /* SourceSansPro-Light.ttf in Resources */ = {isa = PBXBuildFile; fileRef = CB98FB9320A0A5BB0047877B /* SourceSansPro-Light.ttf */; };
		CBA5F52620CAAB2A00774D4B /* SourceCodePro-Medium.ttf in Resources */ = {isa = PBXBuildFile; fileRef = CBA5F52520CAAB2A00774D4B /* SourceCodePro-Medium.ttf */; };
		CBC214EA20CE82EC005D8ACB /* libRNReactNativeHapticFeedback.a in Frameworks */ = {isa = PBXBuildFile; fileRef = CBC214E920CE82DC005D8ACB /* libRNReactNativeHapticFeedback.a */; };
		CBDE11BB21AEFFFE00CA1909 /* Lottie.framework in Frameworks */ = {isa = PBXBuildFile; fileRef = CBC5562C207BA79E00BA0A7F /* Lottie.framework */; };
		CBDE11BC21AEFFFE00CA1909 /* Lottie.framework in Embed Frameworks */ = {isa = PBXBuildFile; fileRef = CBC5562C207BA79E00BA0A7F /* Lottie.framework */; settings = {ATTRIBUTES = (CodeSignOnCopy, RemoveHeadersOnCopy, ); }; };
		CBDE11BF21AF008D00CA1909 /* libLottieReactNative.a in Frameworks */ = {isa = PBXBuildFile; fileRef = CB5577D5219F221E00B698BF /* libLottieReactNative.a */; };
		CBEA4C9421494823007DA583 /* libReactNativeNavigation.a in Frameworks */ = {isa = PBXBuildFile; fileRef = CBEA4C912149481F007DA583 /* libReactNativeNavigation.a */; };
		CBEC7C012108D78900F0020D /* libRNFastCrypto.a in Frameworks */ = {isa = PBXBuildFile; fileRef = CBEC7C002108D77100F0020D /* libRNFastCrypto.a */; };
		CDC76600A03C06457F99259512D7F713 /* libRNIsDeviceRooted.a in Frameworks */ = {isa = PBXBuildFile; fileRef = 0431CEEC099BC4CE1F43E0550C4CC291 /* libRNIsDeviceRooted.a */; };
		CF626DD9FBB494210B780417 /* Pods_iotaWallet.framework in Frameworks */ = {isa = PBXBuildFile; fileRef = 890341AF0F2DE4E9DCB80928 /* Pods_iotaWallet.framework */; };
		D07D1D9D21444F2D88F12F73 /* builtin_modules in Resources */ = {isa = PBXBuildFile; fileRef = 42679A0E830D4AD2A0F60146 /* builtin_modules */; };
		D1DC0968101C454F996F0262 /* NodeMobile.framework in Embed Frameworks */ = {isa = PBXBuildFile; fileRef = CB7A0253632148CC9F004F24 /* NodeMobile.framework */; settings = {ATTRIBUTES = (CodeSignOnCopy, ); }; };
		D51793D4E78BCB702D9FFAA1A3356153 /* libRNSVG.a in Frameworks */ = {isa = PBXBuildFile; fileRef = 48E60D4ABEBFCB6EC7FCE9538A5FF83F /* libRNSVG.a */; };
		D67B7F52CD8EA6422597645960A1C079 /* libRCTWebSocket-tvOS.a in Frameworks */ = {isa = PBXBuildFile; fileRef = 41ABB0EEDDF4C638791186862B6FCA44 /* libRCTWebSocket-tvOS.a */; };
		D9A1C4460153C2A24C3B5ACB9EF492CF /* libRNKeychain.a in Frameworks */ = {isa = PBXBuildFile; fileRef = D373EB5A6D14212CD152A952A67FEB62 /* libRNKeychain.a */; };
		DDA136528BBDF91C4395B590FD2C59F1 /* libRCTVibration.a in Frameworks */ = {isa = PBXBuildFile; fileRef = 2A9A65DE849C3D3C9799E3B05D172685 /* libRCTVibration.a */; };
		E3AE8565650D2534125883D55649D450 /* libRCTGeolocation.a in Frameworks */ = {isa = PBXBuildFile; fileRef = 73D536AB3A4FAFD8602D41987D9E324F /* libRCTGeolocation.a */; };
		E4F9AC494F8CC3C172EA66A4EF42D078 /* iotaWalletTests.m in Sources */ = {isa = PBXBuildFile; fileRef = 00A81CE60367578E89DC687A3A32D03E /* iotaWalletTests.m */; };
		ED98F17365B425CCC63B364164E2ABB6 /* libRCTNetwork-tvOS.a in Frameworks */ = {isa = PBXBuildFile; fileRef = 20E2A76312FA9646D8831AC163B1347E /* libRCTNetwork-tvOS.a */; };
		F19CAE1462E2409387028CD1 /* NodeMobile.framework in Frameworks */ = {isa = PBXBuildFile; fileRef = CB7A0253632148CC9F004F24 /* NodeMobile.framework */; };
		F43A0D26643270FD3A4BFD2691C35E43 /* libReact.a in Frameworks */ = {isa = PBXBuildFile; fileRef = B655981D53B5AE618EDBD102EA41BF51 /* libReact.a */; };
		F47E436883524D18AB563054 /* nodejs-project in Resources */ = {isa = PBXBuildFile; fileRef = C6679B3BCAC742D9A6A13DC5 /* nodejs-project */; };
		F834CDED8A9A63C142A683ADB8483369 /* iotaWalletTests.m in Sources */ = {isa = PBXBuildFile; fileRef = 00A81CE60367578E89DC687A3A32D03E /* iotaWalletTests.m */; };
/* End PBXBuildFile section */

/* Begin PBXContainerItemProxy section */
		0124B2E98998F35F47D1A86641804DBA /* PBXContainerItemProxy */ = {
			isa = PBXContainerItemProxy;
			containerPortal = BC3F9601D8757C3A48CF2AD9CF58F3EA /* RCTWebSocket.xcodeproj */;
			proxyType = 2;
			remoteGlobalIDString = D3C0CD0CC2A0DCF35402F761CE87C921;
			remoteInfo = "fishhook-tvOS";
		};
		01E9A97EB148F57A77EB8C51C72DF720 /* PBXContainerItemProxy */ = {
			isa = PBXContainerItemProxy;
			containerPortal = 33AC314FF1C9CE4F19E8E899E79675B4 /* React.xcodeproj */;
			proxyType = 2;
			remoteGlobalIDString = CF504A40B8E958E0176D5D93B130DE69;
			remoteInfo = "React-tvOS";
		};
		02EA84673DE704F9C1AF959030D4D4BC /* PBXContainerItemProxy */ = {
			isa = PBXContainerItemProxy;
			containerPortal = AA7E2CA57E62FCA5FD7C3C38C40F7603 /* RCTSettings.xcodeproj */;
			proxyType = 2;
			remoteGlobalIDString = E438715ACF8142FF978746F6C90F75F4;
			remoteInfo = "RCTSettings-tvOS";
		};
		07DD23F296417D4BA008AE2ABBCB6EBF /* PBXContainerItemProxy */ = {
			isa = PBXContainerItemProxy;
			containerPortal = DD581453BAAEDFD13B05710E1CA0B128 /* RCTImage.xcodeproj */;
			proxyType = 2;
			remoteGlobalIDString = 020D738479264C158D3BA3DA55E729B3;
			remoteInfo = "RCTImage-tvOS";
		};
		09FE410FB8091F5F045ED9DDE13DC25E /* PBXContainerItemProxy */ = {
			isa = PBXContainerItemProxy;
			containerPortal = BC3F9601D8757C3A48CF2AD9CF58F3EA /* RCTWebSocket.xcodeproj */;
			proxyType = 2;
			remoteGlobalIDString = F681F53DC5643A49BF60DF2F3918E12B;
			remoteInfo = "RCTWebSocket-tvOS";
		};
		13042E5B4074EDAF295116B369C5720D /* PBXContainerItemProxy */ = {
			isa = PBXContainerItemProxy;
			containerPortal = FF6707891F5797B0CC78F1267EB8F1A2 /* RNSVG.xcodeproj */;
			proxyType = 2;
			remoteGlobalIDString = 8FC6ED6D1C4D731F31185E885E51AAC2;
			remoteInfo = RNSVG;
		};
		1A0E14698EE7A4322A9A9B5052F4D0E4 /* PBXContainerItemProxy */ = {
			isa = PBXContainerItemProxy;
			containerPortal = 33AC314FF1C9CE4F19E8E899E79675B4 /* React.xcodeproj */;
			proxyType = 2;
			remoteGlobalIDString = D09A20E9314FCC90115E1E28BD5DB357;
			remoteInfo = "yoga-tvOS";
		};
		28BD818916EC80191B9C06F5C44796AA /* PBXContainerItemProxy */ = {
			isa = PBXContainerItemProxy;
			containerPortal = FBC6F77FBF455B92FBB736B0E5DE8E13 /* Project object */;
			proxyType = 1;
			remoteGlobalIDString = 1B6F56C5B39768183E212C21E8E213DA;
			remoteInfo = "iotaWallet-tvOS";
		};
		2FC4A20B76D0682725A7FD3A48E950D9 /* PBXContainerItemProxy */ = {
			isa = PBXContainerItemProxy;
			containerPortal = AB682616086B06AFA962D8B5F1DCAB78 /* RNRandomBytes.xcodeproj */;
			proxyType = 2;
			remoteGlobalIDString = 19675A53F87A783EDF4A1B7B63715F9E;
			remoteInfo = RNRandomBytes;
		};
		332664C4BF1AE19847F504D8C9C4CD04 /* PBXContainerItemProxy */ = {
			isa = PBXContainerItemProxy;
			containerPortal = BC3F9601D8757C3A48CF2AD9CF58F3EA /* RCTWebSocket.xcodeproj */;
			proxyType = 2;
			remoteGlobalIDString = BCF351C3D91067AA4B325E17903DAAA1;
			remoteInfo = RCTWebSocket;
		};
		3574B82CD6B55B4ECA9A60938811F5E8 /* PBXContainerItemProxy */ = {
			isa = PBXContainerItemProxy;
			containerPortal = 679A4B0BB6333961124F2288316630DD /* RCTText.xcodeproj */;
			proxyType = 2;
			remoteGlobalIDString = A4D72EC1D4B5C9CB371E18BBAE099733;
			remoteInfo = RCTText;
		};
		38AFE775C706DBBC97CB50A593645D49 /* PBXContainerItemProxy */ = {
			isa = PBXContainerItemProxy;
			containerPortal = 8B49115E102EED64D1B7D7AC047F1ABF /* RNExitApp.xcodeproj */;
			proxyType = 2;
			remoteGlobalIDString = 9B5A609A9190035B1791BB99C6421FB0;
			remoteInfo = RNExitApp;
		};
		38EDCA31D16E3CD01DBD8999EBEA81FF /* PBXContainerItemProxy */ = {
			isa = PBXContainerItemProxy;
			containerPortal = 1380447C6001F40A66D38FBD8AFC3309 /* RNPrint.xcodeproj */;
			proxyType = 2;
			remoteGlobalIDString = A89D8908DE1BC6C91B1F468B5AFC2D9A;
			remoteInfo = RNPrint;
		};
		4D28DBFF1C1827558620F9610F7E930B /* PBXContainerItemProxy */ = {
			isa = PBXContainerItemProxy;
			containerPortal = FFB7466768C43C0F61CFB10138358A32 /* ART.xcodeproj */;
			proxyType = 2;
			remoteGlobalIDString = 031C808306A9F4CC443164FF24A9C8B8;
			remoteInfo = ART;
		};
		52FD8EB486138CC4128FC9CA61B5CE40 /* PBXContainerItemProxy */ = {
			isa = PBXContainerItemProxy;
			containerPortal = 205C47BA61DC4D6733E748712B4E50C6 /* RNKeychain.xcodeproj */;
			proxyType = 2;
			remoteGlobalIDString = 64AB4BC0B731B8886CE38E4B4D9B6143;
			remoteInfo = RNKeychain;
		};
		53DB1F47FFBD018460D6B3F399D77096 /* PBXContainerItemProxy */ = {
			isa = PBXContainerItemProxy;
			containerPortal = C39F11B2595A5CFD8F2D51D3B914CD41 /* RNDeviceInfo.xcodeproj */;
			proxyType = 2;
			remoteGlobalIDString = BB2FA10E2C30D4A08CF36C1FF58AC616;
			remoteInfo = RNDeviceInfo;
		};
		5571F4C8A97A7C1CD0F664C7197CC170 /* PBXContainerItemProxy */ = {
			isa = PBXContainerItemProxy;
			containerPortal = 33AC314FF1C9CE4F19E8E899E79675B4 /* React.xcodeproj */;
			proxyType = 2;
			remoteGlobalIDString = E93E4FB7814E631784F57347FAF75E71;
			remoteInfo = privatedata;
		};
		569242DFF3FE79F261B75B97749FC745 /* PBXContainerItemProxy */ = {
			isa = PBXContainerItemProxy;
			containerPortal = FBC6F77FBF455B92FBB736B0E5DE8E13 /* Project object */;
			proxyType = 1;
			remoteGlobalIDString = 4848851A00274CA2FFBE307BAEB5F278;
			remoteInfo = iotaWallet;
		};
		5883AA054AC88EAA5EFB34040EA713B2 /* PBXContainerItemProxy */ = {
			isa = PBXContainerItemProxy;
			containerPortal = DA959792AD9A5C3642835114D50DE868 /* Pods.xcodeproj */;
			proxyType = 2;
			remoteGlobalIDString = 0F8DC3779B2D7DBEDD94C8C596B3BBFC;
			remoteInfo = "Pods-iotaWalletTests";
		};
		5A109CA5CC18A16B6414EEC4BBD87090 /* PBXContainerItemProxy */ = {
			isa = PBXContainerItemProxy;
			containerPortal = C39F11B2595A5CFD8F2D51D3B914CD41 /* RNDeviceInfo.xcodeproj */;
			proxyType = 2;
			remoteGlobalIDString = F157C5185B41B6A5D118E992853CF64C;
			remoteInfo = "RNDeviceInfo-tvOS";
		};
		5A69F80327CBC8DCFAC6DDBEC2E353E4 /* PBXContainerItemProxy */ = {
			isa = PBXContainerItemProxy;
			containerPortal = FFB7466768C43C0F61CFB10138358A32 /* ART.xcodeproj */;
			proxyType = 2;
			remoteGlobalIDString = 8926D8C49D7F71B16EF71429B52E1590;
			remoteInfo = "ART-tvOS";
		};
		5A8B9CCF1B55558D85C747DCAB652942 /* PBXContainerItemProxy */ = {
			isa = PBXContainerItemProxy;
			containerPortal = 33AC314FF1C9CE4F19E8E899E79675B4 /* React.xcodeproj */;
			proxyType = 2;
			remoteGlobalIDString = 18B08881C70E8703C88B96E4DC60FB25;
			remoteInfo = "jschelpers-tvOS";
		};
		5DF1012D7DA4F139622252CC164F122C /* PBXContainerItemProxy */ = {
			isa = PBXContainerItemProxy;
			containerPortal = 33AC314FF1C9CE4F19E8E899E79675B4 /* React.xcodeproj */;
			proxyType = 2;
			remoteGlobalIDString = ECE344CBB22E9B14926747E3FB76B0F3;
			remoteInfo = "third-party-tvOS";
		};
		60159088217BA51F00B746A8 /* PBXContainerItemProxy */ = {
			isa = PBXContainerItemProxy;
			containerPortal = 6BA32972BAD24F7ABBA45866 /* RealmReact.xcodeproj */;
			proxyType = 2;
			remoteGlobalIDString = F60690131CA2766F0003FB26;
			remoteInfo = RealmReact;
		};
		601BFCEC20C367310097D329 /* PBXContainerItemProxy */ = {
			isa = PBXContainerItemProxy;
			containerPortal = 601BFCE820C367300097D329 /* RNShare.xcodeproj */;
			proxyType = 2;
			remoteGlobalIDString = 134814201AA4EA6300B7C361;
			remoteInfo = RNShare;
		};
		601BFD6020C39A580097D329 /* PBXContainerItemProxy */ = {
			isa = PBXContainerItemProxy;
			containerPortal = 601BFD5C20C39A560097D329 /* RNViewShot.xcodeproj */;
			proxyType = 2;
			remoteGlobalIDString = 134814201AA4EA6300B7C361;
			remoteInfo = RNViewShot;
		};
		6020D31C21A5065300159E5A /* PBXContainerItemProxy */ = {
			isa = PBXContainerItemProxy;
			containerPortal = B8B9BB680BF96F04B35C8CF2291F3DF7 /* Lottie.xcodeproj */;
			proxyType = 1;
			remoteGlobalIDString = 62CA59B71E3C173B002D7188;
			remoteInfo = Lottie_iOS;
		};
		6056CF5320827D2F0006A2F3 /* PBXContainerItemProxy */ = {
			isa = PBXContainerItemProxy;
			containerPortal = 6056CF4F20827D2F0006A2F3 /* RNCamera.xcodeproj */;
			proxyType = 2;
			remoteGlobalIDString = 4107012F1ACB723B00C6AA39;
			remoteInfo = RNCamera;
		};
		60F7E3B22125EAE7005355C7 /* PBXContainerItemProxy */ = {
			isa = PBXContainerItemProxy;
			containerPortal = 60F7E3AE2125EAE7005355C7 /* RNDocumentPicker.xcodeproj */;
			proxyType = 2;
			remoteGlobalIDString = E01DD9DB1D2311A600C39062;
			remoteInfo = RNDocumentPicker;
		};
		67F735F37D9C96FFCC1469292012988C /* PBXContainerItemProxy */ = {
			isa = PBXContainerItemProxy;
			containerPortal = 79A46F4458348360C0DFE21018DAAF14 /* RCTGeolocation.xcodeproj */;
			proxyType = 2;
			remoteGlobalIDString = 78510E1974839EACED295CFC857494F6;
			remoteInfo = RCTGeolocation;
		};
		6856A093BA67FAE8F7467903505626C0 /* PBXContainerItemProxy */ = {
			isa = PBXContainerItemProxy;
			containerPortal = AA7E2CA57E62FCA5FD7C3C38C40F7603 /* RCTSettings.xcodeproj */;
			proxyType = 2;
			remoteGlobalIDString = 78510E1974839EACED295CFC857494F6;
			remoteInfo = RCTSettings;
		};
		711E35C224595B0412CF470CDBEF29B6 /* PBXContainerItemProxy */ = {
			isa = PBXContainerItemProxy;
			containerPortal = DA959792AD9A5C3642835114D50DE868 /* Pods.xcodeproj */;
			proxyType = 2;
			remoteGlobalIDString = 4C63162E257EDE6A7ADC9635F0D4F070;
			remoteInfo = "Pods-iotaWallet-tvOS";
		};
		759478F697B6B0746DB845F6D5691AD4 /* PBXContainerItemProxy */ = {
			isa = PBXContainerItemProxy;
			containerPortal = 6F63CB3492A71A3A73B8764893BE0F6F /* RNFS.xcodeproj */;
			proxyType = 2;
			remoteGlobalIDString = 485BB6C7C02932ADD9E0FF3F5AC701E4;
			remoteInfo = RNFS;
		};
		775CC7B8AD67A515B51E9A77C07B744D /* PBXContainerItemProxy */ = {
			isa = PBXContainerItemProxy;
			containerPortal = 679A4B0BB6333961124F2288316630DD /* RCTText.xcodeproj */;
			proxyType = 2;
			remoteGlobalIDString = 96EBCBEC82455D1D012A9F03402BEFC3;
			remoteInfo = "RCTText-tvOS";
		};
		77988E9E486F13DB1441A107E9B8BE7D /* PBXContainerItemProxy */ = {
			isa = PBXContainerItemProxy;
			containerPortal = C76D226F8C33DAB67AA9C4D76FCA89C2 /* RCTAnimation.xcodeproj */;
			proxyType = 2;
			remoteGlobalIDString = 21E588B71BF1F84B8D762E330C0AC4F3;
			remoteInfo = "RCTAnimation-tvOS";
		};
		7D4677BF89393B2A390B1DA255172739 /* PBXContainerItemProxy */ = {
			isa = PBXContainerItemProxy;
			containerPortal = 5BC0CFE5E7DFF31220E78B818DA00C4B /* BugsnagReactNative.xcodeproj */;
			proxyType = 2;
			remoteGlobalIDString = AAD350002AC55DF6BF64E75164ECD260;
			remoteInfo = BugsnagReactNative;
		};
		7D78B19441B818F349C13AAD1E712ACC /* PBXContainerItemProxy */ = {
			isa = PBXContainerItemProxy;
			containerPortal = 1380447C6001F40A66D38FBD8AFC3309 /* RNPrint.xcodeproj */;
			proxyType = 2;
			remoteGlobalIDString = 05DCE99E5CDB80B53B40FFB5818D5E46;
			remoteInfo = RNPrintTests;
		};
		80896F7A2178B69F0037ABD0 /* PBXContainerItemProxy */ = {
			isa = PBXContainerItemProxy;
			containerPortal = E680B9504C0F4C3AB50FE203 /* RealmReact.xcodeproj */;
			proxyType = 2;
			remoteGlobalIDString = F60690131CA2766F0003FB26;
			remoteInfo = RealmReact;
		};
		896DF047E1C2AB724B776DE78051C2CB /* PBXContainerItemProxy */ = {
			isa = PBXContainerItemProxy;
			containerPortal = 2D84DC61092C2CB09498AB83CAA9B91F /* RNSecureRandom.xcodeproj */;
			proxyType = 2;
			remoteGlobalIDString = 78510E1974839EACED295CFC857494F6;
			remoteInfo = RNSecureRandom;
		};
		91EE908523E2FCEF5CE1B08441483CDE /* PBXContainerItemProxy */ = {
			isa = PBXContainerItemProxy;
			containerPortal = 33AC314FF1C9CE4F19E8E899E79675B4 /* React.xcodeproj */;
			proxyType = 2;
			remoteGlobalIDString = C04ED8978D16D35E6A93DD49E333C044;
			remoteInfo = "double-conversion";
		};
		9C68E6DA3B9F7593ED48E775238CCCE2 /* PBXContainerItemProxy */ = {
			isa = PBXContainerItemProxy;
			containerPortal = 9EE76A96BDAFEB3F2332A2982168E1CE /* RCTNetwork.xcodeproj */;
			proxyType = 2;
			remoteGlobalIDString = 418E698C3984C5601C2DFC0B2D42B685;
			remoteInfo = "RCTNetwork-tvOS";
		};
		9CA17388BD86A06261973A87CA89A2B1 /* PBXContainerItemProxy */ = {
			isa = PBXContainerItemProxy;
			containerPortal = 9EE76A96BDAFEB3F2332A2982168E1CE /* RCTNetwork.xcodeproj */;
			proxyType = 2;
			remoteGlobalIDString = FE5372B7E44DB7690403082B29D16439;
			remoteInfo = RCTNetwork;
		};
		A9F53FC6236324E5330CA31A17570E7E /* PBXContainerItemProxy */ = {
			isa = PBXContainerItemProxy;
			containerPortal = FF6707891F5797B0CC78F1267EB8F1A2 /* RNSVG.xcodeproj */;
			proxyType = 2;
			remoteGlobalIDString = 012B409CA37B1D18B7B59EDF994C004D;
			remoteInfo = "RNSVG-tvOS";
		};
		AE1E283F1BF8C962C215E54FF5A59C24 /* PBXContainerItemProxy */ = {
			isa = PBXContainerItemProxy;
			containerPortal = 2804A8AFECB29F611FC6B2AC4B0C378F /* RCTLinking.xcodeproj */;
			proxyType = 2;
			remoteGlobalIDString = 78510E1974839EACED295CFC857494F6;
			remoteInfo = RCTLinking;
		};
		AECD31E3539474478B838BE6DD5AB37C /* PBXContainerItemProxy */ = {
			isa = PBXContainerItemProxy;
			containerPortal = 2D84DC61092C2CB09498AB83CAA9B91F /* RNSecureRandom.xcodeproj */;
			proxyType = 2;
			remoteGlobalIDString = 2B22E2DB7A20050C2C61CCDA26147DF3;
			remoteInfo = RNSecureRandom;
		};
		BAEFC339D0724DE7BFFD78DDD3AC5310 /* PBXContainerItemProxy */ = {
			isa = PBXContainerItemProxy;
			containerPortal = 33AC314FF1C9CE4F19E8E899E79675B4 /* React.xcodeproj */;
			proxyType = 2;
			remoteGlobalIDString = E3EEC3D0925CD89F5D6404D5ABCC7C04;
			remoteInfo = "privatedata-tvOS";
		};
		BB0F29560ABE8B2A22B932FA4F9EB13B /* PBXContainerItemProxy */ = {
			isa = PBXContainerItemProxy;
			containerPortal = F2FA8FCAB678228017DD1EBC70517E3F /* RCTVibration.xcodeproj */;
			proxyType = 2;
			remoteGlobalIDString = 81E020ED3495D87DA9048AA8C8046816;
			remoteInfo = RCTVibration;
		};
		BFF2DE68DC51E02575350E595BE05544 /* PBXContainerItemProxy */ = {
			isa = PBXContainerItemProxy;
			containerPortal = 2804A8AFECB29F611FC6B2AC4B0C378F /* RCTLinking.xcodeproj */;
			proxyType = 2;
			remoteGlobalIDString = DDD5A0882AECED76E1F8F47D1F00C91F;
			remoteInfo = "RCTLinking-tvOS";
		};
		C5DB17B47077C54B8CBA62D8E21D3C43 /* PBXContainerItemProxy */ = {
			isa = PBXContainerItemProxy;
			containerPortal = 33AC314FF1C9CE4F19E8E899E79675B4 /* React.xcodeproj */;
			proxyType = 2;
			remoteGlobalIDString = 2612BB86487FD701D8396FD7C01B59E3;
			remoteInfo = "cxxreact-tvOS";
		};
		C64A41DFA3DFB47F30EDDEB6A2481B24 /* PBXContainerItemProxy */ = {
			isa = PBXContainerItemProxy;
			containerPortal = 78457F3624D0D3C241289BCB545E290E /* ReactNativeFingerprintScanner.xcodeproj */;
			proxyType = 2;
			remoteGlobalIDString = 78510E1974839EACED295CFC857494F6;
			remoteInfo = ReactNativeFingerprintScanner;
		};
		C9772B939B4E8110FBC5F859B3227154 /* PBXContainerItemProxy */ = {
			isa = PBXContainerItemProxy;
			containerPortal = DE78092CD0C5D3A0316145EFC00548CB /* RNIsDeviceRooted.xcodeproj */;
			proxyType = 2;
			remoteGlobalIDString = 78510E1974839EACED295CFC857494F6;
			remoteInfo = RNIsDeviceRooted;
		};
		CB305F0221185EEC00657575 /* PBXContainerItemProxy */ = {
			isa = PBXContainerItemProxy;
			containerPortal = CB305EFE21185EEC00657575 /* RNFetchBlob.xcodeproj */;
			proxyType = 2;
			remoteGlobalIDString = A15C300E1CD25C330074CB35;
			remoteInfo = RNFetchBlob;
		};
		CB305F7521185F3400657575 /* PBXContainerItemProxy */ = {
			isa = PBXContainerItemProxy;
			containerPortal = 68D1880393EB486F98F90D04 /* RNNodeJsMobile.xcodeproj */;
			proxyType = 2;
			remoteGlobalIDString = 134814201AA4EA6300B7C361;
			remoteInfo = RNNodeJsMobile;
		};
		CB54CCFC21261E42001F1630 /* PBXContainerItemProxy */ = {
			isa = PBXContainerItemProxy;
			containerPortal = DA959792AD9A5C3642835114D50DE868 /* Pods.xcodeproj */;
			proxyType = 2;
			remoteGlobalIDString = 08053213D1F0595394F6BC28F519D907;
			remoteInfo = CatCrypto;
		};
		CB5577D4219F221E00B698BF /* PBXContainerItemProxy */ = {
			isa = PBXContainerItemProxy;
			containerPortal = CB5577D0219F221E00B698BF /* LottieReactNative.xcodeproj */;
			proxyType = 2;
			remoteGlobalIDString = 11FA5C511C4A1296003AC2EE;
			remoteInfo = LottieReactNative;
		};
		CB563C0A21C1435B00AE4437 /* PBXContainerItemProxy */ = {
			isa = PBXContainerItemProxy;
			containerPortal = 9B7786DA8E9F4FBCA1CD37AF /* QrCode.xcodeproj */;
			proxyType = 2;
			remoteGlobalIDString = 07FD4BE520874AB3002FBD31;
			remoteInfo = QRCode;
		};
		CB6626F32085056C00651519 /* PBXContainerItemProxy */ = {
			isa = PBXContainerItemProxy;
			containerPortal = CB6626ED2085056C00651519 /* SplashScreen.xcodeproj */;
			proxyType = 2;
			remoteGlobalIDString = 3D7682761D8E76B80014119E;
			remoteInfo = SplashScreen;
		};
		CB8F2AF32095E41E0071A30B /* PBXContainerItemProxy */ = {
			isa = PBXContainerItemProxy;
			containerPortal = AB682616086B06AFA962D8B5F1DCAB78 /* RNRandomBytes.xcodeproj */;
			proxyType = 2;
			remoteGlobalIDString = 163CDE4E2087CAD3001065FB;
			remoteInfo = "RNRandomBytes-tvOS";
		};
		CB967ED7214153CC00F561EB /* PBXContainerItemProxy */ = {
			isa = PBXContainerItemProxy;
			containerPortal = 33AC314FF1C9CE4F19E8E899E79675B4 /* React.xcodeproj */;
			proxyType = 2;
			remoteGlobalIDString = EBF21BDC1FC498900052F4D5;
			remoteInfo = jsinspector;
		};
		CB967ED9214153CC00F561EB /* PBXContainerItemProxy */ = {
			isa = PBXContainerItemProxy;
			containerPortal = 33AC314FF1C9CE4F19E8E899E79675B4 /* React.xcodeproj */;
			proxyType = 2;
			remoteGlobalIDString = EBF21BFA1FC4989A0052F4D5;
			remoteInfo = "jsinspector-tvOS";
		};
		CBC214E820CE82DC005D8ACB /* PBXContainerItemProxy */ = {
			isa = PBXContainerItemProxy;
			containerPortal = CBC214E420CE82DC005D8ACB /* RNReactNativeHapticFeedback.xcodeproj */;
			proxyType = 2;
			remoteGlobalIDString = 134814201AA4EA6300B7C361;
			remoteInfo = RNReactNativeHapticFeedback;
		};
		CBC5562B207BA79E00BA0A7F /* PBXContainerItemProxy */ = {
			isa = PBXContainerItemProxy;
			containerPortal = B8B9BB680BF96F04B35C8CF2291F3DF7 /* Lottie.xcodeproj */;
			proxyType = 2;
			remoteGlobalIDString = 62CA59B81E3C173B002D7188;
			remoteInfo = Lottie_iOS;
		};
		CBC5562D207BA79E00BA0A7F /* PBXContainerItemProxy */ = {
			isa = PBXContainerItemProxy;
			containerPortal = B8B9BB680BF96F04B35C8CF2291F3DF7 /* Lottie.xcodeproj */;
			proxyType = 2;
			remoteGlobalIDString = 8C5379761FB471D100C1BC65;
			remoteInfo = Lottie_tvOS;
		};
		CBC55638207BA79E00BA0A7F /* PBXContainerItemProxy */ = {
			isa = PBXContainerItemProxy;
			containerPortal = C76D226F8C33DAB67AA9C4D76FCA89C2 /* RCTAnimation.xcodeproj */;
			proxyType = 2;
			remoteGlobalIDString = 134814201AA4EA6300B7C361;
			remoteInfo = RCTAnimation;
		};
		CBC55659207BA79E00BA0A7F /* PBXContainerItemProxy */ = {
			isa = PBXContainerItemProxy;
			containerPortal = 33AC314FF1C9CE4F19E8E899E79675B4 /* React.xcodeproj */;
			proxyType = 2;
			remoteGlobalIDString = 83CBBA2E1A601D0E00E9B192;
			remoteInfo = React;
		};
		CBC5565B207BA79E00BA0A7F /* PBXContainerItemProxy */ = {
			isa = PBXContainerItemProxy;
			containerPortal = 33AC314FF1C9CE4F19E8E899E79675B4 /* React.xcodeproj */;
			proxyType = 2;
			remoteGlobalIDString = 3D3C059A1DE3340900C268FA;
			remoteInfo = yoga;
		};
		CBC5565D207BA79E00BA0A7F /* PBXContainerItemProxy */ = {
			isa = PBXContainerItemProxy;
			containerPortal = 33AC314FF1C9CE4F19E8E899E79675B4 /* React.xcodeproj */;
			proxyType = 2;
			remoteGlobalIDString = 3D3CD9251DE5FBEC00167DC4;
			remoteInfo = cxxreact;
		};
		CBC5565F207BA79E00BA0A7F /* PBXContainerItemProxy */ = {
			isa = PBXContainerItemProxy;
			containerPortal = 33AC314FF1C9CE4F19E8E899E79675B4 /* React.xcodeproj */;
			proxyType = 2;
			remoteGlobalIDString = 3D3CD90B1DE5FBD600167DC4;
			remoteInfo = jschelpers;
		};
		CBC55661207BA79E00BA0A7F /* PBXContainerItemProxy */ = {
			isa = PBXContainerItemProxy;
			containerPortal = 33AC314FF1C9CE4F19E8E899E79675B4 /* React.xcodeproj */;
			proxyType = 2;
			remoteGlobalIDString = 139D7ECE1E25DB7D00323FB7;
			remoteInfo = "third-party";
		};
		CBC55663207BA79E00BA0A7F /* PBXContainerItemProxy */ = {
			isa = PBXContainerItemProxy;
			containerPortal = 33AC314FF1C9CE4F19E8E899E79675B4 /* React.xcodeproj */;
			proxyType = 2;
			remoteGlobalIDString = 3D383D621EBD27B9005632C8;
			remoteInfo = "double-conversion-tvOS";
		};
		CBC5566D207BA79E00BA0A7F /* PBXContainerItemProxy */ = {
			isa = PBXContainerItemProxy;
			containerPortal = 6F63CB3492A71A3A73B8764893BE0F6F /* RNFS.xcodeproj */;
			proxyType = 2;
			remoteGlobalIDString = 6456441F1EB8DA9100672408;
			remoteInfo = "RNFS-tvOS";
		};
		CBDE11BD21AEFFFE00CA1909 /* PBXContainerItemProxy */ = {
			isa = PBXContainerItemProxy;
			containerPortal = B8B9BB680BF96F04B35C8CF2291F3DF7 /* Lottie.xcodeproj */;
			proxyType = 1;
			remoteGlobalIDString = 62CA59B71E3C173B002D7188;
			remoteInfo = Lottie_iOS;
		};
		CBEA4C902149481F007DA583 /* PBXContainerItemProxy */ = {
			isa = PBXContainerItemProxy;
			containerPortal = CBEA4C8B2149481F007DA583 /* ReactNativeNavigation.xcodeproj */;
			proxyType = 2;
			remoteGlobalIDString = D8AFADBD1BEE6F3F00A4592D;
			remoteInfo = ReactNativeNavigation;
		};
		CBEA4C922149481F007DA583 /* PBXContainerItemProxy */ = {
			isa = PBXContainerItemProxy;
			containerPortal = CBEA4C8B2149481F007DA583 /* ReactNativeNavigation.xcodeproj */;
			proxyType = 2;
			remoteGlobalIDString = 7B49FEBB1E95090800DEB3EA;
			remoteInfo = ReactNativeNavigationTests;
		};
		CBEC7BFF2108D77100F0020D /* PBXContainerItemProxy */ = {
			isa = PBXContainerItemProxy;
			containerPortal = A01220F4B33D4A79B53254ED /* RNFastCrypto.xcodeproj */;
			proxyType = 2;
			remoteGlobalIDString = 134814201AA4EA6300B7C361;
			remoteInfo = RNFastCrypto;
		};
		CD481D22B9AD23CF851BD7CA4F49E762 /* PBXContainerItemProxy */ = {
			isa = PBXContainerItemProxy;
			containerPortal = B8B9BB680BF96F04B35C8CF2291F3DF7 /* Lottie.xcodeproj */;
			proxyType = 2;
			remoteGlobalIDString = 20C664BA0BD1D6082996589914C2E964;
			remoteInfo = Lottie_macOS;
		};
		CD9F8E5E7CF2056A65FA532392457FA4 /* PBXContainerItemProxy */ = {
			isa = PBXContainerItemProxy;
			containerPortal = DA959792AD9A5C3642835114D50DE868 /* Pods.xcodeproj */;
			proxyType = 2;
			remoteGlobalIDString = 808559CA0DEA550FBA85BC7EE0A28017;
			remoteInfo = "Pods-iotaWallet";
		};
		D76A2AA2859385389AC38602086305F7 /* PBXContainerItemProxy */ = {
			isa = PBXContainerItemProxy;
			containerPortal = 9E17389EF3AB0C14C6843EF1892D81D4 /* KCKeepAwake.xcodeproj */;
			proxyType = 2;
			remoteGlobalIDString = 78510E1974839EACED295CFC857494F6;
			remoteInfo = KCKeepAwake;
		};
		DCEAB2C2F040EC0C0BEAA70FB12BFF84 /* PBXContainerItemProxy */ = {
			isa = PBXContainerItemProxy;
			containerPortal = BC3F9601D8757C3A48CF2AD9CF58F3EA /* RCTWebSocket.xcodeproj */;
			proxyType = 2;
			remoteGlobalIDString = D40EE680EAD499E5F218A7D52844D890;
			remoteInfo = fishhook;
		};
		E1B37F619C11EA96BF3D3EF5382A8D08 /* PBXContainerItemProxy */ = {
			isa = PBXContainerItemProxy;
			containerPortal = 6F63CB3492A71A3A73B8764893BE0F6F /* RNFS.xcodeproj */;
			proxyType = 2;
			remoteGlobalIDString = 3237B02C4F3AB8BA7DBDEAF7904FB34B;
			remoteInfo = RNFS;
		};
		EAF9F7116A758338A37BB92469F8D297 /* PBXContainerItemProxy */ = {
			isa = PBXContainerItemProxy;
			containerPortal = B8B9BB680BF96F04B35C8CF2291F3DF7 /* Lottie.xcodeproj */;
			proxyType = 2;
			remoteGlobalIDString = CB817F2045392F14F60CFFD8C1E03980;
			remoteInfo = LottieLibraryIOS;
		};
		EDE032656EFB8B4603FCB01A05A9F031 /* PBXContainerItemProxy */ = {
			isa = PBXContainerItemProxy;
			containerPortal = F06C37C0B9522995FB8FC4AACEE1A4A1 /* RCTActionSheet.xcodeproj */;
			proxyType = 2;
			remoteGlobalIDString = 78510E1974839EACED295CFC857494F6;
			remoteInfo = RCTActionSheet;
		};
		EFC046C4FF8A48212FB2D5FCA41020D1 /* PBXContainerItemProxy */ = {
			isa = PBXContainerItemProxy;
			containerPortal = DD581453BAAEDFD13B05710E1CA0B128 /* RCTImage.xcodeproj */;
			proxyType = 2;
			remoteGlobalIDString = 2DF5328292D2C3CE0E4E3F14DEEC0FB4;
			remoteInfo = RCTImage;
		};
		FA24DAB4979B0799DCE61A5F32D99523 /* PBXContainerItemProxy */ = {
			isa = PBXContainerItemProxy;
			containerPortal = DA959792AD9A5C3642835114D50DE868 /* Pods.xcodeproj */;
			proxyType = 2;
			remoteGlobalIDString = C547FEE055FA19142BD07CE4A5F81798;
			remoteInfo = "Pods-iotaWallet-tvOSTests";
		};
/* End PBXContainerItemProxy section */

/* Begin PBXCopyFilesBuildPhase section */
		92EB94016145B67667F30CE79B21D4D5 /* Embed Frameworks */ = {
			isa = PBXCopyFilesBuildPhase;
			buildActionMask = 12;
			dstPath = "";
			dstSubfolderSpec = 10;
			files = (
				D1DC0968101C454F996F0262 /* NodeMobile.framework in Embed Frameworks */,
				CBDE11BC21AEFFFE00CA1909 /* Lottie.framework in Embed Frameworks */,
			);
			name = "Embed Frameworks";
			runOnlyForDeploymentPostprocessing = 0;
		};
/* End PBXCopyFilesBuildPhase section */

/* Begin PBXFileReference section */
		000050334277DFF6E9BC09832C011408 /* ur */ = {isa = PBXFileReference; lastKnownFileType = text.plist.strings; name = ur; path = ur.lproj/InfoPlist.strings; sourceTree = "<group>"; };
		00A81CE60367578E89DC687A3A32D03E /* iotaWalletTests.m */ = {isa = PBXFileReference; lastKnownFileType = sourcecode.c.objc; path = iotaWalletTests.m; sourceTree = "<group>"; };
		06E920A6AB840A93E25B7B234FEF27E6 /* SnapshotHelper.swift */ = {isa = PBXFileReference; fileEncoding = 4; lastKnownFileType = sourcecode.swift; path = SnapshotHelper.swift; sourceTree = "<group>"; };
		0CB89A9AF630BA398ED6B667116B3086 /* tr */ = {isa = PBXFileReference; lastKnownFileType = text.plist.strings; name = tr; path = tr.lproj/InfoPlist.strings; sourceTree = "<group>"; };
		12700CD34950855970059E347E3ECCEF /* ru */ = {isa = PBXFileReference; lastKnownFileType = text.plist.strings; name = ru; path = ru.lproj/InfoPlist.strings; sourceTree = "<group>"; };
		1380447C6001F40A66D38FBD8AFC3309 /* RNPrint.xcodeproj */ = {isa = PBXFileReference; lastKnownFileType = "wrapper.pb-project"; name = RNPrint.xcodeproj; path = "../node_modules/react-native-print/ios/RNPrint.xcodeproj"; sourceTree = "<group>"; };
		14D027E0235A94DEC3CFA3995F921E99 /* ar */ = {isa = PBXFileReference; lastKnownFileType = text.plist.strings; name = ar; path = ar.lproj/InfoPlist.strings; sourceTree = "<group>"; };
		1A114AFE31653EBA7706861B9B5706C0 /* ios_bindings-fl.a */ = {isa = PBXFileReference; lastKnownFileType = archive.ar; name = "ios_bindings-fl.a"; path = "../../../../../../var/tmp/_bazel_rajiv/f375e5a0d7be270644e1885aff9a8d6e/execroot/org_iota_entangled/bazel-out/ios-x86_64-min9.0-applebin_ios-ios_x86_64-fastbuild/bin/mobile/interface/ios_bindings-fl.a"; sourceTree = "<group>"; };
		1E03CB0A809B5BED4BE0DCAF8776D770 /* main.jsbundle */ = {isa = PBXFileReference; fileEncoding = 4; lastKnownFileType = text; path = main.jsbundle; sourceTree = "<group>"; };
		205C47BA61DC4D6733E748712B4E50C6 /* RNKeychain.xcodeproj */ = {isa = PBXFileReference; lastKnownFileType = "wrapper.pb-project"; name = RNKeychain.xcodeproj; path = "../node_modules/react-native-keychain/RNKeychain.xcodeproj"; sourceTree = "<group>"; };
		212C440FB237BBD7248FBF1D2199EFD2 /* cs */ = {isa = PBXFileReference; lastKnownFileType = text.plist.strings; name = cs; path = cs.lproj/InfoPlist.strings; sourceTree = "<group>"; };
		2804A8AFECB29F611FC6B2AC4B0C378F /* RCTLinking.xcodeproj */ = {isa = PBXFileReference; lastKnownFileType = "wrapper.pb-project"; name = RCTLinking.xcodeproj; path = "../node_modules/react-native/Libraries/LinkingIOS/RCTLinking.xcodeproj"; sourceTree = "<group>"; };
		2B7C6DFAB3774A55A19B8611 /* libRealmReact.a */ = {isa = PBXFileReference; explicitFileType = undefined; fileEncoding = 9; includeInIndex = 0; lastKnownFileType = archive.ar; path = libRealmReact.a; sourceTree = "<group>"; };
		2C5A946EA9126EDE841BD16907761375 /* iotaWallet.app */ = {isa = PBXFileReference; explicitFileType = wrapper.application; includeInIndex = 0; path = iotaWallet.app; sourceTree = BUILT_PRODUCTS_DIR; };
		2CA53E63FD004D9AAEAE93E3 /* libRealmReact.a */ = {isa = PBXFileReference; explicitFileType = undefined; fileEncoding = 9; includeInIndex = 0; lastKnownFileType = archive.ar; path = libRealmReact.a; sourceTree = "<group>"; };
		2CF64F79A3674FBC3EAFD7BD016CA0C3 /* pt-BR */ = {isa = PBXFileReference; lastKnownFileType = text.plist.strings; name = "pt-BR"; path = "pt-BR.lproj/InfoPlist.strings"; sourceTree = "<group>"; };
		2D84DC61092C2CB09498AB83CAA9B91F /* RNSecureRandom.xcodeproj */ = {isa = PBXFileReference; lastKnownFileType = "wrapper.pb-project"; name = RNSecureRandom.xcodeproj; path = "../node_modules/react-native-securerandom/ios/RNSecureRandom.xcodeproj"; sourceTree = "<group>"; };
		33AC314FF1C9CE4F19E8E899E79675B4 /* React.xcodeproj */ = {isa = PBXFileReference; lastKnownFileType = "wrapper.pb-project"; name = React.xcodeproj; path = "../node_modules/react-native/React/React.xcodeproj"; sourceTree = "<group>"; };
		36D4352CBA24C83AC9A32D4C0C8118E8 /* es */ = {isa = PBXFileReference; lastKnownFileType = text.plist.strings; name = es; path = es.lproj/InfoPlist.strings; sourceTree = "<group>"; };
		395BD568B613770643095434D5F46E0A /* iotaWallet-tvOS.app */ = {isa = PBXFileReference; explicitFileType = wrapper.application; includeInIndex = 0; path = "iotaWallet-tvOS.app"; sourceTree = BUILT_PRODUCTS_DIR; };
		3AFCA4EA113044613D95E46BDAC0C1E3 /* AppDelegate.m */ = {isa = PBXFileReference; fileEncoding = 4; lastKnownFileType = sourcecode.c.objc; name = AppDelegate.m; path = iotaWallet/AppDelegate.m; sourceTree = "<group>"; };
		3ED8B034A474AECCC552AF72B1AE4884 /* iotaWallet.entitlements */ = {isa = PBXFileReference; lastKnownFileType = text.plist.entitlements; name = iotaWallet.entitlements; path = iotaWallet/iotaWallet.entitlements; sourceTree = "<group>"; };
		40E70A189B0FFF62EE8AE0E04401F815 /* iotaWalletTests-release-config.xcconfig */ = {isa = PBXFileReference; lastKnownFileType = text.xcconfig; path = "iotaWalletTests-release-config.xcconfig"; sourceTree = "<group>"; };
		42679A0E830D4AD2A0F60146 /* builtin_modules */ = {isa = PBXFileReference; explicitFileType = undefined; fileEncoding = 9; includeInIndex = 0; lastKnownFileType = unknown; name = builtin_modules; path = "../node_modules/nodejs-mobile-react-native/install/resources/nodejs-modules/builtin_modules"; sourceTree = "<group>"; };
		42B1F9997C45E2DF708A76D353723F28 /* AppDelegate.h */ = {isa = PBXFileReference; fileEncoding = 4; lastKnownFileType = sourcecode.c.h; name = AppDelegate.h; path = iotaWallet/AppDelegate.h; sourceTree = "<group>"; };
		456BB4607FD94AC0BA37A7C9 /* libRNFastCrypto.a */ = {isa = PBXFileReference; explicitFileType = undefined; fileEncoding = 9; includeInIndex = 0; lastKnownFileType = archive.ar; path = libRNFastCrypto.a; sourceTree = "<group>"; };
		48E60D4ABEBFCB6EC7FCE9538A5FF83F /* libRNSVG.a */ = {isa = PBXFileReference; explicitFileType = undefined; fileEncoding = 9; includeInIndex = 0; lastKnownFileType = archive.ar; path = libRNSVG.a; sourceTree = "<group>"; };
		55B2218ED7B66ED5B4EEF139189CDFB2 /* de */ = {isa = PBXFileReference; lastKnownFileType = text.plist.strings; name = de; path = de.lproj/InfoPlist.strings; sourceTree = "<group>"; };
		5BC0CFE5E7DFF31220E78B818DA00C4B /* BugsnagReactNative.xcodeproj */ = {isa = PBXFileReference; lastKnownFileType = "wrapper.pb-project"; name = BugsnagReactNative.xcodeproj; path = "../node_modules/bugsnag-react-native/cocoa/BugsnagReactNative.xcodeproj"; sourceTree = "<group>"; };
		5C64D2219E425907A910B0F3A28CD9F1 /* iotaWalletTests-debug-config.xcconfig */ = {isa = PBXFileReference; lastKnownFileType = text.xcconfig; path = "iotaWalletTests-debug-config.xcconfig"; sourceTree = "<group>"; };
		5D730345CF75A62E99A5B317731440D2 /* sv */ = {isa = PBXFileReference; lastKnownFileType = text.plist.strings; name = sv; path = sv.lproj/InfoPlist.strings; sourceTree = "<group>"; };
		6014E910217E743000C88675 /* EntangledKit.framework */ = {isa = PBXFileReference; lastKnownFileType = wrapper.framework; path = EntangledKit.framework; sourceTree = "<group>"; };
		601BFCE820C367300097D329 /* RNShare.xcodeproj */ = {isa = PBXFileReference; lastKnownFileType = "wrapper.pb-project"; name = RNShare.xcodeproj; path = "../node_modules/react-native-share/ios/RNShare.xcodeproj"; sourceTree = "<group>"; };
		601BFCEF20C3677E0097D329 /* Social.framework */ = {isa = PBXFileReference; lastKnownFileType = wrapper.framework; name = Social.framework; path = System/Library/Frameworks/Social.framework; sourceTree = SDKROOT; };
		601BFCF120C3679D0097D329 /* MessageUI.framework */ = {isa = PBXFileReference; lastKnownFileType = wrapper.framework; name = MessageUI.framework; path = System/Library/Frameworks/MessageUI.framework; sourceTree = SDKROOT; };
		601BFD5C20C39A560097D329 /* RNViewShot.xcodeproj */ = {isa = PBXFileReference; lastKnownFileType = "wrapper.pb-project"; name = RNViewShot.xcodeproj; path = "../node_modules/react-native-view-shot/ios/RNViewShot.xcodeproj"; sourceTree = "<group>"; };
		6056CF4F20827D2F0006A2F3 /* RNCamera.xcodeproj */ = {isa = PBXFileReference; lastKnownFileType = "wrapper.pb-project"; name = RNCamera.xcodeproj; path = "../node_modules/react-native-camera/ios/RNCamera.xcodeproj"; sourceTree = "<group>"; };
		6079ACDD2110BE6B005B21CB /* Argon2Core.swift */ = {isa = PBXFileReference; lastKnownFileType = sourcecode.swift; path = Argon2Core.swift; sourceTree = "<group>"; };
		6079ACDF2110DD2C005B21CB /* Argon2IOS.swift */ = {isa = PBXFileReference; lastKnownFileType = sourcecode.swift; path = Argon2IOS.swift; sourceTree = "<group>"; };
		6079AD4D2110E752005B21CB /* Argon2IOS.m */ = {isa = PBXFileReference; lastKnownFileType = sourcecode.c.objc; path = Argon2IOS.m; sourceTree = "<group>"; };
		6079C42320D95F17006B252E /* Empty.swift */ = {isa = PBXFileReference; lastKnownFileType = sourcecode.swift; name = Empty.swift; path = iotaWallet/Empty.swift; sourceTree = "<group>"; };
		6079C42520D95F85006B252E /* iotaWallet-Bridging-Header.h */ = {isa = PBXFileReference; fileEncoding = 4; lastKnownFileType = sourcecode.c.h; name = "iotaWallet-Bridging-Header.h"; path = "iotaWallet/iotaWallet-Bridging-Header.h"; sourceTree = "<group>"; };
		60F7E3AE2125EAE7005355C7 /* RNDocumentPicker.xcodeproj */ = {isa = PBXFileReference; lastKnownFileType = "wrapper.pb-project"; name = RNDocumentPicker.xcodeproj; path = "../node_modules/react-native-document-picker/ios/RNDocumentPicker.xcodeproj"; sourceTree = "<group>"; };
		64A04B0E69E2398FF12B202BA93DEFED /* pt-PT */ = {isa = PBXFileReference; lastKnownFileType = text.plist.strings; name = "pt-PT"; path = "pt-PT.lproj/InfoPlist.strings"; sourceTree = "<group>"; };
		66A2C53DEF25AEDEB72FDC924EBABB8D /* nl */ = {isa = PBXFileReference; lastKnownFileType = text.plist.strings; name = nl; path = nl.lproj/InfoPlist.strings; sourceTree = "<group>"; };
		679A4B0BB6333961124F2288316630DD /* RCTText.xcodeproj */ = {isa = PBXFileReference; lastKnownFileType = "wrapper.pb-project"; name = RCTText.xcodeproj; path = "../node_modules/react-native/Libraries/Text/RCTText.xcodeproj"; sourceTree = "<group>"; };
		67EDAC9474CCB127E47DDAA9D0A40C1A /* buildnumber.xcconfig */ = {isa = PBXFileReference; lastKnownFileType = text.xcconfig; path = buildnumber.xcconfig; sourceTree = "<group>"; };
		687E262F066E4DDBCEFF44A4BC7F44A7 /* nb */ = {isa = PBXFileReference; lastKnownFileType = text.plist.strings; name = nb; path = nb.lproj/InfoPlist.strings; sourceTree = "<group>"; };
		68D1880393EB486F98F90D04 /* RNNodeJsMobile.xcodeproj */ = {isa = PBXFileReference; explicitFileType = undefined; fileEncoding = 9; includeInIndex = 0; lastKnownFileType = "wrapper.pb-project"; name = RNNodeJsMobile.xcodeproj; path = "../node_modules/nodejs-mobile-react-native/ios/RNNodeJsMobile.xcodeproj"; sourceTree = "<group>"; };
		6BA32972BAD24F7ABBA45866 /* RealmReact.xcodeproj */ = {isa = PBXFileReference; explicitFileType = undefined; fileEncoding = 9; includeInIndex = 0; lastKnownFileType = "wrapper.pb-project"; name = RealmReact.xcodeproj; path = "../node_modules/realm/react-native/ios/RealmReact.xcodeproj"; sourceTree = "<group>"; };
		6EB779EC5853FB7A3F49999F69549ACA /* Launch Screen.storyboard */ = {isa = PBXFileReference; lastKnownFileType = file.storyboard; path = "Launch Screen.storyboard"; sourceTree = "<group>"; };
		6F63CB3492A71A3A73B8764893BE0F6F /* RNFS.xcodeproj */ = {isa = PBXFileReference; lastKnownFileType = "wrapper.pb-project"; name = RNFS.xcodeproj; path = "../node_modules/react-native-fs/RNFS.xcodeproj"; sourceTree = "<group>"; };
		703CD715859580C6F93AD2C3B9BF240C /* zh-Hans */ = {isa = PBXFileReference; lastKnownFileType = text.plist.strings; name = "zh-Hans"; path = "zh-Hans.lproj/InfoPlist.strings"; sourceTree = "<group>"; };
		72D17A4D37252C0BC0DB1F93F39557A8 /* en */ = {isa = PBXFileReference; lastKnownFileType = text.plist.strings; name = en; path = en.lproj/InfoPlist.strings; sourceTree = "<group>"; };
		78457F3624D0D3C241289BCB545E290E /* ReactNativeFingerprintScanner.xcodeproj */ = {isa = PBXFileReference; explicitFileType = undefined; fileEncoding = 9; includeInIndex = 0; lastKnownFileType = "wrapper.pb-project"; name = ReactNativeFingerprintScanner.xcodeproj; path = "../node_modules/react-native-fingerprint-scanner/ios/ReactNativeFingerprintScanner.xcodeproj"; sourceTree = "<group>"; };
		78890E2D6D34AE7E540EA17AF52C9982 /* hi */ = {isa = PBXFileReference; lastKnownFileType = text.plist.strings; name = hi; path = hi.lproj/InfoPlist.strings; sourceTree = "<group>"; };
		79A46F4458348360C0DFE21018DAAF14 /* RCTGeolocation.xcodeproj */ = {isa = PBXFileReference; lastKnownFileType = "wrapper.pb-project"; name = RCTGeolocation.xcodeproj; path = "../node_modules/react-native/Libraries/Geolocation/RCTGeolocation.xcodeproj"; sourceTree = "<group>"; };
		7E0F74EC093A52113A8EC89B /* Pods_iotaWalletTests.framework */ = {isa = PBXFileReference; explicitFileType = wrapper.framework; includeInIndex = 0; path = Pods_iotaWalletTests.framework; sourceTree = BUILT_PRODUCTS_DIR; };
		81FD04ABA0D7E5DDAC025C79AC565404 /* sk */ = {isa = PBXFileReference; lastKnownFileType = text.plist.strings; name = sk; path = sk.lproj/InfoPlist.strings; sourceTree = "<group>"; };
		83245F96160937A7C8F0A1D783E30B0C /* iotaWalletUITests.xctest */ = {isa = PBXFileReference; explicitFileType = wrapper.cfbundle; includeInIndex = 0; path = iotaWalletUITests.xctest; sourceTree = BUILT_PRODUCTS_DIR; };
		890341AF0F2DE4E9DCB80928 /* Pods_iotaWallet.framework */ = {isa = PBXFileReference; explicitFileType = wrapper.framework; includeInIndex = 0; path = Pods_iotaWallet.framework; sourceTree = BUILT_PRODUCTS_DIR; };
		8B49115E102EED64D1B7D7AC047F1ABF /* RNExitApp.xcodeproj */ = {isa = PBXFileReference; lastKnownFileType = "wrapper.pb-project"; name = RNExitApp.xcodeproj; path = "../node_modules/react-native-exit-app/ios/RNExitApp.xcodeproj"; sourceTree = "<group>"; };
		92D474EDCA8A4E27A77D5144 /* libc++.tbd */ = {isa = PBXFileReference; explicitFileType = undefined; fileEncoding = 9; includeInIndex = 0; lastKnownFileType = "sourcecode.text-based-dylib-definition"; name = "libc++.tbd"; path = "usr/lib/libc++.tbd"; sourceTree = SDKROOT; };
		93AF27DC4948C2C2EF41D1FA /* Pods-iotaWallet-tvOS.release.xcconfig */ = {isa = PBXFileReference; includeInIndex = 1; lastKnownFileType = text.xcconfig; name = "Pods-iotaWallet-tvOS.release.xcconfig"; path = "Pods/Target Support Files/Pods-iotaWallet-tvOS/Pods-iotaWallet-tvOS.release.xcconfig"; sourceTree = "<group>"; };
		94C69E567EC4B020F5822FC7 /* Pods-iotaWallet-tvOS.debug.xcconfig */ = {isa = PBXFileReference; includeInIndex = 1; lastKnownFileType = text.xcconfig; name = "Pods-iotaWallet-tvOS.debug.xcconfig"; path = "Pods/Target Support Files/Pods-iotaWallet-tvOS/Pods-iotaWallet-tvOS.debug.xcconfig"; sourceTree = "<group>"; };
		9B7786DA8E9F4FBCA1CD37AF /* QrCode.xcodeproj */ = {isa = PBXFileReference; explicitFileType = undefined; fileEncoding = 9; includeInIndex = 0; lastKnownFileType = "wrapper.pb-project"; name = QrCode.xcodeproj; path = "../node_modules/react-native-qr-scanner/ios/QrCode.xcodeproj"; sourceTree = "<group>"; };
		9E17389EF3AB0C14C6843EF1892D81D4 /* KCKeepAwake.xcodeproj */ = {isa = PBXFileReference; lastKnownFileType = "wrapper.pb-project"; name = KCKeepAwake.xcodeproj; path = "../node_modules/react-native-keep-awake/ios/KCKeepAwake.xcodeproj"; sourceTree = "<group>"; };
		9EE76A96BDAFEB3F2332A2982168E1CE /* RCTNetwork.xcodeproj */ = {isa = PBXFileReference; lastKnownFileType = "wrapper.pb-project"; name = RCTNetwork.xcodeproj; path = "../node_modules/react-native/Libraries/Network/RCTNetwork.xcodeproj"; sourceTree = "<group>"; };
		A01220F4B33D4A79B53254ED /* RNFastCrypto.xcodeproj */ = {isa = PBXFileReference; explicitFileType = undefined; fileEncoding = 9; includeInIndex = 0; lastKnownFileType = "wrapper.pb-project"; name = RNFastCrypto.xcodeproj; path = "../node_modules/react-native-fast-crypto/ios/RNFastCrypto.xcodeproj"; sourceTree = "<group>"; };
		A1FAED857304034D3DCD87D13F961C48 /* el */ = {isa = PBXFileReference; lastKnownFileType = text.plist.strings; name = el; path = el.lproj/InfoPlist.strings; sourceTree = "<group>"; };
		A402C8584E5EA99F404511B6FE64D661 /* iotaWallet-release-config.xcconfig */ = {isa = PBXFileReference; lastKnownFileType = text.xcconfig; path = "iotaWallet-release-config.xcconfig"; sourceTree = "<group>"; };
		A9DBF0EEB7DBFA315A0D6839E79A5924 /* iotaWalletUITests.swift */ = {isa = PBXFileReference; lastKnownFileType = sourcecode.swift; path = iotaWalletUITests.swift; sourceTree = "<group>"; };
		AA7E2CA57E62FCA5FD7C3C38C40F7603 /* RCTSettings.xcodeproj */ = {isa = PBXFileReference; lastKnownFileType = "wrapper.pb-project"; name = RCTSettings.xcodeproj; path = "../node_modules/react-native/Libraries/Settings/RCTSettings.xcodeproj"; sourceTree = "<group>"; };
		AB682616086B06AFA962D8B5F1DCAB78 /* RNRandomBytes.xcodeproj */ = {isa = PBXFileReference; lastKnownFileType = "wrapper.pb-project"; name = RNRandomBytes.xcodeproj; path = "../node_modules/react-native-randombytes/RNRandomBytes.xcodeproj"; sourceTree = "<group>"; };
		AC72D5B1A4088A6371731AAF2D0B9E73 /* lv */ = {isa = PBXFileReference; lastKnownFileType = text.plist.strings; name = lv; path = lv.lproj/InfoPlist.strings; sourceTree = "<group>"; };
		B090D59389CE4890A17E787A /* libQRCode.a */ = {isa = PBXFileReference; explicitFileType = undefined; fileEncoding = 9; includeInIndex = 0; lastKnownFileType = archive.ar; path = libQRCode.a; sourceTree = "<group>"; };
		B8B9BB680BF96F04B35C8CF2291F3DF7 /* Lottie.xcodeproj */ = {isa = PBXFileReference; lastKnownFileType = "wrapper.pb-project"; name = Lottie.xcodeproj; path = "../node_modules/lottie-ios/Lottie.xcodeproj"; sourceTree = "<group>"; };
		B9ADFB0323609A2A5F0E73076170CC73 /* Info.plist */ = {isa = PBXFileReference; lastKnownFileType = text.plist.xml; path = Info.plist; sourceTree = "<group>"; };
		BA9A0E2287F5A0014ABE9284EBD2C4D8 /* sl */ = {isa = PBXFileReference; lastKnownFileType = text.plist.strings; name = sl; path = sl.lproj/InfoPlist.strings; sourceTree = "<group>"; };
		BC3F9601D8757C3A48CF2AD9CF58F3EA /* RCTWebSocket.xcodeproj */ = {isa = PBXFileReference; lastKnownFileType = "wrapper.pb-project"; name = RCTWebSocket.xcodeproj; path = "../node_modules/react-native/Libraries/WebSocket/RCTWebSocket.xcodeproj"; sourceTree = "<group>"; };
		BD40B3B9B6FE961CF3495A75D646774F /* ja */ = {isa = PBXFileReference; lastKnownFileType = text.plist.strings; name = ja; path = ja.lproj/InfoPlist.strings; sourceTree = "<group>"; };
		BDAF54583946132D35A957921197D3E8 /* libReactNativeFingerprintScanner.a */ = {isa = PBXFileReference; explicitFileType = undefined; fileEncoding = 9; includeInIndex = 0; lastKnownFileType = archive.ar; path = libReactNativeFingerprintScanner.a; sourceTree = "<group>"; };
		C1445DF81443C91724B6A1603FE7B121 /* iotaWallet-tvOSTests.xctest */ = {isa = PBXFileReference; explicitFileType = wrapper.cfbundle; includeInIndex = 0; path = "iotaWallet-tvOSTests.xctest"; sourceTree = BUILT_PRODUCTS_DIR; };
		C39F11B2595A5CFD8F2D51D3B914CD41 /* RNDeviceInfo.xcodeproj */ = {isa = PBXFileReference; lastKnownFileType = "wrapper.pb-project"; name = RNDeviceInfo.xcodeproj; path = "../node_modules/react-native-device-info/RNDeviceInfo.xcodeproj"; sourceTree = "<group>"; };
		C6679B3BCAC742D9A6A13DC5 /* nodejs-project */ = {isa = PBXFileReference; explicitFileType = undefined; fileEncoding = 9; includeInIndex = 0; lastKnownFileType = unknown; name = "nodejs-project"; path = "../nodejs-assets/nodejs-project"; sourceTree = "<group>"; };
		C76D226F8C33DAB67AA9C4D76FCA89C2 /* RCTAnimation.xcodeproj */ = {isa = PBXFileReference; lastKnownFileType = "wrapper.pb-project"; name = RCTAnimation.xcodeproj; path = "../node_modules/react-native/Libraries/NativeAnimation/RCTAnimation.xcodeproj"; sourceTree = "<group>"; };
		C883F8A0B4031CE53D5E48217339975E /* da */ = {isa = PBXFileReference; lastKnownFileType = text.plist.strings; name = da; path = da.lproj/InfoPlist.strings; sourceTree = "<group>"; };
		C989B5B2E21BB76597A51E0EFEA9B547 /* ro */ = {isa = PBXFileReference; lastKnownFileType = text.plist.strings; name = ro; path = ro.lproj/InfoPlist.strings; sourceTree = "<group>"; };
		CB305EFE21185EEC00657575 /* RNFetchBlob.xcodeproj */ = {isa = PBXFileReference; lastKnownFileType = "wrapper.pb-project"; name = RNFetchBlob.xcodeproj; path = "../node_modules/rn-fetch-blob/ios/RNFetchBlob.xcodeproj"; sourceTree = "<group>"; };
		CB5577D0219F221E00B698BF /* LottieReactNative.xcodeproj */ = {isa = PBXFileReference; lastKnownFileType = "wrapper.pb-project"; name = LottieReactNative.xcodeproj; path = "../node_modules/lottie-react-native/src/ios/LottieReactNative.xcodeproj"; sourceTree = "<group>"; };
		CB61A46520B89E3A004088AA /* SourceSansPro-SemiBold.ttf */ = {isa = PBXFileReference; lastKnownFileType = file; name = "SourceSansPro-SemiBold.ttf"; path = "../../shared/custom-fonts/SourceSansPro-SemiBold.ttf"; sourceTree = "<group>"; };
		CB63E7A4218B544E0084CBFD /* Icons.ttf */ = {isa = PBXFileReference; lastKnownFileType = file; name = Icons.ttf; path = ../../shared/icons/Icons.ttf; sourceTree = "<group>"; };
		CB6626ED2085056C00651519 /* SplashScreen.xcodeproj */ = {isa = PBXFileReference; lastKnownFileType = "wrapper.pb-project"; name = SplashScreen.xcodeproj; path = "../node_modules/react-native-splash-screen/ios/SplashScreen.xcodeproj"; sourceTree = "<group>"; };
		CB7A0253632148CC9F004F24 /* NodeMobile.framework */ = {isa = PBXFileReference; explicitFileType = undefined; fileEncoding = 9; includeInIndex = 0; lastKnownFileType = wrapper.framework; name = NodeMobile.framework; path = "../node_modules/nodejs-mobile-react-native/ios/NodeMobile.framework"; sourceTree = "<group>"; };
		CB86627D209F36CA00C026E3 /* EntangledIOS.m */ = {isa = PBXFileReference; fileEncoding = 4; lastKnownFileType = sourcecode.c.objc; path = EntangledIOS.m; sourceTree = "<group>"; };
		CB86627F209F36CA00C026E3 /* EntangledIOS.h */ = {isa = PBXFileReference; fileEncoding = 4; lastKnownFileType = sourcecode.c.h; path = EntangledIOS.h; sourceTree = "<group>"; };
		CB98FB9120A0A5BB0047877B /* SourceSansPro-Bold.ttf */ = {isa = PBXFileReference; lastKnownFileType = file; name = "SourceSansPro-Bold.ttf"; path = "../../shared/custom-fonts/SourceSansPro-Bold.ttf"; sourceTree = "<group>"; };
		CB98FB9220A0A5BB0047877B /* SourceSansPro-Regular.ttf */ = {isa = PBXFileReference; lastKnownFileType = file; name = "SourceSansPro-Regular.ttf"; path = "../../shared/custom-fonts/SourceSansPro-Regular.ttf"; sourceTree = "<group>"; };
		CB98FB9320A0A5BB0047877B /* SourceSansPro-Light.ttf */ = {isa = PBXFileReference; lastKnownFileType = file; name = "SourceSansPro-Light.ttf"; path = "../../shared/custom-fonts/SourceSansPro-Light.ttf"; sourceTree = "<group>"; };
		CBA5F52520CAAB2A00774D4B /* SourceCodePro-Medium.ttf */ = {isa = PBXFileReference; lastKnownFileType = file; name = "SourceCodePro-Medium.ttf"; path = "../../shared/custom-fonts/SourceCodePro-Medium.ttf"; sourceTree = "<group>"; };
		CBC214E420CE82DC005D8ACB /* RNReactNativeHapticFeedback.xcodeproj */ = {isa = PBXFileReference; lastKnownFileType = "wrapper.pb-project"; name = RNReactNativeHapticFeedback.xcodeproj; path = "../node_modules/react-native-haptic-feedback/ios/RNReactNativeHapticFeedback.xcodeproj"; sourceTree = "<group>"; };
		CBEA4C8B2149481F007DA583 /* ReactNativeNavigation.xcodeproj */ = {isa = PBXFileReference; lastKnownFileType = "wrapper.pb-project"; name = ReactNativeNavigation.xcodeproj; path = "../node_modules/react-native-navigation/lib/ios/ReactNativeNavigation.xcodeproj"; sourceTree = "<group>"; };
		CFA2B84C183CC39F995C8E04CC713DDB /* Images.xcassets */ = {isa = PBXFileReference; lastKnownFileType = folder.assetcatalog; name = Images.xcassets; path = iotaWallet/Images.xcassets; sourceTree = "<group>"; };
		D2C796029F4A68C167C1F1F5176A5819 /* he */ = {isa = PBXFileReference; lastKnownFileType = text.plist.strings; name = he; path = he.lproj/InfoPlist.strings; sourceTree = "<group>"; };
		D5BA67ADCF3A3E3973DDF764 /* Pods-iotaWallet-tvOSTests.release.xcconfig */ = {isa = PBXFileReference; includeInIndex = 1; lastKnownFileType = text.xcconfig; name = "Pods-iotaWallet-tvOSTests.release.xcconfig"; path = "Pods/Target Support Files/Pods-iotaWallet-tvOSTests/Pods-iotaWallet-tvOSTests.release.xcconfig"; sourceTree = "<group>"; };
		D6579997ECA951BF786CFC9441D56F53 /* fi */ = {isa = PBXFileReference; lastKnownFileType = text.plist.strings; name = fi; path = fi.lproj/InfoPlist.strings; sourceTree = "<group>"; };
		DA959792AD9A5C3642835114D50DE868 /* Pods.xcodeproj */ = {isa = PBXFileReference; lastKnownFileType = "wrapper.pb-project"; name = Pods.xcodeproj; path = Pods/Pods.xcodeproj; sourceTree = "<group>"; };
		DD581453BAAEDFD13B05710E1CA0B128 /* RCTImage.xcodeproj */ = {isa = PBXFileReference; lastKnownFileType = "wrapper.pb-project"; name = RCTImage.xcodeproj; path = "../node_modules/react-native/Libraries/Image/RCTImage.xcodeproj"; sourceTree = "<group>"; };
		DDB64CC419556333154E3FC1635752BD /* iotaWalletTests.xctest */ = {isa = PBXFileReference; explicitFileType = wrapper.cfbundle; includeInIndex = 0; path = iotaWalletTests.xctest; sourceTree = BUILT_PRODUCTS_DIR; };
		DE78092CD0C5D3A0316145EFC00548CB /* RNIsDeviceRooted.xcodeproj */ = {isa = PBXFileReference; lastKnownFileType = "wrapper.pb-project"; name = RNIsDeviceRooted.xcodeproj; path = "../node_modules/react-native-is-device-rooted/ios/RNIsDeviceRooted.xcodeproj"; sourceTree = "<group>"; };
		DF7DDCE91109086B70E5F0239B13774C /* pl */ = {isa = PBXFileReference; lastKnownFileType = text.plist.strings; name = pl; path = pl.lproj/InfoPlist.strings; sourceTree = "<group>"; };
		DFF7F2DF242CD80F15A83C96A62910D0 /* Info.plist */ = {isa = PBXFileReference; lastKnownFileType = text.plist.xml; path = Info.plist; sourceTree = "<group>"; };
		E3A5CC95D9B27ABCF4FAD971B8E3AC51 /* fr */ = {isa = PBXFileReference; lastKnownFileType = text.plist.strings; name = fr; path = fr.lproj/InfoPlist.strings; sourceTree = "<group>"; };
		E680B9504C0F4C3AB50FE203 /* RealmReact.xcodeproj */ = {isa = PBXFileReference; explicitFileType = undefined; fileEncoding = 9; includeInIndex = 0; lastKnownFileType = "wrapper.pb-project"; name = RealmReact.xcodeproj; path = "../node_modules/realm/react-native/ios/RealmReact.xcodeproj"; sourceTree = "<group>"; };
		ED0FDEA3EDE9090E04563794CE9A92B7 /* main.m */ = {isa = PBXFileReference; fileEncoding = 4; lastKnownFileType = sourcecode.c.objc; name = main.m; path = iotaWallet/main.m; sourceTree = "<group>"; };
		EEAE9D5C606B7556253D3AD01EB78CE0 /* Info.plist */ = {isa = PBXFileReference; fileEncoding = 4; lastKnownFileType = text.plist.xml; name = Info.plist; path = iotaWallet/Info.plist; sourceTree = "<group>"; };
		EEF5BF9089B89A57B0EABB4E6415A676 /* it */ = {isa = PBXFileReference; lastKnownFileType = text.plist.strings; name = it; path = it.lproj/InfoPlist.strings; sourceTree = "<group>"; };
		F05FB5124D5FDAF46BC578870641ED07 /* id */ = {isa = PBXFileReference; lastKnownFileType = text.plist.strings; name = id; path = id.lproj/InfoPlist.strings; sourceTree = "<group>"; };
		F06C37C0B9522995FB8FC4AACEE1A4A1 /* RCTActionSheet.xcodeproj */ = {isa = PBXFileReference; lastKnownFileType = "wrapper.pb-project"; name = RCTActionSheet.xcodeproj; path = "../node_modules/react-native/Libraries/ActionSheetIOS/RCTActionSheet.xcodeproj"; sourceTree = "<group>"; };
		F0BCFBFA4C88ED7E91943BDB49D788DE /* zh-Hant */ = {isa = PBXFileReference; lastKnownFileType = text.plist.strings; name = "zh-Hant"; path = "zh-Hant.lproj/InfoPlist.strings"; sourceTree = "<group>"; };
		F2FA8FCAB678228017DD1EBC70517E3F /* RCTVibration.xcodeproj */ = {isa = PBXFileReference; lastKnownFileType = "wrapper.pb-project"; name = RCTVibration.xcodeproj; path = "../node_modules/react-native/Libraries/Vibration/RCTVibration.xcodeproj"; sourceTree = "<group>"; };
		F5456B99539E3DFAFBC86D23 /* Pods-iotaWallet-tvOSTests.debug.xcconfig */ = {isa = PBXFileReference; includeInIndex = 1; lastKnownFileType = text.xcconfig; name = "Pods-iotaWallet-tvOSTests.debug.xcconfig"; path = "Pods/Target Support Files/Pods-iotaWallet-tvOSTests/Pods-iotaWallet-tvOSTests.debug.xcconfig"; sourceTree = "<group>"; };
		F6D3ACED5A5A03890087B45B /* libPods-iotaWallet-tvOS.a */ = {isa = PBXFileReference; explicitFileType = archive.ar; includeInIndex = 0; path = "libPods-iotaWallet-tvOS.a"; sourceTree = BUILT_PRODUCTS_DIR; };
		F799E10140F3477803D1C73A2F97B01B /* libz.tbd */ = {isa = PBXFileReference; lastKnownFileType = "sourcecode.text-based-dylib-definition"; name = libz.tbd; path = usr/lib/libz.tbd; sourceTree = SDKROOT; };
		F8482B7D9E05463F9505DCB4 /* libRNNodeJsMobile.a */ = {isa = PBXFileReference; explicitFileType = undefined; fileEncoding = 9; includeInIndex = 0; lastKnownFileType = archive.ar; path = libRNNodeJsMobile.a; sourceTree = "<group>"; };
		F937ECCF0BA4BC3A155C89B3B7ECE27D /* es-419 */ = {isa = PBXFileReference; lastKnownFileType = text.plist.strings; name = "es-419"; path = "es-419.lproj/InfoPlist.strings"; sourceTree = "<group>"; };
		F94248EA7BCF6FA1B4742792 /* libPods-iotaWallet-tvOSTests.a */ = {isa = PBXFileReference; explicitFileType = archive.ar; includeInIndex = 0; path = "libPods-iotaWallet-tvOSTests.a"; sourceTree = BUILT_PRODUCTS_DIR; };
		FA966CD6F6AC4A56AAE33F729009A387 /* ko */ = {isa = PBXFileReference; lastKnownFileType = text.plist.strings; name = ko; path = ko.lproj/InfoPlist.strings; sourceTree = "<group>"; };
		FC0C813F80FE9398560C13E6CC59C201 /* iotaWallet-debug-config.xcconfig */ = {isa = PBXFileReference; fileEncoding = 4; lastKnownFileType = text.xcconfig; path = "iotaWallet-debug-config.xcconfig"; sourceTree = "<group>"; };
		FF6707891F5797B0CC78F1267EB8F1A2 /* RNSVG.xcodeproj */ = {isa = PBXFileReference; explicitFileType = undefined; fileEncoding = 9; includeInIndex = 0; lastKnownFileType = "wrapper.pb-project"; name = RNSVG.xcodeproj; path = "../node_modules/react-native-svg/ios/RNSVG.xcodeproj"; sourceTree = "<group>"; };
		FFB7466768C43C0F61CFB10138358A32 /* ART.xcodeproj */ = {isa = PBXFileReference; lastKnownFileType = "wrapper.pb-project"; name = ART.xcodeproj; path = "../node_modules/react-native/Libraries/ART/ART.xcodeproj"; sourceTree = "<group>"; };
/* End PBXFileReference section */

/* Begin PBXFrameworksBuildPhase section */
		05D2CE97116646D93A4B9C6E31EB5612 /* Frameworks */ = {
			isa = PBXFrameworksBuildPhase;
			buildActionMask = 2147483647;
			files = (
				CB563C0C21C1470F00AE4437 /* libQRCode.a in Frameworks */,
				CBDE11BF21AF008D00CA1909 /* libLottieReactNative.a in Frameworks */,
				6020D31F21A507BC00159E5A /* libReact.a in Frameworks */,
				6020D31E21A5077600159E5A /* libRCTAnimation.a in Frameworks */,
				CBEA4C9421494823007DA583 /* libReactNativeNavigation.a in Frameworks */,
				60F7E4242125EBE7005355C7 /* libRNDocumentPicker.a in Frameworks */,
				CB305F0421185EF800657575 /* libRNFetchBlob.a in Frameworks */,
				CBDE11BB21AEFFFE00CA1909 /* Lottie.framework in Frameworks */,
				CBEC7C012108D78900F0020D /* libRNFastCrypto.a in Frameworks */,
				601BFD6220C39A610097D329 /* libRNViewShot.a in Frameworks */,
				6020D31A21A5065300159E5A /* Lottie.framework in Frameworks */,
				601BFCF220C3679D0097D329 /* MessageUI.framework in Frameworks */,
				601BFCF020C3677F0097D329 /* Social.framework in Frameworks */,
				601BFCEE20C367660097D329 /* libRNShare.a in Frameworks */,
				CBC214EA20CE82EC005D8ACB /* libRNReactNativeHapticFeedback.a in Frameworks */,
				CB6626F52085057F00651519 /* libSplashScreen.a in Frameworks */,
				6014E911217E743000C88675 /* EntangledKit.framework in Frameworks */,
				6056CF5520827D3C0006A2F3 /* libRNCamera.a in Frameworks */,
				C2F42249DD5989B1962B809D5CCC00F3 /* libART.a in Frameworks */,
				0C2504A17226DF5FFD3C2A54AD060E8A /* libBugsnagReactNative.a in Frameworks */,
				6ED5CBEF7B1A39258C560F6CDCD36254 /* libKCKeepAwake.a in Frameworks */,
				2F852D5F92D3F66B78914D33F296087F /* libLottie.a in Frameworks */,
				227F5ECF692F599792F69DC4D573B2E6 /* libRCTActionSheet.a in Frameworks */,
				E3AE8565650D2534125883D55649D450 /* libRCTGeolocation.a in Frameworks */,
				C4646F689AA9CF8E8FFC65C04944FF13 /* libRCTImage.a in Frameworks */,
				CA8AF202D45B7B9C48CB844FE4029B34 /* libRCTLinking.a in Frameworks */,
				9D768D7930E8E00194C0FCC710EDD212 /* libRCTNetwork.a in Frameworks */,
				85277BB9448BC0DF88CC1F206C0E4BF7 /* libRCTSettings.a in Frameworks */,
				2AD31ECE2D7512D06C6BA29BD082EAE7 /* libRCTText.a in Frameworks */,
				DDA136528BBDF91C4395B590FD2C59F1 /* libRCTVibration.a in Frameworks */,
				AC1DC503F1AF3CEE085E1EAA4DB30EF4 /* libRCTWebSocket.a in Frameworks */,
				C63F4449914D3D19E3C83C38F602BFB5 /* libRNDeviceInfo.a in Frameworks */,
				3D089B147B065DF500AFDE15871144F7 /* libRNExitApp.a in Frameworks */,
				CDC76600A03C06457F99259512D7F713 /* libRNIsDeviceRooted.a in Frameworks */,
				D9A1C4460153C2A24C3B5ACB9EF492CF /* libRNKeychain.a in Frameworks */,
				BC0B4879EC021013E3B1766E92C2A64B /* libRNPrint.a in Frameworks */,
				A813279F828AD23228F254CEB4047F77 /* libRNRandomBytes.a in Frameworks */,
				D51793D4E78BCB702D9FFAA1A3356153 /* libRNSVG.a in Frameworks */,
				412B533C94F35A1287B87CBF50D0679C /* libRNSecureRandom.a in Frameworks */,
				7EC4E13223F8F69B1629B42AA455DA9F /* libReactNativeFingerprintScanner.a in Frameworks */,
				4A4F5E775D301A641C32594E736C0E3A /* libz.tbd in Frameworks */,
				CF626DD9FBB494210B780417 /* Pods_iotaWallet.framework in Frameworks */,
				653C5DB7CF56434CA39B6922 /* libRNNodeJsMobile.a in Frameworks */,
				F19CAE1462E2409387028CD1 /* NodeMobile.framework in Frameworks */,
				1AB1A343ADD541F89F9211E6 /* libRealmReact.a in Frameworks */,
				5FB6FD850C0F4804AB3811CD /* libc++.tbd in Frameworks */,
			);
			runOnlyForDeploymentPostprocessing = 0;
		};
		17A6B85936E519099FAD248D873A5E85 /* Frameworks */ = {
			isa = PBXFrameworksBuildPhase;
			buildActionMask = 2147483647;
			files = (
				23DBCEF31158ED28593321DF /* libPods-iotaWallet-tvOSTests.a in Frameworks */,
			);
			runOnlyForDeploymentPostprocessing = 0;
		};
		553CB5E02E5676464BF53656B3C90944 /* Frameworks */ = {
			isa = PBXFrameworksBuildPhase;
			buildActionMask = 2147483647;
			files = (
				963E1215D830F1A7FF25B2365C494F64 /* libRCTAnimation.a in Frameworks */,
				BA960278C14E736AFA2379DE03059CB8 /* libRCTImage-tvOS.a in Frameworks */,
				85A815D84AC90B46C352C4B867C1BF36 /* libRCTLinking-tvOS.a in Frameworks */,
				ED98F17365B425CCC63B364164E2ABB6 /* libRCTNetwork-tvOS.a in Frameworks */,
				38DDAF07C8480BD137CF60C851B9DB02 /* libRCTSettings-tvOS.a in Frameworks */,
				1D90A630DF083C6894C70C1D9936A0A9 /* libRCTText-tvOS.a in Frameworks */,
				D67B7F52CD8EA6422597645960A1C079 /* libRCTWebSocket-tvOS.a in Frameworks */,
				F43A0D26643270FD3A4BFD2691C35E43 /* libReact.a in Frameworks */,
				735D5C80D9DA0474412A6BED /* libPods-iotaWallet-tvOS.a in Frameworks */,
			);
			runOnlyForDeploymentPostprocessing = 0;
		};
		89D91232D91529099E9186998E61E7D7 /* Frameworks */ = {
			isa = PBXFrameworksBuildPhase;
			buildActionMask = 2147483647;
			files = (
				6020D32021A5080100159E5A /* libReact.a in Frameworks */,
				9C3391094835A6A9B3A79A2E /* Pods_iotaWalletTests.framework in Frameworks */,
			);
			runOnlyForDeploymentPostprocessing = 0;
		};
		8E6317EA2D08B2557A58B1FB5D9085D4 /* Frameworks */ = {
			isa = PBXFrameworksBuildPhase;
			buildActionMask = 2147483647;
			files = (
			);
			runOnlyForDeploymentPostprocessing = 0;
		};
/* End PBXFrameworksBuildPhase section */

/* Begin PBXGroup section */
		0442208DB98A7FEC39027C12FBDE05E9 /* Products */ = {
			isa = PBXGroup;
			children = (
				E329CD2AEA74CC4A8A6F37DBBEF1EA5E /* libRCTActionSheet.a */,
			);
			name = Products;
			sourceTree = "<group>";
		};
		0615A4F7D0026D822A624F7C6A4761CD /* iotaWalletUITests */ = {
			isa = PBXGroup;
			children = (
				DFF7F2DF242CD80F15A83C96A62910D0 /* Info.plist */,
				06E920A6AB840A93E25B7B234FEF27E6 /* SnapshotHelper.swift */,
				A9DBF0EEB7DBFA315A0D6839E79A5924 /* iotaWalletUITests.swift */,
			);
			path = iotaWalletUITests;
			sourceTree = "<group>";
		};
		0FE432859717DE312B0951A32FFC9F0C /* Frameworks */ = {
			isa = PBXGroup;
			children = (
				601BFCF120C3679D0097D329 /* MessageUI.framework */,
				601BFCEF20C3677E0097D329 /* Social.framework */,
				1A114AFE31653EBA7706861B9B5706C0 /* ios_bindings-fl.a */,
				F799E10140F3477803D1C73A2F97B01B /* libz.tbd */,
				890341AF0F2DE4E9DCB80928 /* Pods_iotaWallet.framework */,
				F6D3ACED5A5A03890087B45B /* libPods-iotaWallet-tvOS.a */,
				F94248EA7BCF6FA1B4742792 /* libPods-iotaWallet-tvOSTests.a */,
				7E0F74EC093A52113A8EC89B /* Pods_iotaWalletTests.framework */,
				CB7A0253632148CC9F004F24 /* NodeMobile.framework */,
				92D474EDCA8A4E27A77D5144 /* libc++.tbd */,
			);
			name = Frameworks;
			sourceTree = "<group>";
		};
		2FE9795D77E1EEB677D548CDD97FF948 /* Products */ = {
			isa = PBXGroup;
			children = (
				C9F4F16E746AE853607E2E4D649F9E40 /* libRNDeviceInfo.a */,
				4E9F4916217D4EC545458FBE5790E41D /* libRNDeviceInfo-tvOS.a */,
			);
			name = Products;
			sourceTree = "<group>";
		};
		3B537B39817BE965218CAE954AED9DE5 /* iotaWallet */ = {
			isa = PBXGroup;
			children = (
				42B1F9997C45E2DF708A76D353723F28 /* AppDelegate.h */,
				3AFCA4EA113044613D95E46BDAC0C1E3 /* AppDelegate.m */,
				CFA2B84C183CC39F995C8E04CC713DDB /* Images.xcassets */,
				EEAE9D5C606B7556253D3AD01EB78CE0 /* Info.plist */,
				49A551A49165ED5CFBE87EE1B7C5CCA8 /* InfoPlist.strings */,
				6EB779EC5853FB7A3F49999F69549ACA /* Launch Screen.storyboard */,
				3ED8B034A474AECCC552AF72B1AE4884 /* iotaWallet.entitlements */,
				1E03CB0A809B5BED4BE0DCAF8776D770 /* main.jsbundle */,
				ED0FDEA3EDE9090E04563794CE9A92B7 /* main.m */,
				6079C42320D95F17006B252E /* Empty.swift */,
				6079C42520D95F85006B252E /* iotaWallet-Bridging-Header.h */,
			);
			name = iotaWallet;
			sourceTree = "<group>";
		};
		3FA554CD0D5061D20FBDC112457CF26E = {
			isa = PBXGroup;
			children = (
				60A097C62110BDE7008180C9 /* Argon2 */,
				CB63E7A4218B544E0084CBFD /* Icons.ttf */,
				CBA5F52520CAAB2A00774D4B /* SourceCodePro-Medium.ttf */,
				CB61A46520B89E3A004088AA /* SourceSansPro-SemiBold.ttf */,
				CB98FB9120A0A5BB0047877B /* SourceSansPro-Bold.ttf */,
				CB98FB9320A0A5BB0047877B /* SourceSansPro-Light.ttf */,
				CB98FB9220A0A5BB0047877B /* SourceSansPro-Regular.ttf */,
				CB86627A209F36CA00C026E3 /* EntangledIOS */,
				5DA47AA1F43DF8347817216AFD81E3B8 /* Config */,
				0FE432859717DE312B0951A32FFC9F0C /* Frameworks */,
				6C07637C2BD02779C4E072737C53A2E3 /* Libraries */,
				A6A8596B2605B2CC07FAC1A5D3842894 /* Products */,
				C50DC7D36BBD0DBAB3399175FC4DAE94 /* Recovered References */,
				3B537B39817BE965218CAE954AED9DE5 /* iotaWallet */,
				E5A4C15555A5061D24DCE7B856718C84 /* iotaWalletTests */,
				0615A4F7D0026D822A624F7C6A4761CD /* iotaWalletUITests */,
				D5D185367FBB3AAE41D341C7 /* Pods */,
				C6679B3BCAC742D9A6A13DC5 /* nodejs-project */,
				42679A0E830D4AD2A0F60146 /* builtin_modules */,
			);
			indentWidth = 2;
			sourceTree = "<group>";
			tabWidth = 2;
		};
		404F05F3C6DB71501EBCD748C98682BF /* Products */ = {
			isa = PBXGroup;
			children = (
				B844D632C9BC3C7BED60CFEE0A6A52B7 /* libRNRandomBytes.a */,
				CB8F2AF42095E41E0071A30B /* libRNRandomBytes-tvOS.a */,
			);
			name = Products;
			sourceTree = "<group>";
		};
		456A0E130E7E606051259696F2828C37 /* Products */ = {
			isa = PBXGroup;
			children = (
				E4F418B6A7C158123D272588757B8B5E /* libKCKeepAwake.a */,
			);
			name = Products;
			sourceTree = "<group>";
		};
		4833D34F12242CF9C19E56F28DD2ECD0 /* Supporting Files */ = {
			isa = PBXGroup;
			children = (
				B9ADFB0323609A2A5F0E73076170CC73 /* Info.plist */,
			);
			name = "Supporting Files";
			sourceTree = "<group>";
		};
		51ACD9C11FA83997FC06ADD580604E62 /* Products */ = {
			isa = PBXGroup;
			children = (
				BBAF9D268952C91DACBF8032E0718926 /* libReactNativeFingerprintScanner.a */,
			);
			name = Products;
			sourceTree = "<group>";
		};
		59F1A29AC9936E37D7CCA793B573FE14 /* Products */ = {
			isa = PBXGroup;
			children = (
				D9D059D1D71ADA6B83851AE04A4B1989 /* libBugsnagReactNative.a */,
			);
			name = Products;
			sourceTree = "<group>";
		};
		5DA47AA1F43DF8347817216AFD81E3B8 /* Config */ = {
			isa = PBXGroup;
			children = (
				67EDAC9474CCB127E47DDAA9D0A40C1A /* buildnumber.xcconfig */,
				FC0C813F80FE9398560C13E6CC59C201 /* iotaWallet-debug-config.xcconfig */,
				A402C8584E5EA99F404511B6FE64D661 /* iotaWallet-release-config.xcconfig */,
				5C64D2219E425907A910B0F3A28CD9F1 /* iotaWalletTests-debug-config.xcconfig */,
				40E70A189B0FFF62EE8AE0E04401F815 /* iotaWalletTests-release-config.xcconfig */,
			);
			path = Config;
			sourceTree = "<group>";
		};
		60159085217BA51F00B746A8 /* Products */ = {
			isa = PBXGroup;
			children = (
				60159089217BA51F00B746A8 /* libRealmReact.a */,
			);
			name = Products;
			sourceTree = "<group>";
		};
		601BFCE920C367300097D329 /* Products */ = {
			isa = PBXGroup;
			children = (
				601BFCED20C367310097D329 /* libRNShare.a */,
			);
			name = Products;
			sourceTree = "<group>";
		};
		601BFD5D20C39A560097D329 /* Products */ = {
			isa = PBXGroup;
			children = (
				601BFD6120C39A580097D329 /* libRNViewShot.a */,
			);
			name = Products;
			sourceTree = "<group>";
		};
		6056CF5020827D2F0006A2F3 /* Products */ = {
			isa = PBXGroup;
			children = (
				6056CF5420827D2F0006A2F3 /* libRNCamera.a */,
			);
			name = Products;
			sourceTree = "<group>";
		};
		60A097C62110BDE7008180C9 /* Argon2 */ = {
			isa = PBXGroup;
			children = (
				6079ACDD2110BE6B005B21CB /* Argon2Core.swift */,
				6079ACDF2110DD2C005B21CB /* Argon2IOS.swift */,
				6079AD4D2110E752005B21CB /* Argon2IOS.m */,
			);
			path = Argon2;
			sourceTree = "<group>";
		};
		60F7E3AF2125EAE7005355C7 /* Products */ = {
			isa = PBXGroup;
			children = (
				60F7E3B32125EAE7005355C7 /* libRNDocumentPicker.a */,
			);
			name = Products;
			sourceTree = "<group>";
		};
		6C07637C2BD02779C4E072737C53A2E3 /* Libraries */ = {
			isa = PBXGroup;
			children = (
				CB5577D0219F221E00B698BF /* LottieReactNative.xcodeproj */,
				CBEA4C8B2149481F007DA583 /* ReactNativeNavigation.xcodeproj */,
				60F7E3AE2125EAE7005355C7 /* RNDocumentPicker.xcodeproj */,
				CB305EFE21185EEC00657575 /* RNFetchBlob.xcodeproj */,
				601BFD5C20C39A560097D329 /* RNViewShot.xcodeproj */,
				601BFCE820C367300097D329 /* RNShare.xcodeproj */,
				CBC214E420CE82DC005D8ACB /* RNReactNativeHapticFeedback.xcodeproj */,
				CB6626ED2085056C00651519 /* SplashScreen.xcodeproj */,
				6056CF4F20827D2F0006A2F3 /* RNCamera.xcodeproj */,
				FFB7466768C43C0F61CFB10138358A32 /* ART.xcodeproj */,
				5BC0CFE5E7DFF31220E78B818DA00C4B /* BugsnagReactNative.xcodeproj */,
				9E17389EF3AB0C14C6843EF1892D81D4 /* KCKeepAwake.xcodeproj */,
				B8B9BB680BF96F04B35C8CF2291F3DF7 /* Lottie.xcodeproj */,
				DA959792AD9A5C3642835114D50DE868 /* Pods.xcodeproj */,
				F06C37C0B9522995FB8FC4AACEE1A4A1 /* RCTActionSheet.xcodeproj */,
				C76D226F8C33DAB67AA9C4D76FCA89C2 /* RCTAnimation.xcodeproj */,
				79A46F4458348360C0DFE21018DAAF14 /* RCTGeolocation.xcodeproj */,
				DD581453BAAEDFD13B05710E1CA0B128 /* RCTImage.xcodeproj */,
				2804A8AFECB29F611FC6B2AC4B0C378F /* RCTLinking.xcodeproj */,
				9EE76A96BDAFEB3F2332A2982168E1CE /* RCTNetwork.xcodeproj */,
				AA7E2CA57E62FCA5FD7C3C38C40F7603 /* RCTSettings.xcodeproj */,
				679A4B0BB6333961124F2288316630DD /* RCTText.xcodeproj */,
				F2FA8FCAB678228017DD1EBC70517E3F /* RCTVibration.xcodeproj */,
				BC3F9601D8757C3A48CF2AD9CF58F3EA /* RCTWebSocket.xcodeproj */,
				C39F11B2595A5CFD8F2D51D3B914CD41 /* RNDeviceInfo.xcodeproj */,
				8B49115E102EED64D1B7D7AC047F1ABF /* RNExitApp.xcodeproj */,
				6F63CB3492A71A3A73B8764893BE0F6F /* RNFS.xcodeproj */,
				DE78092CD0C5D3A0316145EFC00548CB /* RNIsDeviceRooted.xcodeproj */,
				205C47BA61DC4D6733E748712B4E50C6 /* RNKeychain.xcodeproj */,
				1380447C6001F40A66D38FBD8AFC3309 /* RNPrint.xcodeproj */,
				AB682616086B06AFA962D8B5F1DCAB78 /* RNRandomBytes.xcodeproj */,
				FF6707891F5797B0CC78F1267EB8F1A2 /* RNSVG.xcodeproj */,
				2D84DC61092C2CB09498AB83CAA9B91F /* RNSecureRandom.xcodeproj */,
				33AC314FF1C9CE4F19E8E899E79675B4 /* React.xcodeproj */,
				78457F3624D0D3C241289BCB545E290E /* ReactNativeFingerprintScanner.xcodeproj */,
				A01220F4B33D4A79B53254ED /* RNFastCrypto.xcodeproj */,
				68D1880393EB486F98F90D04 /* RNNodeJsMobile.xcodeproj */,
<<<<<<< HEAD

				6BA32972BAD24F7ABBA45866 /* RealmReact.xcodeproj */,
=======
				9B7786DA8E9F4FBCA1CD37AF /* QrCode.xcodeproj */,
>>>>>>> 5956ecf2
			);
			name = Libraries;
			sourceTree = "<group>";
		};
		6D29DDBF122FCF314A24C85D1B55D2C2 /* Products */ = {
			isa = PBXGroup;
			children = (
				CBC5562C207BA79E00BA0A7F /* Lottie.framework */,
				667F57494F99C69927244B789F08BA39 /* Lottie.framework */,
				CBC5562E207BA79E00BA0A7F /* Lottie.framework */,
				263220B07467A090937F126D1EAD4142 /* libLottie.a */,
			);
			name = Products;
			sourceTree = "<group>";
		};
		717A70D826DDEDFAF811A89C73FA814A /* Products */ = {
			isa = PBXGroup;
			children = (
				19CB0B55DE702DF718E5FD31D6EF66FE /* libRCTSettings.a */,
				9FEDECF54B08D02E4DA237B29BFA7335 /* libRCTSettings-tvOS.a */,
			);
			name = Products;
			sourceTree = "<group>";
		};
		80896F772178B69F0037ABD0 /* Products */ = {
			isa = PBXGroup;
			children = (
				80896F7B2178B69F0037ABD0 /* libRealmReact.a */,
			);
			name = Products;
			sourceTree = "<group>";
		};
		8ADF7BC563A33720DC2F2399EFC83064 /* Products */ = {
			isa = PBXGroup;
			children = (
				D373EB5A6D14212CD152A952A67FEB62 /* libRNKeychain.a */,
			);
			name = Products;
			sourceTree = "<group>";
		};
		9587AF1D58A6A266E24B67481F9ED9F2 /* Products */ = {
			isa = PBXGroup;
			children = (
				CB54CCFD21261E42001F1630 /* CatCrypto.framework */,
				A7757FB00CE594F07671643433203090 /* Pods_iotaWallet.framework */,
				73DE2893421CB79475DA9ABBFC68EF31 /* libPods-iotaWallet-tvOS.a */,
				75741D422FC234226BD97F79574086A2 /* libPods-iotaWallet-tvOSTests.a */,
				8194F08C899A4B07E4F0D7C10D8A04CE /* Pods_iotaWalletTests.framework */,
			);
			name = Products;
			sourceTree = "<group>";
		};
		9AF623E71CC4C2FBC8B9F3F30ACE9FE9 /* Products */ = {
			isa = PBXGroup;
			children = (
				A85B009F6629191C78D363005BC5C04B /* libART.a */,
				CF4DEBD89AF3703CA874122582CB0018 /* libART-tvOS.a */,
			);
			name = Products;
			sourceTree = "<group>";
		};
		A64BD53CDE84E513E2B4B7FC97BC39C9 /* Products */ = {
			isa = PBXGroup;
			children = (
				73D536AB3A4FAFD8602D41987D9E324F /* libRCTGeolocation.a */,
			);
			name = Products;
			sourceTree = "<group>";
		};
		A6A8596B2605B2CC07FAC1A5D3842894 /* Products */ = {
			isa = PBXGroup;
			children = (
				395BD568B613770643095434D5F46E0A /* iotaWallet-tvOS.app */,
				C1445DF81443C91724B6A1603FE7B121 /* iotaWallet-tvOSTests.xctest */,
				2C5A946EA9126EDE841BD16907761375 /* iotaWallet.app */,
				DDB64CC419556333154E3FC1635752BD /* iotaWalletTests.xctest */,
				83245F96160937A7C8F0A1D783E30B0C /* iotaWalletUITests.xctest */,
				CBEF619F59D7EBCE4196DF4E7471DFA3 /* libRNFS.a */,
			);
			name = Products;
			sourceTree = "<group>";
		};
		B500B74394DFA466050CC553274A3B29 /* Products */ = {
			isa = PBXGroup;
			children = (
				1FFDF2800ED208F6574931A64651435D /* libRNExitApp.a */,
			);
			name = Products;
			sourceTree = "<group>";
		};
		B8281C75D3DFC104F5853D66C7BE9F84 /* Products */ = {
			isa = PBXGroup;
			children = (
				4319E47FD77B4B10F18A0CCAA9E7CDB1 /* libRCTText.a */,
				0F586ACB1B483D19A73242AC34185FAD /* libRCTText-tvOS.a */,
			);
			name = Products;
			sourceTree = "<group>";
		};
		B8EB94406D3066C2A0007CDAA4C6E24C /* Recovered References */ = {
			isa = PBXGroup;
			children = (
				CBC5565A207BA79E00BA0A7F /* libReact.a */,
				B655981D53B5AE618EDBD102EA41BF51 /* libReact.a */,
				CBC5565C207BA79E00BA0A7F /* libyoga.a */,
				1C39C72B0107763251937F909D4CE6A1 /* libyoga.a */,
				CBC5565E207BA79E00BA0A7F /* libcxxreact.a */,
				9D772B812DB6C05ECF25775FCAB7E002 /* libcxxreact.a */,
				CBC55660207BA79E00BA0A7F /* libjschelpers.a */,
				4638EBE17A0D3826A792DF9563570526 /* libjschelpers.a */,
				CB967ED8214153CC00F561EB /* libjsinspector.a */,
				CB967EDA214153CC00F561EB /* libjsinspector-tvOS.a */,
				CBC55662207BA79E00BA0A7F /* libthird-party.a */,
				A449CDAA92C2C98ABDF0AE5690864303 /* libthird-party.a */,
				9DBC3C8E34A01D88134F4A69AA32625F /* libdouble-conversion.a */,
				CBC55664207BA79E00BA0A7F /* libdouble-conversion.a */,
				89DED642A5FCB71765083CCD2A12F54B /* libprivatedata.a */,
				3C4142FC07FAC3262B48A9BE40CB7F99 /* libprivatedata-tvOS.a */,
			);
			name = "Recovered References";
			sourceTree = "<group>";
		};
		BBAF582D2B2BD1070BC430D9655E1316 /* Products */ = {
			isa = PBXGroup;
			children = (
				2A9A65DE849C3D3C9799E3B05D172685 /* libRCTVibration.a */,
			);
			name = Products;
			sourceTree = "<group>";
		};
		C50DC7D36BBD0DBAB3399175FC4DAE94 /* Recovered References */ = {
			isa = PBXGroup;
			children = (
				48E60D4ABEBFCB6EC7FCE9538A5FF83F /* libRNSVG.a */,
				6D68D9CD64CE2AD239A1BABD810A4043 /* libRNSecureRandom.a */,
				BDAF54583946132D35A957921197D3E8 /* libReactNativeFingerprintScanner.a */,
				456BB4607FD94AC0BA37A7C9 /* libRNFastCrypto.a */,
				F8482B7D9E05463F9505DCB4 /* libRNNodeJsMobile.a */,
<<<<<<< HEAD

				2CA53E63FD004D9AAEAE93E3 /* libRealmReact.a */,
=======
				B090D59389CE4890A17E787A /* libQRCode.a */,
>>>>>>> 5956ecf2
			);
			name = "Recovered References";
			sourceTree = "<group>";
		};
		CB305EFF21185EEC00657575 /* Products */ = {
			isa = PBXGroup;
			children = (
				CB305F0321185EEC00657575 /* libRNFetchBlob.a */,
			);
			name = Products;
			sourceTree = "<group>";
		};
		CB305F7221185F3400657575 /* Products */ = {
			isa = PBXGroup;
			children = (
				CB305F7621185F3400657575 /* libRNNodeJsMobile.a */,
			);
			name = Products;
			sourceTree = "<group>";
		};
		CB5577D1219F221E00B698BF /* Products */ = {
			isa = PBXGroup;
			children = (
				CB5577D5219F221E00B698BF /* libLottieReactNative.a */,
			);
			name = Products;
			sourceTree = "<group>";
		};
		CB563C0721C1435B00AE4437 /* Products */ = {
			isa = PBXGroup;
			children = (
				CB563C0B21C1435B00AE4437 /* libQRCode.a */,
			);
			name = Products;
			sourceTree = "<group>";
		};
		CB6626EE2085056C00651519 /* Products */ = {
			isa = PBXGroup;
			children = (
				CB6626F42085056C00651519 /* libSplashScreen.a */,
			);
			name = Products;
			sourceTree = "<group>";
		};
		CB86627A209F36CA00C026E3 /* EntangledIOS */ = {
			isa = PBXGroup;
			children = (
				6014E910217E743000C88675 /* EntangledKit.framework */,
				CB86627D209F36CA00C026E3 /* EntangledIOS.m */,
				CB86627F209F36CA00C026E3 /* EntangledIOS.h */,
			);
			path = EntangledIOS;
			sourceTree = "<group>";
		};
		CBC214E520CE82DC005D8ACB /* Products */ = {
			isa = PBXGroup;
			children = (
				CBC214E920CE82DC005D8ACB /* libRNReactNativeHapticFeedback.a */,
			);
			name = Products;
			sourceTree = "<group>";
		};
		CBEA4C8C2149481F007DA583 /* Products */ = {
			isa = PBXGroup;
			children = (
				CBEA4C912149481F007DA583 /* libReactNativeNavigation.a */,
				CBEA4C932149481F007DA583 /* ReactNativeNavigationTests.xctest */,
			);
			name = Products;
			sourceTree = "<group>";
		};
		CBEC7BFC2108D77000F0020D /* Products */ = {
			isa = PBXGroup;
			children = (
				CBEC7C002108D77100F0020D /* libRNFastCrypto.a */,
			);
			name = Products;
			sourceTree = "<group>";
		};
		CC4DA02F315C59DE24560F554539A682 /* Products */ = {
			isa = PBXGroup;
			children = (
				C983FC068C0763B06409D31B23F70974 /* libRNSecureRandom.a */,
			);
			name = Products;
			sourceTree = "<group>";
		};
		CE40EE8EBF39CF10BC047D98C324410F /* Products */ = {
			isa = PBXGroup;
			children = (
				35204E4DC183F014F73FABC7F779792B /* libRNFS.a */,
				CBC5566E207BA79E00BA0A7F /* libRNFS.a */,
			);
			name = Products;
			sourceTree = "<group>";
		};
		D066F507CD080500B4ADC155EBDCAEE0 /* Products */ = {
			isa = PBXGroup;
			children = (
				E1DE6816AFF1D8279218D82AD1FFCE5B /* libRCTNetwork.a */,
				20E2A76312FA9646D8831AC163B1347E /* libRCTNetwork-tvOS.a */,
			);
			name = Products;
			sourceTree = "<group>";
		};
		D3289A9220C5B1A33A6094B59D944550 /* Products */ = {
			isa = PBXGroup;
			children = (
				7CD2F7585D01863B8EC256EC6A922693 /* libRCTImage.a */,
				E75E2AC8AE8B6798A4135FCB59B0D2EB /* libRCTImage-tvOS.a */,
			);
			name = Products;
			sourceTree = "<group>";
		};
		D5D185367FBB3AAE41D341C7 /* Pods */ = {
			isa = PBXGroup;
			children = (
				94C69E567EC4B020F5822FC7 /* Pods-iotaWallet-tvOS.debug.xcconfig */,
				93AF27DC4948C2C2EF41D1FA /* Pods-iotaWallet-tvOS.release.xcconfig */,
				F5456B99539E3DFAFBC86D23 /* Pods-iotaWallet-tvOSTests.debug.xcconfig */,
				D5BA67ADCF3A3E3973DDF764 /* Pods-iotaWallet-tvOSTests.release.xcconfig */,
			);
			name = Pods;
			sourceTree = "<group>";
		};
		D8E8A3F5A608143069F7B59C205D415C /* Products */ = {
			isa = PBXGroup;
			children = (
				DAD01F1FBF0A65DE7C0418215A512138 /* libRNPrint.a */,
				9A667C3791869710368CDC79243CD4FF /* RNPrintTests.xctest */,
			);
			name = Products;
			sourceTree = "<group>";
		};
		DD933FDF72C371158E64AB9B49B85780 /* Products */ = {
			isa = PBXGroup;
			children = (
				D52AD4114CBE743BE1FE4BBF929B98CA /* libRNSVG.a */,
				7452BF78E5A78F49B42D6A6844855B18 /* libRNSVG-tvOS.a */,
			);
			name = Products;
			sourceTree = "<group>";
		};
		E2852D239E26EBC3B0FDF14796F09044 /* Products */ = {
			isa = PBXGroup;
			children = (
				38822DC4E60A1BDF9DF917E7C1541B3D /* libRCTLinking.a */,
				DF3D8AEB21F074871C1975441A32E214 /* libRCTLinking-tvOS.a */,
			);
			name = Products;
			sourceTree = "<group>";
		};
		E5A4C15555A5061D24DCE7B856718C84 /* iotaWalletTests */ = {
			isa = PBXGroup;
			children = (
				4833D34F12242CF9C19E56F28DD2ECD0 /* Supporting Files */,
				00A81CE60367578E89DC687A3A32D03E /* iotaWalletTests.m */,
			);
			path = iotaWalletTests;
			sourceTree = "<group>";
		};
		EAA54CFDD3A644A7FEB765E4C340E9D9 /* Products */ = {
			isa = PBXGroup;
			children = (
				0431CEEC099BC4CE1F43E0550C4CC291 /* libRNIsDeviceRooted.a */,
			);
			name = Products;
			sourceTree = "<group>";
		};
		ED3DAB9361CC0BDE3D6B8A4C69547387 /* Products */ = {
			isa = PBXGroup;
			children = (
				0DF165D1193E4B4962DABF4E7264F91B /* libRCTWebSocket.a */,
				41ABB0EEDDF4C638791186862B6FCA44 /* libRCTWebSocket-tvOS.a */,
				305530A98AC420D34A3E19B2E9293E19 /* libfishhook.a */,
				BE82952CCA102FD663897F7A37DC8849 /* libfishhook-tvOS.a */,
			);
			name = Products;
			sourceTree = "<group>";
		};
		F4105E831DFAE4418A38F8E9A26B8B15 /* Products */ = {
			isa = PBXGroup;
			children = (
				CBC55639207BA79E00BA0A7F /* libRCTAnimation.a */,
				BE06912F32A64660367B379A5FA9B59C /* libRCTAnimation.a */,
			);
			name = Products;
			sourceTree = "<group>";
		};
/* End PBXGroup section */

/* Begin PBXNativeTarget section */
		1B6F56C5B39768183E212C21E8E213DA /* iotaWallet-tvOS */ = {
			isa = PBXNativeTarget;
			buildConfigurationList = 229CB618801D69BFDE51B861A2C58FE2 /* Build configuration list for PBXNativeTarget "iotaWallet-tvOS" */;
			buildPhases = (
				58346D29D233956FD8AD6589 /* [CP] Check Pods Manifest.lock */,
				9289FDA5BF643E6CF6FB97742A554BFA /* Sources */,
				553CB5E02E5676464BF53656B3C90944 /* Frameworks */,
				BF58EB11F40804AD5DBB7F844142B92C /* Resources */,
				1BD7EDA2A9AC2CE93A0870587E20D397 /* Bundle React Native Code And Images */,
			);
			buildRules = (
			);
			dependencies = (
			);
			name = "iotaWallet-tvOS";
			productName = "iotaWallet-tvOS";
			productReference = 395BD568B613770643095434D5F46E0A /* iotaWallet-tvOS.app */;
			productType = "com.apple.product-type.application";
		};
		30A16F44D53CE8CFD5085B3A66B82141 /* iotaWalletTests */ = {
			isa = PBXNativeTarget;
			buildConfigurationList = 4BA0D5F0EB15D5F5757C545788EF2CDB /* Build configuration list for PBXNativeTarget "iotaWalletTests" */;
			buildPhases = (
				5C36E36590116568CF5849E3 /* [CP] Check Pods Manifest.lock */,
				C361C063B6547DE82583FABCA4550939 /* Sources */,
				89D91232D91529099E9186998E61E7D7 /* Frameworks */,
				8F6FA1D0FA4750EA28804258C2CB6AC6 /* Resources */,
			);
			buildRules = (
			);
			dependencies = (
			);
			name = iotaWalletTests;
			productName = iotaWalletTests;
			productReference = DDB64CC419556333154E3FC1635752BD /* iotaWalletTests.xctest */;
			productType = "com.apple.product-type.bundle.unit-test";
		};
		4848851A00274CA2FFBE307BAEB5F278 /* iotaWallet */ = {
			isa = PBXNativeTarget;
			buildConfigurationList = AF130F8FF7E392E4456F812995AD03FD /* Build configuration list for PBXNativeTarget "iotaWallet" */;
			buildPhases = (
				C670705588253B9974F1143C /* [CP] Check Pods Manifest.lock */,
				3A19CAEF0494A213AEB368179B268023 /* Sources */,
				05D2CE97116646D93A4B9C6E31EB5612 /* Frameworks */,
				FA2076790B54965291BEF26A75A5EDB5 /* Resources */,
				76C74A58CB208D79D2DBCF9020787849 /* Bundle React Native code and images */,
				B59F787FE434CB99F8DA67C59029AF6B /* ShellScript */,
				92EB94016145B67667F30CE79B21D4D5 /* Embed Frameworks */,
				C995FCEDE5D946BC9E976B18 /* Build NodeJS Mobile Native Modules */,
				6F7D336850DB4AC6B0EEF1A0 /* Sign NodeJS Mobile Native Modules */,
				4762E0BF5D164F65BA028503 /* Remove NodeJS Mobile Framework Simulator Strips */,
				F48D073DB4FD998CCE6DB8DE /* [CP] Embed Pods Frameworks */,
			);
			buildRules = (
			);
			dependencies = (
				6020D31D21A5065300159E5A /* PBXTargetDependency */,
				CBDE11BE21AEFFFE00CA1909 /* PBXTargetDependency */,
			);
			name = iotaWallet;
			productName = "Hello World";
			productReference = 2C5A946EA9126EDE841BD16907761375 /* iotaWallet.app */;
			productType = "com.apple.product-type.application";
		};
		8607A222C6B67AC6A2A6E24A446EB268 /* iotaWallet-tvOSTests */ = {
			isa = PBXNativeTarget;
			buildConfigurationList = 287E632BA696962784937BF4BE84857D /* Build configuration list for PBXNativeTarget "iotaWallet-tvOSTests" */;
			buildPhases = (
				1C8C88AE59968844F0D8C59F /* [CP] Check Pods Manifest.lock */,
				20A48ED510B8A5A031F25EB34DD39B95 /* Sources */,
				17A6B85936E519099FAD248D873A5E85 /* Frameworks */,
				7B8DF15560086469F41BFCA408944F5D /* Resources */,
			);
			buildRules = (
			);
			dependencies = (
				482BD5E847E669FCCD5819D2879B3184 /* PBXTargetDependency */,
			);
			name = "iotaWallet-tvOSTests";
			productName = "iotaWallet-tvOSTests";
			productReference = C1445DF81443C91724B6A1603FE7B121 /* iotaWallet-tvOSTests.xctest */;
			productType = "com.apple.product-type.bundle.unit-test";
		};
		B337D5A007B26D2B5F9D16F7E2662744 /* iotaWalletUITests */ = {
			isa = PBXNativeTarget;
			buildConfigurationList = 12FFB4085BE14D3B9E258601F66FE01E /* Build configuration list for PBXNativeTarget "iotaWalletUITests" */;
			buildPhases = (
				11075FA1DE5371B6E0DBE7D34FF2F541 /* Sources */,
				8E6317EA2D08B2557A58B1FB5D9085D4 /* Frameworks */,
				80B69C4642AB51BA4880C4831D3FF552 /* Resources */,
			);
			buildRules = (
			);
			dependencies = (
				BE73D60DB7DADA792CE0511FEEF11D44 /* PBXTargetDependency */,
			);
			name = iotaWalletUITests;
			productName = iotaWalletUITests;
			productReference = 83245F96160937A7C8F0A1D783E30B0C /* iotaWalletUITests.xctest */;
			productType = "com.apple.product-type.bundle.ui-testing";
		};
/* End PBXNativeTarget section */

/* Begin PBXProject section */
		FBC6F77FBF455B92FBB736B0E5DE8E13 /* Project object */ = {
			isa = PBXProject;
			attributes = {
				LastSwiftUpdateCheck = 920;
				LastUpgradeCheck = 940;
				ORGANIZATIONNAME = "IOTA Foundation";
				TargetAttributes = {
					1B6F56C5B39768183E212C21E8E213DA = {
						CreatedOnToolsVersion = 8.2.1;
						ProvisioningStyle = Manual;
					};
					30A16F44D53CE8CFD5085B3A66B82141 = {
						CreatedOnToolsVersion = 6.2;
						ProvisioningStyle = Manual;
						TestTargetID = 4848851A00274CA2FFBE307BAEB5F278;
					};
					4848851A00274CA2FFBE307BAEB5F278 = {
						LastSwiftMigration = 1010;
						ProvisioningStyle = Manual;
						SystemCapabilities = {
							com.apple.BackgroundModes = {
								enabled = 0;
							};
							com.apple.DataProtection = {
								enabled = 1;
							};
							com.apple.Keychain = {
								enabled = 1;
							};
							com.apple.iCloud = {
								enabled = 1;
							};
						};
					};
					8607A222C6B67AC6A2A6E24A446EB268 = {
						CreatedOnToolsVersion = 8.2.1;
						ProvisioningStyle = Manual;
						TestTargetID = 1B6F56C5B39768183E212C21E8E213DA;
					};
					B337D5A007B26D2B5F9D16F7E2662744 = {
						CreatedOnToolsVersion = 9.2;
						LastSwiftMigration = 1010;
						ProvisioningStyle = Manual;
						TestTargetID = 4848851A00274CA2FFBE307BAEB5F278;
					};
				};
			};
			buildConfigurationList = A3BD3B37F8B3D2A63C098B217B362204 /* Build configuration list for PBXProject "iotaWallet" */;
			compatibilityVersion = "Xcode 3.2";
			developmentRegion = English;
			hasScannedForEncodings = 0;
			knownRegions = (
				fr,
				de,
				"zh-Hans",
				"zh-Hant",
				ja,
				es,
				"es-419",
				it,
				ko,
				nl,
				"pt-BR",
				"pt-PT",
				da,
				fi,
				nb,
				el,
				hi,
				he,
				id,
				ar,
				tr,
				sv,
				ru,
				pl,
				ro,
				sl,
				ur,
				lv,
				Base,
				en,
				cs,
				sk,
			);
			mainGroup = 3FA554CD0D5061D20FBDC112457CF26E;
			productRefGroup = A6A8596B2605B2CC07FAC1A5D3842894 /* Products */;
			projectDirPath = "";
			projectReferences = (
				{
					ProductGroup = 9AF623E71CC4C2FBC8B9F3F30ACE9FE9 /* Products */;
					ProjectRef = FFB7466768C43C0F61CFB10138358A32 /* ART.xcodeproj */;
				},
				{
					ProductGroup = 59F1A29AC9936E37D7CCA793B573FE14 /* Products */;
					ProjectRef = 5BC0CFE5E7DFF31220E78B818DA00C4B /* BugsnagReactNative.xcodeproj */;
				},
				{
					ProductGroup = 456A0E130E7E606051259696F2828C37 /* Products */;
					ProjectRef = 9E17389EF3AB0C14C6843EF1892D81D4 /* KCKeepAwake.xcodeproj */;
				},
				{
					ProductGroup = 6D29DDBF122FCF314A24C85D1B55D2C2 /* Products */;
					ProjectRef = B8B9BB680BF96F04B35C8CF2291F3DF7 /* Lottie.xcodeproj */;
				},
				{
					ProductGroup = CB5577D1219F221E00B698BF /* Products */;
					ProjectRef = CB5577D0219F221E00B698BF /* LottieReactNative.xcodeproj */;
				},
				{
					ProductGroup = 9587AF1D58A6A266E24B67481F9ED9F2 /* Products */;
					ProjectRef = DA959792AD9A5C3642835114D50DE868 /* Pods.xcodeproj */;
				},
				{
					ProductGroup = CB563C0721C1435B00AE4437 /* Products */;
					ProjectRef = 9B7786DA8E9F4FBCA1CD37AF /* QrCode.xcodeproj */;
				},
				{
					ProductGroup = 0442208DB98A7FEC39027C12FBDE05E9 /* Products */;
					ProjectRef = F06C37C0B9522995FB8FC4AACEE1A4A1 /* RCTActionSheet.xcodeproj */;
				},
				{
					ProductGroup = F4105E831DFAE4418A38F8E9A26B8B15 /* Products */;
					ProjectRef = C76D226F8C33DAB67AA9C4D76FCA89C2 /* RCTAnimation.xcodeproj */;
				},
				{
					ProductGroup = A64BD53CDE84E513E2B4B7FC97BC39C9 /* Products */;
					ProjectRef = 79A46F4458348360C0DFE21018DAAF14 /* RCTGeolocation.xcodeproj */;
				},
				{
					ProductGroup = D3289A9220C5B1A33A6094B59D944550 /* Products */;
					ProjectRef = DD581453BAAEDFD13B05710E1CA0B128 /* RCTImage.xcodeproj */;
				},
				{
					ProductGroup = E2852D239E26EBC3B0FDF14796F09044 /* Products */;
					ProjectRef = 2804A8AFECB29F611FC6B2AC4B0C378F /* RCTLinking.xcodeproj */;
				},
				{
					ProductGroup = D066F507CD080500B4ADC155EBDCAEE0 /* Products */;
					ProjectRef = 9EE76A96BDAFEB3F2332A2982168E1CE /* RCTNetwork.xcodeproj */;
				},
				{
					ProductGroup = 717A70D826DDEDFAF811A89C73FA814A /* Products */;
					ProjectRef = AA7E2CA57E62FCA5FD7C3C38C40F7603 /* RCTSettings.xcodeproj */;
				},
				{
					ProductGroup = B8281C75D3DFC104F5853D66C7BE9F84 /* Products */;
					ProjectRef = 679A4B0BB6333961124F2288316630DD /* RCTText.xcodeproj */;
				},
				{
					ProductGroup = BBAF582D2B2BD1070BC430D9655E1316 /* Products */;
					ProjectRef = F2FA8FCAB678228017DD1EBC70517E3F /* RCTVibration.xcodeproj */;
				},
				{
					ProductGroup = ED3DAB9361CC0BDE3D6B8A4C69547387 /* Products */;
					ProjectRef = BC3F9601D8757C3A48CF2AD9CF58F3EA /* RCTWebSocket.xcodeproj */;
				},
				{
					ProductGroup = B8EB94406D3066C2A0007CDAA4C6E24C /* Recovered References */;
					ProjectRef = 33AC314FF1C9CE4F19E8E899E79675B4 /* React.xcodeproj */;
				},
				{
					ProductGroup = 51ACD9C11FA83997FC06ADD580604E62 /* Products */;
					ProjectRef = 78457F3624D0D3C241289BCB545E290E /* ReactNativeFingerprintScanner.xcodeproj */;
				},
				{
					ProductGroup = CBEA4C8C2149481F007DA583 /* Products */;
					ProjectRef = CBEA4C8B2149481F007DA583 /* ReactNativeNavigation.xcodeproj */;
				},
				{
<<<<<<< HEAD
					ProductGroup = 6056CF5720827E2E0006A2F3 /* Products */;
					ProjectRef = 6056CF5620827E2E0006A2F3 /* ReactNativePermissions.xcodeproj */;
				},
				{

					ProductGroup = 60159085217BA51F00B746A8 /* Products */;
					ProjectRef = 6BA32972BAD24F7ABBA45866 /* RealmReact.xcodeproj */;
				},
				{
=======
>>>>>>> 5956ecf2
					ProductGroup = 6056CF5020827D2F0006A2F3 /* Products */;
					ProjectRef = 6056CF4F20827D2F0006A2F3 /* RNCamera.xcodeproj */;
				},
				{
					ProductGroup = 2FE9795D77E1EEB677D548CDD97FF948 /* Products */;
					ProjectRef = C39F11B2595A5CFD8F2D51D3B914CD41 /* RNDeviceInfo.xcodeproj */;
				},
				{
					ProductGroup = 60F7E3AF2125EAE7005355C7 /* Products */;
					ProjectRef = 60F7E3AE2125EAE7005355C7 /* RNDocumentPicker.xcodeproj */;
				},
				{
					ProductGroup = B500B74394DFA466050CC553274A3B29 /* Products */;
					ProjectRef = 8B49115E102EED64D1B7D7AC047F1ABF /* RNExitApp.xcodeproj */;
				},
				{
					ProductGroup = CBEC7BFC2108D77000F0020D /* Products */;
					ProjectRef = A01220F4B33D4A79B53254ED /* RNFastCrypto.xcodeproj */;
				},
				{
					ProductGroup = CB305EFF21185EEC00657575 /* Products */;
					ProjectRef = CB305EFE21185EEC00657575 /* RNFetchBlob.xcodeproj */;
				},
				{
					ProductGroup = CE40EE8EBF39CF10BC047D98C324410F /* Products */;
					ProjectRef = 6F63CB3492A71A3A73B8764893BE0F6F /* RNFS.xcodeproj */;
				},
				{
					ProductGroup = EAA54CFDD3A644A7FEB765E4C340E9D9 /* Products */;
					ProjectRef = DE78092CD0C5D3A0316145EFC00548CB /* RNIsDeviceRooted.xcodeproj */;
				},
				{
					ProductGroup = 8ADF7BC563A33720DC2F2399EFC83064 /* Products */;
					ProjectRef = 205C47BA61DC4D6733E748712B4E50C6 /* RNKeychain.xcodeproj */;
				},
				{
					ProductGroup = CB305F7221185F3400657575 /* Products */;
					ProjectRef = 68D1880393EB486F98F90D04 /* RNNodeJsMobile.xcodeproj */;
				},
				{
					ProductGroup = D8E8A3F5A608143069F7B59C205D415C /* Products */;
					ProjectRef = 1380447C6001F40A66D38FBD8AFC3309 /* RNPrint.xcodeproj */;
				},
				{
					ProductGroup = 404F05F3C6DB71501EBCD748C98682BF /* Products */;
					ProjectRef = AB682616086B06AFA962D8B5F1DCAB78 /* RNRandomBytes.xcodeproj */;
				},
				{
					ProductGroup = CBC214E520CE82DC005D8ACB /* Products */;
					ProjectRef = CBC214E420CE82DC005D8ACB /* RNReactNativeHapticFeedback.xcodeproj */;
				},
				{
					ProductGroup = CC4DA02F315C59DE24560F554539A682 /* Products */;
					ProjectRef = 2D84DC61092C2CB09498AB83CAA9B91F /* RNSecureRandom.xcodeproj */;
				},
				{
					ProductGroup = 601BFCE920C367300097D329 /* Products */;
					ProjectRef = 601BFCE820C367300097D329 /* RNShare.xcodeproj */;
				},
				{
					ProductGroup = DD933FDF72C371158E64AB9B49B85780 /* Products */;
					ProjectRef = FF6707891F5797B0CC78F1267EB8F1A2 /* RNSVG.xcodeproj */;
				},
				{
					ProductGroup = 601BFD5D20C39A560097D329 /* Products */;
					ProjectRef = 601BFD5C20C39A560097D329 /* RNViewShot.xcodeproj */;
				},
				{
					ProductGroup = CB6626EE2085056C00651519 /* Products */;
					ProjectRef = CB6626ED2085056C00651519 /* SplashScreen.xcodeproj */;
				},
			);
			projectRoot = "";
			targets = (
				4848851A00274CA2FFBE307BAEB5F278 /* iotaWallet */,
				30A16F44D53CE8CFD5085B3A66B82141 /* iotaWalletTests */,
				1B6F56C5B39768183E212C21E8E213DA /* iotaWallet-tvOS */,
				8607A222C6B67AC6A2A6E24A446EB268 /* iotaWallet-tvOSTests */,
				B337D5A007B26D2B5F9D16F7E2662744 /* iotaWalletUITests */,
			);
		};
/* End PBXProject section */

/* Begin PBXReferenceProxy section */
		0431CEEC099BC4CE1F43E0550C4CC291 /* libRNIsDeviceRooted.a */ = {
			isa = PBXReferenceProxy;
			fileType = archive.ar;
			path = libRNIsDeviceRooted.a;
			remoteRef = C9772B939B4E8110FBC5F859B3227154 /* PBXContainerItemProxy */;
			sourceTree = BUILT_PRODUCTS_DIR;
		};
		0DF165D1193E4B4962DABF4E7264F91B /* libRCTWebSocket.a */ = {
			isa = PBXReferenceProxy;
			fileType = archive.ar;
			path = libRCTWebSocket.a;
			remoteRef = 332664C4BF1AE19847F504D8C9C4CD04 /* PBXContainerItemProxy */;
			sourceTree = BUILT_PRODUCTS_DIR;
		};
		0F586ACB1B483D19A73242AC34185FAD /* libRCTText-tvOS.a */ = {
			isa = PBXReferenceProxy;
			fileType = archive.ar;
			path = "libRCTText-tvOS.a";
			remoteRef = 775CC7B8AD67A515B51E9A77C07B744D /* PBXContainerItemProxy */;
			sourceTree = BUILT_PRODUCTS_DIR;
		};
		19CB0B55DE702DF718E5FD31D6EF66FE /* libRCTSettings.a */ = {
			isa = PBXReferenceProxy;
			fileType = archive.ar;
			path = libRCTSettings.a;
			remoteRef = 6856A093BA67FAE8F7467903505626C0 /* PBXContainerItemProxy */;
			sourceTree = BUILT_PRODUCTS_DIR;
		};
		1C39C72B0107763251937F909D4CE6A1 /* libyoga.a */ = {
			isa = PBXReferenceProxy;
			fileType = archive.ar;
			path = libyoga.a;
			remoteRef = 1A0E14698EE7A4322A9A9B5052F4D0E4 /* PBXContainerItemProxy */;
			sourceTree = BUILT_PRODUCTS_DIR;
		};
		1FFDF2800ED208F6574931A64651435D /* libRNExitApp.a */ = {
			isa = PBXReferenceProxy;
			fileType = archive.ar;
			path = libRNExitApp.a;
			remoteRef = 38AFE775C706DBBC97CB50A593645D49 /* PBXContainerItemProxy */;
			sourceTree = BUILT_PRODUCTS_DIR;
		};
		20E2A76312FA9646D8831AC163B1347E /* libRCTNetwork-tvOS.a */ = {
			isa = PBXReferenceProxy;
			fileType = archive.ar;
			path = "libRCTNetwork-tvOS.a";
			remoteRef = 9C68E6DA3B9F7593ED48E775238CCCE2 /* PBXContainerItemProxy */;
			sourceTree = BUILT_PRODUCTS_DIR;
		};
		263220B07467A090937F126D1EAD4142 /* libLottie.a */ = {
			isa = PBXReferenceProxy;
			fileType = archive.ar;
			path = libLottie.a;
			remoteRef = EAF9F7116A758338A37BB92469F8D297 /* PBXContainerItemProxy */;
			sourceTree = BUILT_PRODUCTS_DIR;
		};
		2A9A65DE849C3D3C9799E3B05D172685 /* libRCTVibration.a */ = {
			isa = PBXReferenceProxy;
			fileType = archive.ar;
			path = libRCTVibration.a;
			remoteRef = BB0F29560ABE8B2A22B932FA4F9EB13B /* PBXContainerItemProxy */;
			sourceTree = BUILT_PRODUCTS_DIR;
		};
		305530A98AC420D34A3E19B2E9293E19 /* libfishhook.a */ = {
			isa = PBXReferenceProxy;
			fileType = archive.ar;
			path = libfishhook.a;
			remoteRef = DCEAB2C2F040EC0C0BEAA70FB12BFF84 /* PBXContainerItemProxy */;
			sourceTree = BUILT_PRODUCTS_DIR;
		};
		35204E4DC183F014F73FABC7F779792B /* libRNFS.a */ = {
			isa = PBXReferenceProxy;
			fileType = archive.ar;
			path = libRNFS.a;
			remoteRef = 759478F697B6B0746DB845F6D5691AD4 /* PBXContainerItemProxy */;
			sourceTree = BUILT_PRODUCTS_DIR;
		};
		38822DC4E60A1BDF9DF917E7C1541B3D /* libRCTLinking.a */ = {
			isa = PBXReferenceProxy;
			fileType = archive.ar;
			path = libRCTLinking.a;
			remoteRef = AE1E283F1BF8C962C215E54FF5A59C24 /* PBXContainerItemProxy */;
			sourceTree = BUILT_PRODUCTS_DIR;
		};
		3C4142FC07FAC3262B48A9BE40CB7F99 /* libprivatedata-tvOS.a */ = {
			isa = PBXReferenceProxy;
			fileType = archive.ar;
			path = "libprivatedata-tvOS.a";
			remoteRef = BAEFC339D0724DE7BFFD78DDD3AC5310 /* PBXContainerItemProxy */;
			sourceTree = BUILT_PRODUCTS_DIR;
		};
		41ABB0EEDDF4C638791186862B6FCA44 /* libRCTWebSocket-tvOS.a */ = {
			isa = PBXReferenceProxy;
			fileType = archive.ar;
			path = "libRCTWebSocket-tvOS.a";
			remoteRef = 09FE410FB8091F5F045ED9DDE13DC25E /* PBXContainerItemProxy */;
			sourceTree = BUILT_PRODUCTS_DIR;
		};
		4319E47FD77B4B10F18A0CCAA9E7CDB1 /* libRCTText.a */ = {
			isa = PBXReferenceProxy;
			fileType = archive.ar;
			path = libRCTText.a;
			remoteRef = 3574B82CD6B55B4ECA9A60938811F5E8 /* PBXContainerItemProxy */;
			sourceTree = BUILT_PRODUCTS_DIR;
		};
		4638EBE17A0D3826A792DF9563570526 /* libjschelpers.a */ = {
			isa = PBXReferenceProxy;
			fileType = archive.ar;
			path = libjschelpers.a;
			remoteRef = 5A8B9CCF1B55558D85C747DCAB652942 /* PBXContainerItemProxy */;
			sourceTree = BUILT_PRODUCTS_DIR;
		};
		4E9F4916217D4EC545458FBE5790E41D /* libRNDeviceInfo-tvOS.a */ = {
			isa = PBXReferenceProxy;
			fileType = archive.ar;
			path = "libRNDeviceInfo-tvOS.a";
			remoteRef = 5A109CA5CC18A16B6414EEC4BBD87090 /* PBXContainerItemProxy */;
			sourceTree = BUILT_PRODUCTS_DIR;
		};
		60159089217BA51F00B746A8 /* libRealmReact.a */ = {
			isa = PBXReferenceProxy;
			fileType = archive.ar;
			path = libRealmReact.a;
			remoteRef = 60159088217BA51F00B746A8 /* PBXContainerItemProxy */;
			sourceTree = BUILT_PRODUCTS_DIR;
		};
		601BFCED20C367310097D329 /* libRNShare.a */ = {
			isa = PBXReferenceProxy;
			fileType = archive.ar;
			path = libRNShare.a;
			remoteRef = 601BFCEC20C367310097D329 /* PBXContainerItemProxy */;
			sourceTree = BUILT_PRODUCTS_DIR;
		};
		601BFD6120C39A580097D329 /* libRNViewShot.a */ = {
			isa = PBXReferenceProxy;
			fileType = archive.ar;
			path = libRNViewShot.a;
			remoteRef = 601BFD6020C39A580097D329 /* PBXContainerItemProxy */;
			sourceTree = BUILT_PRODUCTS_DIR;
		};
		6056CF5420827D2F0006A2F3 /* libRNCamera.a */ = {
			isa = PBXReferenceProxy;
			fileType = archive.ar;
			path = libRNCamera.a;
			remoteRef = 6056CF5320827D2F0006A2F3 /* PBXContainerItemProxy */;
			sourceTree = BUILT_PRODUCTS_DIR;
		};
		60F7E3B32125EAE7005355C7 /* libRNDocumentPicker.a */ = {
			isa = PBXReferenceProxy;
			fileType = archive.ar;
			path = libRNDocumentPicker.a;
			remoteRef = 60F7E3B22125EAE7005355C7 /* PBXContainerItemProxy */;
			sourceTree = BUILT_PRODUCTS_DIR;
		};
		667F57494F99C69927244B789F08BA39 /* Lottie.framework */ = {
			isa = PBXReferenceProxy;
			fileType = wrapper.framework;
			path = Lottie.framework;
			remoteRef = CD481D22B9AD23CF851BD7CA4F49E762 /* PBXContainerItemProxy */;
			sourceTree = BUILT_PRODUCTS_DIR;
		};
		6D68D9CD64CE2AD239A1BABD810A4043 /* libRNSecureRandom.a */ = {
			isa = PBXReferenceProxy;
			fileType = archive.ar;
			path = libRNSecureRandom.a;
			remoteRef = 896DF047E1C2AB724B776DE78051C2CB /* PBXContainerItemProxy */;
			sourceTree = BUILT_PRODUCTS_DIR;
		};
		73D536AB3A4FAFD8602D41987D9E324F /* libRCTGeolocation.a */ = {
			isa = PBXReferenceProxy;
			fileType = archive.ar;
			path = libRCTGeolocation.a;
			remoteRef = 67F735F37D9C96FFCC1469292012988C /* PBXContainerItemProxy */;
			sourceTree = BUILT_PRODUCTS_DIR;
		};
		73DE2893421CB79475DA9ABBFC68EF31 /* libPods-iotaWallet-tvOS.a */ = {
			isa = PBXReferenceProxy;
			fileType = archive.ar;
			path = "libPods-iotaWallet-tvOS.a";
			remoteRef = 711E35C224595B0412CF470CDBEF29B6 /* PBXContainerItemProxy */;
			sourceTree = BUILT_PRODUCTS_DIR;
		};
		7452BF78E5A78F49B42D6A6844855B18 /* libRNSVG-tvOS.a */ = {
			isa = PBXReferenceProxy;
			fileType = archive.ar;
			path = "libRNSVG-tvOS.a";
			remoteRef = A9F53FC6236324E5330CA31A17570E7E /* PBXContainerItemProxy */;
			sourceTree = BUILT_PRODUCTS_DIR;
		};
		75741D422FC234226BD97F79574086A2 /* libPods-iotaWallet-tvOSTests.a */ = {
			isa = PBXReferenceProxy;
			fileType = archive.ar;
			path = "libPods-iotaWallet-tvOSTests.a";
			remoteRef = FA24DAB4979B0799DCE61A5F32D99523 /* PBXContainerItemProxy */;
			sourceTree = BUILT_PRODUCTS_DIR;
		};
		7CD2F7585D01863B8EC256EC6A922693 /* libRCTImage.a */ = {
			isa = PBXReferenceProxy;
			fileType = archive.ar;
			path = libRCTImage.a;
			remoteRef = EFC046C4FF8A48212FB2D5FCA41020D1 /* PBXContainerItemProxy */;
			sourceTree = BUILT_PRODUCTS_DIR;
		};
		80896F7B2178B69F0037ABD0 /* libRealmReact.a */ = {
			isa = PBXReferenceProxy;
			fileType = archive.ar;
			path = libRealmReact.a;
			remoteRef = 80896F7A2178B69F0037ABD0 /* PBXContainerItemProxy */;
			sourceTree = BUILT_PRODUCTS_DIR;
		};
		8194F08C899A4B07E4F0D7C10D8A04CE /* Pods_iotaWalletTests.framework */ = {
			isa = PBXReferenceProxy;
			fileType = wrapper.framework;
			path = Pods_iotaWalletTests.framework;
			remoteRef = 5883AA054AC88EAA5EFB34040EA713B2 /* PBXContainerItemProxy */;
			sourceTree = BUILT_PRODUCTS_DIR;
		};
		89DED642A5FCB71765083CCD2A12F54B /* libprivatedata.a */ = {
			isa = PBXReferenceProxy;
			fileType = archive.ar;
			path = libprivatedata.a;
			remoteRef = 5571F4C8A97A7C1CD0F664C7197CC170 /* PBXContainerItemProxy */;
			sourceTree = BUILT_PRODUCTS_DIR;
		};
		9A667C3791869710368CDC79243CD4FF /* RNPrintTests.xctest */ = {
			isa = PBXReferenceProxy;
			fileType = wrapper.cfbundle;
			path = RNPrintTests.xctest;
			remoteRef = 7D78B19441B818F349C13AAD1E712ACC /* PBXContainerItemProxy */;
			sourceTree = BUILT_PRODUCTS_DIR;
		};
		9D772B812DB6C05ECF25775FCAB7E002 /* libcxxreact.a */ = {
			isa = PBXReferenceProxy;
			fileType = archive.ar;
			path = libcxxreact.a;
			remoteRef = C5DB17B47077C54B8CBA62D8E21D3C43 /* PBXContainerItemProxy */;
			sourceTree = BUILT_PRODUCTS_DIR;
		};
		9DBC3C8E34A01D88134F4A69AA32625F /* libdouble-conversion.a */ = {
			isa = PBXReferenceProxy;
			fileType = archive.ar;
			path = "libdouble-conversion.a";
			remoteRef = 91EE908523E2FCEF5CE1B08441483CDE /* PBXContainerItemProxy */;
			sourceTree = BUILT_PRODUCTS_DIR;
		};
		9FEDECF54B08D02E4DA237B29BFA7335 /* libRCTSettings-tvOS.a */ = {
			isa = PBXReferenceProxy;
			fileType = archive.ar;
			path = "libRCTSettings-tvOS.a";
			remoteRef = 02EA84673DE704F9C1AF959030D4D4BC /* PBXContainerItemProxy */;
			sourceTree = BUILT_PRODUCTS_DIR;
		};
		A449CDAA92C2C98ABDF0AE5690864303 /* libthird-party.a */ = {
			isa = PBXReferenceProxy;
			fileType = archive.ar;
			path = "libthird-party.a";
			remoteRef = 5DF1012D7DA4F139622252CC164F122C /* PBXContainerItemProxy */;
			sourceTree = BUILT_PRODUCTS_DIR;
		};
		A7757FB00CE594F07671643433203090 /* Pods_iotaWallet.framework */ = {
			isa = PBXReferenceProxy;
			fileType = wrapper.framework;
			path = Pods_iotaWallet.framework;
			remoteRef = CD9F8E5E7CF2056A65FA532392457FA4 /* PBXContainerItemProxy */;
			sourceTree = BUILT_PRODUCTS_DIR;
		};
		A85B009F6629191C78D363005BC5C04B /* libART.a */ = {
			isa = PBXReferenceProxy;
			fileType = archive.ar;
			path = libART.a;
			remoteRef = 4D28DBFF1C1827558620F9610F7E930B /* PBXContainerItemProxy */;
			sourceTree = BUILT_PRODUCTS_DIR;
		};
		B655981D53B5AE618EDBD102EA41BF51 /* libReact.a */ = {
			isa = PBXReferenceProxy;
			fileType = archive.ar;
			path = libReact.a;
			remoteRef = 01E9A97EB148F57A77EB8C51C72DF720 /* PBXContainerItemProxy */;
			sourceTree = BUILT_PRODUCTS_DIR;
		};
		B844D632C9BC3C7BED60CFEE0A6A52B7 /* libRNRandomBytes.a */ = {
			isa = PBXReferenceProxy;
			fileType = archive.ar;
			path = libRNRandomBytes.a;
			remoteRef = 2FC4A20B76D0682725A7FD3A48E950D9 /* PBXContainerItemProxy */;
			sourceTree = BUILT_PRODUCTS_DIR;
		};
		BBAF9D268952C91DACBF8032E0718926 /* libReactNativeFingerprintScanner.a */ = {
			isa = PBXReferenceProxy;
			fileType = archive.ar;
			path = libReactNativeFingerprintScanner.a;
			remoteRef = C64A41DFA3DFB47F30EDDEB6A2481B24 /* PBXContainerItemProxy */;
			sourceTree = BUILT_PRODUCTS_DIR;
		};
		BE06912F32A64660367B379A5FA9B59C /* libRCTAnimation.a */ = {
			isa = PBXReferenceProxy;
			fileType = archive.ar;
			path = libRCTAnimation.a;
			remoteRef = 77988E9E486F13DB1441A107E9B8BE7D /* PBXContainerItemProxy */;
			sourceTree = BUILT_PRODUCTS_DIR;
		};
		BE82952CCA102FD663897F7A37DC8849 /* libfishhook-tvOS.a */ = {
			isa = PBXReferenceProxy;
			fileType = archive.ar;
			path = "libfishhook-tvOS.a";
			remoteRef = 0124B2E98998F35F47D1A86641804DBA /* PBXContainerItemProxy */;
			sourceTree = BUILT_PRODUCTS_DIR;
		};
		C983FC068C0763B06409D31B23F70974 /* libRNSecureRandom.a */ = {
			isa = PBXReferenceProxy;
			fileType = archive.ar;
			path = libRNSecureRandom.a;
			remoteRef = AECD31E3539474478B838BE6DD5AB37C /* PBXContainerItemProxy */;
			sourceTree = BUILT_PRODUCTS_DIR;
		};
		C9F4F16E746AE853607E2E4D649F9E40 /* libRNDeviceInfo.a */ = {
			isa = PBXReferenceProxy;
			fileType = archive.ar;
			path = libRNDeviceInfo.a;
			remoteRef = 53DB1F47FFBD018460D6B3F399D77096 /* PBXContainerItemProxy */;
			sourceTree = BUILT_PRODUCTS_DIR;
		};
		CB305F0321185EEC00657575 /* libRNFetchBlob.a */ = {
			isa = PBXReferenceProxy;
			fileType = archive.ar;
			path = libRNFetchBlob.a;
			remoteRef = CB305F0221185EEC00657575 /* PBXContainerItemProxy */;
			sourceTree = BUILT_PRODUCTS_DIR;
		};
		CB305F7621185F3400657575 /* libRNNodeJsMobile.a */ = {
			isa = PBXReferenceProxy;
			fileType = archive.ar;
			path = libRNNodeJsMobile.a;
			remoteRef = CB305F7521185F3400657575 /* PBXContainerItemProxy */;
			sourceTree = BUILT_PRODUCTS_DIR;
		};
		CB54CCFD21261E42001F1630 /* CatCrypto.framework */ = {
			isa = PBXReferenceProxy;
			fileType = wrapper.framework;
			path = CatCrypto.framework;
			remoteRef = CB54CCFC21261E42001F1630 /* PBXContainerItemProxy */;
			sourceTree = BUILT_PRODUCTS_DIR;
		};
		CB5577D5219F221E00B698BF /* libLottieReactNative.a */ = {
			isa = PBXReferenceProxy;
			fileType = archive.ar;
			path = libLottieReactNative.a;
			remoteRef = CB5577D4219F221E00B698BF /* PBXContainerItemProxy */;
			sourceTree = BUILT_PRODUCTS_DIR;
		};
		CB563C0B21C1435B00AE4437 /* libQRCode.a */ = {
			isa = PBXReferenceProxy;
			fileType = archive.ar;
			path = libQRCode.a;
			remoteRef = CB563C0A21C1435B00AE4437 /* PBXContainerItemProxy */;
			sourceTree = BUILT_PRODUCTS_DIR;
		};
		CB6626F42085056C00651519 /* libSplashScreen.a */ = {
			isa = PBXReferenceProxy;
			fileType = archive.ar;
			path = libSplashScreen.a;
			remoteRef = CB6626F32085056C00651519 /* PBXContainerItemProxy */;
			sourceTree = BUILT_PRODUCTS_DIR;
		};
		CB8F2AF42095E41E0071A30B /* libRNRandomBytes-tvOS.a */ = {
			isa = PBXReferenceProxy;
			fileType = archive.ar;
			path = "libRNRandomBytes-tvOS.a";
			remoteRef = CB8F2AF32095E41E0071A30B /* PBXContainerItemProxy */;
			sourceTree = BUILT_PRODUCTS_DIR;
		};
		CB967ED8214153CC00F561EB /* libjsinspector.a */ = {
			isa = PBXReferenceProxy;
			fileType = archive.ar;
			path = libjsinspector.a;
			remoteRef = CB967ED7214153CC00F561EB /* PBXContainerItemProxy */;
			sourceTree = BUILT_PRODUCTS_DIR;
		};
		CB967EDA214153CC00F561EB /* libjsinspector-tvOS.a */ = {
			isa = PBXReferenceProxy;
			fileType = archive.ar;
			path = "libjsinspector-tvOS.a";
			remoteRef = CB967ED9214153CC00F561EB /* PBXContainerItemProxy */;
			sourceTree = BUILT_PRODUCTS_DIR;
		};
		CBC214E920CE82DC005D8ACB /* libRNReactNativeHapticFeedback.a */ = {
			isa = PBXReferenceProxy;
			fileType = archive.ar;
			path = libRNReactNativeHapticFeedback.a;
			remoteRef = CBC214E820CE82DC005D8ACB /* PBXContainerItemProxy */;
			sourceTree = BUILT_PRODUCTS_DIR;
		};
		CBC5562C207BA79E00BA0A7F /* Lottie.framework */ = {
			isa = PBXReferenceProxy;
			fileType = wrapper.framework;
			path = Lottie.framework;
			remoteRef = CBC5562B207BA79E00BA0A7F /* PBXContainerItemProxy */;
			sourceTree = BUILT_PRODUCTS_DIR;
		};
		CBC5562E207BA79E00BA0A7F /* Lottie.framework */ = {
			isa = PBXReferenceProxy;
			fileType = wrapper.framework;
			path = Lottie.framework;
			remoteRef = CBC5562D207BA79E00BA0A7F /* PBXContainerItemProxy */;
			sourceTree = BUILT_PRODUCTS_DIR;
		};
		CBC55639207BA79E00BA0A7F /* libRCTAnimation.a */ = {
			isa = PBXReferenceProxy;
			fileType = archive.ar;
			path = libRCTAnimation.a;
			remoteRef = CBC55638207BA79E00BA0A7F /* PBXContainerItemProxy */;
			sourceTree = BUILT_PRODUCTS_DIR;
		};
		CBC5565A207BA79E00BA0A7F /* libReact.a */ = {
			isa = PBXReferenceProxy;
			fileType = archive.ar;
			path = libReact.a;
			remoteRef = CBC55659207BA79E00BA0A7F /* PBXContainerItemProxy */;
			sourceTree = BUILT_PRODUCTS_DIR;
		};
		CBC5565C207BA79E00BA0A7F /* libyoga.a */ = {
			isa = PBXReferenceProxy;
			fileType = archive.ar;
			path = libyoga.a;
			remoteRef = CBC5565B207BA79E00BA0A7F /* PBXContainerItemProxy */;
			sourceTree = BUILT_PRODUCTS_DIR;
		};
		CBC5565E207BA79E00BA0A7F /* libcxxreact.a */ = {
			isa = PBXReferenceProxy;
			fileType = archive.ar;
			path = libcxxreact.a;
			remoteRef = CBC5565D207BA79E00BA0A7F /* PBXContainerItemProxy */;
			sourceTree = BUILT_PRODUCTS_DIR;
		};
		CBC55660207BA79E00BA0A7F /* libjschelpers.a */ = {
			isa = PBXReferenceProxy;
			fileType = archive.ar;
			path = libjschelpers.a;
			remoteRef = CBC5565F207BA79E00BA0A7F /* PBXContainerItemProxy */;
			sourceTree = BUILT_PRODUCTS_DIR;
		};
		CBC55662207BA79E00BA0A7F /* libthird-party.a */ = {
			isa = PBXReferenceProxy;
			fileType = archive.ar;
			path = "libthird-party.a";
			remoteRef = CBC55661207BA79E00BA0A7F /* PBXContainerItemProxy */;
			sourceTree = BUILT_PRODUCTS_DIR;
		};
		CBC55664207BA79E00BA0A7F /* libdouble-conversion.a */ = {
			isa = PBXReferenceProxy;
			fileType = archive.ar;
			path = "libdouble-conversion.a";
			remoteRef = CBC55663207BA79E00BA0A7F /* PBXContainerItemProxy */;
			sourceTree = BUILT_PRODUCTS_DIR;
		};
		CBC5566E207BA79E00BA0A7F /* libRNFS.a */ = {
			isa = PBXReferenceProxy;
			fileType = archive.ar;
			path = libRNFS.a;
			remoteRef = CBC5566D207BA79E00BA0A7F /* PBXContainerItemProxy */;
			sourceTree = BUILT_PRODUCTS_DIR;
		};
		CBEA4C912149481F007DA583 /* libReactNativeNavigation.a */ = {
			isa = PBXReferenceProxy;
			fileType = archive.ar;
			path = libReactNativeNavigation.a;
			remoteRef = CBEA4C902149481F007DA583 /* PBXContainerItemProxy */;
			sourceTree = BUILT_PRODUCTS_DIR;
		};
		CBEA4C932149481F007DA583 /* ReactNativeNavigationTests.xctest */ = {
			isa = PBXReferenceProxy;
			fileType = wrapper.cfbundle;
			path = ReactNativeNavigationTests.xctest;
			remoteRef = CBEA4C922149481F007DA583 /* PBXContainerItemProxy */;
			sourceTree = BUILT_PRODUCTS_DIR;
		};
		CBEC7C002108D77100F0020D /* libRNFastCrypto.a */ = {
			isa = PBXReferenceProxy;
			fileType = archive.ar;
			path = libRNFastCrypto.a;
			remoteRef = CBEC7BFF2108D77100F0020D /* PBXContainerItemProxy */;
			sourceTree = BUILT_PRODUCTS_DIR;
		};
		CBEF619F59D7EBCE4196DF4E7471DFA3 /* libRNFS.a */ = {
			isa = PBXReferenceProxy;
			fileType = archive.ar;
			path = libRNFS.a;
			remoteRef = E1B37F619C11EA96BF3D3EF5382A8D08 /* PBXContainerItemProxy */;
			sourceTree = BUILT_PRODUCTS_DIR;
		};
		CF4DEBD89AF3703CA874122582CB0018 /* libART-tvOS.a */ = {
			isa = PBXReferenceProxy;
			fileType = archive.ar;
			path = "libART-tvOS.a";
			remoteRef = 5A69F80327CBC8DCFAC6DDBEC2E353E4 /* PBXContainerItemProxy */;
			sourceTree = BUILT_PRODUCTS_DIR;
		};
		D373EB5A6D14212CD152A952A67FEB62 /* libRNKeychain.a */ = {
			isa = PBXReferenceProxy;
			fileType = archive.ar;
			path = libRNKeychain.a;
			remoteRef = 52FD8EB486138CC4128FC9CA61B5CE40 /* PBXContainerItemProxy */;
			sourceTree = BUILT_PRODUCTS_DIR;
		};
		D52AD4114CBE743BE1FE4BBF929B98CA /* libRNSVG.a */ = {
			isa = PBXReferenceProxy;
			fileType = archive.ar;
			path = libRNSVG.a;
			remoteRef = 13042E5B4074EDAF295116B369C5720D /* PBXContainerItemProxy */;
			sourceTree = BUILT_PRODUCTS_DIR;
		};
		D9D059D1D71ADA6B83851AE04A4B1989 /* libBugsnagReactNative.a */ = {
			isa = PBXReferenceProxy;
			fileType = archive.ar;
			path = libBugsnagReactNative.a;
			remoteRef = 7D4677BF89393B2A390B1DA255172739 /* PBXContainerItemProxy */;
			sourceTree = BUILT_PRODUCTS_DIR;
		};
		DAD01F1FBF0A65DE7C0418215A512138 /* libRNPrint.a */ = {
			isa = PBXReferenceProxy;
			fileType = archive.ar;
			path = libRNPrint.a;
			remoteRef = 38EDCA31D16E3CD01DBD8999EBEA81FF /* PBXContainerItemProxy */;
			sourceTree = BUILT_PRODUCTS_DIR;
		};
		DF3D8AEB21F074871C1975441A32E214 /* libRCTLinking-tvOS.a */ = {
			isa = PBXReferenceProxy;
			fileType = archive.ar;
			path = "libRCTLinking-tvOS.a";
			remoteRef = BFF2DE68DC51E02575350E595BE05544 /* PBXContainerItemProxy */;
			sourceTree = BUILT_PRODUCTS_DIR;
		};
		E1DE6816AFF1D8279218D82AD1FFCE5B /* libRCTNetwork.a */ = {
			isa = PBXReferenceProxy;
			fileType = archive.ar;
			path = libRCTNetwork.a;
			remoteRef = 9CA17388BD86A06261973A87CA89A2B1 /* PBXContainerItemProxy */;
			sourceTree = BUILT_PRODUCTS_DIR;
		};
		E329CD2AEA74CC4A8A6F37DBBEF1EA5E /* libRCTActionSheet.a */ = {
			isa = PBXReferenceProxy;
			fileType = archive.ar;
			path = libRCTActionSheet.a;
			remoteRef = EDE032656EFB8B4603FCB01A05A9F031 /* PBXContainerItemProxy */;
			sourceTree = BUILT_PRODUCTS_DIR;
		};
		E4F418B6A7C158123D272588757B8B5E /* libKCKeepAwake.a */ = {
			isa = PBXReferenceProxy;
			fileType = archive.ar;
			path = libKCKeepAwake.a;
			remoteRef = D76A2AA2859385389AC38602086305F7 /* PBXContainerItemProxy */;
			sourceTree = BUILT_PRODUCTS_DIR;
		};
		E75E2AC8AE8B6798A4135FCB59B0D2EB /* libRCTImage-tvOS.a */ = {
			isa = PBXReferenceProxy;
			fileType = archive.ar;
			path = "libRCTImage-tvOS.a";
			remoteRef = 07DD23F296417D4BA008AE2ABBCB6EBF /* PBXContainerItemProxy */;
			sourceTree = BUILT_PRODUCTS_DIR;
		};
/* End PBXReferenceProxy section */

/* Begin PBXResourcesBuildPhase section */
		7B8DF15560086469F41BFCA408944F5D /* Resources */ = {
			isa = PBXResourcesBuildPhase;
			buildActionMask = 2147483647;
			files = (
			);
			runOnlyForDeploymentPostprocessing = 0;
		};
		80B69C4642AB51BA4880C4831D3FF552 /* Resources */ = {
			isa = PBXResourcesBuildPhase;
			buildActionMask = 2147483647;
			files = (
			);
			runOnlyForDeploymentPostprocessing = 0;
		};
		8F6FA1D0FA4750EA28804258C2CB6AC6 /* Resources */ = {
			isa = PBXResourcesBuildPhase;
			buildActionMask = 2147483647;
			files = (
			);
			runOnlyForDeploymentPostprocessing = 0;
		};
		BF58EB11F40804AD5DBB7F844142B92C /* Resources */ = {
			isa = PBXResourcesBuildPhase;
			buildActionMask = 2147483647;
			files = (
				BDAE8ABE8DEB4C2EB82EE79A3A5230C8 /* Images.xcassets in Resources */,
			);
			runOnlyForDeploymentPostprocessing = 0;
		};
		FA2076790B54965291BEF26A75A5EDB5 /* Resources */ = {
			isa = PBXResourcesBuildPhase;
			buildActionMask = 2147483647;
			files = (
				54D44899635E65A34FCEAC3EA412BE26 /* Images.xcassets in Resources */,
				CBA5F52620CAAB2A00774D4B /* SourceCodePro-Medium.ttf in Resources */,
				CB98FB9620A0A5BB0047877B /* SourceSansPro-Light.ttf in Resources */,
				CB63E7A5218B544E0084CBFD /* Icons.ttf in Resources */,
				CB61A46620B89E3B004088AA /* SourceSansPro-SemiBold.ttf in Resources */,
				29169BFF0B0644DA1F501101B010A604 /* InfoPlist.strings in Resources */,
				29E9C75A4A87FFC827469A3CFB2D3C89 /* Launch Screen.storyboard in Resources */,
				CB98FB9420A0A5BB0047877B /* SourceSansPro-Bold.ttf in Resources */,
				CB98FB9520A0A5BB0047877B /* SourceSansPro-Regular.ttf in Resources */,
				F47E436883524D18AB563054 /* nodejs-project in Resources */,
				D07D1D9D21444F2D88F12F73 /* builtin_modules in Resources */,
			);
			runOnlyForDeploymentPostprocessing = 0;
		};
/* End PBXResourcesBuildPhase section */

/* Begin PBXShellScriptBuildPhase section */
		1BD7EDA2A9AC2CE93A0870587E20D397 /* Bundle React Native Code And Images */ = {
			isa = PBXShellScriptBuildPhase;
			buildActionMask = 2147483647;
			files = (
			);
			inputPaths = (
			);
			name = "Bundle React Native Code And Images";
			outputPaths = (
			);
			runOnlyForDeploymentPostprocessing = 0;
			shellPath = /bin/sh;
			shellScript = "export NODE_BINARY=node\n../node_modules/react-native/scripts/react-native-xcode.sh";
		};
		1C8C88AE59968844F0D8C59F /* [CP] Check Pods Manifest.lock */ = {
			isa = PBXShellScriptBuildPhase;
			buildActionMask = 2147483647;
			files = (
			);
			inputPaths = (
				"${PODS_PODFILE_DIR_PATH}/Podfile.lock",
				"${PODS_ROOT}/Manifest.lock",
			);
			name = "[CP] Check Pods Manifest.lock";
			outputPaths = (
				"$(DERIVED_FILE_DIR)/Pods-iotaWallet-tvOSTests-checkManifestLockResult.txt",
			);
			runOnlyForDeploymentPostprocessing = 0;
			shellPath = /bin/sh;
			shellScript = "diff \"${PODS_PODFILE_DIR_PATH}/Podfile.lock\" \"${PODS_ROOT}/Manifest.lock\" > /dev/null\nif [ $? != 0 ] ; then\n    # print error to STDERR\n    echo \"error: The sandbox is not in sync with the Podfile.lock. Run 'pod install' or update your CocoaPods installation.\" >&2\n    exit 1\nfi\n# This output is used by Xcode 'outputs' to avoid re-running this script phase.\necho \"SUCCESS\" > \"${SCRIPT_OUTPUT_FILE_0}\"\n";
			showEnvVarsInLog = 0;
		};
		4762E0BF5D164F65BA028503 /* Remove NodeJS Mobile Framework Simulator Strips */ = {
			isa = PBXShellScriptBuildPhase;
			buildActionMask = 2147483647;
			files = (
			);
			inputPaths = (
			);
			name = "Remove NodeJS Mobile Framework Simulator Strips";
			outputPaths = (
			);
			runOnlyForDeploymentPostprocessing = 0;
			shellPath = /bin/sh;
			shellScript = "\nset -e\nFRAMEWORK_BINARY_PATH=\"$TARGET_BUILD_DIR/$FRAMEWORKS_FOLDER_PATH/NodeMobile.framework/NodeMobile\"\nFRAMEWORK_STRIPPED_PATH=\"$FRAMEWORK_BINARY_PATH-strip\"\nif [ \"$PLATFORM_NAME\" != \"iphonesimulator\" ]; then\n  if $(lipo \"$FRAMEWORK_BINARY_PATH\" -verify_arch \"x86_64\") ; then\n    lipo -output \"$FRAMEWORK_STRIPPED_PATH\" -remove \"x86_64\" \"$FRAMEWORK_BINARY_PATH\"\n    rm \"$FRAMEWORK_BINARY_PATH\"\n    mv \"$FRAMEWORK_STRIPPED_PATH\" \"$FRAMEWORK_BINARY_PATH\"\n    echo \"Removed simulator strip from NodeMobile.framework\"\n  fi\nfi\n";
		};
		58346D29D233956FD8AD6589 /* [CP] Check Pods Manifest.lock */ = {
			isa = PBXShellScriptBuildPhase;
			buildActionMask = 2147483647;
			files = (
			);
			inputPaths = (
				"${PODS_PODFILE_DIR_PATH}/Podfile.lock",
				"${PODS_ROOT}/Manifest.lock",
			);
			name = "[CP] Check Pods Manifest.lock";
			outputPaths = (
				"$(DERIVED_FILE_DIR)/Pods-iotaWallet-tvOS-checkManifestLockResult.txt",
			);
			runOnlyForDeploymentPostprocessing = 0;
			shellPath = /bin/sh;
			shellScript = "diff \"${PODS_PODFILE_DIR_PATH}/Podfile.lock\" \"${PODS_ROOT}/Manifest.lock\" > /dev/null\nif [ $? != 0 ] ; then\n    # print error to STDERR\n    echo \"error: The sandbox is not in sync with the Podfile.lock. Run 'pod install' or update your CocoaPods installation.\" >&2\n    exit 1\nfi\n# This output is used by Xcode 'outputs' to avoid re-running this script phase.\necho \"SUCCESS\" > \"${SCRIPT_OUTPUT_FILE_0}\"\n";
			showEnvVarsInLog = 0;
		};
		5C36E36590116568CF5849E3 /* [CP] Check Pods Manifest.lock */ = {
			isa = PBXShellScriptBuildPhase;
			buildActionMask = 2147483647;
			files = (
			);
			inputPaths = (
				"${PODS_PODFILE_DIR_PATH}/Podfile.lock",
				"${PODS_ROOT}/Manifest.lock",
			);
			name = "[CP] Check Pods Manifest.lock";
			outputPaths = (
				"$(DERIVED_FILE_DIR)/Pods-iotaWalletTests-checkManifestLockResult.txt",
			);
			runOnlyForDeploymentPostprocessing = 0;
			shellPath = /bin/sh;
			shellScript = "diff \"${PODS_PODFILE_DIR_PATH}/Podfile.lock\" \"${PODS_ROOT}/Manifest.lock\" > /dev/null\nif [ $? != 0 ] ; then\n    # print error to STDERR\n    echo \"error: The sandbox is not in sync with the Podfile.lock. Run 'pod install' or update your CocoaPods installation.\" >&2\n    exit 1\nfi\n# This output is used by Xcode 'outputs' to avoid re-running this script phase.\necho \"SUCCESS\" > \"${SCRIPT_OUTPUT_FILE_0}\"\n";
			showEnvVarsInLog = 0;
		};
		6F7D336850DB4AC6B0EEF1A0 /* Sign NodeJS Mobile Native Modules */ = {
			isa = PBXShellScriptBuildPhase;
			buildActionMask = 2147483647;
			files = (
			);
			inputPaths = (
			);
			name = "Sign NodeJS Mobile Native Modules";
			outputPaths = (
			);
			runOnlyForDeploymentPostprocessing = 0;
			shellPath = /bin/sh;
			shellScript = "\nset -e\nif [ -z \"$NODEJS_MOBILE_BUILD_NATIVE_MODULES\" ]; then\n# If build native modules preference is not set, look for it in the project's\n#nodejs-assets/BUILD_NATIVE_MODULES.txt file.\nNODEJS_ASSETS_DIR=\"$( cd \"$PROJECT_DIR\" && cd ../nodejs-assets/ && pwd )\"\nPREFERENCE_FILE_PATH=\"$NODEJS_ASSETS_DIR/BUILD_NATIVE_MODULES.txt\"\n  if [ -f \"$PREFERENCE_FILE_PATH\" ]; then\n    NODEJS_MOBILE_BUILD_NATIVE_MODULES=\"$(cat $PREFERENCE_FILE_PATH | xargs)\"\n  fi\nfi\nif [ -z \"$NODEJS_MOBILE_BUILD_NATIVE_MODULES\" ]; then\n# If build native modules preference is not set, try to find .gyp files\n#to turn it on.\n  gypfiles=($(find \"$CODESIGNING_FOLDER_PATH/nodejs-project/\" -type f -name \"*.gyp\"))\n  if [ ${#gypfiles[@]} -gt 0 ]; then\n    NODEJS_MOBILE_BUILD_NATIVE_MODULES=1\n  else\n    NODEJS_MOBILE_BUILD_NATIVE_MODULES=0\n  fi\nfi\nif [ \"1\" != \"$NODEJS_MOBILE_BUILD_NATIVE_MODULES\" ]; then exit 0; fi\n# Delete object files\nfind \"$CODESIGNING_FOLDER_PATH/nodejs-project/\" -name \"*.o\" -type f -delete\nfind \"$CODESIGNING_FOLDER_PATH/nodejs-project/\" -name \"*.a\" -type f -delete\n# Create Info.plist for each framework built and loader override.\nPATCH_SCRIPT_DIR=\"$( cd \"$PROJECT_DIR\" && cd ../node_modules/nodejs-mobile-react-native/scripts/ && pwd )\"\nNODEJS_PROJECT_DIR=\"$( cd \"$CODESIGNING_FOLDER_PATH\" && cd nodejs-project/ && pwd )\"\nnode \"$PATCH_SCRIPT_DIR\"/ios-create-plists-and-dlopen-override.js $NODEJS_PROJECT_DIR\n# Embed every resulting .framework in the application and delete them afterwards.\nembed_framework()\n{\n    FRAMEWORK_NAME=\"$(basename \"$1\")\"\n    cp -r \"$1\" \"$TARGET_BUILD_DIR/$FRAMEWORKS_FOLDER_PATH/\"\n    \n    /usr/bin/codesign --force --sign $EXPANDED_CODE_SIGN_IDENTITY --preserve-metadata=identifier,entitlements,flags --timestamp=none \"$TARGET_BUILD_DIR/$FRAMEWORKS_FOLDER_PATH/$FRAMEWORK_NAME\"\n}\nfind \"$CODESIGNING_FOLDER_PATH/nodejs-project/\" -name \"*.framework\" -type d | while read frmwrk_path; do embed_framework \"$frmwrk_path\"; done\n\n#Delete gyp temporary .deps dependency folders from the project structure.\nfind \"$CODESIGNING_FOLDER_PATH/nodejs-project/\" -path \"*/.deps/*\" -delete\nfind \"$CODESIGNING_FOLDER_PATH/nodejs-project/\" -name \".deps\" -type d -delete\n\n#Delete frameworks from their build paths\nfind \"$CODESIGNING_FOLDER_PATH/nodejs-project/\" -path \"*/*.framework/*\" -delete\nfind \"$CODESIGNING_FOLDER_PATH/nodejs-project/\" -name \"*.framework\" -type d -delete\n";
		};
		76C74A58CB208D79D2DBCF9020787849 /* Bundle React Native code and images */ = {
			isa = PBXShellScriptBuildPhase;
			buildActionMask = 2147483647;
			files = (
			);
			inputPaths = (
			);
			name = "Bundle React Native code and images";
			outputPaths = (
			);
			runOnlyForDeploymentPostprocessing = 0;
			shellPath = /bin/sh;
			shellScript = "export NODE_BINARY=node\n../node_modules/react-native/scripts/react-native-xcode.sh";
		};
		B59F787FE434CB99F8DA67C59029AF6B /* ShellScript */ = {
			isa = PBXShellScriptBuildPhase;
			buildActionMask = 2147483647;
			files = (
			);
			inputPaths = (
			);
			outputPaths = (
			);
			runOnlyForDeploymentPostprocessing = 0;
			shellPath = /bin/sh;
			shellScript = "if [ \"$CONFIGURATION\" == \"Release\" ]\nthen /usr/bin/perl -pe 's/(BUILD_NUMBER = )(\\d+)/$1.($2+1)/eg' -i buildnumber.xcconfig\nfi";
		};
		C670705588253B9974F1143C /* [CP] Check Pods Manifest.lock */ = {
			isa = PBXShellScriptBuildPhase;
			buildActionMask = 2147483647;
			files = (
			);
			inputPaths = (
				"${PODS_PODFILE_DIR_PATH}/Podfile.lock",
				"${PODS_ROOT}/Manifest.lock",
			);
			name = "[CP] Check Pods Manifest.lock";
			outputPaths = (
				"$(DERIVED_FILE_DIR)/Pods-iotaWallet-checkManifestLockResult.txt",
			);
			runOnlyForDeploymentPostprocessing = 0;
			shellPath = /bin/sh;
			shellScript = "diff \"${PODS_PODFILE_DIR_PATH}/Podfile.lock\" \"${PODS_ROOT}/Manifest.lock\" > /dev/null\nif [ $? != 0 ] ; then\n    # print error to STDERR\n    echo \"error: The sandbox is not in sync with the Podfile.lock. Run 'pod install' or update your CocoaPods installation.\" >&2\n    exit 1\nfi\n# This output is used by Xcode 'outputs' to avoid re-running this script phase.\necho \"SUCCESS\" > \"${SCRIPT_OUTPUT_FILE_0}\"\n";
			showEnvVarsInLog = 0;
		};
		C995FCEDE5D946BC9E976B18 /* Build NodeJS Mobile Native Modules */ = {
			isa = PBXShellScriptBuildPhase;
			buildActionMask = 2147483647;
			files = (
			);
			inputPaths = (
			);
			name = "Build NodeJS Mobile Native Modules";
			outputPaths = (
			);
			runOnlyForDeploymentPostprocessing = 0;
			shellPath = /bin/sh;
			shellScript = "\nset -e\nif [ -z \"$NODEJS_MOBILE_BUILD_NATIVE_MODULES\" ]; then\n# If build native modules preference is not set, look for it in the project's\n#nodejs-assets/BUILD_NATIVE_MODULES.txt file.\nNODEJS_ASSETS_DIR=\"$( cd \"$PROJECT_DIR\" && cd ../nodejs-assets/ && pwd )\"\nPREFERENCE_FILE_PATH=\"$NODEJS_ASSETS_DIR/BUILD_NATIVE_MODULES.txt\"\n  if [ -f \"$PREFERENCE_FILE_PATH\" ]; then\n    NODEJS_MOBILE_BUILD_NATIVE_MODULES=\"$(cat $PREFERENCE_FILE_PATH | xargs)\"\n  fi\nfi\nif [ -z \"$NODEJS_MOBILE_BUILD_NATIVE_MODULES\" ]; then\n# If build native modules preference is not set, try to find .gyp files\n#to turn it on.\n  gypfiles=($(find \"$CODESIGNING_FOLDER_PATH/nodejs-project/\" -type f -name \"*.gyp\"))\n  if [ ${#gypfiles[@]} -gt 0 ]; then\n    NODEJS_MOBILE_BUILD_NATIVE_MODULES=1\n  else\n    NODEJS_MOBILE_BUILD_NATIVE_MODULES=0\n  fi\nfi\nif [ \"1\" != \"$NODEJS_MOBILE_BUILD_NATIVE_MODULES\" ]; then exit 0; fi\n# Delete object files that may already come from within the npm package.\nfind \"$CODESIGNING_FOLDER_PATH/nodejs-project/\" -name \"*.o\" -type f -delete\nfind \"$CODESIGNING_FOLDER_PATH/nodejs-project/\" -name \"*.a\" -type f -delete\nfind \"$CODESIGNING_FOLDER_PATH/nodejs-project/\" -name \"*.node\" -type f -delete\n# Delete bundle contents that may be there from previous builds.\nfind \"$CODESIGNING_FOLDER_PATH/nodejs-project/\" -path \"*/*.node/*\" -delete\nfind \"$CODESIGNING_FOLDER_PATH/nodejs-project/\" -name \"*.node\" -type d -delete\nfind \"$CODESIGNING_FOLDER_PATH/nodejs-project/\" -path \"*/*.framework/*\" -delete\nfind \"$CODESIGNING_FOLDER_PATH/nodejs-project/\" -name \"*.framework\" -type d -delete\n# Apply patches to the modules package.json\nif [ -d \"$CODESIGNING_FOLDER_PATH\"/nodejs-project/node_modules/ ]; then\n  PATCH_SCRIPT_DIR=\"$( cd \"$PROJECT_DIR\" && cd ../node_modules/nodejs-mobile-react-native/scripts/ && pwd )\"\n  NODEJS_PROJECT_MODULES_DIR=\"$( cd \"$CODESIGNING_FOLDER_PATH\" && cd nodejs-project/node_modules/ && pwd )\"\n  node \"$PATCH_SCRIPT_DIR\"/patch-package.js $NODEJS_PROJECT_MODULES_DIR\nfi\n# Get the nodejs-mobile-gyp location\nif [ -d \"$PROJECT_DIR/../node_modules/nodejs-mobile-gyp/\" ]; then\n  NODEJS_MOBILE_GYP_DIR=\"$( cd \"$PROJECT_DIR\" && cd ../node_modules/nodejs-mobile-gyp/ && pwd )\"\nelse\n  NODEJS_MOBILE_GYP_DIR=\"$( cd \"$PROJECT_DIR\" && cd ../node_modules/nodejs-mobile-react-native/node_modules/nodejs-mobile-gyp/ && pwd )\"\nfi\nNODEJS_MOBILE_GYP_BIN_FILE=\"$NODEJS_MOBILE_GYP_DIR\"/bin/node-gyp.js\n# Rebuild modules with right environment\nNODEJS_HEADERS_DIR=\"$( cd \"$PROJECT_DIR\" && cd ../node_modules/nodejs-mobile-react-native/ios/libnode/ && pwd )\"\npushd $CODESIGNING_FOLDER_PATH/nodejs-project/\nif [ \"$PLATFORM_NAME\" == \"iphoneos\" ]\nthen\n  GYP_DEFINES=\"OS=ios\" npm_config_nodedir=\"$NODEJS_HEADERS_DIR\" npm_config_node_gyp=\"$NODEJS_MOBILE_GYP_BIN_FILE\" npm_config_platform=\"ios\" npm_config_format=\"make-ios\" npm_config_node_engine=\"chakracore\" npm_config_arch=\"arm64\" npm --verbose rebuild --build-from-source\nelse\n  GYP_DEFINES=\"OS=ios\" npm_config_nodedir=\"$NODEJS_HEADERS_DIR\" npm_config_node_gyp=\"$NODEJS_MOBILE_GYP_BIN_FILE\" npm_config_platform=\"ios\" npm_config_format=\"make-ios\" npm_config_node_engine=\"chakracore\" npm_config_arch=\"x64\" npm --verbose rebuild --build-from-source\nfi\npopd\n";
		};
		F48D073DB4FD998CCE6DB8DE /* [CP] Embed Pods Frameworks */ = {
			isa = PBXShellScriptBuildPhase;
			buildActionMask = 2147483647;
			files = (
			);
			inputPaths = (
				"${SRCROOT}/Pods/Target Support Files/Pods-iotaWallet/Pods-iotaWallet-frameworks.sh",
				"${BUILT_PRODUCTS_DIR}/CatCrypto/CatCrypto.framework",
			);
			name = "[CP] Embed Pods Frameworks";
			outputPaths = (
				"${TARGET_BUILD_DIR}/${FRAMEWORKS_FOLDER_PATH}/CatCrypto.framework",
			);
			runOnlyForDeploymentPostprocessing = 0;
			shellPath = /bin/sh;
			shellScript = "\"${SRCROOT}/Pods/Target Support Files/Pods-iotaWallet/Pods-iotaWallet-frameworks.sh\"\n";
			showEnvVarsInLog = 0;
		};
/* End PBXShellScriptBuildPhase section */

/* Begin PBXSourcesBuildPhase section */
		11075FA1DE5371B6E0DBE7D34FF2F541 /* Sources */ = {
			isa = PBXSourcesBuildPhase;
			buildActionMask = 2147483647;
			files = (
				307E93B97FDF6F53908903B07505AC30 /* SnapshotHelper.swift in Sources */,
				0C51C393ABBB0B4BD4B93D710474ACE6 /* iotaWalletUITests.swift in Sources */,
			);
			runOnlyForDeploymentPostprocessing = 0;
		};
		20A48ED510B8A5A031F25EB34DD39B95 /* Sources */ = {
			isa = PBXSourcesBuildPhase;
			buildActionMask = 2147483647;
			files = (
				F834CDED8A9A63C142A683ADB8483369 /* iotaWalletTests.m in Sources */,
			);
			runOnlyForDeploymentPostprocessing = 0;
		};
		3A19CAEF0494A213AEB368179B268023 /* Sources */ = {
			isa = PBXSourcesBuildPhase;
			buildActionMask = 2147483647;
			files = (
				6079ACE02110DD2C005B21CB /* Argon2IOS.swift in Sources */,
				962469C90FA6C9D7DB8B0F1D49DD98E7 /* AppDelegate.m in Sources */,
				6079C42420D95F18006B252E /* Empty.swift in Sources */,
				CB866281209F36CA00C026E3 /* EntangledIOS.m in Sources */,
				3E58EC90CE11629FBA816AAD96D16464 /* main.m in Sources */,
				6079AD4E2110E752005B21CB /* Argon2IOS.m in Sources */,
				6079ACDE2110BE6B005B21CB /* Argon2Core.swift in Sources */,
			);
			runOnlyForDeploymentPostprocessing = 0;
		};
		9289FDA5BF643E6CF6FB97742A554BFA /* Sources */ = {
			isa = PBXSourcesBuildPhase;
			buildActionMask = 2147483647;
			files = (
				150B45CC76085653FBC10B5A7B4E16F0 /* AppDelegate.m in Sources */,
				7201963BD0BAE41A9958AC15A84AAA5F /* main.m in Sources */,
			);
			runOnlyForDeploymentPostprocessing = 0;
		};
		C361C063B6547DE82583FABCA4550939 /* Sources */ = {
			isa = PBXSourcesBuildPhase;
			buildActionMask = 2147483647;
			files = (
				E4F9AC494F8CC3C172EA66A4EF42D078 /* iotaWalletTests.m in Sources */,
			);
			runOnlyForDeploymentPostprocessing = 0;
		};
/* End PBXSourcesBuildPhase section */

/* Begin PBXTargetDependency section */
		482BD5E847E669FCCD5819D2879B3184 /* PBXTargetDependency */ = {
			isa = PBXTargetDependency;
			target = 1B6F56C5B39768183E212C21E8E213DA /* iotaWallet-tvOS */;
			targetProxy = 28BD818916EC80191B9C06F5C44796AA /* PBXContainerItemProxy */;
		};
		6020D31D21A5065300159E5A /* PBXTargetDependency */ = {
			isa = PBXTargetDependency;
			name = Lottie_iOS;
			targetProxy = 6020D31C21A5065300159E5A /* PBXContainerItemProxy */;
		};
		BE73D60DB7DADA792CE0511FEEF11D44 /* PBXTargetDependency */ = {
			isa = PBXTargetDependency;
			target = 4848851A00274CA2FFBE307BAEB5F278 /* iotaWallet */;
			targetProxy = 569242DFF3FE79F261B75B97749FC745 /* PBXContainerItemProxy */;
		};
		CBDE11BE21AEFFFE00CA1909 /* PBXTargetDependency */ = {
			isa = PBXTargetDependency;
			name = Lottie_iOS;
			targetProxy = CBDE11BD21AEFFFE00CA1909 /* PBXContainerItemProxy */;
		};
/* End PBXTargetDependency section */

/* Begin PBXVariantGroup section */
		49A551A49165ED5CFBE87EE1B7C5CCA8 /* InfoPlist.strings */ = {
			isa = PBXVariantGroup;
			children = (
				14D027E0235A94DEC3CFA3995F921E99 /* ar */,
				212C440FB237BBD7248FBF1D2199EFD2 /* cs */,
				C883F8A0B4031CE53D5E48217339975E /* da */,
				55B2218ED7B66ED5B4EEF139189CDFB2 /* de */,
				A1FAED857304034D3DCD87D13F961C48 /* el */,
				72D17A4D37252C0BC0DB1F93F39557A8 /* en */,
				36D4352CBA24C83AC9A32D4C0C8118E8 /* es */,
				F937ECCF0BA4BC3A155C89B3B7ECE27D /* es-419 */,
				D6579997ECA951BF786CFC9441D56F53 /* fi */,
				E3A5CC95D9B27ABCF4FAD971B8E3AC51 /* fr */,
				D2C796029F4A68C167C1F1F5176A5819 /* he */,
				78890E2D6D34AE7E540EA17AF52C9982 /* hi */,
				F05FB5124D5FDAF46BC578870641ED07 /* id */,
				EEF5BF9089B89A57B0EABB4E6415A676 /* it */,
				BD40B3B9B6FE961CF3495A75D646774F /* ja */,
				FA966CD6F6AC4A56AAE33F729009A387 /* ko */,
				AC72D5B1A4088A6371731AAF2D0B9E73 /* lv */,
				687E262F066E4DDBCEFF44A4BC7F44A7 /* nb */,
				66A2C53DEF25AEDEB72FDC924EBABB8D /* nl */,
				DF7DDCE91109086B70E5F0239B13774C /* pl */,
				2CF64F79A3674FBC3EAFD7BD016CA0C3 /* pt-BR */,
				64A04B0E69E2398FF12B202BA93DEFED /* pt-PT */,
				C989B5B2E21BB76597A51E0EFEA9B547 /* ro */,
				12700CD34950855970059E347E3ECCEF /* ru */,
				81FD04ABA0D7E5DDAC025C79AC565404 /* sk */,
				BA9A0E2287F5A0014ABE9284EBD2C4D8 /* sl */,
				5D730345CF75A62E99A5B317731440D2 /* sv */,
				0CB89A9AF630BA398ED6B667116B3086 /* tr */,
				000050334277DFF6E9BC09832C011408 /* ur */,
				703CD715859580C6F93AD2C3B9BF240C /* zh-Hans */,
				F0BCFBFA4C88ED7E91943BDB49D788DE /* zh-Hant */,
			);
			name = InfoPlist.strings;
			sourceTree = "<group>";
		};
/* End PBXVariantGroup section */

/* Begin XCBuildConfiguration section */
		2E5397219FE6BFB92B66674C2DE598F9 /* Release */ = {
			isa = XCBuildConfiguration;
			buildSettings = {
				ALWAYS_SEARCH_USER_PATHS = NO;
				CLANG_ANALYZER_LOCALIZABILITY_NONLOCALIZED = YES;
				CLANG_CXX_LANGUAGE_STANDARD = "gnu++0x";
				CLANG_CXX_LIBRARY = "libc++";
				CLANG_ENABLE_MODULES = YES;
				CLANG_ENABLE_OBJC_ARC = YES;
				CLANG_WARN_BLOCK_CAPTURE_AUTORELEASING = YES;
				CLANG_WARN_BOOL_CONVERSION = YES;
				CLANG_WARN_COMMA = YES;
				CLANG_WARN_CONSTANT_CONVERSION = YES;
				CLANG_WARN_DEPRECATED_OBJC_IMPLEMENTATIONS = YES;
				CLANG_WARN_DIRECT_OBJC_ISA_USAGE = YES_ERROR;
				CLANG_WARN_EMPTY_BODY = YES;
				CLANG_WARN_ENUM_CONVERSION = YES;
				CLANG_WARN_INFINITE_RECURSION = YES;
				CLANG_WARN_INT_CONVERSION = YES;
				CLANG_WARN_NON_LITERAL_NULL_CONVERSION = YES;
				CLANG_WARN_OBJC_IMPLICIT_RETAIN_SELF = YES;
				CLANG_WARN_OBJC_LITERAL_CONVERSION = YES;
				CLANG_WARN_OBJC_ROOT_CLASS = YES_ERROR;
				CLANG_WARN_RANGE_LOOP_ANALYSIS = YES;
				CLANG_WARN_STRICT_PROTOTYPES = YES;
				CLANG_WARN_SUSPICIOUS_MOVE = YES;
				CLANG_WARN_UNREACHABLE_CODE = YES;
				CLANG_WARN__DUPLICATE_METHOD_MATCH = YES;
				CODE_SIGN_IDENTITY = "iPhone Developer";
				"CODE_SIGN_IDENTITY[sdk=iphoneos*]" = "iPhone Developer";
				CODE_SIGN_STYLE = Manual;
				COPY_PHASE_STRIP = YES;
				ENABLE_BITCODE = YES;
				ENABLE_NS_ASSERTIONS = NO;
				ENABLE_STRICT_OBJC_MSGSEND = YES;
				GCC_C_LANGUAGE_STANDARD = gnu99;
				GCC_NO_COMMON_BLOCKS = YES;
				GCC_WARN_64_TO_32_BIT_CONVERSION = YES;
				GCC_WARN_ABOUT_RETURN_TYPE = YES_ERROR;
				GCC_WARN_UNDECLARED_SELECTOR = YES;
				GCC_WARN_UNINITIALIZED_AUTOS = YES_AGGRESSIVE;
				GCC_WARN_UNUSED_FUNCTION = YES;
				GCC_WARN_UNUSED_VARIABLE = YES;
				HEADER_SEARCH_PATHS = "$(SRCROOT)/../node_modules/react-native-navigation/ios/**";
				IPHONEOS_DEPLOYMENT_TARGET = 11.0;
				MTL_ENABLE_DEBUG_INFO = NO;
				SDKROOT = iphoneos;
				SWIFT_COMPILATION_MODE = wholemodule;
				VALIDATE_PRODUCT = YES;
				VALID_ARCHS = "$(ARCHS_STANDARD_64_BIT)";
			};
			name = Release;
		};
		54708D3C2D8F9B58C86D79D3E967D808 /* Release */ = {
			isa = XCBuildConfiguration;
			buildSettings = {
				ALWAYS_EMBED_SWIFT_STANDARD_LIBRARIES = YES;
				CLANG_ANALYZER_NONNULL = YES;
				CLANG_ANALYZER_NUMBER_OBJECT_CONVERSION = YES_AGGRESSIVE;
				CLANG_CXX_LANGUAGE_STANDARD = "gnu++14";
				CLANG_WARN_DOCUMENTATION_COMMENTS = YES;
				CLANG_WARN_UNGUARDED_AVAILABILITY = YES_AGGRESSIVE;
				CODE_SIGN_IDENTITY = "iPhone Developer";
				CODE_SIGN_STYLE = Manual;
				COPY_PHASE_STRIP = NO;
				DEBUG_INFORMATION_FORMAT = "dwarf-with-dsym";
				DEVELOPMENT_TEAM = "";
				ENABLE_BITCODE = YES;
				FRAMEWORK_SEARCH_PATHS = (
					"$(inherited)",
					"\"../node_modules/nodejs-mobile-react-native/ios\"",
					"\"../node_modules/nodejs-mobile-react-native/ios\"",
				);
				GCC_C_LANGUAGE_STANDARD = gnu11;
				INFOPLIST_FILE = iotaWalletUITests/Info.plist;
				IPHONEOS_DEPLOYMENT_TARGET = 11.2;
				LD_RUNPATH_SEARCH_PATHS = "$(inherited) @executable_path/Frameworks @loader_path/Frameworks";
				LIBRARY_SEARCH_PATHS = (
					"$(inherited)",
					"\"$(SRCROOT)/$(TARGET_NAME)\"",
				);
				PRODUCT_BUNDLE_IDENTIFIER = com.iota.iotaWalletUITests;
				PRODUCT_NAME = "$(TARGET_NAME)";
				PROVISIONING_PROFILE_SPECIFIER = "";
				SWIFT_OPTIMIZATION_LEVEL = "-Owholemodule";
				SWIFT_SWIFT3_OBJC_INFERENCE = Default;
				SWIFT_VERSION = 4.2;
				TARGETED_DEVICE_FAMILY = "1,2";
				TEST_TARGET_NAME = iotaWallet;
			};
			name = Release;
		};
		611B7A6B86760C0E9A40C3C579A9579A /* Debug */ = {
			isa = XCBuildConfiguration;
			baseConfigurationReference = F5456B99539E3DFAFBC86D23 /* Pods-iotaWallet-tvOSTests.debug.xcconfig */;
			buildSettings = {
				BUNDLE_LOADER = "$(TEST_HOST)";
				CLANG_ANALYZER_NONNULL = YES;
				CLANG_WARN_DOCUMENTATION_COMMENTS = YES;
				CLANG_WARN_INFINITE_RECURSION = YES;
				CLANG_WARN_SUSPICIOUS_MOVE = YES;
				CODE_SIGN_IDENTITY = "iPhone Developer";
				CODE_SIGN_STYLE = Manual;
				DEBUG_INFORMATION_FORMAT = dwarf;
				DEVELOPMENT_TEAM = "";
				ENABLE_BITCODE = YES;
				ENABLE_TESTABILITY = YES;
				FRAMEWORK_SEARCH_PATHS = (
					"$(inherited)",
					"\"../node_modules/nodejs-mobile-react-native/ios\"",
					"\"../node_modules/nodejs-mobile-react-native/ios\"",
				);
				GCC_NO_COMMON_BLOCKS = YES;
				INFOPLIST_FILE = "iotaWallet-tvOSTests/Info.plist";
				LD_RUNPATH_SEARCH_PATHS = "$(inherited) @executable_path/Frameworks @loader_path/Frameworks";
				LIBRARY_SEARCH_PATHS = (
					"$(inherited)",
					"\"$(SRCROOT)/$(TARGET_NAME)\"",
				);
				PRODUCT_BUNDLE_IDENTIFIER = "com.facebook.REACT.iotaWallet-tvOSTests";
				PRODUCT_NAME = "$(TARGET_NAME)";
				PROVISIONING_PROFILE_SPECIFIER = "";
				SDKROOT = appletvos;
				TEST_HOST = "$(BUILT_PRODUCTS_DIR)/iotaWallet-tvOS.app/iotaWallet-tvOS";
				TVOS_DEPLOYMENT_TARGET = 10.1;
			};
			name = Debug;
		};
		628BCCD8ADDD0FC8E734E5D97EDE0C08 /* Debug */ = {
			isa = XCBuildConfiguration;
			baseConfigurationReference = FC0C813F80FE9398560C13E6CC59C201 /* iotaWallet-debug-config.xcconfig */;
			buildSettings = {
				ASSETCATALOG_COMPILER_APPICON_NAME = AppIcon;
				ASSETCATALOG_COMPILER_LAUNCHIMAGE_NAME = LaunchImage;
				ASSETCATALOG_WARNINGS = YES;
				CLANG_ENABLE_MODULES = YES;
				CODE_SIGN_ENTITLEMENTS = iotaWallet/iotaWallet.entitlements;
				CODE_SIGN_IDENTITY = "iPhone Developer";
				"CODE_SIGN_IDENTITY[sdk=iphoneos*]" = "iPhone Developer";
				CODE_SIGN_STYLE = Manual;
				CURRENT_PROJECT_VERSION = 31;
				DEAD_CODE_STRIPPING = NO;
				DEVELOPMENT_TEAM = "";
				ENABLE_BITCODE = YES;
				FRAMEWORK_SEARCH_PATHS = (
					"$(inherited)",
					"$(PROJECT_DIR)/EntangledIOS",
					"\"../node_modules/nodejs-mobile-react-native/ios\"",
				);
				GCC_OPTIMIZATION_LEVEL = 0;
				HEADER_SEARCH_PATHS = (
					"<Multiple",
					"values>",
					"$(SRCROOT)/../node_modules/react-native-splash-screen/ios/**",
<<<<<<< HEAD
					"$(SRCROOT)/../node_modules/realm/src/**",
=======
					"$(SRCROOT)/../node_modules/react-native-qr-scanner/ios/QrCode",
>>>>>>> 5956ecf2
				);
				IBC_WARNINGS = YES;
				INFOPLIST_FILE = iotaWallet/Info.plist;
				INFOPLIST_OTHER_PREPROCESSOR_FLAGS = "";
				INFOPLIST_PREFIX_HEADER = "";
				INFOPLIST_PREPROCESS = NO;
				LD_RUNPATH_SEARCH_PATHS = "$(inherited) @executable_path/Frameworks";
				LIBRARY_SEARCH_PATHS = (
					"$(inherited)",
					"$(PROJECT_DIR)/EntangledIOS",
				);
				OTHER_CFLAGS = (
					"$(inherited)",
					"-iquote",
					"\"${PODS_CONFIGURATION_BUILD_DIR}/IotaKit/IotaKit.framework/Headers\"",
					"-isystem",
					"\"${PODS_ROOT}/Headers/Public\"",
					"-isystem",
					"-isystem",
					"-fstack-protector-all",
				);
				OTHER_LDFLAGS = (
					"$(inherited)",
					"-ObjC",
					"-lc++",
				);
				PRODUCT_BUNDLE_IDENTIFIER = com.iota.trinity;
				PRODUCT_NAME = iotaWallet;
				PROVISIONING_PROFILE = "";
				PROVISIONING_PROFILE_SPECIFIER = "";
				SWIFT_OBJC_BRIDGING_HEADER = "iotaWallet/iotaWallet-Bridging-Header.h";
				SWIFT_OPTIMIZATION_LEVEL = "-Onone";
				SWIFT_SWIFT3_OBJC_INFERENCE = Default;
				SWIFT_VERSION = 4.2;
				VALID_ARCHS = "$(ARCHS_STANDARD_64_BIT)";
				VERSIONING_SYSTEM = "apple-generic";
			};
			name = Debug;
		};
		6E75FBCECD50020CBFEFED84B41BD355 /* Debug */ = {
			isa = XCBuildConfiguration;
			buildSettings = {
				ALWAYS_EMBED_SWIFT_STANDARD_LIBRARIES = YES;
				CLANG_ANALYZER_NONNULL = YES;
				CLANG_ANALYZER_NUMBER_OBJECT_CONVERSION = YES_AGGRESSIVE;
				CLANG_CXX_LANGUAGE_STANDARD = "gnu++14";
				CLANG_WARN_DOCUMENTATION_COMMENTS = YES;
				CLANG_WARN_UNGUARDED_AVAILABILITY = YES_AGGRESSIVE;
				CODE_SIGN_IDENTITY = "iPhone Developer";
				CODE_SIGN_STYLE = Manual;
				DEBUG_INFORMATION_FORMAT = dwarf;
				DEVELOPMENT_TEAM = "";
				ENABLE_BITCODE = YES;
				FRAMEWORK_SEARCH_PATHS = (
					"$(inherited)",
					"\"../node_modules/nodejs-mobile-react-native/ios\"",
					"\"../node_modules/nodejs-mobile-react-native/ios\"",
				);
				GCC_C_LANGUAGE_STANDARD = gnu11;
				INFOPLIST_FILE = iotaWalletUITests/Info.plist;
				IPHONEOS_DEPLOYMENT_TARGET = 11.2;
				LD_RUNPATH_SEARCH_PATHS = "$(inherited) @executable_path/Frameworks @loader_path/Frameworks";
				LIBRARY_SEARCH_PATHS = (
					"$(inherited)",
					"\"$(SRCROOT)/$(TARGET_NAME)\"",
				);
				PRODUCT_BUNDLE_IDENTIFIER = com.iota.iotaWalletUITests;
				PRODUCT_NAME = "$(TARGET_NAME)";
				PROVISIONING_PROFILE_SPECIFIER = "";
				SWIFT_ACTIVE_COMPILATION_CONDITIONS = DEBUG;
				SWIFT_OPTIMIZATION_LEVEL = "-Onone";
				SWIFT_SWIFT3_OBJC_INFERENCE = Default;
				SWIFT_VERSION = 4.2;
				TARGETED_DEVICE_FAMILY = "1,2";
				TEST_TARGET_NAME = iotaWallet;
			};
			name = Debug;
		};
		7DDD0F08DA9139FA743C2E673AD7F8C2 /* Debug */ = {
			isa = XCBuildConfiguration;
			baseConfigurationReference = 94C69E567EC4B020F5822FC7 /* Pods-iotaWallet-tvOS.debug.xcconfig */;
			buildSettings = {
				ASSETCATALOG_COMPILER_APPICON_NAME = "App Icon & Top Shelf Image";
				ASSETCATALOG_COMPILER_LAUNCHIMAGE_NAME = LaunchImage;
				CLANG_ANALYZER_NONNULL = YES;
				CLANG_WARN_DOCUMENTATION_COMMENTS = YES;
				CLANG_WARN_INFINITE_RECURSION = YES;
				CLANG_WARN_SUSPICIOUS_MOVE = YES;
				CODE_SIGN_IDENTITY = "iPhone Developer";
				"CODE_SIGN_IDENTITY[sdk=appletvos*]" = "iPhone Developer";
				CODE_SIGN_STYLE = Manual;
				DEBUG_INFORMATION_FORMAT = dwarf;
				DEVELOPMENT_TEAM = "";
				ENABLE_BITCODE = YES;
				ENABLE_TESTABILITY = YES;
				FRAMEWORK_SEARCH_PATHS = (
					"$(inherited)",
					"\"../node_modules/nodejs-mobile-react-native/ios\"",
					"\"../node_modules/nodejs-mobile-react-native/ios\"",
				);
				GCC_NO_COMMON_BLOCKS = YES;
				HEADER_SEARCH_PATHS = (
					"$(inherited)",
					"$(SRCROOT)/../node_modules/react-native-clipboard/RNClipboard",
					"$(SRCROOT)/../node_modules/react-native-fingerprint-scanner/ios",
					"$(SRCROOT)/../node_modules/react-native-fast-crypto/ios/**",
					"$(SRCROOT)/../node_modules/nodejs-mobile-react-native/ios/**",
<<<<<<< HEAD
					"$(SRCROOT)/../node_modules/realm/src/**",
=======
					"$(SRCROOT)/../node_modules/react-native-qr-scanner/ios/QrCode",
>>>>>>> 5956ecf2
				);
				INFOPLIST_FILE = "iotaWallet-tvOS/Info.plist";
				LD_RUNPATH_SEARCH_PATHS = "$(inherited) @executable_path/Frameworks";
				LIBRARY_SEARCH_PATHS = (
					"$(inherited)",
					"\"$(SRCROOT)/$(TARGET_NAME)\"",
				);
				OTHER_LDFLAGS = (
					"-ObjC",
					"-lc++",
				);
				PRODUCT_BUNDLE_IDENTIFIER = "com.facebook.REACT.iotaWallet-tvOS";
				PRODUCT_NAME = "$(TARGET_NAME)";
				PROVISIONING_PROFILE_SPECIFIER = "";
				SDKROOT = appletvos;
				TARGETED_DEVICE_FAMILY = 3;
				TVOS_DEPLOYMENT_TARGET = 9.2;
			};
			name = Debug;
		};
		8E3378A29B8417F4F67AC30BA5829215 /* Release */ = {
			isa = XCBuildConfiguration;
			baseConfigurationReference = D5BA67ADCF3A3E3973DDF764 /* Pods-iotaWallet-tvOSTests.release.xcconfig */;
			buildSettings = {
				BUNDLE_LOADER = "$(TEST_HOST)";
				CLANG_ANALYZER_NONNULL = YES;
				CLANG_WARN_DOCUMENTATION_COMMENTS = YES;
				CLANG_WARN_INFINITE_RECURSION = YES;
				CLANG_WARN_SUSPICIOUS_MOVE = YES;
				CODE_SIGN_IDENTITY = "iPhone Developer";
				CODE_SIGN_STYLE = Manual;
				COPY_PHASE_STRIP = NO;
				DEBUG_INFORMATION_FORMAT = "dwarf-with-dsym";
				DEVELOPMENT_TEAM = "";
				ENABLE_BITCODE = YES;
				FRAMEWORK_SEARCH_PATHS = (
					"$(inherited)",
					"\"../node_modules/nodejs-mobile-react-native/ios\"",
					"\"../node_modules/nodejs-mobile-react-native/ios\"",
				);
				GCC_NO_COMMON_BLOCKS = YES;
				INFOPLIST_FILE = "iotaWallet-tvOSTests/Info.plist";
				LD_RUNPATH_SEARCH_PATHS = "$(inherited) @executable_path/Frameworks @loader_path/Frameworks";
				LIBRARY_SEARCH_PATHS = (
					"$(inherited)",
					"\"$(SRCROOT)/$(TARGET_NAME)\"",
				);
				PRODUCT_BUNDLE_IDENTIFIER = "com.facebook.REACT.iotaWallet-tvOSTests";
				PRODUCT_NAME = "$(TARGET_NAME)";
				PROVISIONING_PROFILE_SPECIFIER = "";
				SDKROOT = appletvos;
				TEST_HOST = "$(BUILT_PRODUCTS_DIR)/iotaWallet-tvOS.app/iotaWallet-tvOS";
				TVOS_DEPLOYMENT_TARGET = 10.1;
			};
			name = Release;
		};
		BA56D1E88F8ACD6A9D56C678D0919924 /* Debug */ = {
			isa = XCBuildConfiguration;
			baseConfigurationReference = 5C64D2219E425907A910B0F3A28CD9F1 /* iotaWalletTests-debug-config.xcconfig */;
			buildSettings = {
				ALWAYS_EMBED_SWIFT_STANDARD_LIBRARIES = NO;
				BUNDLE_LOADER = "$(TEST_HOST)";
				CODE_SIGN_IDENTITY = "iPhone Developer";
				CODE_SIGN_STYLE = Manual;
				DEVELOPMENT_TEAM = "";
				ENABLE_BITCODE = NO;
				FRAMEWORK_SEARCH_PATHS = (
					"$(inherited)",
					"\"../node_modules/nodejs-mobile-react-native/ios\"",
					"\"../node_modules/nodejs-mobile-react-native/ios\"",
				);
				GCC_PREPROCESSOR_DEFINITIONS = (
					"DEBUG=1",
					"$(inherited)",
				);
				HEADER_SEARCH_PATHS = (
					"$(inherited)",
					"$(SRCROOT)/../node_modules/react-native-clipboard/RNClipboard",
					"$(SRCROOT)/../node_modules/react-native-fingerprint-scanner/ios",
					"$(SRCROOT)/../node_modules/react-native-fast-crypto/ios/**",
					"$(SRCROOT)/../node_modules/nodejs-mobile-react-native/ios/**",
<<<<<<< HEAD
					"$(SRCROOT)/../node_modules/realm/src/**",
=======
					"$(SRCROOT)/../node_modules/react-native-qr-scanner/ios/QrCode",
>>>>>>> 5956ecf2
				);
				INFOPLIST_FILE = iotaWalletTests/Info.plist;
				IPHONEOS_DEPLOYMENT_TARGET = 8.0;
				LD_RUNPATH_SEARCH_PATHS = "$(inherited) @executable_path/Frameworks @loader_path/Frameworks";
				LIBRARY_SEARCH_PATHS = (
					"$(inherited)",
					"\"$(SRCROOT)/$(TARGET_NAME)\"",
				);
				MACH_O_TYPE = mh_bundle;
				OTHER_LDFLAGS = (
					"-ObjC",
					"-lc++",
				);
				PRODUCT_BUNDLE_IDENTIFIER = "org.reactjs.native.example.$(PRODUCT_NAME:rfc1034identifier)";
				PRODUCT_NAME = "$(TARGET_NAME)";
				PROVISIONING_PROFILE_SPECIFIER = "";
				TEST_HOST = "$(BUILT_PRODUCTS_DIR)/iotaWallet.app/iotaWallet";
			};
			name = Debug;
		};
		BCFB382C052C8044AFD1446DB04A6C04 /* Debug */ = {
			isa = XCBuildConfiguration;
			buildSettings = {
				ALWAYS_SEARCH_USER_PATHS = NO;
				CLANG_ANALYZER_LOCALIZABILITY_NONLOCALIZED = YES;
				CLANG_CXX_LANGUAGE_STANDARD = "gnu++0x";
				CLANG_CXX_LIBRARY = "libc++";
				CLANG_ENABLE_MODULES = YES;
				CLANG_ENABLE_OBJC_ARC = YES;
				CLANG_WARN_BLOCK_CAPTURE_AUTORELEASING = YES;
				CLANG_WARN_BOOL_CONVERSION = YES;
				CLANG_WARN_COMMA = YES;
				CLANG_WARN_CONSTANT_CONVERSION = YES;
				CLANG_WARN_DEPRECATED_OBJC_IMPLEMENTATIONS = YES;
				CLANG_WARN_DIRECT_OBJC_ISA_USAGE = YES_ERROR;
				CLANG_WARN_EMPTY_BODY = YES;
				CLANG_WARN_ENUM_CONVERSION = YES;
				CLANG_WARN_INFINITE_RECURSION = YES;
				CLANG_WARN_INT_CONVERSION = YES;
				CLANG_WARN_NON_LITERAL_NULL_CONVERSION = YES;
				CLANG_WARN_OBJC_IMPLICIT_RETAIN_SELF = YES;
				CLANG_WARN_OBJC_LITERAL_CONVERSION = YES;
				CLANG_WARN_OBJC_ROOT_CLASS = YES_ERROR;
				CLANG_WARN_RANGE_LOOP_ANALYSIS = YES;
				CLANG_WARN_STRICT_PROTOTYPES = YES;
				CLANG_WARN_SUSPICIOUS_MOVE = YES;
				CLANG_WARN_UNREACHABLE_CODE = YES;
				CLANG_WARN__DUPLICATE_METHOD_MATCH = YES;
				CODE_SIGN_IDENTITY = "iPhone Developer";
				"CODE_SIGN_IDENTITY[sdk=iphoneos*]" = "iPhone Developer";
				CODE_SIGN_STYLE = Manual;
				COPY_PHASE_STRIP = NO;
				ENABLE_BITCODE = YES;
				ENABLE_STRICT_OBJC_MSGSEND = YES;
				ENABLE_TESTABILITY = YES;
				GCC_C_LANGUAGE_STANDARD = gnu99;
				GCC_DYNAMIC_NO_PIC = NO;
				GCC_NO_COMMON_BLOCKS = YES;
				GCC_OPTIMIZATION_LEVEL = 0;
				GCC_PREPROCESSOR_DEFINITIONS = (
					"DEBUG=1",
					"$(inherited)",
				);
				GCC_SYMBOLS_PRIVATE_EXTERN = NO;
				GCC_WARN_64_TO_32_BIT_CONVERSION = YES;
				GCC_WARN_ABOUT_RETURN_TYPE = YES_ERROR;
				GCC_WARN_UNDECLARED_SELECTOR = YES;
				GCC_WARN_UNINITIALIZED_AUTOS = YES_AGGRESSIVE;
				GCC_WARN_UNUSED_FUNCTION = YES;
				GCC_WARN_UNUSED_VARIABLE = YES;
				HEADER_SEARCH_PATHS = "$(SRCROOT)/../node_modules/react-native-navigation/ios/**";
				IPHONEOS_DEPLOYMENT_TARGET = 11.0;
				MTL_ENABLE_DEBUG_INFO = YES;
				ONLY_ACTIVE_ARCH = YES;
				SDKROOT = iphoneos;
				SWIFT_OPTIMIZATION_LEVEL = "-Owholemodule";
				VALID_ARCHS = "$(ARCHS_STANDARD_64_BIT)";
			};
			name = Debug;
		};
		C59D55A5A1CBBEE239AD9F272DAFE0EE /* Release */ = {
			isa = XCBuildConfiguration;
			baseConfigurationReference = 93AF27DC4948C2C2EF41D1FA /* Pods-iotaWallet-tvOS.release.xcconfig */;
			buildSettings = {
				ASSETCATALOG_COMPILER_APPICON_NAME = "App Icon & Top Shelf Image";
				ASSETCATALOG_COMPILER_LAUNCHIMAGE_NAME = LaunchImage;
				CLANG_ANALYZER_NONNULL = YES;
				CLANG_WARN_DOCUMENTATION_COMMENTS = YES;
				CLANG_WARN_INFINITE_RECURSION = YES;
				CLANG_WARN_SUSPICIOUS_MOVE = YES;
				CODE_SIGN_IDENTITY = "iPhone Developer";
				"CODE_SIGN_IDENTITY[sdk=appletvos*]" = "iPhone Developer";
				CODE_SIGN_STYLE = Manual;
				COPY_PHASE_STRIP = NO;
				DEBUG_INFORMATION_FORMAT = "dwarf-with-dsym";
				DEVELOPMENT_TEAM = "";
				ENABLE_BITCODE = YES;
				FRAMEWORK_SEARCH_PATHS = (
					"$(inherited)",
					"\"../node_modules/nodejs-mobile-react-native/ios\"",
					"\"../node_modules/nodejs-mobile-react-native/ios\"",
				);
				GCC_NO_COMMON_BLOCKS = YES;
				HEADER_SEARCH_PATHS = (
					"$(inherited)",
					"$(SRCROOT)/../node_modules/react-native-clipboard/RNClipboard",
					"$(SRCROOT)/../node_modules/react-native-fingerprint-scanner/ios",
					"$(SRCROOT)/../node_modules/react-native-fast-crypto/ios/**",
					"$(SRCROOT)/../node_modules/nodejs-mobile-react-native/ios/**",
<<<<<<< HEAD
					"$(SRCROOT)/../node_modules/realm/src/**",
=======
					"$(SRCROOT)/../node_modules/react-native-qr-scanner/ios/QrCode",
>>>>>>> 5956ecf2
				);
				INFOPLIST_FILE = "iotaWallet-tvOS/Info.plist";
				LD_RUNPATH_SEARCH_PATHS = "$(inherited) @executable_path/Frameworks";
				LIBRARY_SEARCH_PATHS = (
					"$(inherited)",
					"\"$(SRCROOT)/$(TARGET_NAME)\"",
				);
				OTHER_LDFLAGS = (
					"-ObjC",
					"-lc++",
				);
				PRODUCT_BUNDLE_IDENTIFIER = "com.facebook.REACT.iotaWallet-tvOS";
				PRODUCT_NAME = "$(TARGET_NAME)";
				PROVISIONING_PROFILE_SPECIFIER = "";
				SDKROOT = appletvos;
				TARGETED_DEVICE_FAMILY = 3;
				TVOS_DEPLOYMENT_TARGET = 9.2;
			};
			name = Release;
		};
		E125CF87FF71CE32828FCAD0DF73E43B /* Release */ = {
			isa = XCBuildConfiguration;
			baseConfigurationReference = 40E70A189B0FFF62EE8AE0E04401F815 /* iotaWalletTests-release-config.xcconfig */;
			buildSettings = {
				ALWAYS_EMBED_SWIFT_STANDARD_LIBRARIES = NO;
				BUNDLE_LOADER = "$(TEST_HOST)";
				CODE_SIGN_IDENTITY = "iPhone Developer";
				CODE_SIGN_STYLE = Manual;
				COPY_PHASE_STRIP = NO;
				DEVELOPMENT_TEAM = "";
				ENABLE_BITCODE = NO;
				FRAMEWORK_SEARCH_PATHS = (
					"$(inherited)",
					"\"../node_modules/nodejs-mobile-react-native/ios\"",
					"\"../node_modules/nodejs-mobile-react-native/ios\"",
				);
				HEADER_SEARCH_PATHS = (
					"$(inherited)",
					"$(SRCROOT)/../node_modules/react-native-tcp/ios/**",
					"$(SRCROOT)/../node_modules/react-native-clipboard/RNClipboard",
					"$(SRCROOT)/../node_modules/react-native-fingerprint-scanner/ios",
					"$(SRCROOT)/../node_modules/react-native-fast-crypto/ios/**",
					"$(SRCROOT)/../node_modules/nodejs-mobile-react-native/ios/**",
<<<<<<< HEAD
					"$(SRCROOT)/../node_modules/realm/src/**",
=======
					"$(SRCROOT)/../node_modules/react-native-qr-scanner/ios/QrCode",
>>>>>>> 5956ecf2
				);
				INFOPLIST_FILE = iotaWalletTests/Info.plist;
				IPHONEOS_DEPLOYMENT_TARGET = 8.0;
				LD_RUNPATH_SEARCH_PATHS = "$(inherited) @executable_path/Frameworks @loader_path/Frameworks";
				LIBRARY_SEARCH_PATHS = (
					"$(inherited)",
					"\"$(SRCROOT)/$(TARGET_NAME)\"",
				);
				MACH_O_TYPE = mh_bundle;
				OTHER_LDFLAGS = (
					"-ObjC",
					"-lc++",
				);
				PRODUCT_BUNDLE_IDENTIFIER = "org.reactjs.native.example.$(PRODUCT_NAME:rfc1034identifier)";
				PRODUCT_NAME = "$(TARGET_NAME)";
				PROVISIONING_PROFILE_SPECIFIER = "";
				TEST_HOST = "$(BUILT_PRODUCTS_DIR)/iotaWallet.app/iotaWallet";
			};
			name = Release;
		};
		FE346EC30248653FF956E422EC404B15 /* Release */ = {
			isa = XCBuildConfiguration;
			baseConfigurationReference = A402C8584E5EA99F404511B6FE64D661 /* iotaWallet-release-config.xcconfig */;
			buildSettings = {
				ASSETCATALOG_COMPILER_APPICON_NAME = AppIcon;
				ASSETCATALOG_COMPILER_LAUNCHIMAGE_NAME = LaunchImage;
				ASSETCATALOG_WARNINGS = YES;
				CODE_SIGN_ENTITLEMENTS = iotaWallet/iotaWallet.entitlements;
				CODE_SIGN_IDENTITY = "iPhone Developer";
				"CODE_SIGN_IDENTITY[sdk=iphoneos*]" = "iPhone Developer";
				CODE_SIGN_STYLE = Manual;
				CURRENT_PROJECT_VERSION = 31;
				DEVELOPMENT_TEAM = "";
				ENABLE_BITCODE = YES;
				FRAMEWORK_SEARCH_PATHS = (
					"$(inherited)",
					"$(PROJECT_DIR)/EntangledIOS",
					"\"../node_modules/nodejs-mobile-react-native/ios\"",
				);
				HEADER_SEARCH_PATHS = (
					"<Multiple",
					"values>",
					"$(SRCROOT)/../node_modules/react-native-splash-screen/ios",
<<<<<<< HEAD
					"$(SRCROOT)/../node_modules/realm/src/**",
=======
					"$(SRCROOT)/../node_modules/react-native-qr-scanner/ios/QrCode",
>>>>>>> 5956ecf2
				);
				IBC_WARNINGS = YES;
				INFOPLIST_FILE = iotaWallet/Info.plist;
				INFOPLIST_OTHER_PREPROCESSOR_FLAGS = "";
				INFOPLIST_PREFIX_HEADER = "";
				INFOPLIST_PREPROCESS = NO;
				LD_RUNPATH_SEARCH_PATHS = "$(inherited) @executable_path/Frameworks";
				LIBRARY_SEARCH_PATHS = (
					"$(inherited)",
					"$(PROJECT_DIR)/EntangledIOS",
				);
				OTHER_CFLAGS = (
					"$(inherited)",
					"-iquote",
					"\"${PODS_CONFIGURATION_BUILD_DIR}/IotaKit/IotaKit.framework/Headers\"",
					"-isystem",
					"\"${PODS_ROOT}/Headers/Public\"",
					"-isystem",
					"-isystem",
					"-fstack-protector-all",
				);
				OTHER_LDFLAGS = (
					"$(inherited)",
					"-ObjC",
					"-lc++",
				);
				PRODUCT_BUNDLE_IDENTIFIER = com.iota.trinity;
				PRODUCT_NAME = iotaWallet;
				PROVISIONING_PROFILE = "";
				PROVISIONING_PROFILE_SPECIFIER = "";
				SWIFT_OBJC_BRIDGING_HEADER = "iotaWallet/iotaWallet-Bridging-Header.h";
				SWIFT_SWIFT3_OBJC_INFERENCE = Default;
				SWIFT_VERSION = 4.2;
				VALID_ARCHS = "$(ARCHS_STANDARD_64_BIT)";
				VERSIONING_SYSTEM = "apple-generic";
			};
			name = Release;
		};
/* End XCBuildConfiguration section */

/* Begin XCConfigurationList section */
		12FFB4085BE14D3B9E258601F66FE01E /* Build configuration list for PBXNativeTarget "iotaWalletUITests" */ = {
			isa = XCConfigurationList;
			buildConfigurations = (
				6E75FBCECD50020CBFEFED84B41BD355 /* Debug */,
				54708D3C2D8F9B58C86D79D3E967D808 /* Release */,
			);
			defaultConfigurationIsVisible = 0;
			defaultConfigurationName = Release;
		};
		229CB618801D69BFDE51B861A2C58FE2 /* Build configuration list for PBXNativeTarget "iotaWallet-tvOS" */ = {
			isa = XCConfigurationList;
			buildConfigurations = (
				7DDD0F08DA9139FA743C2E673AD7F8C2 /* Debug */,
				C59D55A5A1CBBEE239AD9F272DAFE0EE /* Release */,
			);
			defaultConfigurationIsVisible = 0;
			defaultConfigurationName = Release;
		};
		287E632BA696962784937BF4BE84857D /* Build configuration list for PBXNativeTarget "iotaWallet-tvOSTests" */ = {
			isa = XCConfigurationList;
			buildConfigurations = (
				611B7A6B86760C0E9A40C3C579A9579A /* Debug */,
				8E3378A29B8417F4F67AC30BA5829215 /* Release */,
			);
			defaultConfigurationIsVisible = 0;
			defaultConfigurationName = Release;
		};
		4BA0D5F0EB15D5F5757C545788EF2CDB /* Build configuration list for PBXNativeTarget "iotaWalletTests" */ = {
			isa = XCConfigurationList;
			buildConfigurations = (
				BA56D1E88F8ACD6A9D56C678D0919924 /* Debug */,
				E125CF87FF71CE32828FCAD0DF73E43B /* Release */,
			);
			defaultConfigurationIsVisible = 0;
			defaultConfigurationName = Release;
		};
		A3BD3B37F8B3D2A63C098B217B362204 /* Build configuration list for PBXProject "iotaWallet" */ = {
			isa = XCConfigurationList;
			buildConfigurations = (
				BCFB382C052C8044AFD1446DB04A6C04 /* Debug */,
				2E5397219FE6BFB92B66674C2DE598F9 /* Release */,
			);
			defaultConfigurationIsVisible = 0;
			defaultConfigurationName = Release;
		};
		AF130F8FF7E392E4456F812995AD03FD /* Build configuration list for PBXNativeTarget "iotaWallet" */ = {
			isa = XCConfigurationList;
			buildConfigurations = (
				628BCCD8ADDD0FC8E734E5D97EDE0C08 /* Debug */,
				FE346EC30248653FF956E422EC404B15 /* Release */,
			);
			defaultConfigurationIsVisible = 0;
			defaultConfigurationName = Release;
		};
/* End XCConfigurationList section */
	};
	rootObject = FBC6F77FBF455B92FBB736B0E5DE8E13 /* Project object */;
}<|MERGE_RESOLUTION|>--- conflicted
+++ resolved
@@ -1163,12 +1163,9 @@
 				78457F3624D0D3C241289BCB545E290E /* ReactNativeFingerprintScanner.xcodeproj */,
 				A01220F4B33D4A79B53254ED /* RNFastCrypto.xcodeproj */,
 				68D1880393EB486F98F90D04 /* RNNodeJsMobile.xcodeproj */,
-<<<<<<< HEAD
 
 				6BA32972BAD24F7ABBA45866 /* RealmReact.xcodeproj */,
-=======
 				9B7786DA8E9F4FBCA1CD37AF /* QrCode.xcodeproj */,
->>>>>>> 5956ecf2
 			);
 			name = Libraries;
 			sourceTree = "<group>";
@@ -1307,12 +1304,9 @@
 				BDAF54583946132D35A957921197D3E8 /* libReactNativeFingerprintScanner.a */,
 				456BB4607FD94AC0BA37A7C9 /* libRNFastCrypto.a */,
 				F8482B7D9E05463F9505DCB4 /* libRNNodeJsMobile.a */,
-<<<<<<< HEAD
 
 				2CA53E63FD004D9AAEAE93E3 /* libRealmReact.a */,
-=======
 				B090D59389CE4890A17E787A /* libQRCode.a */,
->>>>>>> 5956ecf2
 			);
 			name = "Recovered References";
 			sourceTree = "<group>";
@@ -1779,7 +1773,6 @@
 					ProjectRef = CBEA4C8B2149481F007DA583 /* ReactNativeNavigation.xcodeproj */;
 				},
 				{
-<<<<<<< HEAD
 					ProductGroup = 6056CF5720827E2E0006A2F3 /* Products */;
 					ProjectRef = 6056CF5620827E2E0006A2F3 /* ReactNativePermissions.xcodeproj */;
 				},
@@ -1789,8 +1782,6 @@
 					ProjectRef = 6BA32972BAD24F7ABBA45866 /* RealmReact.xcodeproj */;
 				},
 				{
-=======
->>>>>>> 5956ecf2
 					ProductGroup = 6056CF5020827D2F0006A2F3 /* Products */;
 					ProjectRef = 6056CF4F20827D2F0006A2F3 /* RNCamera.xcodeproj */;
 				},
@@ -2933,11 +2924,8 @@
 					"<Multiple",
 					"values>",
 					"$(SRCROOT)/../node_modules/react-native-splash-screen/ios/**",
-<<<<<<< HEAD
 					"$(SRCROOT)/../node_modules/realm/src/**",
-=======
 					"$(SRCROOT)/../node_modules/react-native-qr-scanner/ios/QrCode",
->>>>>>> 5956ecf2
 				);
 				IBC_WARNINGS = YES;
 				INFOPLIST_FILE = iotaWallet/Info.plist;
@@ -3045,11 +3033,8 @@
 					"$(SRCROOT)/../node_modules/react-native-fingerprint-scanner/ios",
 					"$(SRCROOT)/../node_modules/react-native-fast-crypto/ios/**",
 					"$(SRCROOT)/../node_modules/nodejs-mobile-react-native/ios/**",
-<<<<<<< HEAD
 					"$(SRCROOT)/../node_modules/realm/src/**",
-=======
 					"$(SRCROOT)/../node_modules/react-native-qr-scanner/ios/QrCode",
->>>>>>> 5956ecf2
 				);
 				INFOPLIST_FILE = "iotaWallet-tvOS/Info.plist";
 				LD_RUNPATH_SEARCH_PATHS = "$(inherited) @executable_path/Frameworks";
@@ -3131,11 +3116,8 @@
 					"$(SRCROOT)/../node_modules/react-native-fingerprint-scanner/ios",
 					"$(SRCROOT)/../node_modules/react-native-fast-crypto/ios/**",
 					"$(SRCROOT)/../node_modules/nodejs-mobile-react-native/ios/**",
-<<<<<<< HEAD
 					"$(SRCROOT)/../node_modules/realm/src/**",
-=======
 					"$(SRCROOT)/../node_modules/react-native-qr-scanner/ios/QrCode",
->>>>>>> 5956ecf2
 				);
 				INFOPLIST_FILE = iotaWalletTests/Info.plist;
 				IPHONEOS_DEPLOYMENT_TARGET = 8.0;
@@ -3245,11 +3227,8 @@
 					"$(SRCROOT)/../node_modules/react-native-fingerprint-scanner/ios",
 					"$(SRCROOT)/../node_modules/react-native-fast-crypto/ios/**",
 					"$(SRCROOT)/../node_modules/nodejs-mobile-react-native/ios/**",
-<<<<<<< HEAD
 					"$(SRCROOT)/../node_modules/realm/src/**",
-=======
 					"$(SRCROOT)/../node_modules/react-native-qr-scanner/ios/QrCode",
->>>>>>> 5956ecf2
 				);
 				INFOPLIST_FILE = "iotaWallet-tvOS/Info.plist";
 				LD_RUNPATH_SEARCH_PATHS = "$(inherited) @executable_path/Frameworks";
@@ -3293,11 +3272,8 @@
 					"$(SRCROOT)/../node_modules/react-native-fingerprint-scanner/ios",
 					"$(SRCROOT)/../node_modules/react-native-fast-crypto/ios/**",
 					"$(SRCROOT)/../node_modules/nodejs-mobile-react-native/ios/**",
-<<<<<<< HEAD
 					"$(SRCROOT)/../node_modules/realm/src/**",
-=======
 					"$(SRCROOT)/../node_modules/react-native-qr-scanner/ios/QrCode",
->>>>>>> 5956ecf2
 				);
 				INFOPLIST_FILE = iotaWalletTests/Info.plist;
 				IPHONEOS_DEPLOYMENT_TARGET = 8.0;
@@ -3341,11 +3317,8 @@
 					"<Multiple",
 					"values>",
 					"$(SRCROOT)/../node_modules/react-native-splash-screen/ios",
-<<<<<<< HEAD
 					"$(SRCROOT)/../node_modules/realm/src/**",
-=======
 					"$(SRCROOT)/../node_modules/react-native-qr-scanner/ios/QrCode",
->>>>>>> 5956ecf2
 				);
 				IBC_WARNINGS = YES;
 				INFOPLIST_FILE = iotaWallet/Info.plist;
