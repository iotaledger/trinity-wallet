--- conflicted
+++ resolved
@@ -1400,15 +1400,12 @@
 				CURRENT_PROJECT_VERSION = 1;
 				DEAD_CODE_STRIPPING = NO;
 				DEVELOPMENT_TEAM = D6XGU8EVBS;
-<<<<<<< HEAD
 				HEADER_SEARCH_PATHS = (
 					"$(SRCROOT)/../node_modules/react-native-navigation/ios/**",
 					"(SRCROOT)/../../react-native/React/**",
 					"$(SRCROOT)/../../../React/**",
-				);
-=======
-				HEADER_SEARCH_PATHS = "$(SRCROOT)/../node_modules/react-native-navigation/ios/**""$(SRCROOT)/../node_modules/react-native-camera/ios";
->>>>>>> f87bd1f3
+					"$(SRCROOT)/../node_modules/react-native-camera/ios"
+				);
 				INFOPLIST_FILE = iotaWallet/Info.plist;
 				LD_RUNPATH_SEARCH_PATHS = "$(inherited) @executable_path/Frameworks";
 				OTHER_LDFLAGS = (
@@ -1429,15 +1426,12 @@
 				CODE_SIGN_ENTITLEMENTS = iotaWallet/iotaWallet.entitlements;
 				CURRENT_PROJECT_VERSION = 1;
 				DEVELOPMENT_TEAM = D6XGU8EVBS;
-<<<<<<< HEAD
 				HEADER_SEARCH_PATHS = (
 					"$(SRCROOT)/../node_modules/react-native-navigation/ios/**",
 					"(SRCROOT)/../../react-native/React/**",
 					"$(SRCROOT)/../../../React/**",
-				);
-=======
-				HEADER_SEARCH_PATHS = "$(SRCROOT)/../node_modules/react-native-navigation/ios/**""$(SRCROOT)/../node_modules/react-native-camera/ios";
->>>>>>> f87bd1f3
+					"$(SRCROOT)/../node_modules/react-native-camera/ios"
+				);
 				INFOPLIST_FILE = iotaWallet/Info.plist;
 				LD_RUNPATH_SEARCH_PATHS = "$(inherited) @executable_path/Frameworks";
 				OTHER_LDFLAGS = (
