--- conflicted
+++ resolved
@@ -40,13 +40,6 @@
 		5E9157361DD0AC6A00FF2AA8 /* libRCTAnimation.a in Frameworks */ = {isa = PBXBuildFile; fileRef = 5E9157331DD0AC6500FF2AA8 /* libRCTAnimation.a */; };
 		604A002D1FAF951D003CBDFE /* RNHockeyApp.m in Sources */ = {isa = PBXBuildFile; fileRef = 604A002C1FAF951C003CBDFE /* RNHockeyApp.m */; };
 		6083B36F1FB7E65700DF3681 /* libRNShakeEvent.a in Frameworks */ = {isa = PBXBuildFile; fileRef = 6083B36E1FB7E61000DF3681 /* libRNShakeEvent.a */; };
-		609973991FD225DE0064B450 /* Lato-Bold.ttf in Resources */ = {isa = PBXBuildFile; fileRef = 609973621FD225DB0064B450 /* Lato-Bold.ttf */; };
-		6099739A1FD225DE0064B450 /* Inconsolata-Bold.ttf in Resources */ = {isa = PBXBuildFile; fileRef = 609973931FD225DC0064B450 /* Inconsolata-Bold.ttf */; };
-		6099739B1FD225DE0064B450 /* Lato-Black.ttf in Resources */ = {isa = PBXBuildFile; fileRef = 609973941FD225DC0064B450 /* Lato-Black.ttf */; };
-		6099739C1FD225DE0064B450 /* Lato-Regular.ttf in Resources */ = {isa = PBXBuildFile; fileRef = 609973951FD225DC0064B450 /* Lato-Regular.ttf */; };
-		6099739D1FD225DE0064B450 /* Inconsolata-Regular.ttf in Resources */ = {isa = PBXBuildFile; fileRef = 609973961FD225DC0064B450 /* Inconsolata-Regular.ttf */; };
-		6099739E1FD225DE0064B450 /* Lato-Light.ttf in Resources */ = {isa = PBXBuildFile; fileRef = 609973971FD225DD0064B450 /* Lato-Light.ttf */; };
-		6099739F1FD225DE0064B450 /* Lato-Heavy.ttf in Resources */ = {isa = PBXBuildFile; fileRef = 609973981FD225DD0064B450 /* Lato-Heavy.ttf */; };
 		60ABE45D4856C876EFB3E718 /* libPods-iotaWallet-tvOSTests.a in Frameworks */ = {isa = PBXBuildFile; fileRef = D215E82DADAEAE41E8BB76DC /* libPods-iotaWallet-tvOSTests.a */; };
 		60F4FC861FD502A2001F5A1E /* libRNDeviceInfo.a in Frameworks */ = {isa = PBXBuildFile; fileRef = 60F4FC781FD50249001F5A1E /* libRNDeviceInfo.a */; };
 		832341BD1AAA6AB300B99B32 /* libRCTText.a in Frameworks */ = {isa = PBXBuildFile; fileRef = 832341B51AAA6A8300B99B32 /* libRCTText.a */; };
@@ -60,6 +53,13 @@
 		CB87E5C01F550673009DB5ED /* libReactNativeNavigation.a in Frameworks */ = {isa = PBXBuildFile; fileRef = CB87E5BF1F55064B009DB5ED /* libReactNativeNavigation.a */; };
 		CBDB98A11F8EAE1500035DC3 /* libRNPrint.a in Frameworks */ = {isa = PBXBuildFile; fileRef = CBDB989D1F8EAE0200035DC3 /* libRNPrint.a */; };
 		CBDB98A21F8EAE1C00035DC3 /* libRNHTMLtoPDF.a in Frameworks */ = {isa = PBXBuildFile; fileRef = CBDB988E1F8EADC300035DC3 /* libRNHTMLtoPDF.a */; };
+		CBFE03461FD648E000094FBB /* Lato-Bold.ttf in Resources */ = {isa = PBXBuildFile; fileRef = CBFE033F1FD648DA00094FBB /* Lato-Bold.ttf */; };
+		CBFE03471FD648E000094FBB /* Lato-Black.ttf in Resources */ = {isa = PBXBuildFile; fileRef = CBFE03401FD648DB00094FBB /* Lato-Black.ttf */; };
+		CBFE03481FD648E000094FBB /* Lato-Light.ttf in Resources */ = {isa = PBXBuildFile; fileRef = CBFE03411FD648DC00094FBB /* Lato-Light.ttf */; };
+		CBFE03491FD648E000094FBB /* Lato-Heavy.ttf in Resources */ = {isa = PBXBuildFile; fileRef = CBFE03421FD648DE00094FBB /* Lato-Heavy.ttf */; };
+		CBFE034A1FD648E000094FBB /* Inconsolata-Bold.ttf in Resources */ = {isa = PBXBuildFile; fileRef = CBFE03431FD648DE00094FBB /* Inconsolata-Bold.ttf */; };
+		CBFE034B1FD648E000094FBB /* Lato-Regular.ttf in Resources */ = {isa = PBXBuildFile; fileRef = CBFE03441FD648DF00094FBB /* Lato-Regular.ttf */; };
+		CBFE034C1FD648E000094FBB /* Inconsolata-Regular.ttf in Resources */ = {isa = PBXBuildFile; fileRef = CBFE03451FD648E000094FBB /* Inconsolata-Regular.ttf */; };
 /* End PBXBuildFile section */
 
 /* Begin PBXContainerItemProxy section */
@@ -279,13 +279,6 @@
 			proxyType = 2;
 			remoteGlobalIDString = 134814201AA4EA6300B7C361;
 			remoteInfo = RNShakeEvent;
-		};
-		60F4FC541FD50249001F5A1E /* PBXContainerItemProxy */ = {
-			isa = PBXContainerItemProxy;
-			containerPortal = 604AFFAB1FAF8B71003CBDFE /* Pods.xcodeproj */;
-			proxyType = 2;
-			remoteGlobalIDString = B0D2BE4E9E672BAFC56687D0300B00BC;
-			remoteInfo = RNDeviceInfo;
 		};
 		60F4FC771FD50249001F5A1E /* PBXContainerItemProxy */ = {
 			isa = PBXContainerItemProxy;
@@ -474,24 +467,6 @@
 		6083B2D31FB5597B00DF3681 /* buildnumber.xcconfig */ = {isa = PBXFileReference; lastKnownFileType = text.xcconfig; path = buildnumber.xcconfig; sourceTree = "<group>"; };
 		6083B2D41FB559C300DF3681 /* iotaWalletTests-debug-config.xcconfig */ = {isa = PBXFileReference; lastKnownFileType = text.xcconfig; path = "iotaWalletTests-debug-config.xcconfig"; sourceTree = "<group>"; };
 		6083B3691FB7E61000DF3681 /* RNShakeEvent.xcodeproj */ = {isa = PBXFileReference; lastKnownFileType = "wrapper.pb-project"; name = RNShakeEvent.xcodeproj; path = "../node_modules/react-native-shake-event/ios/RNShakeEvent.xcodeproj"; sourceTree = "<group>"; };
-<<<<<<< HEAD
-		609973621FD225DB0064B450 /* Lato-Bold.ttf */ = {isa = PBXFileReference; lastKnownFileType = file; name = "Lato-Bold.ttf"; path = "../../shared/custom-fonts/Lato-Bold.ttf"; sourceTree = "<group>"; };
-		609973931FD225DC0064B450 /* Inconsolata-Bold.ttf */ = {isa = PBXFileReference; lastKnownFileType = file; name = "Inconsolata-Bold.ttf"; path = "../../shared/custom-fonts/Inconsolata-Bold.ttf"; sourceTree = "<group>"; };
-		609973941FD225DC0064B450 /* Lato-Black.ttf */ = {isa = PBXFileReference; lastKnownFileType = file; name = "Lato-Black.ttf"; path = "../../shared/custom-fonts/Lato-Black.ttf"; sourceTree = "<group>"; };
-		609973951FD225DC0064B450 /* Lato-Regular.ttf */ = {isa = PBXFileReference; lastKnownFileType = file; name = "Lato-Regular.ttf"; path = "../../shared/custom-fonts/Lato-Regular.ttf"; sourceTree = "<group>"; };
-		609973961FD225DC0064B450 /* Inconsolata-Regular.ttf */ = {isa = PBXFileReference; lastKnownFileType = file; name = "Inconsolata-Regular.ttf"; path = "../../shared/custom-fonts/Inconsolata-Regular.ttf"; sourceTree = "<group>"; };
-		609973971FD225DD0064B450 /* Lato-Light.ttf */ = {isa = PBXFileReference; lastKnownFileType = file; name = "Lato-Light.ttf"; path = "../../shared/custom-fonts/Lato-Light.ttf"; sourceTree = "<group>"; };
-		609973981FD225DD0064B450 /* Lato-Heavy.ttf */ = {isa = PBXFileReference; lastKnownFileType = file; name = "Lato-Heavy.ttf"; path = "../../shared/custom-fonts/Lato-Heavy.ttf"; sourceTree = "<group>"; };
-=======
-		609973621FD225DB0064B450 /* Lato-Bold.ttf */ = {isa = PBXFileReference; lastKnownFileType = file; name = "Lato-Bold.ttf"; path = "iota-wallet-shared-modules/custom-fonts/Lato-Bold.ttf"; sourceTree = "<group>"; };
-		609973931FD225DC0064B450 /* Inconsolata-Bold.ttf */ = {isa = PBXFileReference; lastKnownFileType = file; name = "Inconsolata-Bold.ttf"; path = "iota-wallet-shared-modules/custom-fonts/Inconsolata-Bold.ttf"; sourceTree = "<group>"; };
-		609973941FD225DC0064B450 /* Lato-Black.ttf */ = {isa = PBXFileReference; lastKnownFileType = file; name = "Lato-Black.ttf"; path = "iota-wallet-shared-modules/custom-fonts/Lato-Black.ttf"; sourceTree = "<group>"; };
-		609973951FD225DC0064B450 /* Lato-Regular.ttf */ = {isa = PBXFileReference; lastKnownFileType = file; name = "Lato-Regular.ttf"; path = "iota-wallet-shared-modules/custom-fonts/Lato-Regular.ttf"; sourceTree = "<group>"; };
-		609973961FD225DC0064B450 /* Inconsolata-Regular.ttf */ = {isa = PBXFileReference; lastKnownFileType = file; name = "Inconsolata-Regular.ttf"; path = "iota-wallet-shared-modules/custom-fonts/Inconsolata-Regular.ttf"; sourceTree = "<group>"; };
-		609973971FD225DD0064B450 /* Lato-Light.ttf */ = {isa = PBXFileReference; lastKnownFileType = file; name = "Lato-Light.ttf"; path = "iota-wallet-shared-modules/custom-fonts/Lato-Light.ttf"; sourceTree = "<group>"; };
-		609973981FD225DD0064B450 /* Lato-Heavy.ttf */ = {isa = PBXFileReference; lastKnownFileType = file; name = "Lato-Heavy.ttf"; path = "iota-wallet-shared-modules/custom-fonts/Lato-Heavy.ttf"; sourceTree = "<group>"; };
-		60F4FB011FD3565C001F5A1E /* RNI18n.xcodeproj */ = {isa = PBXFileReference; lastKnownFileType = "wrapper.pb-project"; name = RNI18n.xcodeproj; path = "../node_modules/react-native-locale-detector/RNI18n.xcodeproj"; sourceTree = "<group>"; };
->>>>>>> d0dda3f7
 		60F4FB541FD3AE3B001F5A1E /* en */ = {isa = PBXFileReference; lastKnownFileType = file.xib; name = en; path = en.lproj/LaunchScreen.xib; sourceTree = "<group>"; };
 		60F4FB871FD3AE44001F5A1E /* fr */ = {isa = PBXFileReference; lastKnownFileType = file.xib; name = fr; path = fr.lproj/LaunchScreen.xib; sourceTree = "<group>"; };
 		60F4FB881FD3AE48001F5A1E /* de */ = {isa = PBXFileReference; lastKnownFileType = file.xib; name = de; path = de.lproj/LaunchScreen.xib; sourceTree = "<group>"; };
@@ -538,6 +513,13 @@
 		CB87E5951F550649009DB5ED /* ReactNativeNavigation.xcodeproj */ = {isa = PBXFileReference; lastKnownFileType = "wrapper.pb-project"; name = ReactNativeNavigation.xcodeproj; path = "../node_modules/react-native-navigation/ios/ReactNativeNavigation.xcodeproj"; sourceTree = "<group>"; };
 		CBDB986A1F8EAD9800035DC3 /* RNHTMLtoPDF.xcodeproj */ = {isa = PBXFileReference; lastKnownFileType = "wrapper.pb-project"; name = RNHTMLtoPDF.xcodeproj; path = "../node_modules/react-native-html-to-pdf/ios/RNHTMLtoPDF.xcodeproj"; sourceTree = "<group>"; };
 		CBDB98971F8EAE0200035DC3 /* RNPrint.xcodeproj */ = {isa = PBXFileReference; lastKnownFileType = "wrapper.pb-project"; name = RNPrint.xcodeproj; path = "../node_modules/react-native-print/ios/RNPrint.xcodeproj"; sourceTree = "<group>"; };
+		CBFE033F1FD648DA00094FBB /* Lato-Bold.ttf */ = {isa = PBXFileReference; lastKnownFileType = file; name = "Lato-Bold.ttf"; path = "../../shared/custom-fonts/Lato-Bold.ttf"; sourceTree = "<group>"; };
+		CBFE03401FD648DB00094FBB /* Lato-Black.ttf */ = {isa = PBXFileReference; lastKnownFileType = file; name = "Lato-Black.ttf"; path = "../../shared/custom-fonts/Lato-Black.ttf"; sourceTree = "<group>"; };
+		CBFE03411FD648DC00094FBB /* Lato-Light.ttf */ = {isa = PBXFileReference; lastKnownFileType = file; name = "Lato-Light.ttf"; path = "../../shared/custom-fonts/Lato-Light.ttf"; sourceTree = "<group>"; };
+		CBFE03421FD648DE00094FBB /* Lato-Heavy.ttf */ = {isa = PBXFileReference; lastKnownFileType = file; name = "Lato-Heavy.ttf"; path = "../../shared/custom-fonts/Lato-Heavy.ttf"; sourceTree = "<group>"; };
+		CBFE03431FD648DE00094FBB /* Inconsolata-Bold.ttf */ = {isa = PBXFileReference; lastKnownFileType = file; name = "Inconsolata-Bold.ttf"; path = "../../shared/custom-fonts/Inconsolata-Bold.ttf"; sourceTree = "<group>"; };
+		CBFE03441FD648DF00094FBB /* Lato-Regular.ttf */ = {isa = PBXFileReference; lastKnownFileType = file; name = "Lato-Regular.ttf"; path = "../../shared/custom-fonts/Lato-Regular.ttf"; sourceTree = "<group>"; };
+		CBFE03451FD648E000094FBB /* Inconsolata-Regular.ttf */ = {isa = PBXFileReference; lastKnownFileType = file; name = "Inconsolata-Regular.ttf"; path = "../../shared/custom-fonts/Inconsolata-Regular.ttf"; sourceTree = "<group>"; };
 		D215E82DADAEAE41E8BB76DC /* libPods-iotaWallet-tvOSTests.a */ = {isa = PBXFileReference; explicitFileType = archive.ar; includeInIndex = 0; path = "libPods-iotaWallet-tvOSTests.a"; sourceTree = BUILT_PRODUCTS_DIR; };
 		E6F88047D21594709567CE0F /* Pods-iotaWallet.debug.xcconfig */ = {isa = PBXFileReference; includeInIndex = 1; lastKnownFileType = text.xcconfig; name = "Pods-iotaWallet.debug.xcconfig"; path = "Pods/Target Support Files/Pods-iotaWallet/Pods-iotaWallet.debug.xcconfig"; sourceTree = "<group>"; };
 /* End PBXFileReference section */
@@ -761,7 +743,6 @@
 				604AFFB81FAF8B71003CBDFE /* libPods-iotaWallet-tvOS.a */,
 				604AFFBA1FAF8B71003CBDFE /* libPods-iotaWallet-tvOSTests.a */,
 				604AFFBC1FAF8B71003CBDFE /* libPods-iotaWalletTests.a */,
-				60F4FC551FD50249001F5A1E /* libRNDeviceInfo.a */,
 			);
 			name = Products;
 			sourceTree = "<group>";
@@ -848,13 +829,13 @@
 		83CBB9F61A601CBA00E9B192 = {
 			isa = PBXGroup;
 			children = (
-				609973961FD225DC0064B450 /* Inconsolata-Regular.ttf */,
-				609973931FD225DC0064B450 /* Inconsolata-Bold.ttf */,
-				609973941FD225DC0064B450 /* Lato-Black.ttf */,
-				609973981FD225DD0064B450 /* Lato-Heavy.ttf */,
-				609973971FD225DD0064B450 /* Lato-Light.ttf */,
-				609973621FD225DB0064B450 /* Lato-Bold.ttf */,
-				609973951FD225DC0064B450 /* Lato-Regular.ttf */,
+				CBFE03431FD648DE00094FBB /* Inconsolata-Bold.ttf */,
+				CBFE03451FD648E000094FBB /* Inconsolata-Regular.ttf */,
+				CBFE03401FD648DB00094FBB /* Lato-Black.ttf */,
+				CBFE033F1FD648DA00094FBB /* Lato-Bold.ttf */,
+				CBFE03421FD648DE00094FBB /* Lato-Heavy.ttf */,
+				CBFE03411FD648DC00094FBB /* Lato-Light.ttf */,
+				CBFE03441FD648DF00094FBB /* Lato-Regular.ttf */,
 				6083B2C81FB557A700DF3681 /* Config */,
 				13B07FAE1A68108700A75B9A /* iotaWallet */,
 				832341AE1AAA6A7D00B99B32 /* Libraries */,
@@ -1443,13 +1424,6 @@
 			remoteRef = 6083B36D1FB7E61000DF3681 /* PBXContainerItemProxy */;
 			sourceTree = BUILT_PRODUCTS_DIR;
 		};
-		60F4FC551FD50249001F5A1E /* libRNDeviceInfo.a */ = {
-			isa = PBXReferenceProxy;
-			fileType = archive.ar;
-			path = libRNDeviceInfo.a;
-			remoteRef = 60F4FC541FD50249001F5A1E /* PBXContainerItemProxy */;
-			sourceTree = BUILT_PRODUCTS_DIR;
-		};
 		60F4FC781FD50249001F5A1E /* libRNDeviceInfo.a */ = {
 			isa = PBXReferenceProxy;
 			fileType = archive.ar;
@@ -1611,15 +1585,15 @@
 			isa = PBXResourcesBuildPhase;
 			buildActionMask = 2147483647;
 			files = (
-				6099739E1FD225DE0064B450 /* Lato-Light.ttf in Resources */,
-				6099739B1FD225DE0064B450 /* Lato-Black.ttf in Resources */,
+				CBFE03491FD648E000094FBB /* Lato-Heavy.ttf in Resources */,
+				CBFE03481FD648E000094FBB /* Lato-Light.ttf in Resources */,
+				CBFE03471FD648E000094FBB /* Lato-Black.ttf in Resources */,
+				CBFE034B1FD648E000094FBB /* Lato-Regular.ttf in Resources */,
 				13B07FBF1A68108700A75B9A /* Images.xcassets in Resources */,
-				6099739F1FD225DE0064B450 /* Lato-Heavy.ttf in Resources */,
-				6099739C1FD225DE0064B450 /* Lato-Regular.ttf in Resources */,
+				CBFE034C1FD648E000094FBB /* Inconsolata-Regular.ttf in Resources */,
+				CBFE034A1FD648E000094FBB /* Inconsolata-Bold.ttf in Resources */,
+				CBFE03461FD648E000094FBB /* Lato-Bold.ttf in Resources */,
 				13B07FBD1A68108700A75B9A /* LaunchScreen.xib in Resources */,
-				609973991FD225DE0064B450 /* Lato-Bold.ttf in Resources */,
-				6099739D1FD225DE0064B450 /* Inconsolata-Regular.ttf in Resources */,
-				6099739A1FD225DE0064B450 /* Inconsolata-Bold.ttf in Resources */,
 			);
 			runOnlyForDeploymentPostprocessing = 0;
 		};
