--- conflicted
+++ resolved
@@ -70,12 +70,8 @@
 		CBA5F52620CAAB2A00774D4B /* SourceCodePro-Medium.ttf in Resources */ = {isa = PBXBuildFile; fileRef = CBA5F52520CAAB2A00774D4B /* SourceCodePro-Medium.ttf */; };
 		CBA69EF920C8139300DD4CEB /* Icons.ttf in Resources */ = {isa = PBXBuildFile; fileRef = CBA69EF820C8139300DD4CEB /* Icons.ttf */; };
 		CBC214EA20CE82EC005D8ACB /* libRNReactNativeHapticFeedback.a in Frameworks */ = {isa = PBXBuildFile; fileRef = CBC214E920CE82DC005D8ACB /* libRNReactNativeHapticFeedback.a */; };
-<<<<<<< HEAD
-=======
 		CBEA4C9421494823007DA583 /* libReactNativeNavigation.a in Frameworks */ = {isa = PBXBuildFile; fileRef = CBEA4C912149481F007DA583 /* libReactNativeNavigation.a */; };
-		CBEC7C012108D78900F0020D /* libRNFastCrypto.a in Frameworks */ = {isa = PBXBuildFile; fileRef = CBEC7C002108D77100F0020D /* libRNFastCrypto.a */; };
 		CBF1F1EE21623D8900509A54 /* libReact.a in Frameworks */ = {isa = PBXBuildFile; fileRef = CBC5565A207BA79E00BA0A7F /* libReact.a */; };
->>>>>>> 55506577
 		CDC76600A03C06457F99259512D7F713 /* libRNIsDeviceRooted.a in Frameworks */ = {isa = PBXBuildFile; fileRef = 0431CEEC099BC4CE1F43E0550C4CC291 /* libRNIsDeviceRooted.a */; };
 		CF626DD9FBB494210B780417 /* Pods_iotaWallet.framework in Frameworks */ = {isa = PBXBuildFile; fileRef = 890341AF0F2DE4E9DCB80928 /* Pods_iotaWallet.framework */; };
 		D07D1D9D21444F2D88F12F73 /* builtin_modules in Resources */ = {isa = PBXBuildFile; fileRef = 42679A0E830D4AD2A0F60146 /* builtin_modules */; };
@@ -564,8 +560,6 @@
 			remoteGlobalIDString = 6456441F1EB8DA9100672408;
 			remoteInfo = "RNFS-tvOS";
 		};
-<<<<<<< HEAD
-=======
 		CBEA4C902149481F007DA583 /* PBXContainerItemProxy */ = {
 			isa = PBXContainerItemProxy;
 			containerPortal = CBEA4C8B2149481F007DA583 /* ReactNativeNavigation.xcodeproj */;
@@ -580,14 +574,6 @@
 			remoteGlobalIDString = 7B49FEBB1E95090800DEB3EA;
 			remoteInfo = ReactNativeNavigationTests;
 		};
-		CBEC7BFF2108D77100F0020D /* PBXContainerItemProxy */ = {
-			isa = PBXContainerItemProxy;
-			containerPortal = A01220F4B33D4A79B53254ED /* RNFastCrypto.xcodeproj */;
-			proxyType = 2;
-			remoteGlobalIDString = 134814201AA4EA6300B7C361;
-			remoteInfo = RNFastCrypto;
-		};
->>>>>>> 55506577
 		CD481D22B9AD23CF851BD7CA4F49E762 /* PBXContainerItemProxy */ = {
 			isa = PBXContainerItemProxy;
 			containerPortal = B8B9BB680BF96F04B35C8CF2291F3DF7 /* Lottie.xcodeproj */;
@@ -1126,11 +1112,7 @@
 				2D84DC61092C2CB09498AB83CAA9B91F /* RNSecureRandom.xcodeproj */,
 				33AC314FF1C9CE4F19E8E899E79675B4 /* React.xcodeproj */,
 				78457F3624D0D3C241289BCB545E290E /* ReactNativeFingerprintScanner.xcodeproj */,
-<<<<<<< HEAD
 				E5626B12C0A7C28841B2397915C53A9D /* ReactNativeNavigation.xcodeproj */,
-=======
-				A01220F4B33D4A79B53254ED /* RNFastCrypto.xcodeproj */,
->>>>>>> 55506577
 				68D1880393EB486F98F90D04 /* RNNodeJsMobile.xcodeproj */,
 			);
 			name = Libraries;
@@ -1306,8 +1288,6 @@
 			name = Products;
 			sourceTree = "<group>";
 		};
-<<<<<<< HEAD
-=======
 		CBEA4C8C2149481F007DA583 /* Products */ = {
 			isa = PBXGroup;
 			children = (
@@ -1317,15 +1297,6 @@
 			name = Products;
 			sourceTree = "<group>";
 		};
-		CBEC7BFC2108D77000F0020D /* Products */ = {
-			isa = PBXGroup;
-			children = (
-				CBEC7C002108D77100F0020D /* libRNFastCrypto.a */,
-			);
-			name = Products;
-			sourceTree = "<group>";
-		};
->>>>>>> 55506577
 		CC4DA02F315C59DE24560F554539A682 /* Products */ = {
 			isa = PBXGroup;
 			children = (
@@ -2227,8 +2198,6 @@
 			remoteRef = CBC5566D207BA79E00BA0A7F /* PBXContainerItemProxy */;
 			sourceTree = BUILT_PRODUCTS_DIR;
 		};
-<<<<<<< HEAD
-=======
 		CBEA4C912149481F007DA583 /* libReactNativeNavigation.a */ = {
 			isa = PBXReferenceProxy;
 			fileType = archive.ar;
@@ -2243,14 +2212,6 @@
 			remoteRef = CBEA4C922149481F007DA583 /* PBXContainerItemProxy */;
 			sourceTree = BUILT_PRODUCTS_DIR;
 		};
-		CBEC7C002108D77100F0020D /* libRNFastCrypto.a */ = {
-			isa = PBXReferenceProxy;
-			fileType = archive.ar;
-			path = libRNFastCrypto.a;
-			remoteRef = CBEC7BFF2108D77100F0020D /* PBXContainerItemProxy */;
-			sourceTree = BUILT_PRODUCTS_DIR;
-		};
->>>>>>> 55506577
 		CBEF619F59D7EBCE4196DF4E7471DFA3 /* libRNFS.a */ = {
 			isa = PBXReferenceProxy;
 			fileType = archive.ar;
