--- conflicted
+++ resolved
@@ -73,11 +73,7 @@
 		CBDE11BC21AEFFFE00CA1909 /* Lottie.framework in Embed Frameworks */ = {isa = PBXBuildFile; fileRef = CBC5562C207BA79E00BA0A7F /* Lottie.framework */; settings = {ATTRIBUTES = (CodeSignOnCopy, RemoveHeadersOnCopy, ); }; };
 		CBDE11BF21AF008D00CA1909 /* libLottieReactNative.a in Frameworks */ = {isa = PBXBuildFile; fileRef = CB5577D5219F221E00B698BF /* libLottieReactNative.a */; };
 		CBEA4C9421494823007DA583 /* libReactNativeNavigation.a in Frameworks */ = {isa = PBXBuildFile; fileRef = CBEA4C912149481F007DA583 /* libReactNativeNavigation.a */; };
-<<<<<<< HEAD
 		CBF1F1EE21623D8900509A54 /* libReact.a in Frameworks */ = {isa = PBXBuildFile; fileRef = CBC5565A207BA79E00BA0A7F /* libReact.a */; };
-=======
-		CBEC7C012108D78900F0020D /* libRNFastCrypto.a in Frameworks */ = {isa = PBXBuildFile; fileRef = CBEC7C002108D77100F0020D /* libRNFastCrypto.a */; };
->>>>>>> 90e17ed8
 		CDC76600A03C06457F99259512D7F713 /* libRNIsDeviceRooted.a in Frameworks */ = {isa = PBXBuildFile; fileRef = 0431CEEC099BC4CE1F43E0550C4CC291 /* libRNIsDeviceRooted.a */; };
 		CF626DD9FBB494210B780417 /* Pods_iotaWallet.framework in Frameworks */ = {isa = PBXBuildFile; fileRef = 890341AF0F2DE4E9DCB80928 /* Pods_iotaWallet.framework */; };
 		D07D1D9D21444F2D88F12F73 /* builtin_modules in Resources */ = {isa = PBXBuildFile; fileRef = 42679A0E830D4AD2A0F60146 /* builtin_modules */; };
@@ -820,11 +816,7 @@
 				CBEA4C9421494823007DA583 /* libReactNativeNavigation.a in Frameworks */,
 				60F7E4242125EBE7005355C7 /* libRNDocumentPicker.a in Frameworks */,
 				CB305F0421185EF800657575 /* libRNFetchBlob.a in Frameworks */,
-<<<<<<< HEAD
-=======
 				CBDE11BB21AEFFFE00CA1909 /* Lottie.framework in Frameworks */,
-				CBEC7C012108D78900F0020D /* libRNFastCrypto.a in Frameworks */,
->>>>>>> 90e17ed8
 				601BFD6220C39A610097D329 /* libRNViewShot.a in Frameworks */,
 				601BFCF220C3679D0097D329 /* MessageUI.framework in Frameworks */,
 				601BFCF020C3677F0097D329 /* Social.framework in Frameworks */,
