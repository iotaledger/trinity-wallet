// !$*UTF8*$!
{
	archiveVersion = 1;
	classes = {
	};
	objectVersion = 46;
	objects = {

/* Begin PBXBuildFile section */
		009513FCBFA797A40A555F3084ED0B8D /* Iota.m in Sources */ = {isa = PBXBuildFile; fileRef = 088BCC78B52B416086649F6FF07C6017 /* Iota.m */; settings = {COMPILER_FLAGS = "-fobjc-arc"; }; };
		0C2504A17226DF5FFD3C2A54AD060E8A /* libBugsnagReactNative.a in Frameworks */ = {isa = PBXBuildFile; fileRef = D9D059D1D71ADA6B83851AE04A4B1989 /* libBugsnagReactNative.a */; };
		0C51C393ABBB0B4BD4B93D710474ACE6 /* iotaWalletUITests.swift in Sources */ = {isa = PBXBuildFile; fileRef = A9DBF0EEB7DBFA315A0D6839E79A5924 /* iotaWalletUITests.swift */; };
		150B45CC76085653FBC10B5A7B4E16F0 /* AppDelegate.m in Sources */ = {isa = PBXBuildFile; fileRef = 3AFCA4EA113044613D95E46BDAC0C1E3 /* AppDelegate.m */; };
		1601D2D3FEE3505B87365030187ECFDB /* Lottie.framework in Frameworks */ = {isa = PBXBuildFile; fileRef = 667F57494F99C69927244B789F08BA39 /* Lottie.framework */; };
		1D90A630DF083C6894C70C1D9936A0A9 /* libRCTText-tvOS.a in Frameworks */ = {isa = PBXBuildFile; fileRef = 0F586ACB1B483D19A73242AC34185FAD /* libRCTText-tvOS.a */; };
		227F5ECF692F599792F69DC4D573B2E6 /* libRCTActionSheet.a in Frameworks */ = {isa = PBXBuildFile; fileRef = E329CD2AEA74CC4A8A6F37DBBEF1EA5E /* libRCTActionSheet.a */; };
		23DBCEF31158ED28593321DF /* libPods-iotaWallet-tvOSTests.a in Frameworks */ = {isa = PBXBuildFile; fileRef = F94248EA7BCF6FA1B4742792 /* libPods-iotaWallet-tvOSTests.a */; };
		29169BFF0B0644DA1F501101B010A604 /* InfoPlist.strings in Resources */ = {isa = PBXBuildFile; fileRef = 49A551A49165ED5CFBE87EE1B7C5CCA8 /* InfoPlist.strings */; };
		29E9C75A4A87FFC827469A3CFB2D3C89 /* Launch Screen.storyboard in Resources */ = {isa = PBXBuildFile; fileRef = 6EB779EC5853FB7A3F49999F69549ACA /* Launch Screen.storyboard */; };
		2AD31ECE2D7512D06C6BA29BD082EAE7 /* libRCTText.a in Frameworks */ = {isa = PBXBuildFile; fileRef = 4319E47FD77B4B10F18A0CCAA9E7CDB1 /* libRCTText.a */; };
		2F852D5F92D3F66B78914D33F296087F /* libLottie.a in Frameworks */ = {isa = PBXBuildFile; fileRef = 263220B07467A090937F126D1EAD4142 /* libLottie.a */; };
		307E93B97FDF6F53908903B07505AC30 /* SnapshotHelper.swift in Sources */ = {isa = PBXBuildFile; fileRef = 06E920A6AB840A93E25B7B234FEF27E6 /* SnapshotHelper.swift */; };
		38DDAF07C8480BD137CF60C851B9DB02 /* libRCTSettings-tvOS.a in Frameworks */ = {isa = PBXBuildFile; fileRef = 9FEDECF54B08D02E4DA237B29BFA7335 /* libRCTSettings-tvOS.a */; };
		3D089B147B065DF500AFDE15871144F7 /* libRNExitApp.a in Frameworks */ = {isa = PBXBuildFile; fileRef = 1FFDF2800ED208F6574931A64651435D /* libRNExitApp.a */; };
		3E58EC90CE11629FBA816AAD96D16464 /* main.m in Sources */ = {isa = PBXBuildFile; fileRef = ED0FDEA3EDE9090E04563794CE9A92B7 /* main.m */; settings = {COMPILER_FLAGS = "-fobjc-arc"; }; };
		412B533C94F35A1287B87CBF50D0679C /* libRNSecureRandom.a in Frameworks */ = {isa = PBXBuildFile; fileRef = 6D68D9CD64CE2AD239A1BABD810A4043 /* libRNSecureRandom.a */; };
		4A4F5E775D301A641C32594E736C0E3A /* libz.tbd in Frameworks */ = {isa = PBXBuildFile; fileRef = F799E10140F3477803D1C73A2F97B01B /* libz.tbd */; };
		53D5C66F9CFCE4AF6BAE7EBD7DEF9413 /* libRNFS.a in Frameworks */ = {isa = PBXBuildFile; fileRef = CBEF619F59D7EBCE4196DF4E7471DFA3 /* libRNFS.a */; };
		5403F0AF99C33584CC25CA8D4422B333 /* Inconsolata-Regular.ttf in Resources */ = {isa = PBXBuildFile; fileRef = 60C4FCE77138FA022DBAD917D3C8B8C1 /* Inconsolata-Regular.ttf */; };
		54D44899635E65A34FCEAC3EA412BE26 /* Images.xcassets in Resources */ = {isa = PBXBuildFile; fileRef = CFA2B84C183CC39F995C8E04CC713DDB /* Images.xcassets */; };
		5613EA5FACE7DF227C991290F2E89D02 /* libRCTAnimation.a in Frameworks */ = {isa = PBXBuildFile; fileRef = BE06912F32A64660367B379A5FA9B59C /* libRCTAnimation.a */; };
		601BFCEE20C367660097D329 /* libRNShare.a in Frameworks */ = {isa = PBXBuildFile; fileRef = 601BFCED20C367310097D329 /* libRNShare.a */; };
		601BFCF020C3677F0097D329 /* Social.framework in Frameworks */ = {isa = PBXBuildFile; fileRef = 601BFCEF20C3677E0097D329 /* Social.framework */; };
		601BFCF220C3679D0097D329 /* MessageUI.framework in Frameworks */ = {isa = PBXBuildFile; fileRef = 601BFCF120C3679D0097D329 /* MessageUI.framework */; };
		601BFD6220C39A610097D329 /* libRNViewShot.a in Frameworks */ = {isa = PBXBuildFile; fileRef = 601BFD6120C39A580097D329 /* libRNViewShot.a */; };
		6056CF5520827D3C0006A2F3 /* libRNCamera.a in Frameworks */ = {isa = PBXBuildFile; fileRef = 6056CF5420827D2F0006A2F3 /* libRNCamera.a */; };
		6056CF5C20827E370006A2F3 /* libReactNativePermissions.a in Frameworks */ = {isa = PBXBuildFile; fileRef = 6056CF5B20827E2E0006A2F3 /* libReactNativePermissions.a */; };
		609C11CD20A12E8900349263 /* EntangledKit.framework in Frameworks */ = {isa = PBXBuildFile; fileRef = 609C11CC20A12E8900349263 /* EntangledKit.framework */; };
		60BDD27C208D128D0085549F /* libRNSecureClipboard.a in Frameworks */ = {isa = PBXBuildFile; fileRef = 60BDD27B208D12790085549F /* libRNSecureClipboard.a */; };
		6271062A9C4773BE282CDC0CF95480D8 /* libReact.a in Frameworks */ = {isa = PBXBuildFile; fileRef = B655981D53B5AE618EDBD102EA41BF51 /* libReact.a */; };
		6E9CC66B45FB093ECF765004AFED349E /* IotaKitEmitter.swift in Sources */ = {isa = PBXBuildFile; fileRef = 3AE52C6768ACF193E25BFCE2B5EA7832 /* IotaKitEmitter.swift */; settings = {COMPILER_FLAGS = "-fobjc-arc"; }; };
		6ED5CBEF7B1A39258C560F6CDCD36254 /* libKCKeepAwake.a in Frameworks */ = {isa = PBXBuildFile; fileRef = E4F418B6A7C158123D272588757B8B5E /* libKCKeepAwake.a */; };
		6F804BD1BAE4D7BCAD6B6767FD943A5A /* Lottie.framework in Embed Frameworks */ = {isa = PBXBuildFile; fileRef = 667F57494F99C69927244B789F08BA39 /* Lottie.framework */; settings = {ATTRIBUTES = (CodeSignOnCopy, RemoveHeadersOnCopy, ); }; };
		7201963BD0BAE41A9958AC15A84AAA5F /* main.m in Sources */ = {isa = PBXBuildFile; fileRef = ED0FDEA3EDE9090E04563794CE9A92B7 /* main.m */; };
		735D5C80D9DA0474412A6BED /* libPods-iotaWallet-tvOS.a in Frameworks */ = {isa = PBXBuildFile; fileRef = F6D3ACED5A5A03890087B45B /* libPods-iotaWallet-tvOS.a */; };
		7EC4E13223F8F69B1629B42AA455DA9F /* libReactNativeFingerprintScanner.a in Frameworks */ = {isa = PBXBuildFile; fileRef = BDAF54583946132D35A957921197D3E8 /* libReactNativeFingerprintScanner.a */; };
		85277BB9448BC0DF88CC1F206C0E4BF7 /* libRCTSettings.a in Frameworks */ = {isa = PBXBuildFile; fileRef = 19CB0B55DE702DF718E5FD31D6EF66FE /* libRCTSettings.a */; };
		85A815D84AC90B46C352C4B867C1BF36 /* libRCTLinking-tvOS.a in Frameworks */ = {isa = PBXBuildFile; fileRef = DF3D8AEB21F074871C1975441A32E214 /* libRCTLinking-tvOS.a */; };
		962469C90FA6C9D7DB8B0F1D49DD98E7 /* AppDelegate.m in Sources */ = {isa = PBXBuildFile; fileRef = 3AFCA4EA113044613D95E46BDAC0C1E3 /* AppDelegate.m */; settings = {COMPILER_FLAGS = "-fobjc-arc"; }; };
		963E1215D830F1A7FF25B2365C494F64 /* libRCTAnimation.a in Frameworks */ = {isa = PBXBuildFile; fileRef = BE06912F32A64660367B379A5FA9B59C /* libRCTAnimation.a */; };
		9C3391094835A6A9B3A79A2E /* Pods_iotaWalletTests.framework in Frameworks */ = {isa = PBXBuildFile; fileRef = 7E0F74EC093A52113A8EC89B /* Pods_iotaWalletTests.framework */; };
		9D768D7930E8E00194C0FCC710EDD212 /* libRCTNetwork.a in Frameworks */ = {isa = PBXBuildFile; fileRef = E1DE6816AFF1D8279218D82AD1FFCE5B /* libRCTNetwork.a */; };
		A813279F828AD23228F254CEB4047F77 /* libRNRandomBytes.a in Frameworks */ = {isa = PBXBuildFile; fileRef = B844D632C9BC3C7BED60CFEE0A6A52B7 /* libRNRandomBytes.a */; };
		AC1DC503F1AF3CEE085E1EAA4DB30EF4 /* libRCTWebSocket.a in Frameworks */ = {isa = PBXBuildFile; fileRef = 0DF165D1193E4B4962DABF4E7264F91B /* libRCTWebSocket.a */; };
		B2EB2350DDCA4C44B65F7114CC254AF1 /* libReactNativeNavigation.a in Frameworks */ = {isa = PBXBuildFile; fileRef = DBFB071F75F38C22F03B943A6DCBEDF9 /* libReactNativeNavigation.a */; };
		B7DDAE78307EBAE89650EFFB4AE21EAC /* libReact.a in Frameworks */ = {isa = PBXBuildFile; fileRef = B655981D53B5AE618EDBD102EA41BF51 /* libReact.a */; };
		BA960278C14E736AFA2379DE03059CB8 /* libRCTImage-tvOS.a in Frameworks */ = {isa = PBXBuildFile; fileRef = E75E2AC8AE8B6798A4135FCB59B0D2EB /* libRCTImage-tvOS.a */; };
		BC0B4879EC021013E3B1766E92C2A64B /* libRNPrint.a in Frameworks */ = {isa = PBXBuildFile; fileRef = DAD01F1FBF0A65DE7C0418215A512138 /* libRNPrint.a */; };
		BDAE8ABE8DEB4C2EB82EE79A3A5230C8 /* Images.xcassets in Resources */ = {isa = PBXBuildFile; fileRef = CFA2B84C183CC39F995C8E04CC713DDB /* Images.xcassets */; };
		C2F42249DD5989B1962B809D5CCC00F3 /* libART.a in Frameworks */ = {isa = PBXBuildFile; fileRef = A85B009F6629191C78D363005BC5C04B /* libART.a */; };
		C4646F689AA9CF8E8FFC65C04944FF13 /* libRCTImage.a in Frameworks */ = {isa = PBXBuildFile; fileRef = 7CD2F7585D01863B8EC256EC6A922693 /* libRCTImage.a */; };
		C51860C3A5258461508F6E3006EA337D /* Inconsolata-Bold.ttf in Resources */ = {isa = PBXBuildFile; fileRef = AA20221A44EBECD2DE04895A475187C4 /* Inconsolata-Bold.ttf */; };
		C63F4449914D3D19E3C83C38F602BFB5 /* libRNDeviceInfo.a in Frameworks */ = {isa = PBXBuildFile; fileRef = C9F4F16E746AE853607E2E4D649F9E40 /* libRNDeviceInfo.a */; };
		CA8AF202D45B7B9C48CB844FE4029B34 /* libRCTLinking.a in Frameworks */ = {isa = PBXBuildFile; fileRef = 38822DC4E60A1BDF9DF917E7C1541B3D /* libRCTLinking.a */; };
		CB61A46620B89E3B004088AA /* SourceSansPro-SemiBold.ttf in Resources */ = {isa = PBXBuildFile; fileRef = CB61A46520B89E3A004088AA /* SourceSansPro-SemiBold.ttf */; };
		CB6626F52085057F00651519 /* libSplashScreen.a in Frameworks */ = {isa = PBXBuildFile; fileRef = CB6626F42085056C00651519 /* libSplashScreen.a */; };
		CB866281209F36CA00C026E3 /* EntangledIOS.m in Sources */ = {isa = PBXBuildFile; fileRef = CB86627D209F36CA00C026E3 /* EntangledIOS.m */; };
		CB98FB9420A0A5BB0047877B /* SourceSansPro-Bold.ttf in Resources */ = {isa = PBXBuildFile; fileRef = CB98FB9120A0A5BB0047877B /* SourceSansPro-Bold.ttf */; };
		CB98FB9520A0A5BB0047877B /* SourceSansPro-Regular.ttf in Resources */ = {isa = PBXBuildFile; fileRef = CB98FB9220A0A5BB0047877B /* SourceSansPro-Regular.ttf */; };
		CB98FB9620A0A5BB0047877B /* SourceSansPro-Light.ttf in Resources */ = {isa = PBXBuildFile; fileRef = CB98FB9320A0A5BB0047877B /* SourceSansPro-Light.ttf */; };
		CBA5F52620CAAB2A00774D4B /* SourceCodePro-Medium.ttf in Resources */ = {isa = PBXBuildFile; fileRef = CBA5F52520CAAB2A00774D4B /* SourceCodePro-Medium.ttf */; };
		CBA69EF920C8139300DD4CEB /* Icons.ttf in Resources */ = {isa = PBXBuildFile; fileRef = CBA69EF820C8139300DD4CEB /* Icons.ttf */; };
		CBC214EA20CE82EC005D8ACB /* libRNReactNativeHapticFeedback.a in Frameworks */ = {isa = PBXBuildFile; fileRef = CBC214E920CE82DC005D8ACB /* libRNReactNativeHapticFeedback.a */; };
		CDC76600A03C06457F99259512D7F713 /* libRNIsDeviceRooted.a in Frameworks */ = {isa = PBXBuildFile; fileRef = 0431CEEC099BC4CE1F43E0550C4CC291 /* libRNIsDeviceRooted.a */; };
		CF626DD9FBB494210B780417 /* Pods_iotaWallet.framework in Frameworks */ = {isa = PBXBuildFile; fileRef = 890341AF0F2DE4E9DCB80928 /* Pods_iotaWallet.framework */; };
		D51793D4E78BCB702D9FFAA1A3356153 /* libRNSVG.a in Frameworks */ = {isa = PBXBuildFile; fileRef = 48E60D4ABEBFCB6EC7FCE9538A5FF83F /* libRNSVG.a */; };
		D54A6C850FD7BE61FF81BD7F6E7F25A3 /* Info.plist in Resources */ = {isa = PBXBuildFile; fileRef = EEAE9D5C606B7556253D3AD01EB78CE0 /* Info.plist */; };
		D67B7F52CD8EA6422597645960A1C079 /* libRCTWebSocket-tvOS.a in Frameworks */ = {isa = PBXBuildFile; fileRef = 41ABB0EEDDF4C638791186862B6FCA44 /* libRCTWebSocket-tvOS.a */; };
		D9A1C4460153C2A24C3B5ACB9EF492CF /* libRNKeychain.a in Frameworks */ = {isa = PBXBuildFile; fileRef = D373EB5A6D14212CD152A952A67FEB62 /* libRNKeychain.a */; };
		DDA136528BBDF91C4395B590FD2C59F1 /* libRCTVibration.a in Frameworks */ = {isa = PBXBuildFile; fileRef = 2A9A65DE849C3D3C9799E3B05D172685 /* libRCTVibration.a */; };
		E3AE8565650D2534125883D55649D450 /* libRCTGeolocation.a in Frameworks */ = {isa = PBXBuildFile; fileRef = 73D536AB3A4FAFD8602D41987D9E324F /* libRCTGeolocation.a */; };
		E4F9AC494F8CC3C172EA66A4EF42D078 /* iotaWalletTests.m in Sources */ = {isa = PBXBuildFile; fileRef = 00A81CE60367578E89DC687A3A32D03E /* iotaWalletTests.m */; };
		ED98F17365B425CCC63B364164E2ABB6 /* libRCTNetwork-tvOS.a in Frameworks */ = {isa = PBXBuildFile; fileRef = 20E2A76312FA9646D8831AC163B1347E /* libRCTNetwork-tvOS.a */; };
		F43A0D26643270FD3A4BFD2691C35E43 /* libReact.a in Frameworks */ = {isa = PBXBuildFile; fileRef = B655981D53B5AE618EDBD102EA41BF51 /* libReact.a */; };
		F695E3B017504F2AD81D2965695DA403 /* libLottieReactNative.a in Frameworks */ = {isa = PBXBuildFile; fileRef = 05A278F7206668C3941E08E4900DD55E /* libLottieReactNative.a */; };
		F834CDED8A9A63C142A683ADB8483369 /* iotaWalletTests.m in Sources */ = {isa = PBXBuildFile; fileRef = 00A81CE60367578E89DC687A3A32D03E /* iotaWalletTests.m */; };
/* End PBXBuildFile section */

/* Begin PBXContainerItemProxy section */
		0124B2E98998F35F47D1A86641804DBA /* PBXContainerItemProxy */ = {
			isa = PBXContainerItemProxy;
			containerPortal = BC3F9601D8757C3A48CF2AD9CF58F3EA /* RCTWebSocket.xcodeproj */;
			proxyType = 2;
			remoteGlobalIDString = D3C0CD0CC2A0DCF35402F761CE87C921;
			remoteInfo = "fishhook-tvOS";
		};
		01E9A97EB148F57A77EB8C51C72DF720 /* PBXContainerItemProxy */ = {
			isa = PBXContainerItemProxy;
			containerPortal = 33AC314FF1C9CE4F19E8E899E79675B4 /* React.xcodeproj */;
			proxyType = 2;
			remoteGlobalIDString = CF504A40B8E958E0176D5D93B130DE69;
			remoteInfo = "React-tvOS";
		};
		02EA84673DE704F9C1AF959030D4D4BC /* PBXContainerItemProxy */ = {
			isa = PBXContainerItemProxy;
			containerPortal = AA7E2CA57E62FCA5FD7C3C38C40F7603 /* RCTSettings.xcodeproj */;
			proxyType = 2;
			remoteGlobalIDString = E438715ACF8142FF978746F6C90F75F4;
			remoteInfo = "RCTSettings-tvOS";
		};
		07DD23F296417D4BA008AE2ABBCB6EBF /* PBXContainerItemProxy */ = {
			isa = PBXContainerItemProxy;
			containerPortal = DD581453BAAEDFD13B05710E1CA0B128 /* RCTImage.xcodeproj */;
			proxyType = 2;
			remoteGlobalIDString = 020D738479264C158D3BA3DA55E729B3;
			remoteInfo = "RCTImage-tvOS";
		};
		09FE410FB8091F5F045ED9DDE13DC25E /* PBXContainerItemProxy */ = {
			isa = PBXContainerItemProxy;
			containerPortal = BC3F9601D8757C3A48CF2AD9CF58F3EA /* RCTWebSocket.xcodeproj */;
			proxyType = 2;
			remoteGlobalIDString = F681F53DC5643A49BF60DF2F3918E12B;
			remoteInfo = "RCTWebSocket-tvOS";
		};
		13042E5B4074EDAF295116B369C5720D /* PBXContainerItemProxy */ = {
			isa = PBXContainerItemProxy;
			containerPortal = FF6707891F5797B0CC78F1267EB8F1A2 /* RNSVG.xcodeproj */;
			proxyType = 2;
			remoteGlobalIDString = 8FC6ED6D1C4D731F31185E885E51AAC2;
			remoteInfo = RNSVG;
		};
		1A0E14698EE7A4322A9A9B5052F4D0E4 /* PBXContainerItemProxy */ = {
			isa = PBXContainerItemProxy;
			containerPortal = 33AC314FF1C9CE4F19E8E899E79675B4 /* React.xcodeproj */;
			proxyType = 2;
			remoteGlobalIDString = D09A20E9314FCC90115E1E28BD5DB357;
			remoteInfo = "yoga-tvOS";
		};
		1D4B301C1E61385E585E2A112DA1B8AA /* PBXContainerItemProxy */ = {
			isa = PBXContainerItemProxy;
			containerPortal = ED242A7662F7C74297E27CF29CD96195 /* LottieReactNative.xcodeproj */;
			proxyType = 2;
			remoteGlobalIDString = E137367F371D799CF0D87227D17F7969;
			remoteInfo = LottieReactNative;
		};
		28BD818916EC80191B9C06F5C44796AA /* PBXContainerItemProxy */ = {
			isa = PBXContainerItemProxy;
			containerPortal = FBC6F77FBF455B92FBB736B0E5DE8E13 /* Project object */;
			proxyType = 1;
			remoteGlobalIDString = 1B6F56C5B39768183E212C21E8E213DA;
			remoteInfo = "iotaWallet-tvOS";
		};
		2FC4A20B76D0682725A7FD3A48E950D9 /* PBXContainerItemProxy */ = {
			isa = PBXContainerItemProxy;
			containerPortal = AB682616086B06AFA962D8B5F1DCAB78 /* RNRandomBytes.xcodeproj */;
			proxyType = 2;
			remoteGlobalIDString = 19675A53F87A783EDF4A1B7B63715F9E;
			remoteInfo = RNRandomBytes;
		};
		332664C4BF1AE19847F504D8C9C4CD04 /* PBXContainerItemProxy */ = {
			isa = PBXContainerItemProxy;
			containerPortal = BC3F9601D8757C3A48CF2AD9CF58F3EA /* RCTWebSocket.xcodeproj */;
			proxyType = 2;
			remoteGlobalIDString = BCF351C3D91067AA4B325E17903DAAA1;
			remoteInfo = RCTWebSocket;
		};
		33D79D2FECDE6EB7465B46540F383D7C /* PBXContainerItemProxy */ = {
			isa = PBXContainerItemProxy;
			containerPortal = E5626B12C0A7C28841B2397915C53A9D /* ReactNativeNavigation.xcodeproj */;
			proxyType = 2;
			remoteGlobalIDString = AB6CBA17C0142FC9D5D0ECA929B4FEC4;
			remoteInfo = ReactNativeNavigation;
		};
		3431B8C171DBF136591372AA44E6F2F4 /* PBXContainerItemProxy */ = {
			isa = PBXContainerItemProxy;
			containerPortal = B8B9BB680BF96F04B35C8CF2291F3DF7 /* Lottie.xcodeproj */;
			proxyType = 1;
			remoteGlobalIDString = 62CA59B71E3C173B002D7188;
			remoteInfo = Lottie_iOS;
		};
		3574B82CD6B55B4ECA9A60938811F5E8 /* PBXContainerItemProxy */ = {
			isa = PBXContainerItemProxy;
			containerPortal = 679A4B0BB6333961124F2288316630DD /* RCTText.xcodeproj */;
			proxyType = 2;
			remoteGlobalIDString = A4D72EC1D4B5C9CB371E18BBAE099733;
			remoteInfo = RCTText;
		};
		38AFE775C706DBBC97CB50A593645D49 /* PBXContainerItemProxy */ = {
			isa = PBXContainerItemProxy;
			containerPortal = 8B49115E102EED64D1B7D7AC047F1ABF /* RNExitApp.xcodeproj */;
			proxyType = 2;
			remoteGlobalIDString = 9B5A609A9190035B1791BB99C6421FB0;
			remoteInfo = RNExitApp;
		};
		38EDCA31D16E3CD01DBD8999EBEA81FF /* PBXContainerItemProxy */ = {
			isa = PBXContainerItemProxy;
			containerPortal = 1380447C6001F40A66D38FBD8AFC3309 /* RNPrint.xcodeproj */;
			proxyType = 2;
			remoteGlobalIDString = A89D8908DE1BC6C91B1F468B5AFC2D9A;
			remoteInfo = RNPrint;
		};
		4D28DBFF1C1827558620F9610F7E930B /* PBXContainerItemProxy */ = {
			isa = PBXContainerItemProxy;
			containerPortal = FFB7466768C43C0F61CFB10138358A32 /* ART.xcodeproj */;
			proxyType = 2;
			remoteGlobalIDString = 031C808306A9F4CC443164FF24A9C8B8;
			remoteInfo = ART;
		};
		52FD8EB486138CC4128FC9CA61B5CE40 /* PBXContainerItemProxy */ = {
			isa = PBXContainerItemProxy;
			containerPortal = 205C47BA61DC4D6733E748712B4E50C6 /* RNKeychain.xcodeproj */;
			proxyType = 2;
			remoteGlobalIDString = 64AB4BC0B731B8886CE38E4B4D9B6143;
			remoteInfo = RNKeychain;
		};
		53DB1F47FFBD018460D6B3F399D77096 /* PBXContainerItemProxy */ = {
			isa = PBXContainerItemProxy;
			containerPortal = C39F11B2595A5CFD8F2D51D3B914CD41 /* RNDeviceInfo.xcodeproj */;
			proxyType = 2;
			remoteGlobalIDString = BB2FA10E2C30D4A08CF36C1FF58AC616;
			remoteInfo = RNDeviceInfo;
		};
		5571F4C8A97A7C1CD0F664C7197CC170 /* PBXContainerItemProxy */ = {
			isa = PBXContainerItemProxy;
			containerPortal = 33AC314FF1C9CE4F19E8E899E79675B4 /* React.xcodeproj */;
			proxyType = 2;
			remoteGlobalIDString = E93E4FB7814E631784F57347FAF75E71;
			remoteInfo = privatedata;
		};
		569242DFF3FE79F261B75B97749FC745 /* PBXContainerItemProxy */ = {
			isa = PBXContainerItemProxy;
			containerPortal = FBC6F77FBF455B92FBB736B0E5DE8E13 /* Project object */;
			proxyType = 1;
			remoteGlobalIDString = 4848851A00274CA2FFBE307BAEB5F278;
			remoteInfo = iotaWallet;
		};
		5883AA054AC88EAA5EFB34040EA713B2 /* PBXContainerItemProxy */ = {
			isa = PBXContainerItemProxy;
			containerPortal = DA959792AD9A5C3642835114D50DE868 /* Pods.xcodeproj */;
			proxyType = 2;
			remoteGlobalIDString = 0F8DC3779B2D7DBEDD94C8C596B3BBFC;
			remoteInfo = "Pods-iotaWalletTests";
		};
		5A109CA5CC18A16B6414EEC4BBD87090 /* PBXContainerItemProxy */ = {
			isa = PBXContainerItemProxy;
			containerPortal = C39F11B2595A5CFD8F2D51D3B914CD41 /* RNDeviceInfo.xcodeproj */;
			proxyType = 2;
			remoteGlobalIDString = F157C5185B41B6A5D118E992853CF64C;
			remoteInfo = "RNDeviceInfo-tvOS";
		};
		5A69F80327CBC8DCFAC6DDBEC2E353E4 /* PBXContainerItemProxy */ = {
			isa = PBXContainerItemProxy;
			containerPortal = FFB7466768C43C0F61CFB10138358A32 /* ART.xcodeproj */;
			proxyType = 2;
			remoteGlobalIDString = 8926D8C49D7F71B16EF71429B52E1590;
			remoteInfo = "ART-tvOS";
		};
		5A8B9CCF1B55558D85C747DCAB652942 /* PBXContainerItemProxy */ = {
			isa = PBXContainerItemProxy;
			containerPortal = 33AC314FF1C9CE4F19E8E899E79675B4 /* React.xcodeproj */;
			proxyType = 2;
			remoteGlobalIDString = 18B08881C70E8703C88B96E4DC60FB25;
			remoteInfo = "jschelpers-tvOS";
		};
		5DF1012D7DA4F139622252CC164F122C /* PBXContainerItemProxy */ = {
			isa = PBXContainerItemProxy;
			containerPortal = 33AC314FF1C9CE4F19E8E899E79675B4 /* React.xcodeproj */;
			proxyType = 2;
			remoteGlobalIDString = ECE344CBB22E9B14926747E3FB76B0F3;
			remoteInfo = "third-party-tvOS";
		};
		601BFCEC20C367310097D329 /* PBXContainerItemProxy */ = {
			isa = PBXContainerItemProxy;
			containerPortal = 601BFCE820C367300097D329 /* RNShare.xcodeproj */;
			proxyType = 2;
			remoteGlobalIDString = 134814201AA4EA6300B7C361;
			remoteInfo = RNShare;
		};
		601BFD6020C39A580097D329 /* PBXContainerItemProxy */ = {
			isa = PBXContainerItemProxy;
			containerPortal = 601BFD5C20C39A560097D329 /* RNViewShot.xcodeproj */;
			proxyType = 2;
			remoteGlobalIDString = 134814201AA4EA6300B7C361;
			remoteInfo = RNViewShot;
		};
		6056CF5320827D2F0006A2F3 /* PBXContainerItemProxy */ = {
			isa = PBXContainerItemProxy;
			containerPortal = 6056CF4F20827D2F0006A2F3 /* RNCamera.xcodeproj */;
			proxyType = 2;
			remoteGlobalIDString = 4107012F1ACB723B00C6AA39;
			remoteInfo = RNCamera;
		};
		6056CF5A20827E2E0006A2F3 /* PBXContainerItemProxy */ = {
			isa = PBXContainerItemProxy;
			containerPortal = 6056CF5620827E2E0006A2F3 /* ReactNativePermissions.xcodeproj */;
			proxyType = 2;
			remoteGlobalIDString = 9D23B34F1C767B80008B4819;
			remoteInfo = ReactNativePermissions;
		};
		60BDD27A208D12790085549F /* PBXContainerItemProxy */ = {
			isa = PBXContainerItemProxy;
			containerPortal = 60BDD276208D12790085549F /* RNSecureClipboard.xcodeproj */;
			proxyType = 2;
			remoteGlobalIDString = 134814201AA4EA6300B7C361;
			remoteInfo = RNSecureClipboard;
		};
		67F735F37D9C96FFCC1469292012988C /* PBXContainerItemProxy */ = {
			isa = PBXContainerItemProxy;
			containerPortal = 79A46F4458348360C0DFE21018DAAF14 /* RCTGeolocation.xcodeproj */;
			proxyType = 2;
			remoteGlobalIDString = 78510E1974839EACED295CFC857494F6;
			remoteInfo = RCTGeolocation;
		};
		6856A093BA67FAE8F7467903505626C0 /* PBXContainerItemProxy */ = {
			isa = PBXContainerItemProxy;
			containerPortal = AA7E2CA57E62FCA5FD7C3C38C40F7603 /* RCTSettings.xcodeproj */;
			proxyType = 2;
			remoteGlobalIDString = 78510E1974839EACED295CFC857494F6;
			remoteInfo = RCTSettings;
		};
		711E35C224595B0412CF470CDBEF29B6 /* PBXContainerItemProxy */ = {
			isa = PBXContainerItemProxy;
			containerPortal = DA959792AD9A5C3642835114D50DE868 /* Pods.xcodeproj */;
			proxyType = 2;
			remoteGlobalIDString = 4C63162E257EDE6A7ADC9635F0D4F070;
			remoteInfo = "Pods-iotaWallet-tvOS";
		};
		759478F697B6B0746DB845F6D5691AD4 /* PBXContainerItemProxy */ = {
			isa = PBXContainerItemProxy;
			containerPortal = 6F63CB3492A71A3A73B8764893BE0F6F /* RNFS.xcodeproj */;
			proxyType = 2;
			remoteGlobalIDString = 485BB6C7C02932ADD9E0FF3F5AC701E4;
			remoteInfo = RNFS;
		};
		775CC7B8AD67A515B51E9A77C07B744D /* PBXContainerItemProxy */ = {
			isa = PBXContainerItemProxy;
			containerPortal = 679A4B0BB6333961124F2288316630DD /* RCTText.xcodeproj */;
			proxyType = 2;
			remoteGlobalIDString = 96EBCBEC82455D1D012A9F03402BEFC3;
			remoteInfo = "RCTText-tvOS";
		};
		77988E9E486F13DB1441A107E9B8BE7D /* PBXContainerItemProxy */ = {
			isa = PBXContainerItemProxy;
			containerPortal = C76D226F8C33DAB67AA9C4D76FCA89C2 /* RCTAnimation.xcodeproj */;
			proxyType = 2;
			remoteGlobalIDString = 21E588B71BF1F84B8D762E330C0AC4F3;
			remoteInfo = "RCTAnimation-tvOS";
		};
		7D4677BF89393B2A390B1DA255172739 /* PBXContainerItemProxy */ = {
			isa = PBXContainerItemProxy;
			containerPortal = 5BC0CFE5E7DFF31220E78B818DA00C4B /* BugsnagReactNative.xcodeproj */;
			proxyType = 2;
			remoteGlobalIDString = AAD350002AC55DF6BF64E75164ECD260;
			remoteInfo = BugsnagReactNative;
		};
		7D78B19441B818F349C13AAD1E712ACC /* PBXContainerItemProxy */ = {
			isa = PBXContainerItemProxy;
			containerPortal = 1380447C6001F40A66D38FBD8AFC3309 /* RNPrint.xcodeproj */;
			proxyType = 2;
			remoteGlobalIDString = 05DCE99E5CDB80B53B40FFB5818D5E46;
			remoteInfo = RNPrintTests;
		};
		896DF047E1C2AB724B776DE78051C2CB /* PBXContainerItemProxy */ = {
			isa = PBXContainerItemProxy;
			containerPortal = 2D84DC61092C2CB09498AB83CAA9B91F /* RNSecureRandom.xcodeproj */;
			proxyType = 2;
			remoteGlobalIDString = 78510E1974839EACED295CFC857494F6;
			remoteInfo = RNSecureRandom;
		};
		91EE908523E2FCEF5CE1B08441483CDE /* PBXContainerItemProxy */ = {
			isa = PBXContainerItemProxy;
			containerPortal = 33AC314FF1C9CE4F19E8E899E79675B4 /* React.xcodeproj */;
			proxyType = 2;
			remoteGlobalIDString = C04ED8978D16D35E6A93DD49E333C044;
			remoteInfo = "double-conversion";
		};
		9C68E6DA3B9F7593ED48E775238CCCE2 /* PBXContainerItemProxy */ = {
			isa = PBXContainerItemProxy;
			containerPortal = 9EE76A96BDAFEB3F2332A2982168E1CE /* RCTNetwork.xcodeproj */;
			proxyType = 2;
			remoteGlobalIDString = 418E698C3984C5601C2DFC0B2D42B685;
			remoteInfo = "RCTNetwork-tvOS";
		};
		9CA17388BD86A06261973A87CA89A2B1 /* PBXContainerItemProxy */ = {
			isa = PBXContainerItemProxy;
			containerPortal = 9EE76A96BDAFEB3F2332A2982168E1CE /* RCTNetwork.xcodeproj */;
			proxyType = 2;
			remoteGlobalIDString = FE5372B7E44DB7690403082B29D16439;
			remoteInfo = RCTNetwork;
		};
		A9F53FC6236324E5330CA31A17570E7E /* PBXContainerItemProxy */ = {
			isa = PBXContainerItemProxy;
			containerPortal = FF6707891F5797B0CC78F1267EB8F1A2 /* RNSVG.xcodeproj */;
			proxyType = 2;
			remoteGlobalIDString = 012B409CA37B1D18B7B59EDF994C004D;
			remoteInfo = "RNSVG-tvOS";
		};
		AE1E283F1BF8C962C215E54FF5A59C24 /* PBXContainerItemProxy */ = {
			isa = PBXContainerItemProxy;
			containerPortal = 2804A8AFECB29F611FC6B2AC4B0C378F /* RCTLinking.xcodeproj */;
			proxyType = 2;
			remoteGlobalIDString = 78510E1974839EACED295CFC857494F6;
			remoteInfo = RCTLinking;
		};
		AECD31E3539474478B838BE6DD5AB37C /* PBXContainerItemProxy */ = {
			isa = PBXContainerItemProxy;
			containerPortal = 2D84DC61092C2CB09498AB83CAA9B91F /* RNSecureRandom.xcodeproj */;
			proxyType = 2;
			remoteGlobalIDString = 2B22E2DB7A20050C2C61CCDA26147DF3;
			remoteInfo = RNSecureRandom;
		};
		BAEFC339D0724DE7BFFD78DDD3AC5310 /* PBXContainerItemProxy */ = {
			isa = PBXContainerItemProxy;
			containerPortal = 33AC314FF1C9CE4F19E8E899E79675B4 /* React.xcodeproj */;
			proxyType = 2;
			remoteGlobalIDString = E3EEC3D0925CD89F5D6404D5ABCC7C04;
			remoteInfo = "privatedata-tvOS";
		};
		BB0F29560ABE8B2A22B932FA4F9EB13B /* PBXContainerItemProxy */ = {
			isa = PBXContainerItemProxy;
			containerPortal = F2FA8FCAB678228017DD1EBC70517E3F /* RCTVibration.xcodeproj */;
			proxyType = 2;
			remoteGlobalIDString = 81E020ED3495D87DA9048AA8C8046816;
			remoteInfo = RCTVibration;
		};
		BFF2DE68DC51E02575350E595BE05544 /* PBXContainerItemProxy */ = {
			isa = PBXContainerItemProxy;
			containerPortal = 2804A8AFECB29F611FC6B2AC4B0C378F /* RCTLinking.xcodeproj */;
			proxyType = 2;
			remoteGlobalIDString = DDD5A0882AECED76E1F8F47D1F00C91F;
			remoteInfo = "RCTLinking-tvOS";
		};
		C5DB17B47077C54B8CBA62D8E21D3C43 /* PBXContainerItemProxy */ = {
			isa = PBXContainerItemProxy;
			containerPortal = 33AC314FF1C9CE4F19E8E899E79675B4 /* React.xcodeproj */;
			proxyType = 2;
			remoteGlobalIDString = 2612BB86487FD701D8396FD7C01B59E3;
			remoteInfo = "cxxreact-tvOS";
		};
		C64A41DFA3DFB47F30EDDEB6A2481B24 /* PBXContainerItemProxy */ = {
			isa = PBXContainerItemProxy;
			containerPortal = 78457F3624D0D3C241289BCB545E290E /* ReactNativeFingerprintScanner.xcodeproj */;
			proxyType = 2;
			remoteGlobalIDString = 78510E1974839EACED295CFC857494F6;
			remoteInfo = ReactNativeFingerprintScanner;
		};
		C9772B939B4E8110FBC5F859B3227154 /* PBXContainerItemProxy */ = {
			isa = PBXContainerItemProxy;
			containerPortal = DE78092CD0C5D3A0316145EFC00548CB /* RNIsDeviceRooted.xcodeproj */;
			proxyType = 2;
			remoteGlobalIDString = 78510E1974839EACED295CFC857494F6;
			remoteInfo = RNIsDeviceRooted;
		};
		CB6626F32085056C00651519 /* PBXContainerItemProxy */ = {
			isa = PBXContainerItemProxy;
			containerPortal = CB6626ED2085056C00651519 /* SplashScreen.xcodeproj */;
			proxyType = 2;
			remoteGlobalIDString = 3D7682761D8E76B80014119E;
			remoteInfo = SplashScreen;
		};
		CB8F2AF32095E41E0071A30B /* PBXContainerItemProxy */ = {
			isa = PBXContainerItemProxy;
			containerPortal = AB682616086B06AFA962D8B5F1DCAB78 /* RNRandomBytes.xcodeproj */;
			proxyType = 2;
			remoteGlobalIDString = 163CDE4E2087CAD3001065FB;
			remoteInfo = "RNRandomBytes-tvOS";
		};
		CBC214E820CE82DC005D8ACB /* PBXContainerItemProxy */ = {
			isa = PBXContainerItemProxy;
			containerPortal = CBC214E420CE82DC005D8ACB /* RNReactNativeHapticFeedback.xcodeproj */;
			proxyType = 2;
			remoteGlobalIDString = 134814201AA4EA6300B7C361;
			remoteInfo = RNReactNativeHapticFeedback;
		};
		CBC5562B207BA79E00BA0A7F /* PBXContainerItemProxy */ = {
			isa = PBXContainerItemProxy;
			containerPortal = B8B9BB680BF96F04B35C8CF2291F3DF7 /* Lottie.xcodeproj */;
			proxyType = 2;
			remoteGlobalIDString = 62CA59B81E3C173B002D7188;
			remoteInfo = Lottie_iOS;
		};
		CBC5562D207BA79E00BA0A7F /* PBXContainerItemProxy */ = {
			isa = PBXContainerItemProxy;
			containerPortal = B8B9BB680BF96F04B35C8CF2291F3DF7 /* Lottie.xcodeproj */;
			proxyType = 2;
			remoteGlobalIDString = 8C5379761FB471D100C1BC65;
			remoteInfo = Lottie_tvOS;
		};
		CBC55638207BA79E00BA0A7F /* PBXContainerItemProxy */ = {
			isa = PBXContainerItemProxy;
			containerPortal = C76D226F8C33DAB67AA9C4D76FCA89C2 /* RCTAnimation.xcodeproj */;
			proxyType = 2;
			remoteGlobalIDString = 134814201AA4EA6300B7C361;
			remoteInfo = RCTAnimation;
		};
		CBC55659207BA79E00BA0A7F /* PBXContainerItemProxy */ = {
			isa = PBXContainerItemProxy;
			containerPortal = 33AC314FF1C9CE4F19E8E899E79675B4 /* React.xcodeproj */;
			proxyType = 2;
			remoteGlobalIDString = 83CBBA2E1A601D0E00E9B192;
			remoteInfo = React;
		};
		CBC5565B207BA79E00BA0A7F /* PBXContainerItemProxy */ = {
			isa = PBXContainerItemProxy;
			containerPortal = 33AC314FF1C9CE4F19E8E899E79675B4 /* React.xcodeproj */;
			proxyType = 2;
			remoteGlobalIDString = 3D3C059A1DE3340900C268FA;
			remoteInfo = yoga;
		};
		CBC5565D207BA79E00BA0A7F /* PBXContainerItemProxy */ = {
			isa = PBXContainerItemProxy;
			containerPortal = 33AC314FF1C9CE4F19E8E899E79675B4 /* React.xcodeproj */;
			proxyType = 2;
			remoteGlobalIDString = 3D3CD9251DE5FBEC00167DC4;
			remoteInfo = cxxreact;
		};
		CBC5565F207BA79E00BA0A7F /* PBXContainerItemProxy */ = {
			isa = PBXContainerItemProxy;
			containerPortal = 33AC314FF1C9CE4F19E8E899E79675B4 /* React.xcodeproj */;
			proxyType = 2;
			remoteGlobalIDString = 3D3CD90B1DE5FBD600167DC4;
			remoteInfo = jschelpers;
		};
		CBC55661207BA79E00BA0A7F /* PBXContainerItemProxy */ = {
			isa = PBXContainerItemProxy;
			containerPortal = 33AC314FF1C9CE4F19E8E899E79675B4 /* React.xcodeproj */;
			proxyType = 2;
			remoteGlobalIDString = 139D7ECE1E25DB7D00323FB7;
			remoteInfo = "third-party";
		};
		CBC55663207BA79E00BA0A7F /* PBXContainerItemProxy */ = {
			isa = PBXContainerItemProxy;
			containerPortal = 33AC314FF1C9CE4F19E8E899E79675B4 /* React.xcodeproj */;
			proxyType = 2;
			remoteGlobalIDString = 3D383D621EBD27B9005632C8;
			remoteInfo = "double-conversion-tvOS";
		};
		CBC5566D207BA79E00BA0A7F /* PBXContainerItemProxy */ = {
			isa = PBXContainerItemProxy;
			containerPortal = 6F63CB3492A71A3A73B8764893BE0F6F /* RNFS.xcodeproj */;
			proxyType = 2;
			remoteGlobalIDString = 6456441F1EB8DA9100672408;
			remoteInfo = "RNFS-tvOS";
		};
		CBF9C69820A1E8A800D7CE98 /* PBXContainerItemProxy */ = {
			isa = PBXContainerItemProxy;
			containerPortal = DA959792AD9A5C3642835114D50DE868 /* Pods.xcodeproj */;
			proxyType = 2;
			remoteGlobalIDString = F90973ADF99851374F06FC44DF2E3A77;
			remoteInfo = IotaKit;
		};
		CD481D22B9AD23CF851BD7CA4F49E762 /* PBXContainerItemProxy */ = {
			isa = PBXContainerItemProxy;
			containerPortal = B8B9BB680BF96F04B35C8CF2291F3DF7 /* Lottie.xcodeproj */;
			proxyType = 2;
			remoteGlobalIDString = 20C664BA0BD1D6082996589914C2E964;
			remoteInfo = Lottie_macOS;
		};
		CD9F8E5E7CF2056A65FA532392457FA4 /* PBXContainerItemProxy */ = {
			isa = PBXContainerItemProxy;
			containerPortal = DA959792AD9A5C3642835114D50DE868 /* Pods.xcodeproj */;
			proxyType = 2;
			remoteGlobalIDString = 808559CA0DEA550FBA85BC7EE0A28017;
			remoteInfo = "Pods-iotaWallet";
		};
		D76A2AA2859385389AC38602086305F7 /* PBXContainerItemProxy */ = {
			isa = PBXContainerItemProxy;
			containerPortal = 9E17389EF3AB0C14C6843EF1892D81D4 /* KCKeepAwake.xcodeproj */;
			proxyType = 2;
			remoteGlobalIDString = 78510E1974839EACED295CFC857494F6;
			remoteInfo = KCKeepAwake;
		};
		DCEAB2C2F040EC0C0BEAA70FB12BFF84 /* PBXContainerItemProxy */ = {
			isa = PBXContainerItemProxy;
			containerPortal = BC3F9601D8757C3A48CF2AD9CF58F3EA /* RCTWebSocket.xcodeproj */;
			proxyType = 2;
			remoteGlobalIDString = D40EE680EAD499E5F218A7D52844D890;
			remoteInfo = fishhook;
		};
		E1B37F619C11EA96BF3D3EF5382A8D08 /* PBXContainerItemProxy */ = {
			isa = PBXContainerItemProxy;
			containerPortal = 6F63CB3492A71A3A73B8764893BE0F6F /* RNFS.xcodeproj */;
			proxyType = 2;
			remoteGlobalIDString = 3237B02C4F3AB8BA7DBDEAF7904FB34B;
			remoteInfo = RNFS;
		};
		EAF9F7116A758338A37BB92469F8D297 /* PBXContainerItemProxy */ = {
			isa = PBXContainerItemProxy;
			containerPortal = B8B9BB680BF96F04B35C8CF2291F3DF7 /* Lottie.xcodeproj */;
			proxyType = 2;
			remoteGlobalIDString = CB817F2045392F14F60CFFD8C1E03980;
			remoteInfo = LottieLibraryIOS;
		};
		EDE032656EFB8B4603FCB01A05A9F031 /* PBXContainerItemProxy */ = {
			isa = PBXContainerItemProxy;
			containerPortal = F06C37C0B9522995FB8FC4AACEE1A4A1 /* RCTActionSheet.xcodeproj */;
			proxyType = 2;
			remoteGlobalIDString = 78510E1974839EACED295CFC857494F6;
			remoteInfo = RCTActionSheet;
		};
		EFC046C4FF8A48212FB2D5FCA41020D1 /* PBXContainerItemProxy */ = {
			isa = PBXContainerItemProxy;
			containerPortal = DD581453BAAEDFD13B05710E1CA0B128 /* RCTImage.xcodeproj */;
			proxyType = 2;
			remoteGlobalIDString = 2DF5328292D2C3CE0E4E3F14DEEC0FB4;
			remoteInfo = RCTImage;
		};
		FA24DAB4979B0799DCE61A5F32D99523 /* PBXContainerItemProxy */ = {
			isa = PBXContainerItemProxy;
			containerPortal = DA959792AD9A5C3642835114D50DE868 /* Pods.xcodeproj */;
			proxyType = 2;
			remoteGlobalIDString = C547FEE055FA19142BD07CE4A5F81798;
			remoteInfo = "Pods-iotaWallet-tvOSTests";
		};
/* End PBXContainerItemProxy section */

/* Begin PBXCopyFilesBuildPhase section */
		92EB94016145B67667F30CE79B21D4D5 /* Embed Frameworks */ = {
			isa = PBXCopyFilesBuildPhase;
			buildActionMask = 12;
			dstPath = "";
			dstSubfolderSpec = 10;
			files = (
				6F804BD1BAE4D7BCAD6B6767FD943A5A /* Lottie.framework in Embed Frameworks */,
			);
			name = "Embed Frameworks";
			runOnlyForDeploymentPostprocessing = 0;
		};
/* End PBXCopyFilesBuildPhase section */

/* Begin PBXFileReference section */
		000050334277DFF6E9BC09832C011408 /* ur */ = {isa = PBXFileReference; lastKnownFileType = text.plist.strings; name = ur; path = ur.lproj/InfoPlist.strings; sourceTree = "<group>"; };
		00A81CE60367578E89DC687A3A32D03E /* iotaWalletTests.m */ = {isa = PBXFileReference; lastKnownFileType = sourcecode.c.objc; path = iotaWalletTests.m; sourceTree = "<group>"; };
		06E920A6AB840A93E25B7B234FEF27E6 /* SnapshotHelper.swift */ = {isa = PBXFileReference; fileEncoding = 4; lastKnownFileType = sourcecode.swift; path = SnapshotHelper.swift; sourceTree = "<group>"; };
		088BCC78B52B416086649F6FF07C6017 /* Iota.m */ = {isa = PBXFileReference; fileEncoding = 4; lastKnownFileType = sourcecode.c.objc; path = Iota.m; sourceTree = "<group>"; };
		0CB89A9AF630BA398ED6B667116B3086 /* tr */ = {isa = PBXFileReference; lastKnownFileType = text.plist.strings; name = tr; path = tr.lproj/InfoPlist.strings; sourceTree = "<group>"; };
		12700CD34950855970059E347E3ECCEF /* ru */ = {isa = PBXFileReference; lastKnownFileType = text.plist.strings; name = ru; path = ru.lproj/InfoPlist.strings; sourceTree = "<group>"; };
		1380447C6001F40A66D38FBD8AFC3309 /* RNPrint.xcodeproj */ = {isa = PBXFileReference; lastKnownFileType = "wrapper.pb-project"; name = RNPrint.xcodeproj; path = "../node_modules/react-native-print/ios/RNPrint.xcodeproj"; sourceTree = "<group>"; };
		14D027E0235A94DEC3CFA3995F921E99 /* ar */ = {isa = PBXFileReference; lastKnownFileType = text.plist.strings; name = ar; path = ar.lproj/InfoPlist.strings; sourceTree = "<group>"; };
		1A114AFE31653EBA7706861B9B5706C0 /* ios_bindings-fl.a */ = {isa = PBXFileReference; lastKnownFileType = archive.ar; name = "ios_bindings-fl.a"; path = "../../../../../../var/tmp/_bazel_rajiv/f375e5a0d7be270644e1885aff9a8d6e/execroot/org_iota_entangled/bazel-out/ios-x86_64-min9.0-applebin_ios-ios_x86_64-fastbuild/bin/mobile/interface/ios_bindings-fl.a"; sourceTree = "<group>"; };
		1E03CB0A809B5BED4BE0DCAF8776D770 /* main.jsbundle */ = {isa = PBXFileReference; fileEncoding = 4; lastKnownFileType = text; path = main.jsbundle; sourceTree = "<group>"; };
		205C47BA61DC4D6733E748712B4E50C6 /* RNKeychain.xcodeproj */ = {isa = PBXFileReference; lastKnownFileType = "wrapper.pb-project"; name = RNKeychain.xcodeproj; path = "../node_modules/react-native-keychain/RNKeychain.xcodeproj"; sourceTree = "<group>"; };
		212C440FB237BBD7248FBF1D2199EFD2 /* cs */ = {isa = PBXFileReference; lastKnownFileType = text.plist.strings; name = cs; path = cs.lproj/InfoPlist.strings; sourceTree = "<group>"; };
		2804A8AFECB29F611FC6B2AC4B0C378F /* RCTLinking.xcodeproj */ = {isa = PBXFileReference; lastKnownFileType = "wrapper.pb-project"; name = RCTLinking.xcodeproj; path = "../node_modules/react-native/Libraries/LinkingIOS/RCTLinking.xcodeproj"; sourceTree = "<group>"; };
		2C5A946EA9126EDE841BD16907761375 /* iotaWallet.app */ = {isa = PBXFileReference; explicitFileType = wrapper.application; includeInIndex = 0; path = iotaWallet.app; sourceTree = BUILT_PRODUCTS_DIR; };
		2CF64F79A3674FBC3EAFD7BD016CA0C3 /* pt-BR */ = {isa = PBXFileReference; lastKnownFileType = text.plist.strings; name = "pt-BR"; path = "pt-BR.lproj/InfoPlist.strings"; sourceTree = "<group>"; };
		2D84DC61092C2CB09498AB83CAA9B91F /* RNSecureRandom.xcodeproj */ = {isa = PBXFileReference; lastKnownFileType = "wrapper.pb-project"; name = RNSecureRandom.xcodeproj; path = "../node_modules/react-native-securerandom/ios/RNSecureRandom.xcodeproj"; sourceTree = "<group>"; };
		315CDB2586854C07CD26CAD4246AD41E /* iotaWallet-Bridging-Header.h */ = {isa = PBXFileReference; fileEncoding = 4; lastKnownFileType = sourcecode.c.h; path = "iotaWallet-Bridging-Header.h"; sourceTree = "<group>"; };
		33AC314FF1C9CE4F19E8E899E79675B4 /* React.xcodeproj */ = {isa = PBXFileReference; lastKnownFileType = "wrapper.pb-project"; name = React.xcodeproj; path = "../node_modules/react-native/React/React.xcodeproj"; sourceTree = "<group>"; };
		36D4352CBA24C83AC9A32D4C0C8118E8 /* es */ = {isa = PBXFileReference; lastKnownFileType = text.plist.strings; name = es; path = es.lproj/InfoPlist.strings; sourceTree = "<group>"; };
		395BD568B613770643095434D5F46E0A /* iotaWallet-tvOS.app */ = {isa = PBXFileReference; explicitFileType = wrapper.application; includeInIndex = 0; path = "iotaWallet-tvOS.app"; sourceTree = BUILT_PRODUCTS_DIR; };
		3AE52C6768ACF193E25BFCE2B5EA7832 /* IotaKitEmitter.swift */ = {isa = PBXFileReference; fileEncoding = 4; lastKnownFileType = sourcecode.swift; path = IotaKitEmitter.swift; sourceTree = "<group>"; };
		3AFCA4EA113044613D95E46BDAC0C1E3 /* AppDelegate.m */ = {isa = PBXFileReference; fileEncoding = 4; lastKnownFileType = sourcecode.c.objc; name = AppDelegate.m; path = iotaWallet/AppDelegate.m; sourceTree = "<group>"; };
		3ED8B034A474AECCC552AF72B1AE4884 /* iotaWallet.entitlements */ = {isa = PBXFileReference; lastKnownFileType = text.plist.entitlements; name = iotaWallet.entitlements; path = iotaWallet/iotaWallet.entitlements; sourceTree = "<group>"; };
		40E70A189B0FFF62EE8AE0E04401F815 /* iotaWalletTests-release-config.xcconfig */ = {isa = PBXFileReference; lastKnownFileType = text.xcconfig; path = "iotaWalletTests-release-config.xcconfig"; sourceTree = "<group>"; };
		42B1F9997C45E2DF708A76D353723F28 /* AppDelegate.h */ = {isa = PBXFileReference; fileEncoding = 4; lastKnownFileType = sourcecode.c.h; name = AppDelegate.h; path = iotaWallet/AppDelegate.h; sourceTree = "<group>"; };
		48E60D4ABEBFCB6EC7FCE9538A5FF83F /* libRNSVG.a */ = {isa = PBXFileReference; explicitFileType = undefined; fileEncoding = 9; includeInIndex = 0; lastKnownFileType = archive.ar; path = libRNSVG.a; sourceTree = "<group>"; };
		55B2218ED7B66ED5B4EEF139189CDFB2 /* de */ = {isa = PBXFileReference; lastKnownFileType = text.plist.strings; name = de; path = de.lproj/InfoPlist.strings; sourceTree = "<group>"; };
		5BC0CFE5E7DFF31220E78B818DA00C4B /* BugsnagReactNative.xcodeproj */ = {isa = PBXFileReference; lastKnownFileType = "wrapper.pb-project"; name = BugsnagReactNative.xcodeproj; path = "../node_modules/bugsnag-react-native/cocoa/BugsnagReactNative.xcodeproj"; sourceTree = "<group>"; };
		5C64D2219E425907A910B0F3A28CD9F1 /* iotaWalletTests-debug-config.xcconfig */ = {isa = PBXFileReference; lastKnownFileType = text.xcconfig; path = "iotaWalletTests-debug-config.xcconfig"; sourceTree = "<group>"; };
		5D730345CF75A62E99A5B317731440D2 /* sv */ = {isa = PBXFileReference; lastKnownFileType = text.plist.strings; name = sv; path = sv.lproj/InfoPlist.strings; sourceTree = "<group>"; };
		601BFCE820C367300097D329 /* RNShare.xcodeproj */ = {isa = PBXFileReference; lastKnownFileType = "wrapper.pb-project"; name = RNShare.xcodeproj; path = "../node_modules/react-native-share/ios/RNShare.xcodeproj"; sourceTree = "<group>"; };
		601BFCEF20C3677E0097D329 /* Social.framework */ = {isa = PBXFileReference; lastKnownFileType = wrapper.framework; name = Social.framework; path = System/Library/Frameworks/Social.framework; sourceTree = SDKROOT; };
		601BFCF120C3679D0097D329 /* MessageUI.framework */ = {isa = PBXFileReference; lastKnownFileType = wrapper.framework; name = MessageUI.framework; path = System/Library/Frameworks/MessageUI.framework; sourceTree = SDKROOT; };
		601BFD5C20C39A560097D329 /* RNViewShot.xcodeproj */ = {isa = PBXFileReference; lastKnownFileType = "wrapper.pb-project"; name = RNViewShot.xcodeproj; path = "../node_modules/react-native-view-shot/ios/RNViewShot.xcodeproj"; sourceTree = "<group>"; };
		6056CF4F20827D2F0006A2F3 /* RNCamera.xcodeproj */ = {isa = PBXFileReference; lastKnownFileType = "wrapper.pb-project"; name = RNCamera.xcodeproj; path = "../node_modules/react-native-camera/ios/RNCamera.xcodeproj"; sourceTree = "<group>"; };
		6056CF5620827E2E0006A2F3 /* ReactNativePermissions.xcodeproj */ = {isa = PBXFileReference; lastKnownFileType = "wrapper.pb-project"; name = ReactNativePermissions.xcodeproj; path = "../node_modules/react-native-permissions/ios/ReactNativePermissions.xcodeproj"; sourceTree = "<group>"; };
		609C11CC20A12E8900349263 /* EntangledKit.framework */ = {isa = PBXFileReference; lastKnownFileType = wrapper.framework; path = EntangledKit.framework; sourceTree = "<group>"; };
		60BDD276208D12790085549F /* RNSecureClipboard.xcodeproj */ = {isa = PBXFileReference; lastKnownFileType = "wrapper.pb-project"; name = RNSecureClipboard.xcodeproj; path = "../node_modules/react-native-secure-clipboard/ios/RNSecureClipboard.xcodeproj"; sourceTree = "<group>"; };
		60C4FCE77138FA022DBAD917D3C8B8C1 /* Inconsolata-Regular.ttf */ = {isa = PBXFileReference; lastKnownFileType = file; name = "Inconsolata-Regular.ttf"; path = "../../shared/custom-fonts/Inconsolata-Regular.ttf"; sourceTree = "<group>"; };
		64A04B0E69E2398FF12B202BA93DEFED /* pt-PT */ = {isa = PBXFileReference; lastKnownFileType = text.plist.strings; name = "pt-PT"; path = "pt-PT.lproj/InfoPlist.strings"; sourceTree = "<group>"; };
		66A2C53DEF25AEDEB72FDC924EBABB8D /* nl */ = {isa = PBXFileReference; lastKnownFileType = text.plist.strings; name = nl; path = nl.lproj/InfoPlist.strings; sourceTree = "<group>"; };
		679A4B0BB6333961124F2288316630DD /* RCTText.xcodeproj */ = {isa = PBXFileReference; lastKnownFileType = "wrapper.pb-project"; name = RCTText.xcodeproj; path = "../node_modules/react-native/Libraries/Text/RCTText.xcodeproj"; sourceTree = "<group>"; };
		67EDAC9474CCB127E47DDAA9D0A40C1A /* buildnumber.xcconfig */ = {isa = PBXFileReference; lastKnownFileType = text.xcconfig; path = buildnumber.xcconfig; sourceTree = "<group>"; };
		687E262F066E4DDBCEFF44A4BC7F44A7 /* nb */ = {isa = PBXFileReference; lastKnownFileType = text.plist.strings; name = nb; path = nb.lproj/InfoPlist.strings; sourceTree = "<group>"; };
		6EB779EC5853FB7A3F49999F69549ACA /* Launch Screen.storyboard */ = {isa = PBXFileReference; lastKnownFileType = file.storyboard; path = "Launch Screen.storyboard"; sourceTree = "<group>"; };
		6F63CB3492A71A3A73B8764893BE0F6F /* RNFS.xcodeproj */ = {isa = PBXFileReference; lastKnownFileType = "wrapper.pb-project"; name = RNFS.xcodeproj; path = "../node_modules/react-native-fs/RNFS.xcodeproj"; sourceTree = "<group>"; };
		703CD715859580C6F93AD2C3B9BF240C /* zh-Hans */ = {isa = PBXFileReference; lastKnownFileType = text.plist.strings; name = "zh-Hans"; path = "zh-Hans.lproj/InfoPlist.strings"; sourceTree = "<group>"; };
		72D17A4D37252C0BC0DB1F93F39557A8 /* en */ = {isa = PBXFileReference; lastKnownFileType = text.plist.strings; name = en; path = en.lproj/InfoPlist.strings; sourceTree = "<group>"; };
		78457F3624D0D3C241289BCB545E290E /* ReactNativeFingerprintScanner.xcodeproj */ = {isa = PBXFileReference; explicitFileType = undefined; fileEncoding = 9; includeInIndex = 0; lastKnownFileType = "wrapper.pb-project"; name = ReactNativeFingerprintScanner.xcodeproj; path = "../node_modules/react-native-fingerprint-scanner/ios/ReactNativeFingerprintScanner.xcodeproj"; sourceTree = "<group>"; };
		78890E2D6D34AE7E540EA17AF52C9982 /* hi */ = {isa = PBXFileReference; lastKnownFileType = text.plist.strings; name = hi; path = hi.lproj/InfoPlist.strings; sourceTree = "<group>"; };
		79A46F4458348360C0DFE21018DAAF14 /* RCTGeolocation.xcodeproj */ = {isa = PBXFileReference; lastKnownFileType = "wrapper.pb-project"; name = RCTGeolocation.xcodeproj; path = "../node_modules/react-native/Libraries/Geolocation/RCTGeolocation.xcodeproj"; sourceTree = "<group>"; };
		7E0F74EC093A52113A8EC89B /* Pods_iotaWalletTests.framework */ = {isa = PBXFileReference; explicitFileType = wrapper.framework; includeInIndex = 0; path = Pods_iotaWalletTests.framework; sourceTree = BUILT_PRODUCTS_DIR; };
		81FD04ABA0D7E5DDAC025C79AC565404 /* sk */ = {isa = PBXFileReference; lastKnownFileType = text.plist.strings; name = sk; path = sk.lproj/InfoPlist.strings; sourceTree = "<group>"; };
		83245F96160937A7C8F0A1D783E30B0C /* iotaWalletUITests.xctest */ = {isa = PBXFileReference; explicitFileType = wrapper.cfbundle; includeInIndex = 0; path = iotaWalletUITests.xctest; sourceTree = BUILT_PRODUCTS_DIR; };
		890341AF0F2DE4E9DCB80928 /* Pods_iotaWallet.framework */ = {isa = PBXFileReference; explicitFileType = wrapper.framework; includeInIndex = 0; path = Pods_iotaWallet.framework; sourceTree = BUILT_PRODUCTS_DIR; };
		8B49115E102EED64D1B7D7AC047F1ABF /* RNExitApp.xcodeproj */ = {isa = PBXFileReference; lastKnownFileType = "wrapper.pb-project"; name = RNExitApp.xcodeproj; path = "../node_modules/react-native-exit-app/ios/RNExitApp.xcodeproj"; sourceTree = "<group>"; };
		93AF27DC4948C2C2EF41D1FA /* Pods-iotaWallet-tvOS.release.xcconfig */ = {isa = PBXFileReference; includeInIndex = 1; lastKnownFileType = text.xcconfig; name = "Pods-iotaWallet-tvOS.release.xcconfig"; path = "Pods/Target Support Files/Pods-iotaWallet-tvOS/Pods-iotaWallet-tvOS.release.xcconfig"; sourceTree = "<group>"; };
		94C69E567EC4B020F5822FC7 /* Pods-iotaWallet-tvOS.debug.xcconfig */ = {isa = PBXFileReference; includeInIndex = 1; lastKnownFileType = text.xcconfig; name = "Pods-iotaWallet-tvOS.debug.xcconfig"; path = "Pods/Target Support Files/Pods-iotaWallet-tvOS/Pods-iotaWallet-tvOS.debug.xcconfig"; sourceTree = "<group>"; };
		9E17389EF3AB0C14C6843EF1892D81D4 /* KCKeepAwake.xcodeproj */ = {isa = PBXFileReference; lastKnownFileType = "wrapper.pb-project"; name = KCKeepAwake.xcodeproj; path = "../node_modules/react-native-keep-awake/ios/KCKeepAwake.xcodeproj"; sourceTree = "<group>"; };
		9EE76A96BDAFEB3F2332A2982168E1CE /* RCTNetwork.xcodeproj */ = {isa = PBXFileReference; lastKnownFileType = "wrapper.pb-project"; name = RCTNetwork.xcodeproj; path = "../node_modules/react-native/Libraries/Network/RCTNetwork.xcodeproj"; sourceTree = "<group>"; };
		A1FAED857304034D3DCD87D13F961C48 /* el */ = {isa = PBXFileReference; lastKnownFileType = text.plist.strings; name = el; path = el.lproj/InfoPlist.strings; sourceTree = "<group>"; };
		A402C8584E5EA99F404511B6FE64D661 /* iotaWallet-release-config.xcconfig */ = {isa = PBXFileReference; lastKnownFileType = text.xcconfig; path = "iotaWallet-release-config.xcconfig"; sourceTree = "<group>"; };
		A62792EC69ED10CA10807A55EAF5E8D2 /* libRNClipboard.a */ = {isa = PBXFileReference; explicitFileType = undefined; fileEncoding = 9; includeInIndex = 0; lastKnownFileType = archive.ar; path = libRNClipboard.a; sourceTree = "<group>"; };
		A9DBF0EEB7DBFA315A0D6839E79A5924 /* iotaWalletUITests.swift */ = {isa = PBXFileReference; lastKnownFileType = sourcecode.swift; path = iotaWalletUITests.swift; sourceTree = "<group>"; };
		AA20221A44EBECD2DE04895A475187C4 /* Inconsolata-Bold.ttf */ = {isa = PBXFileReference; lastKnownFileType = file; name = "Inconsolata-Bold.ttf"; path = "../../shared/custom-fonts/Inconsolata-Bold.ttf"; sourceTree = "<group>"; };
		AA7E2CA57E62FCA5FD7C3C38C40F7603 /* RCTSettings.xcodeproj */ = {isa = PBXFileReference; lastKnownFileType = "wrapper.pb-project"; name = RCTSettings.xcodeproj; path = "../node_modules/react-native/Libraries/Settings/RCTSettings.xcodeproj"; sourceTree = "<group>"; };
		AB682616086B06AFA962D8B5F1DCAB78 /* RNRandomBytes.xcodeproj */ = {isa = PBXFileReference; lastKnownFileType = "wrapper.pb-project"; name = RNRandomBytes.xcodeproj; path = "../node_modules/react-native-randombytes/RNRandomBytes.xcodeproj"; sourceTree = "<group>"; };
		AC72D5B1A4088A6371731AAF2D0B9E73 /* lv */ = {isa = PBXFileReference; lastKnownFileType = text.plist.strings; name = lv; path = lv.lproj/InfoPlist.strings; sourceTree = "<group>"; };
		B8B9BB680BF96F04B35C8CF2291F3DF7 /* Lottie.xcodeproj */ = {isa = PBXFileReference; lastKnownFileType = "wrapper.pb-project"; name = Lottie.xcodeproj; path = "../node_modules/lottie-ios/Lottie.xcodeproj"; sourceTree = "<group>"; };
		B9ADFB0323609A2A5F0E73076170CC73 /* Info.plist */ = {isa = PBXFileReference; lastKnownFileType = text.plist.xml; path = Info.plist; sourceTree = "<group>"; };
		BA9A0E2287F5A0014ABE9284EBD2C4D8 /* sl */ = {isa = PBXFileReference; lastKnownFileType = text.plist.strings; name = sl; path = sl.lproj/InfoPlist.strings; sourceTree = "<group>"; };
		BC3F9601D8757C3A48CF2AD9CF58F3EA /* RCTWebSocket.xcodeproj */ = {isa = PBXFileReference; lastKnownFileType = "wrapper.pb-project"; name = RCTWebSocket.xcodeproj; path = "../node_modules/react-native/Libraries/WebSocket/RCTWebSocket.xcodeproj"; sourceTree = "<group>"; };
		BD40B3B9B6FE961CF3495A75D646774F /* ja */ = {isa = PBXFileReference; lastKnownFileType = text.plist.strings; name = ja; path = ja.lproj/InfoPlist.strings; sourceTree = "<group>"; };
		BDAF54583946132D35A957921197D3E8 /* libReactNativeFingerprintScanner.a */ = {isa = PBXFileReference; explicitFileType = undefined; fileEncoding = 9; includeInIndex = 0; lastKnownFileType = archive.ar; path = libReactNativeFingerprintScanner.a; sourceTree = "<group>"; };
		C1445DF81443C91724B6A1603FE7B121 /* iotaWallet-tvOSTests.xctest */ = {isa = PBXFileReference; explicitFileType = wrapper.cfbundle; includeInIndex = 0; path = "iotaWallet-tvOSTests.xctest"; sourceTree = BUILT_PRODUCTS_DIR; };
		C39F11B2595A5CFD8F2D51D3B914CD41 /* RNDeviceInfo.xcodeproj */ = {isa = PBXFileReference; lastKnownFileType = "wrapper.pb-project"; name = RNDeviceInfo.xcodeproj; path = "../node_modules/react-native-device-info/RNDeviceInfo.xcodeproj"; sourceTree = "<group>"; };
		C76D226F8C33DAB67AA9C4D76FCA89C2 /* RCTAnimation.xcodeproj */ = {isa = PBXFileReference; lastKnownFileType = "wrapper.pb-project"; name = RCTAnimation.xcodeproj; path = "../node_modules/react-native/Libraries/NativeAnimation/RCTAnimation.xcodeproj"; sourceTree = "<group>"; };
		C883F8A0B4031CE53D5E48217339975E /* da */ = {isa = PBXFileReference; lastKnownFileType = text.plist.strings; name = da; path = da.lproj/InfoPlist.strings; sourceTree = "<group>"; };
		C989B5B2E21BB76597A51E0EFEA9B547 /* ro */ = {isa = PBXFileReference; lastKnownFileType = text.plist.strings; name = ro; path = ro.lproj/InfoPlist.strings; sourceTree = "<group>"; };
		CB61A46520B89E3A004088AA /* SourceSansPro-SemiBold.ttf */ = {isa = PBXFileReference; lastKnownFileType = file; name = "SourceSansPro-SemiBold.ttf"; path = "../../shared/custom-fonts/SourceSansPro-SemiBold.ttf"; sourceTree = "<group>"; };
		CB6626ED2085056C00651519 /* SplashScreen.xcodeproj */ = {isa = PBXFileReference; lastKnownFileType = "wrapper.pb-project"; name = SplashScreen.xcodeproj; path = "../node_modules/react-native-splash-screen/ios/SplashScreen.xcodeproj"; sourceTree = "<group>"; };
		CB86627D209F36CA00C026E3 /* EntangledIOS.m */ = {isa = PBXFileReference; fileEncoding = 4; lastKnownFileType = sourcecode.c.objc; path = EntangledIOS.m; sourceTree = "<group>"; };
		CB86627F209F36CA00C026E3 /* EntangledIOS.h */ = {isa = PBXFileReference; fileEncoding = 4; lastKnownFileType = sourcecode.c.h; path = EntangledIOS.h; sourceTree = "<group>"; };
		CB98FB9120A0A5BB0047877B /* SourceSansPro-Bold.ttf */ = {isa = PBXFileReference; lastKnownFileType = file; name = "SourceSansPro-Bold.ttf"; path = "../../shared/custom-fonts/SourceSansPro-Bold.ttf"; sourceTree = "<group>"; };
		CB98FB9220A0A5BB0047877B /* SourceSansPro-Regular.ttf */ = {isa = PBXFileReference; lastKnownFileType = file; name = "SourceSansPro-Regular.ttf"; path = "../../shared/custom-fonts/SourceSansPro-Regular.ttf"; sourceTree = "<group>"; };
		CB98FB9320A0A5BB0047877B /* SourceSansPro-Light.ttf */ = {isa = PBXFileReference; lastKnownFileType = file; name = "SourceSansPro-Light.ttf"; path = "../../shared/custom-fonts/SourceSansPro-Light.ttf"; sourceTree = "<group>"; };
		CBA5F52520CAAB2A00774D4B /* SourceCodePro-Medium.ttf */ = {isa = PBXFileReference; lastKnownFileType = file; name = "SourceCodePro-Medium.ttf"; path = "../../shared/custom-fonts/SourceCodePro-Medium.ttf"; sourceTree = "<group>"; };
		CBA69EF820C8139300DD4CEB /* Icons.ttf */ = {isa = PBXFileReference; lastKnownFileType = file; name = Icons.ttf; path = ../../shared/icons/Icons.ttf; sourceTree = "<group>"; };
		CBC214E420CE82DC005D8ACB /* RNReactNativeHapticFeedback.xcodeproj */ = {isa = PBXFileReference; lastKnownFileType = "wrapper.pb-project"; name = RNReactNativeHapticFeedback.xcodeproj; path = "../node_modules/react-native-haptic-feedback/ios/RNReactNativeHapticFeedback.xcodeproj"; sourceTree = "<group>"; };
		CFA2B84C183CC39F995C8E04CC713DDB /* Images.xcassets */ = {isa = PBXFileReference; lastKnownFileType = folder.assetcatalog; name = Images.xcassets; path = iotaWallet/Images.xcassets; sourceTree = "<group>"; };
		D2C796029F4A68C167C1F1F5176A5819 /* he */ = {isa = PBXFileReference; lastKnownFileType = text.plist.strings; name = he; path = he.lproj/InfoPlist.strings; sourceTree = "<group>"; };
		D5BA67ADCF3A3E3973DDF764 /* Pods-iotaWallet-tvOSTests.release.xcconfig */ = {isa = PBXFileReference; includeInIndex = 1; lastKnownFileType = text.xcconfig; name = "Pods-iotaWallet-tvOSTests.release.xcconfig"; path = "Pods/Target Support Files/Pods-iotaWallet-tvOSTests/Pods-iotaWallet-tvOSTests.release.xcconfig"; sourceTree = "<group>"; };
		D6579997ECA951BF786CFC9441D56F53 /* fi */ = {isa = PBXFileReference; lastKnownFileType = text.plist.strings; name = fi; path = fi.lproj/InfoPlist.strings; sourceTree = "<group>"; };
		DA959792AD9A5C3642835114D50DE868 /* Pods.xcodeproj */ = {isa = PBXFileReference; lastKnownFileType = "wrapper.pb-project"; name = Pods.xcodeproj; path = Pods/Pods.xcodeproj; sourceTree = "<group>"; };
		DD581453BAAEDFD13B05710E1CA0B128 /* RCTImage.xcodeproj */ = {isa = PBXFileReference; lastKnownFileType = "wrapper.pb-project"; name = RCTImage.xcodeproj; path = "../node_modules/react-native/Libraries/Image/RCTImage.xcodeproj"; sourceTree = "<group>"; };
		DDB64CC419556333154E3FC1635752BD /* iotaWalletTests.xctest */ = {isa = PBXFileReference; explicitFileType = wrapper.cfbundle; includeInIndex = 0; path = iotaWalletTests.xctest; sourceTree = BUILT_PRODUCTS_DIR; };
		DE78092CD0C5D3A0316145EFC00548CB /* RNIsDeviceRooted.xcodeproj */ = {isa = PBXFileReference; lastKnownFileType = "wrapper.pb-project"; name = RNIsDeviceRooted.xcodeproj; path = "../node_modules/react-native-is-device-rooted/ios/RNIsDeviceRooted.xcodeproj"; sourceTree = "<group>"; };
		DF7DDCE91109086B70E5F0239B13774C /* pl */ = {isa = PBXFileReference; lastKnownFileType = text.plist.strings; name = pl; path = pl.lproj/InfoPlist.strings; sourceTree = "<group>"; };
		DFF7F2DF242CD80F15A83C96A62910D0 /* Info.plist */ = {isa = PBXFileReference; lastKnownFileType = text.plist.xml; path = Info.plist; sourceTree = "<group>"; };
		E3A5CC95D9B27ABCF4FAD971B8E3AC51 /* fr */ = {isa = PBXFileReference; lastKnownFileType = text.plist.strings; name = fr; path = fr.lproj/InfoPlist.strings; sourceTree = "<group>"; };
		E5626B12C0A7C28841B2397915C53A9D /* ReactNativeNavigation.xcodeproj */ = {isa = PBXFileReference; lastKnownFileType = "wrapper.pb-project"; name = ReactNativeNavigation.xcodeproj; path = "../node_modules/react-native-navigation/ios/ReactNativeNavigation.xcodeproj"; sourceTree = "<group>"; };
		ED0FDEA3EDE9090E04563794CE9A92B7 /* main.m */ = {isa = PBXFileReference; fileEncoding = 4; lastKnownFileType = sourcecode.c.objc; name = main.m; path = iotaWallet/main.m; sourceTree = "<group>"; };
		ED242A7662F7C74297E27CF29CD96195 /* LottieReactNative.xcodeproj */ = {isa = PBXFileReference; lastKnownFileType = "wrapper.pb-project"; name = LottieReactNative.xcodeproj; path = "../node_modules/lottie-react-native/lib/ios/LottieReactNative.xcodeproj"; sourceTree = "<group>"; };
		EEAE9D5C606B7556253D3AD01EB78CE0 /* Info.plist */ = {isa = PBXFileReference; fileEncoding = 4; lastKnownFileType = text.plist.xml; name = Info.plist; path = iotaWallet/Info.plist; sourceTree = "<group>"; };
		EEF5BF9089B89A57B0EABB4E6415A676 /* it */ = {isa = PBXFileReference; lastKnownFileType = text.plist.strings; name = it; path = it.lproj/InfoPlist.strings; sourceTree = "<group>"; };
		F05FB5124D5FDAF46BC578870641ED07 /* id */ = {isa = PBXFileReference; lastKnownFileType = text.plist.strings; name = id; path = id.lproj/InfoPlist.strings; sourceTree = "<group>"; };
		F06C37C0B9522995FB8FC4AACEE1A4A1 /* RCTActionSheet.xcodeproj */ = {isa = PBXFileReference; lastKnownFileType = "wrapper.pb-project"; name = RCTActionSheet.xcodeproj; path = "../node_modules/react-native/Libraries/ActionSheetIOS/RCTActionSheet.xcodeproj"; sourceTree = "<group>"; };
		F0BCFBFA4C88ED7E91943BDB49D788DE /* zh-Hant */ = {isa = PBXFileReference; lastKnownFileType = text.plist.strings; name = "zh-Hant"; path = "zh-Hant.lproj/InfoPlist.strings"; sourceTree = "<group>"; };
		F2FA8FCAB678228017DD1EBC70517E3F /* RCTVibration.xcodeproj */ = {isa = PBXFileReference; lastKnownFileType = "wrapper.pb-project"; name = RCTVibration.xcodeproj; path = "../node_modules/react-native/Libraries/Vibration/RCTVibration.xcodeproj"; sourceTree = "<group>"; };
		F5456B99539E3DFAFBC86D23 /* Pods-iotaWallet-tvOSTests.debug.xcconfig */ = {isa = PBXFileReference; includeInIndex = 1; lastKnownFileType = text.xcconfig; name = "Pods-iotaWallet-tvOSTests.debug.xcconfig"; path = "Pods/Target Support Files/Pods-iotaWallet-tvOSTests/Pods-iotaWallet-tvOSTests.debug.xcconfig"; sourceTree = "<group>"; };
		F6D3ACED5A5A03890087B45B /* libPods-iotaWallet-tvOS.a */ = {isa = PBXFileReference; explicitFileType = archive.ar; includeInIndex = 0; path = "libPods-iotaWallet-tvOS.a"; sourceTree = BUILT_PRODUCTS_DIR; };
		F799E10140F3477803D1C73A2F97B01B /* libz.tbd */ = {isa = PBXFileReference; lastKnownFileType = "sourcecode.text-based-dylib-definition"; name = libz.tbd; path = usr/lib/libz.tbd; sourceTree = SDKROOT; };
		F937ECCF0BA4BC3A155C89B3B7ECE27D /* es-419 */ = {isa = PBXFileReference; lastKnownFileType = text.plist.strings; name = "es-419"; path = "es-419.lproj/InfoPlist.strings"; sourceTree = "<group>"; };
		F94248EA7BCF6FA1B4742792 /* libPods-iotaWallet-tvOSTests.a */ = {isa = PBXFileReference; explicitFileType = archive.ar; includeInIndex = 0; path = "libPods-iotaWallet-tvOSTests.a"; sourceTree = BUILT_PRODUCTS_DIR; };
		FA966CD6F6AC4A56AAE33F729009A387 /* ko */ = {isa = PBXFileReference; lastKnownFileType = text.plist.strings; name = ko; path = ko.lproj/InfoPlist.strings; sourceTree = "<group>"; };
		FC0C813F80FE9398560C13E6CC59C201 /* iotaWallet-debug-config.xcconfig */ = {isa = PBXFileReference; fileEncoding = 4; lastKnownFileType = text.xcconfig; path = "iotaWallet-debug-config.xcconfig"; sourceTree = "<group>"; };
		FF6707891F5797B0CC78F1267EB8F1A2 /* RNSVG.xcodeproj */ = {isa = PBXFileReference; explicitFileType = undefined; fileEncoding = 9; includeInIndex = 0; lastKnownFileType = "wrapper.pb-project"; name = RNSVG.xcodeproj; path = "../node_modules/react-native-svg/ios/RNSVG.xcodeproj"; sourceTree = "<group>"; };
		FFB7466768C43C0F61CFB10138358A32 /* ART.xcodeproj */ = {isa = PBXFileReference; lastKnownFileType = "wrapper.pb-project"; name = ART.xcodeproj; path = "../node_modules/react-native/Libraries/ART/ART.xcodeproj"; sourceTree = "<group>"; };
/* End PBXFileReference section */

/* Begin PBXFrameworksBuildPhase section */
		05D2CE97116646D93A4B9C6E31EB5612 /* Frameworks */ = {
			isa = PBXFrameworksBuildPhase;
			buildActionMask = 2147483647;
			files = (
				601BFD6220C39A610097D329 /* libRNViewShot.a in Frameworks */,
				601BFCF220C3679D0097D329 /* MessageUI.framework in Frameworks */,
				601BFCF020C3677F0097D329 /* Social.framework in Frameworks */,
				601BFCEE20C367660097D329 /* libRNShare.a in Frameworks */,
				CBC214EA20CE82EC005D8ACB /* libRNReactNativeHapticFeedback.a in Frameworks */,
				CB6626F52085057F00651519 /* libSplashScreen.a in Frameworks */,
				6056CF5C20827E370006A2F3 /* libReactNativePermissions.a in Frameworks */,
				6056CF5520827D3C0006A2F3 /* libRNCamera.a in Frameworks */,
				1601D2D3FEE3505B87365030187ECFDB /* Lottie.framework in Frameworks */,
				C2F42249DD5989B1962B809D5CCC00F3 /* libART.a in Frameworks */,
				0C2504A17226DF5FFD3C2A54AD060E8A /* libBugsnagReactNative.a in Frameworks */,
				6ED5CBEF7B1A39258C560F6CDCD36254 /* libKCKeepAwake.a in Frameworks */,
				2F852D5F92D3F66B78914D33F296087F /* libLottie.a in Frameworks */,
				F695E3B017504F2AD81D2965695DA403 /* libLottieReactNative.a in Frameworks */,
				227F5ECF692F599792F69DC4D573B2E6 /* libRCTActionSheet.a in Frameworks */,
				5613EA5FACE7DF227C991290F2E89D02 /* libRCTAnimation.a in Frameworks */,
				E3AE8565650D2534125883D55649D450 /* libRCTGeolocation.a in Frameworks */,
				C4646F689AA9CF8E8FFC65C04944FF13 /* libRCTImage.a in Frameworks */,
				CA8AF202D45B7B9C48CB844FE4029B34 /* libRCTLinking.a in Frameworks */,
				609C11CD20A12E8900349263 /* EntangledKit.framework in Frameworks */,
				9D768D7930E8E00194C0FCC710EDD212 /* libRCTNetwork.a in Frameworks */,
				85277BB9448BC0DF88CC1F206C0E4BF7 /* libRCTSettings.a in Frameworks */,
				2AD31ECE2D7512D06C6BA29BD082EAE7 /* libRCTText.a in Frameworks */,
				DDA136528BBDF91C4395B590FD2C59F1 /* libRCTVibration.a in Frameworks */,
				AC1DC503F1AF3CEE085E1EAA4DB30EF4 /* libRCTWebSocket.a in Frameworks */,
				C63F4449914D3D19E3C83C38F602BFB5 /* libRNDeviceInfo.a in Frameworks */,
				3D089B147B065DF500AFDE15871144F7 /* libRNExitApp.a in Frameworks */,
				53D5C66F9CFCE4AF6BAE7EBD7DEF9413 /* libRNFS.a in Frameworks */,
				CDC76600A03C06457F99259512D7F713 /* libRNIsDeviceRooted.a in Frameworks */,
				D9A1C4460153C2A24C3B5ACB9EF492CF /* libRNKeychain.a in Frameworks */,
				BC0B4879EC021013E3B1766E92C2A64B /* libRNPrint.a in Frameworks */,
				A813279F828AD23228F254CEB4047F77 /* libRNRandomBytes.a in Frameworks */,
				D51793D4E78BCB702D9FFAA1A3356153 /* libRNSVG.a in Frameworks */,
				412B533C94F35A1287B87CBF50D0679C /* libRNSecureRandom.a in Frameworks */,
				6271062A9C4773BE282CDC0CF95480D8 /* libReact.a in Frameworks */,
				7EC4E13223F8F69B1629B42AA455DA9F /* libReactNativeFingerprintScanner.a in Frameworks */,
				B2EB2350DDCA4C44B65F7114CC254AF1 /* libReactNativeNavigation.a in Frameworks */,
				60BDD27C208D128D0085549F /* libRNSecureClipboard.a in Frameworks */,
				4A4F5E775D301A641C32594E736C0E3A /* libz.tbd in Frameworks */,
				CF626DD9FBB494210B780417 /* Pods_iotaWallet.framework in Frameworks */,
			);
			runOnlyForDeploymentPostprocessing = 0;
		};
		17A6B85936E519099FAD248D873A5E85 /* Frameworks */ = {
			isa = PBXFrameworksBuildPhase;
			buildActionMask = 2147483647;
			files = (
				23DBCEF31158ED28593321DF /* libPods-iotaWallet-tvOSTests.a in Frameworks */,
			);
			runOnlyForDeploymentPostprocessing = 0;
		};
		553CB5E02E5676464BF53656B3C90944 /* Frameworks */ = {
			isa = PBXFrameworksBuildPhase;
			buildActionMask = 2147483647;
			files = (
				963E1215D830F1A7FF25B2365C494F64 /* libRCTAnimation.a in Frameworks */,
				BA960278C14E736AFA2379DE03059CB8 /* libRCTImage-tvOS.a in Frameworks */,
				85A815D84AC90B46C352C4B867C1BF36 /* libRCTLinking-tvOS.a in Frameworks */,
				ED98F17365B425CCC63B364164E2ABB6 /* libRCTNetwork-tvOS.a in Frameworks */,
				38DDAF07C8480BD137CF60C851B9DB02 /* libRCTSettings-tvOS.a in Frameworks */,
				1D90A630DF083C6894C70C1D9936A0A9 /* libRCTText-tvOS.a in Frameworks */,
				D67B7F52CD8EA6422597645960A1C079 /* libRCTWebSocket-tvOS.a in Frameworks */,
				F43A0D26643270FD3A4BFD2691C35E43 /* libReact.a in Frameworks */,
				735D5C80D9DA0474412A6BED /* libPods-iotaWallet-tvOS.a in Frameworks */,
			);
			runOnlyForDeploymentPostprocessing = 0;
		};
		89D91232D91529099E9186998E61E7D7 /* Frameworks */ = {
			isa = PBXFrameworksBuildPhase;
			buildActionMask = 2147483647;
			files = (
				B7DDAE78307EBAE89650EFFB4AE21EAC /* libReact.a in Frameworks */,
				9C3391094835A6A9B3A79A2E /* Pods_iotaWalletTests.framework in Frameworks */,
			);
			runOnlyForDeploymentPostprocessing = 0;
		};
		8E6317EA2D08B2557A58B1FB5D9085D4 /* Frameworks */ = {
			isa = PBXFrameworksBuildPhase;
			buildActionMask = 2147483647;
			files = (
			);
			runOnlyForDeploymentPostprocessing = 0;
		};
/* End PBXFrameworksBuildPhase section */

/* Begin PBXGroup section */
		0442208DB98A7FEC39027C12FBDE05E9 /* Products */ = {
			isa = PBXGroup;
			children = (
				E329CD2AEA74CC4A8A6F37DBBEF1EA5E /* libRCTActionSheet.a */,
			);
			name = Products;
			sourceTree = "<group>";
		};
		0615A4F7D0026D822A624F7C6A4761CD /* iotaWalletUITests */ = {
			isa = PBXGroup;
			children = (
				DFF7F2DF242CD80F15A83C96A62910D0 /* Info.plist */,
				06E920A6AB840A93E25B7B234FEF27E6 /* SnapshotHelper.swift */,
				A9DBF0EEB7DBFA315A0D6839E79A5924 /* iotaWalletUITests.swift */,
			);
			path = iotaWalletUITests;
			sourceTree = "<group>";
		};
		0DC16A5D78CFE5D3D027B03E9EB1EC3B /* Products */ = {
			isa = PBXGroup;
			children = (
				DBFB071F75F38C22F03B943A6DCBEDF9 /* libReactNativeNavigation.a */,
			);
			name = Products;
			sourceTree = "<group>";
		};
		0FE432859717DE312B0951A32FFC9F0C /* Frameworks */ = {
			isa = PBXGroup;
			children = (
				601BFCF120C3679D0097D329 /* MessageUI.framework */,
				601BFCEF20C3677E0097D329 /* Social.framework */,
				1A114AFE31653EBA7706861B9B5706C0 /* ios_bindings-fl.a */,
				F799E10140F3477803D1C73A2F97B01B /* libz.tbd */,
				890341AF0F2DE4E9DCB80928 /* Pods_iotaWallet.framework */,
				F6D3ACED5A5A03890087B45B /* libPods-iotaWallet-tvOS.a */,
				F94248EA7BCF6FA1B4742792 /* libPods-iotaWallet-tvOSTests.a */,
				7E0F74EC093A52113A8EC89B /* Pods_iotaWalletTests.framework */,
			);
			name = Frameworks;
			sourceTree = "<group>";
		};
		2FE9795D77E1EEB677D548CDD97FF948 /* Products */ = {
			isa = PBXGroup;
			children = (
				C9F4F16E746AE853607E2E4D649F9E40 /* libRNDeviceInfo.a */,
				4E9F4916217D4EC545458FBE5790E41D /* libRNDeviceInfo-tvOS.a */,
			);
			name = Products;
			sourceTree = "<group>";
		};
		36C28026D94ACB992F53386A85FFD077 /* Products */ = {
			isa = PBXGroup;
			children = (
				05A278F7206668C3941E08E4900DD55E /* libLottieReactNative.a */,
			);
			name = Products;
			sourceTree = "<group>";
		};
		3B537B39817BE965218CAE954AED9DE5 /* iotaWallet */ = {
			isa = PBXGroup;
			children = (
				42B1F9997C45E2DF708A76D353723F28 /* AppDelegate.h */,
				3AFCA4EA113044613D95E46BDAC0C1E3 /* AppDelegate.m */,
				CFA2B84C183CC39F995C8E04CC713DDB /* Images.xcassets */,
				EEAE9D5C606B7556253D3AD01EB78CE0 /* Info.plist */,
				49A551A49165ED5CFBE87EE1B7C5CCA8 /* InfoPlist.strings */,
				6EB779EC5853FB7A3F49999F69549ACA /* Launch Screen.storyboard */,
				3ED8B034A474AECCC552AF72B1AE4884 /* iotaWallet.entitlements */,
				1E03CB0A809B5BED4BE0DCAF8776D770 /* main.jsbundle */,
				ED0FDEA3EDE9090E04563794CE9A92B7 /* main.m */,
			);
			name = iotaWallet;
			sourceTree = "<group>";
		};
		3FA554CD0D5061D20FBDC112457CF26E = {
			isa = PBXGroup;
			children = (
				CBA5F52520CAAB2A00774D4B /* SourceCodePro-Medium.ttf */,
				CBA69EF820C8139300DD4CEB /* Icons.ttf */,
				CB61A46520B89E3A004088AA /* SourceSansPro-SemiBold.ttf */,
				CB98FB9120A0A5BB0047877B /* SourceSansPro-Bold.ttf */,
				CB98FB9320A0A5BB0047877B /* SourceSansPro-Light.ttf */,
				CB98FB9220A0A5BB0047877B /* SourceSansPro-Regular.ttf */,
				CB86627A209F36CA00C026E3 /* EntangledIOS */,
				5DA47AA1F43DF8347817216AFD81E3B8 /* Config */,
				0FE432859717DE312B0951A32FFC9F0C /* Frameworks */,
				D25810A0B3A9B6C48CA4B14EA6FEC8D2 /* IotaKit */,
				6C07637C2BD02779C4E072737C53A2E3 /* Libraries */,
				A6A8596B2605B2CC07FAC1A5D3842894 /* Products */,
				C50DC7D36BBD0DBAB3399175FC4DAE94 /* Recovered References */,
				3B537B39817BE965218CAE954AED9DE5 /* iotaWallet */,
				E5A4C15555A5061D24DCE7B856718C84 /* iotaWalletTests */,
				0615A4F7D0026D822A624F7C6A4761CD /* iotaWalletUITests */,
				AA20221A44EBECD2DE04895A475187C4 /* Inconsolata-Bold.ttf */,
				60C4FCE77138FA022DBAD917D3C8B8C1 /* Inconsolata-Regular.ttf */,
				D5D185367FBB3AAE41D341C7 /* Pods */,
			);
			indentWidth = 2;
			sourceTree = "<group>";
			tabWidth = 2;
		};
		404F05F3C6DB71501EBCD748C98682BF /* Products */ = {
			isa = PBXGroup;
			children = (
				B844D632C9BC3C7BED60CFEE0A6A52B7 /* libRNRandomBytes.a */,
				CB8F2AF42095E41E0071A30B /* libRNRandomBytes-tvOS.a */,
			);
			name = Products;
			sourceTree = "<group>";
		};
		456A0E130E7E606051259696F2828C37 /* Products */ = {
			isa = PBXGroup;
			children = (
				E4F418B6A7C158123D272588757B8B5E /* libKCKeepAwake.a */,
			);
			name = Products;
			sourceTree = "<group>";
		};
		4833D34F12242CF9C19E56F28DD2ECD0 /* Supporting Files */ = {
			isa = PBXGroup;
			children = (
				B9ADFB0323609A2A5F0E73076170CC73 /* Info.plist */,
			);
			name = "Supporting Files";
			sourceTree = "<group>";
		};
		51ACD9C11FA83997FC06ADD580604E62 /* Products */ = {
			isa = PBXGroup;
			children = (
				BBAF9D268952C91DACBF8032E0718926 /* libReactNativeFingerprintScanner.a */,
			);
			name = Products;
			sourceTree = "<group>";
		};
		59F1A29AC9936E37D7CCA793B573FE14 /* Products */ = {
			isa = PBXGroup;
			children = (
				D9D059D1D71ADA6B83851AE04A4B1989 /* libBugsnagReactNative.a */,
			);
			name = Products;
			sourceTree = "<group>";
		};
		5DA47AA1F43DF8347817216AFD81E3B8 /* Config */ = {
			isa = PBXGroup;
			children = (
				67EDAC9474CCB127E47DDAA9D0A40C1A /* buildnumber.xcconfig */,
				FC0C813F80FE9398560C13E6CC59C201 /* iotaWallet-debug-config.xcconfig */,
				A402C8584E5EA99F404511B6FE64D661 /* iotaWallet-release-config.xcconfig */,
				5C64D2219E425907A910B0F3A28CD9F1 /* iotaWalletTests-debug-config.xcconfig */,
				40E70A189B0FFF62EE8AE0E04401F815 /* iotaWalletTests-release-config.xcconfig */,
			);
			path = Config;
			sourceTree = "<group>";
		};
		601BFCE920C367300097D329 /* Products */ = {
			isa = PBXGroup;
			children = (
				601BFCED20C367310097D329 /* libRNShare.a */,
			);
			name = Products;
			sourceTree = "<group>";
		};
		601BFD5D20C39A560097D329 /* Products */ = {
			isa = PBXGroup;
			children = (
				601BFD6120C39A580097D329 /* libRNViewShot.a */,
			);
			name = Products;
			sourceTree = "<group>";
		};
		6056CF5020827D2F0006A2F3 /* Products */ = {
			isa = PBXGroup;
			children = (
				6056CF5420827D2F0006A2F3 /* libRNCamera.a */,
			);
			name = Products;
			sourceTree = "<group>";
		};
		6056CF5720827E2E0006A2F3 /* Products */ = {
			isa = PBXGroup;
			children = (
				6056CF5B20827E2E0006A2F3 /* libReactNativePermissions.a */,
			);
			name = Products;
			sourceTree = "<group>";
		};
		60BDD277208D12790085549F /* Products */ = {
			isa = PBXGroup;
			children = (
				60BDD27B208D12790085549F /* libRNSecureClipboard.a */,
			);
			name = Products;
			sourceTree = "<group>";
		};
		6C07637C2BD02779C4E072737C53A2E3 /* Libraries */ = {
			isa = PBXGroup;
			children = (
				601BFD5C20C39A560097D329 /* RNViewShot.xcodeproj */,
				601BFCE820C367300097D329 /* RNShare.xcodeproj */,
				CBC214E420CE82DC005D8ACB /* RNReactNativeHapticFeedback.xcodeproj */,
				60BDD276208D12790085549F /* RNSecureClipboard.xcodeproj */,
				CB6626ED2085056C00651519 /* SplashScreen.xcodeproj */,
				6056CF5620827E2E0006A2F3 /* ReactNativePermissions.xcodeproj */,
				6056CF4F20827D2F0006A2F3 /* RNCamera.xcodeproj */,
				FFB7466768C43C0F61CFB10138358A32 /* ART.xcodeproj */,
				5BC0CFE5E7DFF31220E78B818DA00C4B /* BugsnagReactNative.xcodeproj */,
				9E17389EF3AB0C14C6843EF1892D81D4 /* KCKeepAwake.xcodeproj */,
				B8B9BB680BF96F04B35C8CF2291F3DF7 /* Lottie.xcodeproj */,
				ED242A7662F7C74297E27CF29CD96195 /* LottieReactNative.xcodeproj */,
				DA959792AD9A5C3642835114D50DE868 /* Pods.xcodeproj */,
				F06C37C0B9522995FB8FC4AACEE1A4A1 /* RCTActionSheet.xcodeproj */,
				C76D226F8C33DAB67AA9C4D76FCA89C2 /* RCTAnimation.xcodeproj */,
				79A46F4458348360C0DFE21018DAAF14 /* RCTGeolocation.xcodeproj */,
				DD581453BAAEDFD13B05710E1CA0B128 /* RCTImage.xcodeproj */,
				2804A8AFECB29F611FC6B2AC4B0C378F /* RCTLinking.xcodeproj */,
				9EE76A96BDAFEB3F2332A2982168E1CE /* RCTNetwork.xcodeproj */,
				AA7E2CA57E62FCA5FD7C3C38C40F7603 /* RCTSettings.xcodeproj */,
				679A4B0BB6333961124F2288316630DD /* RCTText.xcodeproj */,
				F2FA8FCAB678228017DD1EBC70517E3F /* RCTVibration.xcodeproj */,
				BC3F9601D8757C3A48CF2AD9CF58F3EA /* RCTWebSocket.xcodeproj */,
				C39F11B2595A5CFD8F2D51D3B914CD41 /* RNDeviceInfo.xcodeproj */,
				8B49115E102EED64D1B7D7AC047F1ABF /* RNExitApp.xcodeproj */,
				6F63CB3492A71A3A73B8764893BE0F6F /* RNFS.xcodeproj */,
				DE78092CD0C5D3A0316145EFC00548CB /* RNIsDeviceRooted.xcodeproj */,
				205C47BA61DC4D6733E748712B4E50C6 /* RNKeychain.xcodeproj */,
				1380447C6001F40A66D38FBD8AFC3309 /* RNPrint.xcodeproj */,
				AB682616086B06AFA962D8B5F1DCAB78 /* RNRandomBytes.xcodeproj */,
				FF6707891F5797B0CC78F1267EB8F1A2 /* RNSVG.xcodeproj */,
				2D84DC61092C2CB09498AB83CAA9B91F /* RNSecureRandom.xcodeproj */,
				33AC314FF1C9CE4F19E8E899E79675B4 /* React.xcodeproj */,
				78457F3624D0D3C241289BCB545E290E /* ReactNativeFingerprintScanner.xcodeproj */,
				E5626B12C0A7C28841B2397915C53A9D /* ReactNativeNavigation.xcodeproj */,
			);
			name = Libraries;
			sourceTree = "<group>";
		};
		6D29DDBF122FCF314A24C85D1B55D2C2 /* Products */ = {
			isa = PBXGroup;
			children = (
				CBC5562C207BA79E00BA0A7F /* Lottie.framework */,
				667F57494F99C69927244B789F08BA39 /* Lottie.framework */,
				CBC5562E207BA79E00BA0A7F /* Lottie.framework */,
				263220B07467A090937F126D1EAD4142 /* libLottie.a */,
			);
			name = Products;
			sourceTree = "<group>";
		};
		717A70D826DDEDFAF811A89C73FA814A /* Products */ = {
			isa = PBXGroup;
			children = (
				19CB0B55DE702DF718E5FD31D6EF66FE /* libRCTSettings.a */,
				9FEDECF54B08D02E4DA237B29BFA7335 /* libRCTSettings-tvOS.a */,
			);
			name = Products;
			sourceTree = "<group>";
		};
		8ADF7BC563A33720DC2F2399EFC83064 /* Products */ = {
			isa = PBXGroup;
			children = (
				D373EB5A6D14212CD152A952A67FEB62 /* libRNKeychain.a */,
			);
			name = Products;
			sourceTree = "<group>";
		};
		9587AF1D58A6A266E24B67481F9ED9F2 /* Products */ = {
			isa = PBXGroup;
			children = (
				CBF9C69920A1E8A800D7CE98 /* IotaKit.framework */,
				A7757FB00CE594F07671643433203090 /* Pods_iotaWallet.framework */,
				73DE2893421CB79475DA9ABBFC68EF31 /* libPods-iotaWallet-tvOS.a */,
				75741D422FC234226BD97F79574086A2 /* libPods-iotaWallet-tvOSTests.a */,
				8194F08C899A4B07E4F0D7C10D8A04CE /* Pods_iotaWalletTests.framework */,
			);
			name = Products;
			sourceTree = "<group>";
		};
		9AF623E71CC4C2FBC8B9F3F30ACE9FE9 /* Products */ = {
			isa = PBXGroup;
			children = (
				A85B009F6629191C78D363005BC5C04B /* libART.a */,
				CF4DEBD89AF3703CA874122582CB0018 /* libART-tvOS.a */,
			);
			name = Products;
			sourceTree = "<group>";
		};
		A64BD53CDE84E513E2B4B7FC97BC39C9 /* Products */ = {
			isa = PBXGroup;
			children = (
				73D536AB3A4FAFD8602D41987D9E324F /* libRCTGeolocation.a */,
			);
			name = Products;
			sourceTree = "<group>";
		};
		A6A8596B2605B2CC07FAC1A5D3842894 /* Products */ = {
			isa = PBXGroup;
			children = (
				395BD568B613770643095434D5F46E0A /* iotaWallet-tvOS.app */,
				C1445DF81443C91724B6A1603FE7B121 /* iotaWallet-tvOSTests.xctest */,
				2C5A946EA9126EDE841BD16907761375 /* iotaWallet.app */,
				DDB64CC419556333154E3FC1635752BD /* iotaWalletTests.xctest */,
				83245F96160937A7C8F0A1D783E30B0C /* iotaWalletUITests.xctest */,
				CBEF619F59D7EBCE4196DF4E7471DFA3 /* libRNFS.a */,
			);
			name = Products;
			sourceTree = "<group>";
		};
		B500B74394DFA466050CC553274A3B29 /* Products */ = {
			isa = PBXGroup;
			children = (
				1FFDF2800ED208F6574931A64651435D /* libRNExitApp.a */,
			);
			name = Products;
			sourceTree = "<group>";
		};
		B8281C75D3DFC104F5853D66C7BE9F84 /* Products */ = {
			isa = PBXGroup;
			children = (
				4319E47FD77B4B10F18A0CCAA9E7CDB1 /* libRCTText.a */,
				0F586ACB1B483D19A73242AC34185FAD /* libRCTText-tvOS.a */,
			);
			name = Products;
			sourceTree = "<group>";
		};
		B8EB94406D3066C2A0007CDAA4C6E24C /* Recovered References */ = {
			isa = PBXGroup;
			children = (
				CBC5565A207BA79E00BA0A7F /* libReact.a */,
				B655981D53B5AE618EDBD102EA41BF51 /* libReact.a */,
				CBC5565C207BA79E00BA0A7F /* libyoga.a */,
				1C39C72B0107763251937F909D4CE6A1 /* libyoga.a */,
				CBC5565E207BA79E00BA0A7F /* libcxxreact.a */,
				9D772B812DB6C05ECF25775FCAB7E002 /* libcxxreact.a */,
				CBC55660207BA79E00BA0A7F /* libjschelpers.a */,
				4638EBE17A0D3826A792DF9563570526 /* libjschelpers.a */,
				CBC55662207BA79E00BA0A7F /* libthird-party.a */,
				A449CDAA92C2C98ABDF0AE5690864303 /* libthird-party.a */,
				9DBC3C8E34A01D88134F4A69AA32625F /* libdouble-conversion.a */,
				CBC55664207BA79E00BA0A7F /* libdouble-conversion.a */,
				89DED642A5FCB71765083CCD2A12F54B /* libprivatedata.a */,
				3C4142FC07FAC3262B48A9BE40CB7F99 /* libprivatedata-tvOS.a */,
			);
			name = "Recovered References";
			sourceTree = "<group>";
		};
		BBAF582D2B2BD1070BC430D9655E1316 /* Products */ = {
			isa = PBXGroup;
			children = (
				2A9A65DE849C3D3C9799E3B05D172685 /* libRCTVibration.a */,
			);
			name = Products;
			sourceTree = "<group>";
		};
		C50DC7D36BBD0DBAB3399175FC4DAE94 /* Recovered References */ = {
			isa = PBXGroup;
			children = (
				A62792EC69ED10CA10807A55EAF5E8D2 /* libRNClipboard.a */,
				48E60D4ABEBFCB6EC7FCE9538A5FF83F /* libRNSVG.a */,
				6D68D9CD64CE2AD239A1BABD810A4043 /* libRNSecureRandom.a */,
				BDAF54583946132D35A957921197D3E8 /* libReactNativeFingerprintScanner.a */,
			);
			name = "Recovered References";
			sourceTree = "<group>";
		};
		CB6626EE2085056C00651519 /* Products */ = {
			isa = PBXGroup;
			children = (
				CB6626F42085056C00651519 /* libSplashScreen.a */,
			);
			name = Products;
			sourceTree = "<group>";
		};
		CB86627A209F36CA00C026E3 /* EntangledIOS */ = {
			isa = PBXGroup;
			children = (
				609C11CC20A12E8900349263 /* EntangledKit.framework */,
				CB86627D209F36CA00C026E3 /* EntangledIOS.m */,
				CB86627F209F36CA00C026E3 /* EntangledIOS.h */,
			);
			path = EntangledIOS;
			sourceTree = "<group>";
		};
		CBC214E520CE82DC005D8ACB /* Products */ = {
			isa = PBXGroup;
			children = (
				CBC214E920CE82DC005D8ACB /* libRNReactNativeHapticFeedback.a */,
			);
			name = Products;
			sourceTree = "<group>";
		};
		CC4DA02F315C59DE24560F554539A682 /* Products */ = {
			isa = PBXGroup;
			children = (
				C983FC068C0763B06409D31B23F70974 /* libRNSecureRandom.a */,
			);
			name = Products;
			sourceTree = "<group>";
		};
		CE40EE8EBF39CF10BC047D98C324410F /* Products */ = {
			isa = PBXGroup;
			children = (
				35204E4DC183F014F73FABC7F779792B /* libRNFS.a */,
				CBC5566E207BA79E00BA0A7F /* libRNFS.a */,
			);
			name = Products;
			sourceTree = "<group>";
		};
		D066F507CD080500B4ADC155EBDCAEE0 /* Products */ = {
			isa = PBXGroup;
			children = (
				E1DE6816AFF1D8279218D82AD1FFCE5B /* libRCTNetwork.a */,
				20E2A76312FA9646D8831AC163B1347E /* libRCTNetwork-tvOS.a */,
			);
			name = Products;
			sourceTree = "<group>";
		};
		D25810A0B3A9B6C48CA4B14EA6FEC8D2 /* IotaKit */ = {
			isa = PBXGroup;
			children = (
				088BCC78B52B416086649F6FF07C6017 /* Iota.m */,
				3AE52C6768ACF193E25BFCE2B5EA7832 /* IotaKitEmitter.swift */,
				315CDB2586854C07CD26CAD4246AD41E /* iotaWallet-Bridging-Header.h */,
			);
			path = IotaKit;
			sourceTree = "<group>";
		};
		D3289A9220C5B1A33A6094B59D944550 /* Products */ = {
			isa = PBXGroup;
			children = (
				7CD2F7585D01863B8EC256EC6A922693 /* libRCTImage.a */,
				E75E2AC8AE8B6798A4135FCB59B0D2EB /* libRCTImage-tvOS.a */,
			);
			name = Products;
			sourceTree = "<group>";
		};
		D5D185367FBB3AAE41D341C7 /* Pods */ = {
			isa = PBXGroup;
			children = (
				94C69E567EC4B020F5822FC7 /* Pods-iotaWallet-tvOS.debug.xcconfig */,
				93AF27DC4948C2C2EF41D1FA /* Pods-iotaWallet-tvOS.release.xcconfig */,
				F5456B99539E3DFAFBC86D23 /* Pods-iotaWallet-tvOSTests.debug.xcconfig */,
				D5BA67ADCF3A3E3973DDF764 /* Pods-iotaWallet-tvOSTests.release.xcconfig */,
			);
			name = Pods;
			sourceTree = "<group>";
		};
		D8E8A3F5A608143069F7B59C205D415C /* Products */ = {
			isa = PBXGroup;
			children = (
				DAD01F1FBF0A65DE7C0418215A512138 /* libRNPrint.a */,
				9A667C3791869710368CDC79243CD4FF /* RNPrintTests.xctest */,
			);
			name = Products;
			sourceTree = "<group>";
		};
		DD933FDF72C371158E64AB9B49B85780 /* Products */ = {
			isa = PBXGroup;
			children = (
				D52AD4114CBE743BE1FE4BBF929B98CA /* libRNSVG.a */,
				7452BF78E5A78F49B42D6A6844855B18 /* libRNSVG-tvOS.a */,
			);
			name = Products;
			sourceTree = "<group>";
		};
		E2852D239E26EBC3B0FDF14796F09044 /* Products */ = {
			isa = PBXGroup;
			children = (
				38822DC4E60A1BDF9DF917E7C1541B3D /* libRCTLinking.a */,
				DF3D8AEB21F074871C1975441A32E214 /* libRCTLinking-tvOS.a */,
			);
			name = Products;
			sourceTree = "<group>";
		};
		E5A4C15555A5061D24DCE7B856718C84 /* iotaWalletTests */ = {
			isa = PBXGroup;
			children = (
				4833D34F12242CF9C19E56F28DD2ECD0 /* Supporting Files */,
				00A81CE60367578E89DC687A3A32D03E /* iotaWalletTests.m */,
			);
			path = iotaWalletTests;
			sourceTree = "<group>";
		};
		EAA54CFDD3A644A7FEB765E4C340E9D9 /* Products */ = {
			isa = PBXGroup;
			children = (
				0431CEEC099BC4CE1F43E0550C4CC291 /* libRNIsDeviceRooted.a */,
			);
			name = Products;
			sourceTree = "<group>";
		};
		ED3DAB9361CC0BDE3D6B8A4C69547387 /* Products */ = {
			isa = PBXGroup;
			children = (
				0DF165D1193E4B4962DABF4E7264F91B /* libRCTWebSocket.a */,
				41ABB0EEDDF4C638791186862B6FCA44 /* libRCTWebSocket-tvOS.a */,
				305530A98AC420D34A3E19B2E9293E19 /* libfishhook.a */,
				BE82952CCA102FD663897F7A37DC8849 /* libfishhook-tvOS.a */,
			);
			name = Products;
			sourceTree = "<group>";
		};
		F4105E831DFAE4418A38F8E9A26B8B15 /* Products */ = {
			isa = PBXGroup;
			children = (
				CBC55639207BA79E00BA0A7F /* libRCTAnimation.a */,
				BE06912F32A64660367B379A5FA9B59C /* libRCTAnimation.a */,
			);
			name = Products;
			sourceTree = "<group>";
		};
/* End PBXGroup section */

/* Begin PBXNativeTarget section */
		1B6F56C5B39768183E212C21E8E213DA /* iotaWallet-tvOS */ = {
			isa = PBXNativeTarget;
			buildConfigurationList = 229CB618801D69BFDE51B861A2C58FE2 /* Build configuration list for PBXNativeTarget "iotaWallet-tvOS" */;
			buildPhases = (
				58346D29D233956FD8AD6589 /* [CP] Check Pods Manifest.lock */,
				9289FDA5BF643E6CF6FB97742A554BFA /* Sources */,
				553CB5E02E5676464BF53656B3C90944 /* Frameworks */,
				BF58EB11F40804AD5DBB7F844142B92C /* Resources */,
				1BD7EDA2A9AC2CE93A0870587E20D397 /* Bundle React Native Code And Images */,
<<<<<<< HEAD
				D5F63564B5DECAF86AEB4186 /* [CP] Embed Pods Frameworks */,
				61147FEF369C0848FE75C8B9 /* [CP] Copy Pods Resources */,
=======
				9D269F641B3CC39CFE4AEDB3 /* [CP] Embed Pods Frameworks */,
				322BF42E3CE68A81C1745F02 /* [CP] Copy Pods Resources */,
>>>>>>> 8a9e38a8
			);
			buildRules = (
			);
			dependencies = (
			);
			name = "iotaWallet-tvOS";
			productName = "iotaWallet-tvOS";
			productReference = 395BD568B613770643095434D5F46E0A /* iotaWallet-tvOS.app */;
			productType = "com.apple.product-type.application";
		};
		30A16F44D53CE8CFD5085B3A66B82141 /* iotaWalletTests */ = {
			isa = PBXNativeTarget;
			buildConfigurationList = 4BA0D5F0EB15D5F5757C545788EF2CDB /* Build configuration list for PBXNativeTarget "iotaWalletTests" */;
			buildPhases = (
				5C36E36590116568CF5849E3 /* [CP] Check Pods Manifest.lock */,
				C361C063B6547DE82583FABCA4550939 /* Sources */,
				89D91232D91529099E9186998E61E7D7 /* Frameworks */,
				8F6FA1D0FA4750EA28804258C2CB6AC6 /* Resources */,
<<<<<<< HEAD
				42EE0954DAABE43DCFDAE706 /* [CP] Embed Pods Frameworks */,
				29F1C250D1932F2224494234 /* [CP] Copy Pods Resources */,
=======
				297521A7BB8210CFBE5036A2 /* [CP] Embed Pods Frameworks */,
				92EBC4A3D30DE43E82BFD842 /* [CP] Copy Pods Resources */,
>>>>>>> 8a9e38a8
			);
			buildRules = (
			);
			dependencies = (
			);
			name = iotaWalletTests;
			productName = iotaWalletTests;
			productReference = DDB64CC419556333154E3FC1635752BD /* iotaWalletTests.xctest */;
			productType = "com.apple.product-type.bundle.unit-test";
		};
		4848851A00274CA2FFBE307BAEB5F278 /* iotaWallet */ = {
			isa = PBXNativeTarget;
			buildConfigurationList = AF130F8FF7E392E4456F812995AD03FD /* Build configuration list for PBXNativeTarget "iotaWallet" */;
			buildPhases = (
				C670705588253B9974F1143C /* [CP] Check Pods Manifest.lock */,
				3A19CAEF0494A213AEB368179B268023 /* Sources */,
				05D2CE97116646D93A4B9C6E31EB5612 /* Frameworks */,
				FA2076790B54965291BEF26A75A5EDB5 /* Resources */,
				76C74A58CB208D79D2DBCF9020787849 /* Bundle React Native code and images */,
				B59F787FE434CB99F8DA67C59029AF6B /* ShellScript */,
				92EB94016145B67667F30CE79B21D4D5 /* Embed Frameworks */,
				19306BE67A64A428B81A1A08 /* [CP] Embed Pods Frameworks */,
<<<<<<< HEAD
				FDC9C8E5CA56415F0C8A93B8 /* [CP] Copy Pods Resources */,
=======
				B019AC30E4C4E826094833FD /* [CP] Copy Pods Resources */,
>>>>>>> 8a9e38a8
			);
			buildRules = (
			);
			dependencies = (
				BCF502FF716E49969EFEC3E7DA65262E /* PBXTargetDependency */,
			);
			name = iotaWallet;
			productName = "Hello World";
			productReference = 2C5A946EA9126EDE841BD16907761375 /* iotaWallet.app */;
			productType = "com.apple.product-type.application";
		};
		8607A222C6B67AC6A2A6E24A446EB268 /* iotaWallet-tvOSTests */ = {
			isa = PBXNativeTarget;
			buildConfigurationList = 287E632BA696962784937BF4BE84857D /* Build configuration list for PBXNativeTarget "iotaWallet-tvOSTests" */;
			buildPhases = (
				1C8C88AE59968844F0D8C59F /* [CP] Check Pods Manifest.lock */,
				20A48ED510B8A5A031F25EB34DD39B95 /* Sources */,
				17A6B85936E519099FAD248D873A5E85 /* Frameworks */,
				7B8DF15560086469F41BFCA408944F5D /* Resources */,
<<<<<<< HEAD
				E59DC477D138C251C4FF830D /* [CP] Embed Pods Frameworks */,
				276E1A33EA1006E155E2D840 /* [CP] Copy Pods Resources */,
=======
				30E834802A3D239333D241FA /* [CP] Embed Pods Frameworks */,
				83BBD3B45C3779ED5AAD27B9 /* [CP] Copy Pods Resources */,
>>>>>>> 8a9e38a8
			);
			buildRules = (
			);
			dependencies = (
				482BD5E847E669FCCD5819D2879B3184 /* PBXTargetDependency */,
			);
			name = "iotaWallet-tvOSTests";
			productName = "iotaWallet-tvOSTests";
			productReference = C1445DF81443C91724B6A1603FE7B121 /* iotaWallet-tvOSTests.xctest */;
			productType = "com.apple.product-type.bundle.unit-test";
		};
		B337D5A007B26D2B5F9D16F7E2662744 /* iotaWalletUITests */ = {
			isa = PBXNativeTarget;
			buildConfigurationList = 12FFB4085BE14D3B9E258601F66FE01E /* Build configuration list for PBXNativeTarget "iotaWalletUITests" */;
			buildPhases = (
				11075FA1DE5371B6E0DBE7D34FF2F541 /* Sources */,
				8E6317EA2D08B2557A58B1FB5D9085D4 /* Frameworks */,
				80B69C4642AB51BA4880C4831D3FF552 /* Resources */,
			);
			buildRules = (
			);
			dependencies = (
				BE73D60DB7DADA792CE0511FEEF11D44 /* PBXTargetDependency */,
			);
			name = iotaWalletUITests;
			productName = iotaWalletUITests;
			productReference = 83245F96160937A7C8F0A1D783E30B0C /* iotaWalletUITests.xctest */;
			productType = "com.apple.product-type.bundle.ui-testing";
		};
/* End PBXNativeTarget section */

/* Begin PBXProject section */
		FBC6F77FBF455B92FBB736B0E5DE8E13 /* Project object */ = {
			isa = PBXProject;
			attributes = {
				LastSwiftUpdateCheck = 920;
				LastUpgradeCheck = 910;
				ORGANIZATIONNAME = "IOTA Foundation";
				TargetAttributes = {
					1B6F56C5B39768183E212C21E8E213DA = {
						CreatedOnToolsVersion = 8.2.1;
						ProvisioningStyle = Manual;
					};
					30A16F44D53CE8CFD5085B3A66B82141 = {
						CreatedOnToolsVersion = 6.2;
						DevelopmentTeam = UG77RJKZHH;
						ProvisioningStyle = Automatic;
						TestTargetID = 4848851A00274CA2FFBE307BAEB5F278;
					};
					4848851A00274CA2FFBE307BAEB5F278 = {
						DevelopmentTeam = UG77RJKZHH;
						LastSwiftMigration = 920;
						ProvisioningStyle = Automatic;
						SystemCapabilities = {
							com.apple.BackgroundModes = {
								enabled = 0;
							};
							com.apple.DataProtection = {
								enabled = 1;
							};
							com.apple.Keychain = {
								enabled = 1;
							};
						};
					};
					8607A222C6B67AC6A2A6E24A446EB268 = {
						CreatedOnToolsVersion = 8.2.1;
						DevelopmentTeam = UG77RJKZHH;
						ProvisioningStyle = Automatic;
						TestTargetID = 1B6F56C5B39768183E212C21E8E213DA;
					};
					B337D5A007B26D2B5F9D16F7E2662744 = {
						CreatedOnToolsVersion = 9.2;
						DevelopmentTeam = UG77RJKZHH;
						ProvisioningStyle = Automatic;
						TestTargetID = 4848851A00274CA2FFBE307BAEB5F278;
					};
				};
			};
			buildConfigurationList = A3BD3B37F8B3D2A63C098B217B362204 /* Build configuration list for PBXProject "iotaWallet" */;
			compatibilityVersion = "Xcode 3.2";
			developmentRegion = English;
			hasScannedForEncodings = 0;
			knownRegions = (
				fr,
				de,
				"zh-Hans",
				"zh-Hant",
				ja,
				es,
				"es-419",
				it,
				ko,
				nl,
				"pt-BR",
				"pt-PT",
				da,
				fi,
				nb,
				el,
				hi,
				he,
				id,
				ar,
				tr,
				sv,
				ru,
				pl,
				ro,
				sl,
				ur,
				lv,
				Base,
				en,
				cs,
				sk,
			);
			mainGroup = 3FA554CD0D5061D20FBDC112457CF26E;
			productRefGroup = A6A8596B2605B2CC07FAC1A5D3842894 /* Products */;
			projectDirPath = "";
			projectReferences = (
				{
					ProductGroup = 9AF623E71CC4C2FBC8B9F3F30ACE9FE9 /* Products */;
					ProjectRef = FFB7466768C43C0F61CFB10138358A32 /* ART.xcodeproj */;
				},
				{
					ProductGroup = 59F1A29AC9936E37D7CCA793B573FE14 /* Products */;
					ProjectRef = 5BC0CFE5E7DFF31220E78B818DA00C4B /* BugsnagReactNative.xcodeproj */;
				},
				{
					ProductGroup = 456A0E130E7E606051259696F2828C37 /* Products */;
					ProjectRef = 9E17389EF3AB0C14C6843EF1892D81D4 /* KCKeepAwake.xcodeproj */;
				},
				{
					ProductGroup = 6D29DDBF122FCF314A24C85D1B55D2C2 /* Products */;
					ProjectRef = B8B9BB680BF96F04B35C8CF2291F3DF7 /* Lottie.xcodeproj */;
				},
				{
					ProductGroup = 36C28026D94ACB992F53386A85FFD077 /* Products */;
					ProjectRef = ED242A7662F7C74297E27CF29CD96195 /* LottieReactNative.xcodeproj */;
				},
				{
					ProductGroup = 9587AF1D58A6A266E24B67481F9ED9F2 /* Products */;
					ProjectRef = DA959792AD9A5C3642835114D50DE868 /* Pods.xcodeproj */;
				},
				{
					ProductGroup = 0442208DB98A7FEC39027C12FBDE05E9 /* Products */;
					ProjectRef = F06C37C0B9522995FB8FC4AACEE1A4A1 /* RCTActionSheet.xcodeproj */;
				},
				{
					ProductGroup = F4105E831DFAE4418A38F8E9A26B8B15 /* Products */;
					ProjectRef = C76D226F8C33DAB67AA9C4D76FCA89C2 /* RCTAnimation.xcodeproj */;
				},
				{
					ProductGroup = A64BD53CDE84E513E2B4B7FC97BC39C9 /* Products */;
					ProjectRef = 79A46F4458348360C0DFE21018DAAF14 /* RCTGeolocation.xcodeproj */;
				},
				{
					ProductGroup = D3289A9220C5B1A33A6094B59D944550 /* Products */;
					ProjectRef = DD581453BAAEDFD13B05710E1CA0B128 /* RCTImage.xcodeproj */;
				},
				{
					ProductGroup = E2852D239E26EBC3B0FDF14796F09044 /* Products */;
					ProjectRef = 2804A8AFECB29F611FC6B2AC4B0C378F /* RCTLinking.xcodeproj */;
				},
				{
					ProductGroup = D066F507CD080500B4ADC155EBDCAEE0 /* Products */;
					ProjectRef = 9EE76A96BDAFEB3F2332A2982168E1CE /* RCTNetwork.xcodeproj */;
				},
				{
					ProductGroup = 717A70D826DDEDFAF811A89C73FA814A /* Products */;
					ProjectRef = AA7E2CA57E62FCA5FD7C3C38C40F7603 /* RCTSettings.xcodeproj */;
				},
				{
					ProductGroup = B8281C75D3DFC104F5853D66C7BE9F84 /* Products */;
					ProjectRef = 679A4B0BB6333961124F2288316630DD /* RCTText.xcodeproj */;
				},
				{
					ProductGroup = BBAF582D2B2BD1070BC430D9655E1316 /* Products */;
					ProjectRef = F2FA8FCAB678228017DD1EBC70517E3F /* RCTVibration.xcodeproj */;
				},
				{
					ProductGroup = ED3DAB9361CC0BDE3D6B8A4C69547387 /* Products */;
					ProjectRef = BC3F9601D8757C3A48CF2AD9CF58F3EA /* RCTWebSocket.xcodeproj */;
				},
				{
					ProductGroup = B8EB94406D3066C2A0007CDAA4C6E24C /* Recovered References */;
					ProjectRef = 33AC314FF1C9CE4F19E8E899E79675B4 /* React.xcodeproj */;
				},
				{
					ProductGroup = 51ACD9C11FA83997FC06ADD580604E62 /* Products */;
					ProjectRef = 78457F3624D0D3C241289BCB545E290E /* ReactNativeFingerprintScanner.xcodeproj */;
				},
				{
					ProductGroup = 0DC16A5D78CFE5D3D027B03E9EB1EC3B /* Products */;
					ProjectRef = E5626B12C0A7C28841B2397915C53A9D /* ReactNativeNavigation.xcodeproj */;
				},
				{
					ProductGroup = 6056CF5720827E2E0006A2F3 /* Products */;
					ProjectRef = 6056CF5620827E2E0006A2F3 /* ReactNativePermissions.xcodeproj */;
				},
				{
					ProductGroup = 6056CF5020827D2F0006A2F3 /* Products */;
					ProjectRef = 6056CF4F20827D2F0006A2F3 /* RNCamera.xcodeproj */;
				},
				{
					ProductGroup = 2FE9795D77E1EEB677D548CDD97FF948 /* Products */;
					ProjectRef = C39F11B2595A5CFD8F2D51D3B914CD41 /* RNDeviceInfo.xcodeproj */;
				},
				{
					ProductGroup = B500B74394DFA466050CC553274A3B29 /* Products */;
					ProjectRef = 8B49115E102EED64D1B7D7AC047F1ABF /* RNExitApp.xcodeproj */;
				},
				{
					ProductGroup = CE40EE8EBF39CF10BC047D98C324410F /* Products */;
					ProjectRef = 6F63CB3492A71A3A73B8764893BE0F6F /* RNFS.xcodeproj */;
				},
				{
					ProductGroup = EAA54CFDD3A644A7FEB765E4C340E9D9 /* Products */;
					ProjectRef = DE78092CD0C5D3A0316145EFC00548CB /* RNIsDeviceRooted.xcodeproj */;
				},
				{
					ProductGroup = 8ADF7BC563A33720DC2F2399EFC83064 /* Products */;
					ProjectRef = 205C47BA61DC4D6733E748712B4E50C6 /* RNKeychain.xcodeproj */;
				},
				{
					ProductGroup = D8E8A3F5A608143069F7B59C205D415C /* Products */;
					ProjectRef = 1380447C6001F40A66D38FBD8AFC3309 /* RNPrint.xcodeproj */;
				},
				{
					ProductGroup = 404F05F3C6DB71501EBCD748C98682BF /* Products */;
					ProjectRef = AB682616086B06AFA962D8B5F1DCAB78 /* RNRandomBytes.xcodeproj */;
				},
				{
					ProductGroup = CBC214E520CE82DC005D8ACB /* Products */;
					ProjectRef = CBC214E420CE82DC005D8ACB /* RNReactNativeHapticFeedback.xcodeproj */;
				},
				{
					ProductGroup = 60BDD277208D12790085549F /* Products */;
					ProjectRef = 60BDD276208D12790085549F /* RNSecureClipboard.xcodeproj */;
				},
				{
					ProductGroup = CC4DA02F315C59DE24560F554539A682 /* Products */;
					ProjectRef = 2D84DC61092C2CB09498AB83CAA9B91F /* RNSecureRandom.xcodeproj */;
				},
				{
					ProductGroup = 601BFCE920C367300097D329 /* Products */;
					ProjectRef = 601BFCE820C367300097D329 /* RNShare.xcodeproj */;
				},
				{
					ProductGroup = DD933FDF72C371158E64AB9B49B85780 /* Products */;
					ProjectRef = FF6707891F5797B0CC78F1267EB8F1A2 /* RNSVG.xcodeproj */;
				},
				{
					ProductGroup = 601BFD5D20C39A560097D329 /* Products */;
					ProjectRef = 601BFD5C20C39A560097D329 /* RNViewShot.xcodeproj */;
				},
				{
					ProductGroup = CB6626EE2085056C00651519 /* Products */;
					ProjectRef = CB6626ED2085056C00651519 /* SplashScreen.xcodeproj */;
				},
			);
			projectRoot = "";
			targets = (
				4848851A00274CA2FFBE307BAEB5F278 /* iotaWallet */,
				30A16F44D53CE8CFD5085B3A66B82141 /* iotaWalletTests */,
				1B6F56C5B39768183E212C21E8E213DA /* iotaWallet-tvOS */,
				8607A222C6B67AC6A2A6E24A446EB268 /* iotaWallet-tvOSTests */,
				B337D5A007B26D2B5F9D16F7E2662744 /* iotaWalletUITests */,
			);
		};
/* End PBXProject section */

/* Begin PBXReferenceProxy section */
		0431CEEC099BC4CE1F43E0550C4CC291 /* libRNIsDeviceRooted.a */ = {
			isa = PBXReferenceProxy;
			fileType = archive.ar;
			path = libRNIsDeviceRooted.a;
			remoteRef = C9772B939B4E8110FBC5F859B3227154 /* PBXContainerItemProxy */;
			sourceTree = BUILT_PRODUCTS_DIR;
		};
		05A278F7206668C3941E08E4900DD55E /* libLottieReactNative.a */ = {
			isa = PBXReferenceProxy;
			fileType = archive.ar;
			path = libLottieReactNative.a;
			remoteRef = 1D4B301C1E61385E585E2A112DA1B8AA /* PBXContainerItemProxy */;
			sourceTree = BUILT_PRODUCTS_DIR;
		};
		0DF165D1193E4B4962DABF4E7264F91B /* libRCTWebSocket.a */ = {
			isa = PBXReferenceProxy;
			fileType = archive.ar;
			path = libRCTWebSocket.a;
			remoteRef = 332664C4BF1AE19847F504D8C9C4CD04 /* PBXContainerItemProxy */;
			sourceTree = BUILT_PRODUCTS_DIR;
		};
		0F586ACB1B483D19A73242AC34185FAD /* libRCTText-tvOS.a */ = {
			isa = PBXReferenceProxy;
			fileType = archive.ar;
			path = "libRCTText-tvOS.a";
			remoteRef = 775CC7B8AD67A515B51E9A77C07B744D /* PBXContainerItemProxy */;
			sourceTree = BUILT_PRODUCTS_DIR;
		};
		19CB0B55DE702DF718E5FD31D6EF66FE /* libRCTSettings.a */ = {
			isa = PBXReferenceProxy;
			fileType = archive.ar;
			path = libRCTSettings.a;
			remoteRef = 6856A093BA67FAE8F7467903505626C0 /* PBXContainerItemProxy */;
			sourceTree = BUILT_PRODUCTS_DIR;
		};
		1C39C72B0107763251937F909D4CE6A1 /* libyoga.a */ = {
			isa = PBXReferenceProxy;
			fileType = archive.ar;
			path = libyoga.a;
			remoteRef = 1A0E14698EE7A4322A9A9B5052F4D0E4 /* PBXContainerItemProxy */;
			sourceTree = BUILT_PRODUCTS_DIR;
		};
		1FFDF2800ED208F6574931A64651435D /* libRNExitApp.a */ = {
			isa = PBXReferenceProxy;
			fileType = archive.ar;
			path = libRNExitApp.a;
			remoteRef = 38AFE775C706DBBC97CB50A593645D49 /* PBXContainerItemProxy */;
			sourceTree = BUILT_PRODUCTS_DIR;
		};
		20E2A76312FA9646D8831AC163B1347E /* libRCTNetwork-tvOS.a */ = {
			isa = PBXReferenceProxy;
			fileType = archive.ar;
			path = "libRCTNetwork-tvOS.a";
			remoteRef = 9C68E6DA3B9F7593ED48E775238CCCE2 /* PBXContainerItemProxy */;
			sourceTree = BUILT_PRODUCTS_DIR;
		};
		263220B07467A090937F126D1EAD4142 /* libLottie.a */ = {
			isa = PBXReferenceProxy;
			fileType = archive.ar;
			path = libLottie.a;
			remoteRef = EAF9F7116A758338A37BB92469F8D297 /* PBXContainerItemProxy */;
			sourceTree = BUILT_PRODUCTS_DIR;
		};
		2A9A65DE849C3D3C9799E3B05D172685 /* libRCTVibration.a */ = {
			isa = PBXReferenceProxy;
			fileType = archive.ar;
			path = libRCTVibration.a;
			remoteRef = BB0F29560ABE8B2A22B932FA4F9EB13B /* PBXContainerItemProxy */;
			sourceTree = BUILT_PRODUCTS_DIR;
		};
		305530A98AC420D34A3E19B2E9293E19 /* libfishhook.a */ = {
			isa = PBXReferenceProxy;
			fileType = archive.ar;
			path = libfishhook.a;
			remoteRef = DCEAB2C2F040EC0C0BEAA70FB12BFF84 /* PBXContainerItemProxy */;
			sourceTree = BUILT_PRODUCTS_DIR;
		};
		35204E4DC183F014F73FABC7F779792B /* libRNFS.a */ = {
			isa = PBXReferenceProxy;
			fileType = archive.ar;
			path = libRNFS.a;
			remoteRef = 759478F697B6B0746DB845F6D5691AD4 /* PBXContainerItemProxy */;
			sourceTree = BUILT_PRODUCTS_DIR;
		};
		38822DC4E60A1BDF9DF917E7C1541B3D /* libRCTLinking.a */ = {
			isa = PBXReferenceProxy;
			fileType = archive.ar;
			path = libRCTLinking.a;
			remoteRef = AE1E283F1BF8C962C215E54FF5A59C24 /* PBXContainerItemProxy */;
			sourceTree = BUILT_PRODUCTS_DIR;
		};
		3C4142FC07FAC3262B48A9BE40CB7F99 /* libprivatedata-tvOS.a */ = {
			isa = PBXReferenceProxy;
			fileType = archive.ar;
			path = "libprivatedata-tvOS.a";
			remoteRef = BAEFC339D0724DE7BFFD78DDD3AC5310 /* PBXContainerItemProxy */;
			sourceTree = BUILT_PRODUCTS_DIR;
		};
		41ABB0EEDDF4C638791186862B6FCA44 /* libRCTWebSocket-tvOS.a */ = {
			isa = PBXReferenceProxy;
			fileType = archive.ar;
			path = "libRCTWebSocket-tvOS.a";
			remoteRef = 09FE410FB8091F5F045ED9DDE13DC25E /* PBXContainerItemProxy */;
			sourceTree = BUILT_PRODUCTS_DIR;
		};
		4319E47FD77B4B10F18A0CCAA9E7CDB1 /* libRCTText.a */ = {
			isa = PBXReferenceProxy;
			fileType = archive.ar;
			path = libRCTText.a;
			remoteRef = 3574B82CD6B55B4ECA9A60938811F5E8 /* PBXContainerItemProxy */;
			sourceTree = BUILT_PRODUCTS_DIR;
		};
		4638EBE17A0D3826A792DF9563570526 /* libjschelpers.a */ = {
			isa = PBXReferenceProxy;
			fileType = archive.ar;
			path = libjschelpers.a;
			remoteRef = 5A8B9CCF1B55558D85C747DCAB652942 /* PBXContainerItemProxy */;
			sourceTree = BUILT_PRODUCTS_DIR;
		};
		4E9F4916217D4EC545458FBE5790E41D /* libRNDeviceInfo-tvOS.a */ = {
			isa = PBXReferenceProxy;
			fileType = archive.ar;
			path = "libRNDeviceInfo-tvOS.a";
			remoteRef = 5A109CA5CC18A16B6414EEC4BBD87090 /* PBXContainerItemProxy */;
			sourceTree = BUILT_PRODUCTS_DIR;
		};
		601BFCED20C367310097D329 /* libRNShare.a */ = {
			isa = PBXReferenceProxy;
			fileType = archive.ar;
			path = libRNShare.a;
			remoteRef = 601BFCEC20C367310097D329 /* PBXContainerItemProxy */;
			sourceTree = BUILT_PRODUCTS_DIR;
		};
		601BFD6120C39A580097D329 /* libRNViewShot.a */ = {
			isa = PBXReferenceProxy;
			fileType = archive.ar;
			path = libRNViewShot.a;
			remoteRef = 601BFD6020C39A580097D329 /* PBXContainerItemProxy */;
			sourceTree = BUILT_PRODUCTS_DIR;
		};
		6056CF5420827D2F0006A2F3 /* libRNCamera.a */ = {
			isa = PBXReferenceProxy;
			fileType = archive.ar;
			path = libRNCamera.a;
			remoteRef = 6056CF5320827D2F0006A2F3 /* PBXContainerItemProxy */;
			sourceTree = BUILT_PRODUCTS_DIR;
		};
		6056CF5B20827E2E0006A2F3 /* libReactNativePermissions.a */ = {
			isa = PBXReferenceProxy;
			fileType = archive.ar;
			path = libReactNativePermissions.a;
			remoteRef = 6056CF5A20827E2E0006A2F3 /* PBXContainerItemProxy */;
			sourceTree = BUILT_PRODUCTS_DIR;
		};
		60BDD27B208D12790085549F /* libRNSecureClipboard.a */ = {
			isa = PBXReferenceProxy;
			fileType = archive.ar;
			path = libRNSecureClipboard.a;
			remoteRef = 60BDD27A208D12790085549F /* PBXContainerItemProxy */;
			sourceTree = BUILT_PRODUCTS_DIR;
		};
		667F57494F99C69927244B789F08BA39 /* Lottie.framework */ = {
			isa = PBXReferenceProxy;
			fileType = wrapper.framework;
			path = Lottie.framework;
			remoteRef = CD481D22B9AD23CF851BD7CA4F49E762 /* PBXContainerItemProxy */;
			sourceTree = BUILT_PRODUCTS_DIR;
		};
		6D68D9CD64CE2AD239A1BABD810A4043 /* libRNSecureRandom.a */ = {
			isa = PBXReferenceProxy;
			fileType = archive.ar;
			path = libRNSecureRandom.a;
			remoteRef = 896DF047E1C2AB724B776DE78051C2CB /* PBXContainerItemProxy */;
			sourceTree = BUILT_PRODUCTS_DIR;
		};
		73D536AB3A4FAFD8602D41987D9E324F /* libRCTGeolocation.a */ = {
			isa = PBXReferenceProxy;
			fileType = archive.ar;
			path = libRCTGeolocation.a;
			remoteRef = 67F735F37D9C96FFCC1469292012988C /* PBXContainerItemProxy */;
			sourceTree = BUILT_PRODUCTS_DIR;
		};
		73DE2893421CB79475DA9ABBFC68EF31 /* libPods-iotaWallet-tvOS.a */ = {
			isa = PBXReferenceProxy;
			fileType = archive.ar;
			path = "libPods-iotaWallet-tvOS.a";
			remoteRef = 711E35C224595B0412CF470CDBEF29B6 /* PBXContainerItemProxy */;
			sourceTree = BUILT_PRODUCTS_DIR;
		};
		7452BF78E5A78F49B42D6A6844855B18 /* libRNSVG-tvOS.a */ = {
			isa = PBXReferenceProxy;
			fileType = archive.ar;
			path = "libRNSVG-tvOS.a";
			remoteRef = A9F53FC6236324E5330CA31A17570E7E /* PBXContainerItemProxy */;
			sourceTree = BUILT_PRODUCTS_DIR;
		};
		75741D422FC234226BD97F79574086A2 /* libPods-iotaWallet-tvOSTests.a */ = {
			isa = PBXReferenceProxy;
			fileType = archive.ar;
			path = "libPods-iotaWallet-tvOSTests.a";
			remoteRef = FA24DAB4979B0799DCE61A5F32D99523 /* PBXContainerItemProxy */;
			sourceTree = BUILT_PRODUCTS_DIR;
		};
		7CD2F7585D01863B8EC256EC6A922693 /* libRCTImage.a */ = {
			isa = PBXReferenceProxy;
			fileType = archive.ar;
			path = libRCTImage.a;
			remoteRef = EFC046C4FF8A48212FB2D5FCA41020D1 /* PBXContainerItemProxy */;
			sourceTree = BUILT_PRODUCTS_DIR;
		};
		8194F08C899A4B07E4F0D7C10D8A04CE /* Pods_iotaWalletTests.framework */ = {
			isa = PBXReferenceProxy;
			fileType = wrapper.framework;
			path = Pods_iotaWalletTests.framework;
			remoteRef = 5883AA054AC88EAA5EFB34040EA713B2 /* PBXContainerItemProxy */;
			sourceTree = BUILT_PRODUCTS_DIR;
		};
		89DED642A5FCB71765083CCD2A12F54B /* libprivatedata.a */ = {
			isa = PBXReferenceProxy;
			fileType = archive.ar;
			path = libprivatedata.a;
			remoteRef = 5571F4C8A97A7C1CD0F664C7197CC170 /* PBXContainerItemProxy */;
			sourceTree = BUILT_PRODUCTS_DIR;
		};
		9A667C3791869710368CDC79243CD4FF /* RNPrintTests.xctest */ = {
			isa = PBXReferenceProxy;
			fileType = wrapper.cfbundle;
			path = RNPrintTests.xctest;
			remoteRef = 7D78B19441B818F349C13AAD1E712ACC /* PBXContainerItemProxy */;
			sourceTree = BUILT_PRODUCTS_DIR;
		};
		9D772B812DB6C05ECF25775FCAB7E002 /* libcxxreact.a */ = {
			isa = PBXReferenceProxy;
			fileType = archive.ar;
			path = libcxxreact.a;
			remoteRef = C5DB17B47077C54B8CBA62D8E21D3C43 /* PBXContainerItemProxy */;
			sourceTree = BUILT_PRODUCTS_DIR;
		};
		9DBC3C8E34A01D88134F4A69AA32625F /* libdouble-conversion.a */ = {
			isa = PBXReferenceProxy;
			fileType = archive.ar;
			path = "libdouble-conversion.a";
			remoteRef = 91EE908523E2FCEF5CE1B08441483CDE /* PBXContainerItemProxy */;
			sourceTree = BUILT_PRODUCTS_DIR;
		};
		9FEDECF54B08D02E4DA237B29BFA7335 /* libRCTSettings-tvOS.a */ = {
			isa = PBXReferenceProxy;
			fileType = archive.ar;
			path = "libRCTSettings-tvOS.a";
			remoteRef = 02EA84673DE704F9C1AF959030D4D4BC /* PBXContainerItemProxy */;
			sourceTree = BUILT_PRODUCTS_DIR;
		};
		A449CDAA92C2C98ABDF0AE5690864303 /* libthird-party.a */ = {
			isa = PBXReferenceProxy;
			fileType = archive.ar;
			path = "libthird-party.a";
			remoteRef = 5DF1012D7DA4F139622252CC164F122C /* PBXContainerItemProxy */;
			sourceTree = BUILT_PRODUCTS_DIR;
		};
		A7757FB00CE594F07671643433203090 /* Pods_iotaWallet.framework */ = {
			isa = PBXReferenceProxy;
			fileType = wrapper.framework;
			path = Pods_iotaWallet.framework;
			remoteRef = CD9F8E5E7CF2056A65FA532392457FA4 /* PBXContainerItemProxy */;
			sourceTree = BUILT_PRODUCTS_DIR;
		};
		A85B009F6629191C78D363005BC5C04B /* libART.a */ = {
			isa = PBXReferenceProxy;
			fileType = archive.ar;
			path = libART.a;
			remoteRef = 4D28DBFF1C1827558620F9610F7E930B /* PBXContainerItemProxy */;
			sourceTree = BUILT_PRODUCTS_DIR;
		};
		B655981D53B5AE618EDBD102EA41BF51 /* libReact.a */ = {
			isa = PBXReferenceProxy;
			fileType = archive.ar;
			path = libReact.a;
			remoteRef = 01E9A97EB148F57A77EB8C51C72DF720 /* PBXContainerItemProxy */;
			sourceTree = BUILT_PRODUCTS_DIR;
		};
		B844D632C9BC3C7BED60CFEE0A6A52B7 /* libRNRandomBytes.a */ = {
			isa = PBXReferenceProxy;
			fileType = archive.ar;
			path = libRNRandomBytes.a;
			remoteRef = 2FC4A20B76D0682725A7FD3A48E950D9 /* PBXContainerItemProxy */;
			sourceTree = BUILT_PRODUCTS_DIR;
		};
		BBAF9D268952C91DACBF8032E0718926 /* libReactNativeFingerprintScanner.a */ = {
			isa = PBXReferenceProxy;
			fileType = archive.ar;
			path = libReactNativeFingerprintScanner.a;
			remoteRef = C64A41DFA3DFB47F30EDDEB6A2481B24 /* PBXContainerItemProxy */;
			sourceTree = BUILT_PRODUCTS_DIR;
		};
		BE06912F32A64660367B379A5FA9B59C /* libRCTAnimation.a */ = {
			isa = PBXReferenceProxy;
			fileType = archive.ar;
			path = libRCTAnimation.a;
			remoteRef = 77988E9E486F13DB1441A107E9B8BE7D /* PBXContainerItemProxy */;
			sourceTree = BUILT_PRODUCTS_DIR;
		};
		BE82952CCA102FD663897F7A37DC8849 /* libfishhook-tvOS.a */ = {
			isa = PBXReferenceProxy;
			fileType = archive.ar;
			path = "libfishhook-tvOS.a";
			remoteRef = 0124B2E98998F35F47D1A86641804DBA /* PBXContainerItemProxy */;
			sourceTree = BUILT_PRODUCTS_DIR;
		};
		C983FC068C0763B06409D31B23F70974 /* libRNSecureRandom.a */ = {
			isa = PBXReferenceProxy;
			fileType = archive.ar;
			path = libRNSecureRandom.a;
			remoteRef = AECD31E3539474478B838BE6DD5AB37C /* PBXContainerItemProxy */;
			sourceTree = BUILT_PRODUCTS_DIR;
		};
		C9F4F16E746AE853607E2E4D649F9E40 /* libRNDeviceInfo.a */ = {
			isa = PBXReferenceProxy;
			fileType = archive.ar;
			path = libRNDeviceInfo.a;
			remoteRef = 53DB1F47FFBD018460D6B3F399D77096 /* PBXContainerItemProxy */;
			sourceTree = BUILT_PRODUCTS_DIR;
		};
		CB6626F42085056C00651519 /* libSplashScreen.a */ = {
			isa = PBXReferenceProxy;
			fileType = archive.ar;
			path = libSplashScreen.a;
			remoteRef = CB6626F32085056C00651519 /* PBXContainerItemProxy */;
			sourceTree = BUILT_PRODUCTS_DIR;
		};
		CB8F2AF42095E41E0071A30B /* libRNRandomBytes-tvOS.a */ = {
			isa = PBXReferenceProxy;
			fileType = archive.ar;
			path = "libRNRandomBytes-tvOS.a";
			remoteRef = CB8F2AF32095E41E0071A30B /* PBXContainerItemProxy */;
			sourceTree = BUILT_PRODUCTS_DIR;
		};
		CBC214E920CE82DC005D8ACB /* libRNReactNativeHapticFeedback.a */ = {
			isa = PBXReferenceProxy;
			fileType = archive.ar;
			path = libRNReactNativeHapticFeedback.a;
			remoteRef = CBC214E820CE82DC005D8ACB /* PBXContainerItemProxy */;
			sourceTree = BUILT_PRODUCTS_DIR;
		};
		CBC5562C207BA79E00BA0A7F /* Lottie.framework */ = {
			isa = PBXReferenceProxy;
			fileType = wrapper.framework;
			path = Lottie.framework;
			remoteRef = CBC5562B207BA79E00BA0A7F /* PBXContainerItemProxy */;
			sourceTree = BUILT_PRODUCTS_DIR;
		};
		CBC5562E207BA79E00BA0A7F /* Lottie.framework */ = {
			isa = PBXReferenceProxy;
			fileType = wrapper.framework;
			path = Lottie.framework;
			remoteRef = CBC5562D207BA79E00BA0A7F /* PBXContainerItemProxy */;
			sourceTree = BUILT_PRODUCTS_DIR;
		};
		CBC55639207BA79E00BA0A7F /* libRCTAnimation.a */ = {
			isa = PBXReferenceProxy;
			fileType = archive.ar;
			path = libRCTAnimation.a;
			remoteRef = CBC55638207BA79E00BA0A7F /* PBXContainerItemProxy */;
			sourceTree = BUILT_PRODUCTS_DIR;
		};
		CBC5565A207BA79E00BA0A7F /* libReact.a */ = {
			isa = PBXReferenceProxy;
			fileType = archive.ar;
			path = libReact.a;
			remoteRef = CBC55659207BA79E00BA0A7F /* PBXContainerItemProxy */;
			sourceTree = BUILT_PRODUCTS_DIR;
		};
		CBC5565C207BA79E00BA0A7F /* libyoga.a */ = {
			isa = PBXReferenceProxy;
			fileType = archive.ar;
			path = libyoga.a;
			remoteRef = CBC5565B207BA79E00BA0A7F /* PBXContainerItemProxy */;
			sourceTree = BUILT_PRODUCTS_DIR;
		};
		CBC5565E207BA79E00BA0A7F /* libcxxreact.a */ = {
			isa = PBXReferenceProxy;
			fileType = archive.ar;
			path = libcxxreact.a;
			remoteRef = CBC5565D207BA79E00BA0A7F /* PBXContainerItemProxy */;
			sourceTree = BUILT_PRODUCTS_DIR;
		};
		CBC55660207BA79E00BA0A7F /* libjschelpers.a */ = {
			isa = PBXReferenceProxy;
			fileType = archive.ar;
			path = libjschelpers.a;
			remoteRef = CBC5565F207BA79E00BA0A7F /* PBXContainerItemProxy */;
			sourceTree = BUILT_PRODUCTS_DIR;
		};
		CBC55662207BA79E00BA0A7F /* libthird-party.a */ = {
			isa = PBXReferenceProxy;
			fileType = archive.ar;
			path = "libthird-party.a";
			remoteRef = CBC55661207BA79E00BA0A7F /* PBXContainerItemProxy */;
			sourceTree = BUILT_PRODUCTS_DIR;
		};
		CBC55664207BA79E00BA0A7F /* libdouble-conversion.a */ = {
			isa = PBXReferenceProxy;
			fileType = archive.ar;
			path = "libdouble-conversion.a";
			remoteRef = CBC55663207BA79E00BA0A7F /* PBXContainerItemProxy */;
			sourceTree = BUILT_PRODUCTS_DIR;
		};
		CBC5566E207BA79E00BA0A7F /* libRNFS.a */ = {
			isa = PBXReferenceProxy;
			fileType = archive.ar;
			path = libRNFS.a;
			remoteRef = CBC5566D207BA79E00BA0A7F /* PBXContainerItemProxy */;
			sourceTree = BUILT_PRODUCTS_DIR;
		};
		CBEF619F59D7EBCE4196DF4E7471DFA3 /* libRNFS.a */ = {
			isa = PBXReferenceProxy;
			fileType = archive.ar;
			path = libRNFS.a;
			remoteRef = E1B37F619C11EA96BF3D3EF5382A8D08 /* PBXContainerItemProxy */;
			sourceTree = BUILT_PRODUCTS_DIR;
		};
		CBF9C69920A1E8A800D7CE98 /* IotaKit.framework */ = {
			isa = PBXReferenceProxy;
			fileType = wrapper.framework;
			path = IotaKit.framework;
			remoteRef = CBF9C69820A1E8A800D7CE98 /* PBXContainerItemProxy */;
			sourceTree = BUILT_PRODUCTS_DIR;
		};
		CF4DEBD89AF3703CA874122582CB0018 /* libART-tvOS.a */ = {
			isa = PBXReferenceProxy;
			fileType = archive.ar;
			path = "libART-tvOS.a";
			remoteRef = 5A69F80327CBC8DCFAC6DDBEC2E353E4 /* PBXContainerItemProxy */;
			sourceTree = BUILT_PRODUCTS_DIR;
		};
		D373EB5A6D14212CD152A952A67FEB62 /* libRNKeychain.a */ = {
			isa = PBXReferenceProxy;
			fileType = archive.ar;
			path = libRNKeychain.a;
			remoteRef = 52FD8EB486138CC4128FC9CA61B5CE40 /* PBXContainerItemProxy */;
			sourceTree = BUILT_PRODUCTS_DIR;
		};
		D52AD4114CBE743BE1FE4BBF929B98CA /* libRNSVG.a */ = {
			isa = PBXReferenceProxy;
			fileType = archive.ar;
			path = libRNSVG.a;
			remoteRef = 13042E5B4074EDAF295116B369C5720D /* PBXContainerItemProxy */;
			sourceTree = BUILT_PRODUCTS_DIR;
		};
		D9D059D1D71ADA6B83851AE04A4B1989 /* libBugsnagReactNative.a */ = {
			isa = PBXReferenceProxy;
			fileType = archive.ar;
			path = libBugsnagReactNative.a;
			remoteRef = 7D4677BF89393B2A390B1DA255172739 /* PBXContainerItemProxy */;
			sourceTree = BUILT_PRODUCTS_DIR;
		};
		DAD01F1FBF0A65DE7C0418215A512138 /* libRNPrint.a */ = {
			isa = PBXReferenceProxy;
			fileType = archive.ar;
			path = libRNPrint.a;
			remoteRef = 38EDCA31D16E3CD01DBD8999EBEA81FF /* PBXContainerItemProxy */;
			sourceTree = BUILT_PRODUCTS_DIR;
		};
		DBFB071F75F38C22F03B943A6DCBEDF9 /* libReactNativeNavigation.a */ = {
			isa = PBXReferenceProxy;
			fileType = archive.ar;
			path = libReactNativeNavigation.a;
			remoteRef = 33D79D2FECDE6EB7465B46540F383D7C /* PBXContainerItemProxy */;
			sourceTree = BUILT_PRODUCTS_DIR;
		};
		DF3D8AEB21F074871C1975441A32E214 /* libRCTLinking-tvOS.a */ = {
			isa = PBXReferenceProxy;
			fileType = archive.ar;
			path = "libRCTLinking-tvOS.a";
			remoteRef = BFF2DE68DC51E02575350E595BE05544 /* PBXContainerItemProxy */;
			sourceTree = BUILT_PRODUCTS_DIR;
		};
		E1DE6816AFF1D8279218D82AD1FFCE5B /* libRCTNetwork.a */ = {
			isa = PBXReferenceProxy;
			fileType = archive.ar;
			path = libRCTNetwork.a;
			remoteRef = 9CA17388BD86A06261973A87CA89A2B1 /* PBXContainerItemProxy */;
			sourceTree = BUILT_PRODUCTS_DIR;
		};
		E329CD2AEA74CC4A8A6F37DBBEF1EA5E /* libRCTActionSheet.a */ = {
			isa = PBXReferenceProxy;
			fileType = archive.ar;
			path = libRCTActionSheet.a;
			remoteRef = EDE032656EFB8B4603FCB01A05A9F031 /* PBXContainerItemProxy */;
			sourceTree = BUILT_PRODUCTS_DIR;
		};
		E4F418B6A7C158123D272588757B8B5E /* libKCKeepAwake.a */ = {
			isa = PBXReferenceProxy;
			fileType = archive.ar;
			path = libKCKeepAwake.a;
			remoteRef = D76A2AA2859385389AC38602086305F7 /* PBXContainerItemProxy */;
			sourceTree = BUILT_PRODUCTS_DIR;
		};
		E75E2AC8AE8B6798A4135FCB59B0D2EB /* libRCTImage-tvOS.a */ = {
			isa = PBXReferenceProxy;
			fileType = archive.ar;
			path = "libRCTImage-tvOS.a";
			remoteRef = 07DD23F296417D4BA008AE2ABBCB6EBF /* PBXContainerItemProxy */;
			sourceTree = BUILT_PRODUCTS_DIR;
		};
/* End PBXReferenceProxy section */

/* Begin PBXResourcesBuildPhase section */
		7B8DF15560086469F41BFCA408944F5D /* Resources */ = {
			isa = PBXResourcesBuildPhase;
			buildActionMask = 2147483647;
			files = (
			);
			runOnlyForDeploymentPostprocessing = 0;
		};
		80B69C4642AB51BA4880C4831D3FF552 /* Resources */ = {
			isa = PBXResourcesBuildPhase;
			buildActionMask = 2147483647;
			files = (
			);
			runOnlyForDeploymentPostprocessing = 0;
		};
		8F6FA1D0FA4750EA28804258C2CB6AC6 /* Resources */ = {
			isa = PBXResourcesBuildPhase;
			buildActionMask = 2147483647;
			files = (
			);
			runOnlyForDeploymentPostprocessing = 0;
		};
		BF58EB11F40804AD5DBB7F844142B92C /* Resources */ = {
			isa = PBXResourcesBuildPhase;
			buildActionMask = 2147483647;
			files = (
				BDAE8ABE8DEB4C2EB82EE79A3A5230C8 /* Images.xcassets in Resources */,
			);
			runOnlyForDeploymentPostprocessing = 0;
		};
		FA2076790B54965291BEF26A75A5EDB5 /* Resources */ = {
			isa = PBXResourcesBuildPhase;
			buildActionMask = 2147483647;
			files = (
				54D44899635E65A34FCEAC3EA412BE26 /* Images.xcassets in Resources */,
				C51860C3A5258461508F6E3006EA337D /* Inconsolata-Bold.ttf in Resources */,
				5403F0AF99C33584CC25CA8D4422B333 /* Inconsolata-Regular.ttf in Resources */,
				CBA5F52620CAAB2A00774D4B /* SourceCodePro-Medium.ttf in Resources */,
				CBA69EF920C8139300DD4CEB /* Icons.ttf in Resources */,
				CB98FB9620A0A5BB0047877B /* SourceSansPro-Light.ttf in Resources */,
				CB61A46620B89E3B004088AA /* SourceSansPro-SemiBold.ttf in Resources */,
				D54A6C850FD7BE61FF81BD7F6E7F25A3 /* Info.plist in Resources */,
				29169BFF0B0644DA1F501101B010A604 /* InfoPlist.strings in Resources */,
				29E9C75A4A87FFC827469A3CFB2D3C89 /* Launch Screen.storyboard in Resources */,
				CB98FB9420A0A5BB0047877B /* SourceSansPro-Bold.ttf in Resources */,
				CB98FB9520A0A5BB0047877B /* SourceSansPro-Regular.ttf in Resources */,
			);
			runOnlyForDeploymentPostprocessing = 0;
		};
/* End PBXResourcesBuildPhase section */

/* Begin PBXShellScriptBuildPhase section */
		19306BE67A64A428B81A1A08 /* [CP] Embed Pods Frameworks */ = {
			isa = PBXShellScriptBuildPhase;
			buildActionMask = 2147483647;
			files = (
			);
			inputPaths = (
				"${SRCROOT}/Pods/Target Support Files/Pods-iotaWallet/Pods-iotaWallet-frameworks.sh",
				"${BUILT_PRODUCTS_DIR}/IotaKit/IotaKit.framework",
			);
			name = "[CP] Embed Pods Frameworks";
			outputPaths = (
				"${TARGET_BUILD_DIR}/${FRAMEWORKS_FOLDER_PATH}/IotaKit.framework",
			);
			runOnlyForDeploymentPostprocessing = 0;
			shellPath = /bin/sh;
			shellScript = "\"${SRCROOT}/Pods/Target Support Files/Pods-iotaWallet/Pods-iotaWallet-frameworks.sh\"\n";
			showEnvVarsInLog = 0;
		};
		1BD7EDA2A9AC2CE93A0870587E20D397 /* Bundle React Native Code And Images */ = {
			isa = PBXShellScriptBuildPhase;
			buildActionMask = 2147483647;
			files = (
			);
			inputPaths = (
			);
			name = "Bundle React Native Code And Images";
			outputPaths = (
			);
			runOnlyForDeploymentPostprocessing = 0;
			shellPath = /bin/sh;
			shellScript = "export NODE_BINARY=node\n../node_modules/react-native/scripts/react-native-xcode.sh";
		};
		1C8C88AE59968844F0D8C59F /* [CP] Check Pods Manifest.lock */ = {
			isa = PBXShellScriptBuildPhase;
			buildActionMask = 2147483647;
			files = (
			);
			inputPaths = (
				"${PODS_PODFILE_DIR_PATH}/Podfile.lock",
				"${PODS_ROOT}/Manifest.lock",
			);
			name = "[CP] Check Pods Manifest.lock";
			outputPaths = (
				"$(DERIVED_FILE_DIR)/Pods-iotaWallet-tvOSTests-checkManifestLockResult.txt",
			);
			runOnlyForDeploymentPostprocessing = 0;
			shellPath = /bin/sh;
			shellScript = "diff \"${PODS_PODFILE_DIR_PATH}/Podfile.lock\" \"${PODS_ROOT}/Manifest.lock\" > /dev/null\nif [ $? != 0 ] ; then\n    # print error to STDERR\n    echo \"error: The sandbox is not in sync with the Podfile.lock. Run 'pod install' or update your CocoaPods installation.\" >&2\n    exit 1\nfi\n# This output is used by Xcode 'outputs' to avoid re-running this script phase.\necho \"SUCCESS\" > \"${SCRIPT_OUTPUT_FILE_0}\"\n";
			showEnvVarsInLog = 0;
		};
<<<<<<< HEAD
		276E1A33EA1006E155E2D840 /* [CP] Copy Pods Resources */ = {
=======
		297521A7BB8210CFBE5036A2 /* [CP] Embed Pods Frameworks */ = {
>>>>>>> 8a9e38a8
			isa = PBXShellScriptBuildPhase;
			buildActionMask = 2147483647;
			files = (
			);
			inputPaths = (
			);
<<<<<<< HEAD
			name = "[CP] Copy Pods Resources";
=======
			name = "[CP] Embed Pods Frameworks";
>>>>>>> 8a9e38a8
			outputPaths = (
			);
			runOnlyForDeploymentPostprocessing = 0;
			shellPath = /bin/sh;
<<<<<<< HEAD
			shellScript = "\"${SRCROOT}/Pods/Target Support Files/Pods-iotaWallet-tvOSTests/Pods-iotaWallet-tvOSTests-resources.sh\"\n";
			showEnvVarsInLog = 0;
		};
		29F1C250D1932F2224494234 /* [CP] Copy Pods Resources */ = {
=======
			shellScript = "\"${SRCROOT}/Pods/Target Support Files/Pods-iotaWalletTests/Pods-iotaWalletTests-frameworks.sh\"\n";
			showEnvVarsInLog = 0;
		};
		30E834802A3D239333D241FA /* [CP] Embed Pods Frameworks */ = {
>>>>>>> 8a9e38a8
			isa = PBXShellScriptBuildPhase;
			buildActionMask = 2147483647;
			files = (
			);
			inputPaths = (
			);
<<<<<<< HEAD
			name = "[CP] Copy Pods Resources";
=======
			name = "[CP] Embed Pods Frameworks";
>>>>>>> 8a9e38a8
			outputPaths = (
			);
			runOnlyForDeploymentPostprocessing = 0;
			shellPath = /bin/sh;
<<<<<<< HEAD
			shellScript = "\"${SRCROOT}/Pods/Target Support Files/Pods-iotaWalletTests/Pods-iotaWalletTests-resources.sh\"\n";
			showEnvVarsInLog = 0;
		};
		42EE0954DAABE43DCFDAE706 /* [CP] Embed Pods Frameworks */ = {
=======
			shellScript = "\"${SRCROOT}/Pods/Target Support Files/Pods-iotaWallet-tvOSTests/Pods-iotaWallet-tvOSTests-frameworks.sh\"\n";
			showEnvVarsInLog = 0;
		};
		322BF42E3CE68A81C1745F02 /* [CP] Copy Pods Resources */ = {
>>>>>>> 8a9e38a8
			isa = PBXShellScriptBuildPhase;
			buildActionMask = 2147483647;
			files = (
			);
			inputPaths = (
			);
<<<<<<< HEAD
			name = "[CP] Embed Pods Frameworks";
=======
			name = "[CP] Copy Pods Resources";
>>>>>>> 8a9e38a8
			outputPaths = (
			);
			runOnlyForDeploymentPostprocessing = 0;
			shellPath = /bin/sh;
<<<<<<< HEAD
			shellScript = "\"${SRCROOT}/Pods/Target Support Files/Pods-iotaWalletTests/Pods-iotaWalletTests-frameworks.sh\"\n";
=======
			shellScript = "\"${SRCROOT}/Pods/Target Support Files/Pods-iotaWallet-tvOS/Pods-iotaWallet-tvOS-resources.sh\"\n";
>>>>>>> 8a9e38a8
			showEnvVarsInLog = 0;
		};
		58346D29D233956FD8AD6589 /* [CP] Check Pods Manifest.lock */ = {
			isa = PBXShellScriptBuildPhase;
			buildActionMask = 2147483647;
			files = (
			);
			inputPaths = (
				"${PODS_PODFILE_DIR_PATH}/Podfile.lock",
				"${PODS_ROOT}/Manifest.lock",
			);
			name = "[CP] Check Pods Manifest.lock";
			outputPaths = (
				"$(DERIVED_FILE_DIR)/Pods-iotaWallet-tvOS-checkManifestLockResult.txt",
			);
			runOnlyForDeploymentPostprocessing = 0;
			shellPath = /bin/sh;
			shellScript = "diff \"${PODS_PODFILE_DIR_PATH}/Podfile.lock\" \"${PODS_ROOT}/Manifest.lock\" > /dev/null\nif [ $? != 0 ] ; then\n    # print error to STDERR\n    echo \"error: The sandbox is not in sync with the Podfile.lock. Run 'pod install' or update your CocoaPods installation.\" >&2\n    exit 1\nfi\n# This output is used by Xcode 'outputs' to avoid re-running this script phase.\necho \"SUCCESS\" > \"${SCRIPT_OUTPUT_FILE_0}\"\n";
			showEnvVarsInLog = 0;
		};
		5C36E36590116568CF5849E3 /* [CP] Check Pods Manifest.lock */ = {
			isa = PBXShellScriptBuildPhase;
			buildActionMask = 2147483647;
			files = (
			);
			inputPaths = (
				"${PODS_PODFILE_DIR_PATH}/Podfile.lock",
				"${PODS_ROOT}/Manifest.lock",
			);
			name = "[CP] Check Pods Manifest.lock";
			outputPaths = (
				"$(DERIVED_FILE_DIR)/Pods-iotaWalletTests-checkManifestLockResult.txt",
			);
			runOnlyForDeploymentPostprocessing = 0;
			shellPath = /bin/sh;
			shellScript = "diff \"${PODS_PODFILE_DIR_PATH}/Podfile.lock\" \"${PODS_ROOT}/Manifest.lock\" > /dev/null\nif [ $? != 0 ] ; then\n    # print error to STDERR\n    echo \"error: The sandbox is not in sync with the Podfile.lock. Run 'pod install' or update your CocoaPods installation.\" >&2\n    exit 1\nfi\n# This output is used by Xcode 'outputs' to avoid re-running this script phase.\necho \"SUCCESS\" > \"${SCRIPT_OUTPUT_FILE_0}\"\n";
			showEnvVarsInLog = 0;
		};
		61147FEF369C0848FE75C8B9 /* [CP] Copy Pods Resources */ = {
			isa = PBXShellScriptBuildPhase;
			buildActionMask = 2147483647;
			files = (
			);
			inputPaths = (
			);
			name = "[CP] Copy Pods Resources";
			outputPaths = (
			);
			runOnlyForDeploymentPostprocessing = 0;
			shellPath = /bin/sh;
			shellScript = "\"${SRCROOT}/Pods/Target Support Files/Pods-iotaWallet-tvOS/Pods-iotaWallet-tvOS-resources.sh\"\n";
			showEnvVarsInLog = 0;
		};
		76C74A58CB208D79D2DBCF9020787849 /* Bundle React Native code and images */ = {
			isa = PBXShellScriptBuildPhase;
			buildActionMask = 2147483647;
			files = (
			);
			inputPaths = (
			);
			name = "Bundle React Native code and images";
			outputPaths = (
			);
			runOnlyForDeploymentPostprocessing = 0;
			shellPath = /bin/sh;
			shellScript = "export NODE_BINARY=node\n../node_modules/react-native/scripts/react-native-xcode.sh";
		};
		83BBD3B45C3779ED5AAD27B9 /* [CP] Copy Pods Resources */ = {
			isa = PBXShellScriptBuildPhase;
			buildActionMask = 2147483647;
			files = (
			);
			inputPaths = (
			);
			name = "[CP] Copy Pods Resources";
			outputPaths = (
			);
			runOnlyForDeploymentPostprocessing = 0;
			shellPath = /bin/sh;
			shellScript = "\"${SRCROOT}/Pods/Target Support Files/Pods-iotaWallet-tvOSTests/Pods-iotaWallet-tvOSTests-resources.sh\"\n";
			showEnvVarsInLog = 0;
		};
		92EBC4A3D30DE43E82BFD842 /* [CP] Copy Pods Resources */ = {
			isa = PBXShellScriptBuildPhase;
			buildActionMask = 2147483647;
			files = (
			);
			inputPaths = (
			);
			name = "[CP] Copy Pods Resources";
			outputPaths = (
			);
			runOnlyForDeploymentPostprocessing = 0;
			shellPath = /bin/sh;
			shellScript = "\"${SRCROOT}/Pods/Target Support Files/Pods-iotaWalletTests/Pods-iotaWalletTests-resources.sh\"\n";
			showEnvVarsInLog = 0;
		};
		9D269F641B3CC39CFE4AEDB3 /* [CP] Embed Pods Frameworks */ = {
			isa = PBXShellScriptBuildPhase;
			buildActionMask = 2147483647;
			files = (
			);
			inputPaths = (
			);
			name = "[CP] Embed Pods Frameworks";
			outputPaths = (
			);
			runOnlyForDeploymentPostprocessing = 0;
			shellPath = /bin/sh;
			shellScript = "\"${SRCROOT}/Pods/Target Support Files/Pods-iotaWallet-tvOS/Pods-iotaWallet-tvOS-frameworks.sh\"\n";
			showEnvVarsInLog = 0;
		};
		B019AC30E4C4E826094833FD /* [CP] Copy Pods Resources */ = {
			isa = PBXShellScriptBuildPhase;
			buildActionMask = 2147483647;
			files = (
			);
			inputPaths = (
			);
			name = "[CP] Copy Pods Resources";
			outputPaths = (
			);
			runOnlyForDeploymentPostprocessing = 0;
			shellPath = /bin/sh;
			shellScript = "\"${SRCROOT}/Pods/Target Support Files/Pods-iotaWallet/Pods-iotaWallet-resources.sh\"\n";
			showEnvVarsInLog = 0;
		};
		B59F787FE434CB99F8DA67C59029AF6B /* ShellScript */ = {
			isa = PBXShellScriptBuildPhase;
			buildActionMask = 2147483647;
			files = (
			);
			inputPaths = (
			);
			outputPaths = (
			);
			runOnlyForDeploymentPostprocessing = 0;
			shellPath = /bin/sh;
			shellScript = "if [ \"$CONFIGURATION\" == \"Release\" ]\nthen /usr/bin/perl -pe 's/(BUILD_NUMBER = )(\\d+)/$1.($2+1)/eg' -i buildnumber.xcconfig\nfi";
		};
		C670705588253B9974F1143C /* [CP] Check Pods Manifest.lock */ = {
			isa = PBXShellScriptBuildPhase;
			buildActionMask = 2147483647;
			files = (
			);
			inputPaths = (
				"${PODS_PODFILE_DIR_PATH}/Podfile.lock",
				"${PODS_ROOT}/Manifest.lock",
			);
			name = "[CP] Check Pods Manifest.lock";
			outputPaths = (
				"$(DERIVED_FILE_DIR)/Pods-iotaWallet-checkManifestLockResult.txt",
			);
			runOnlyForDeploymentPostprocessing = 0;
			shellPath = /bin/sh;
			shellScript = "diff \"${PODS_PODFILE_DIR_PATH}/Podfile.lock\" \"${PODS_ROOT}/Manifest.lock\" > /dev/null\nif [ $? != 0 ] ; then\n    # print error to STDERR\n    echo \"error: The sandbox is not in sync with the Podfile.lock. Run 'pod install' or update your CocoaPods installation.\" >&2\n    exit 1\nfi\n# This output is used by Xcode 'outputs' to avoid re-running this script phase.\necho \"SUCCESS\" > \"${SCRIPT_OUTPUT_FILE_0}\"\n";
			showEnvVarsInLog = 0;
		};
		D5F63564B5DECAF86AEB4186 /* [CP] Embed Pods Frameworks */ = {
			isa = PBXShellScriptBuildPhase;
			buildActionMask = 2147483647;
			files = (
			);
			inputPaths = (
			);
			name = "[CP] Embed Pods Frameworks";
			outputPaths = (
			);
			runOnlyForDeploymentPostprocessing = 0;
			shellPath = /bin/sh;
			shellScript = "\"${SRCROOT}/Pods/Target Support Files/Pods-iotaWallet-tvOS/Pods-iotaWallet-tvOS-frameworks.sh\"\n";
			showEnvVarsInLog = 0;
		};
		E59DC477D138C251C4FF830D /* [CP] Embed Pods Frameworks */ = {
			isa = PBXShellScriptBuildPhase;
			buildActionMask = 2147483647;
			files = (
			);
			inputPaths = (
			);
			name = "[CP] Embed Pods Frameworks";
			outputPaths = (
			);
			runOnlyForDeploymentPostprocessing = 0;
			shellPath = /bin/sh;
			shellScript = "\"${SRCROOT}/Pods/Target Support Files/Pods-iotaWallet-tvOSTests/Pods-iotaWallet-tvOSTests-frameworks.sh\"\n";
			showEnvVarsInLog = 0;
		};
		FDC9C8E5CA56415F0C8A93B8 /* [CP] Copy Pods Resources */ = {
			isa = PBXShellScriptBuildPhase;
			buildActionMask = 2147483647;
			files = (
			);
			inputPaths = (
			);
			name = "[CP] Copy Pods Resources";
			outputPaths = (
			);
			runOnlyForDeploymentPostprocessing = 0;
			shellPath = /bin/sh;
			shellScript = "\"${SRCROOT}/Pods/Target Support Files/Pods-iotaWallet/Pods-iotaWallet-resources.sh\"\n";
			showEnvVarsInLog = 0;
		};
/* End PBXShellScriptBuildPhase section */

/* Begin PBXSourcesBuildPhase section */
		11075FA1DE5371B6E0DBE7D34FF2F541 /* Sources */ = {
			isa = PBXSourcesBuildPhase;
			buildActionMask = 2147483647;
			files = (
				307E93B97FDF6F53908903B07505AC30 /* SnapshotHelper.swift in Sources */,
				0C51C393ABBB0B4BD4B93D710474ACE6 /* iotaWalletUITests.swift in Sources */,
			);
			runOnlyForDeploymentPostprocessing = 0;
		};
		20A48ED510B8A5A031F25EB34DD39B95 /* Sources */ = {
			isa = PBXSourcesBuildPhase;
			buildActionMask = 2147483647;
			files = (
				F834CDED8A9A63C142A683ADB8483369 /* iotaWalletTests.m in Sources */,
			);
			runOnlyForDeploymentPostprocessing = 0;
		};
		3A19CAEF0494A213AEB368179B268023 /* Sources */ = {
			isa = PBXSourcesBuildPhase;
			buildActionMask = 2147483647;
			files = (
				962469C90FA6C9D7DB8B0F1D49DD98E7 /* AppDelegate.m in Sources */,
				009513FCBFA797A40A555F3084ED0B8D /* Iota.m in Sources */,
				CB866281209F36CA00C026E3 /* EntangledIOS.m in Sources */,
				6E9CC66B45FB093ECF765004AFED349E /* IotaKitEmitter.swift in Sources */,
				3E58EC90CE11629FBA816AAD96D16464 /* main.m in Sources */,
			);
			runOnlyForDeploymentPostprocessing = 0;
		};
		9289FDA5BF643E6CF6FB97742A554BFA /* Sources */ = {
			isa = PBXSourcesBuildPhase;
			buildActionMask = 2147483647;
			files = (
				150B45CC76085653FBC10B5A7B4E16F0 /* AppDelegate.m in Sources */,
				7201963BD0BAE41A9958AC15A84AAA5F /* main.m in Sources */,
			);
			runOnlyForDeploymentPostprocessing = 0;
		};
		C361C063B6547DE82583FABCA4550939 /* Sources */ = {
			isa = PBXSourcesBuildPhase;
			buildActionMask = 2147483647;
			files = (
				E4F9AC494F8CC3C172EA66A4EF42D078 /* iotaWalletTests.m in Sources */,
			);
			runOnlyForDeploymentPostprocessing = 0;
		};
/* End PBXSourcesBuildPhase section */

/* Begin PBXTargetDependency section */
		482BD5E847E669FCCD5819D2879B3184 /* PBXTargetDependency */ = {
			isa = PBXTargetDependency;
			target = 1B6F56C5B39768183E212C21E8E213DA /* iotaWallet-tvOS */;
			targetProxy = 28BD818916EC80191B9C06F5C44796AA /* PBXContainerItemProxy */;
		};
		BCF502FF716E49969EFEC3E7DA65262E /* PBXTargetDependency */ = {
			isa = PBXTargetDependency;
			name = Lottie_iOS;
			targetProxy = 3431B8C171DBF136591372AA44E6F2F4 /* PBXContainerItemProxy */;
		};
		BE73D60DB7DADA792CE0511FEEF11D44 /* PBXTargetDependency */ = {
			isa = PBXTargetDependency;
			target = 4848851A00274CA2FFBE307BAEB5F278 /* iotaWallet */;
			targetProxy = 569242DFF3FE79F261B75B97749FC745 /* PBXContainerItemProxy */;
		};
/* End PBXTargetDependency section */

/* Begin PBXVariantGroup section */
		49A551A49165ED5CFBE87EE1B7C5CCA8 /* InfoPlist.strings */ = {
			isa = PBXVariantGroup;
			children = (
				14D027E0235A94DEC3CFA3995F921E99 /* ar */,
				212C440FB237BBD7248FBF1D2199EFD2 /* cs */,
				C883F8A0B4031CE53D5E48217339975E /* da */,
				55B2218ED7B66ED5B4EEF139189CDFB2 /* de */,
				A1FAED857304034D3DCD87D13F961C48 /* el */,
				72D17A4D37252C0BC0DB1F93F39557A8 /* en */,
				36D4352CBA24C83AC9A32D4C0C8118E8 /* es */,
				F937ECCF0BA4BC3A155C89B3B7ECE27D /* es-419 */,
				D6579997ECA951BF786CFC9441D56F53 /* fi */,
				E3A5CC95D9B27ABCF4FAD971B8E3AC51 /* fr */,
				D2C796029F4A68C167C1F1F5176A5819 /* he */,
				78890E2D6D34AE7E540EA17AF52C9982 /* hi */,
				F05FB5124D5FDAF46BC578870641ED07 /* id */,
				EEF5BF9089B89A57B0EABB4E6415A676 /* it */,
				BD40B3B9B6FE961CF3495A75D646774F /* ja */,
				FA966CD6F6AC4A56AAE33F729009A387 /* ko */,
				AC72D5B1A4088A6371731AAF2D0B9E73 /* lv */,
				687E262F066E4DDBCEFF44A4BC7F44A7 /* nb */,
				66A2C53DEF25AEDEB72FDC924EBABB8D /* nl */,
				DF7DDCE91109086B70E5F0239B13774C /* pl */,
				2CF64F79A3674FBC3EAFD7BD016CA0C3 /* pt-BR */,
				64A04B0E69E2398FF12B202BA93DEFED /* pt-PT */,
				C989B5B2E21BB76597A51E0EFEA9B547 /* ro */,
				12700CD34950855970059E347E3ECCEF /* ru */,
				81FD04ABA0D7E5DDAC025C79AC565404 /* sk */,
				BA9A0E2287F5A0014ABE9284EBD2C4D8 /* sl */,
				5D730345CF75A62E99A5B317731440D2 /* sv */,
				0CB89A9AF630BA398ED6B667116B3086 /* tr */,
				000050334277DFF6E9BC09832C011408 /* ur */,
				703CD715859580C6F93AD2C3B9BF240C /* zh-Hans */,
				F0BCFBFA4C88ED7E91943BDB49D788DE /* zh-Hant */,
			);
			name = InfoPlist.strings;
			sourceTree = "<group>";
		};
/* End PBXVariantGroup section */

/* Begin XCBuildConfiguration section */
		2E5397219FE6BFB92B66674C2DE598F9 /* Release */ = {
			isa = XCBuildConfiguration;
			buildSettings = {
				ALWAYS_SEARCH_USER_PATHS = NO;
				CLANG_ANALYZER_LOCALIZABILITY_NONLOCALIZED = YES;
				CLANG_CXX_LANGUAGE_STANDARD = "gnu++0x";
				CLANG_CXX_LIBRARY = "libc++";
				CLANG_ENABLE_MODULES = YES;
				CLANG_ENABLE_OBJC_ARC = YES;
				CLANG_WARN_BLOCK_CAPTURE_AUTORELEASING = YES;
				CLANG_WARN_BOOL_CONVERSION = YES;
				CLANG_WARN_COMMA = YES;
				CLANG_WARN_CONSTANT_CONVERSION = YES;
				CLANG_WARN_DIRECT_OBJC_ISA_USAGE = YES_ERROR;
				CLANG_WARN_EMPTY_BODY = YES;
				CLANG_WARN_ENUM_CONVERSION = YES;
				CLANG_WARN_INFINITE_RECURSION = YES;
				CLANG_WARN_INT_CONVERSION = YES;
				CLANG_WARN_NON_LITERAL_NULL_CONVERSION = YES;
				CLANG_WARN_OBJC_LITERAL_CONVERSION = YES;
				CLANG_WARN_OBJC_ROOT_CLASS = YES_ERROR;
				CLANG_WARN_RANGE_LOOP_ANALYSIS = YES;
				CLANG_WARN_STRICT_PROTOTYPES = YES;
				CLANG_WARN_SUSPICIOUS_MOVE = YES;
				CLANG_WARN_UNREACHABLE_CODE = YES;
				CLANG_WARN__DUPLICATE_METHOD_MATCH = YES;
				CODE_SIGN_IDENTITY = "iPhone Developer";
				"CODE_SIGN_IDENTITY[sdk=iphoneos*]" = "iPhone Developer";
				CODE_SIGN_STYLE = Manual;
				COPY_PHASE_STRIP = YES;
				ENABLE_NS_ASSERTIONS = NO;
				ENABLE_STRICT_OBJC_MSGSEND = YES;
				GCC_C_LANGUAGE_STANDARD = gnu99;
				GCC_NO_COMMON_BLOCKS = YES;
				GCC_WARN_64_TO_32_BIT_CONVERSION = YES;
				GCC_WARN_ABOUT_RETURN_TYPE = YES_ERROR;
				GCC_WARN_UNDECLARED_SELECTOR = YES;
				GCC_WARN_UNINITIALIZED_AUTOS = YES_AGGRESSIVE;
				GCC_WARN_UNUSED_FUNCTION = YES;
				GCC_WARN_UNUSED_VARIABLE = YES;
				HEADER_SEARCH_PATHS = "$(SRCROOT)/../node_modules/react-native-navigation/ios/**";
				IPHONEOS_DEPLOYMENT_TARGET = 8.0;
				MTL_ENABLE_DEBUG_INFO = NO;
				SDKROOT = iphoneos;
				VALIDATE_PRODUCT = YES;
			};
			name = Release;
		};
		54708D3C2D8F9B58C86D79D3E967D808 /* Release */ = {
			isa = XCBuildConfiguration;
			buildSettings = {
				ALWAYS_EMBED_SWIFT_STANDARD_LIBRARIES = YES;
				CLANG_ANALYZER_NONNULL = YES;
				CLANG_ANALYZER_NUMBER_OBJECT_CONVERSION = YES_AGGRESSIVE;
				CLANG_CXX_LANGUAGE_STANDARD = "gnu++14";
				CLANG_WARN_DOCUMENTATION_COMMENTS = YES;
				CLANG_WARN_UNGUARDED_AVAILABILITY = YES_AGGRESSIVE;
				CODE_SIGN_IDENTITY = "iPhone Developer";
				CODE_SIGN_STYLE = Automatic;
				COPY_PHASE_STRIP = NO;
				DEBUG_INFORMATION_FORMAT = "dwarf-with-dsym";
				DEVELOPMENT_TEAM = UG77RJKZHH;
				GCC_C_LANGUAGE_STANDARD = gnu11;
				INFOPLIST_FILE = iotaWalletUITests/Info.plist;
				IPHONEOS_DEPLOYMENT_TARGET = 11.2;
				LD_RUNPATH_SEARCH_PATHS = "$(inherited) @executable_path/Frameworks @loader_path/Frameworks";
				PRODUCT_BUNDLE_IDENTIFIER = com.iota.iotaWalletUITests;
				PRODUCT_NAME = "$(TARGET_NAME)";
				SWIFT_OPTIMIZATION_LEVEL = "-Owholemodule";
				SWIFT_VERSION = 4.0;
				TARGETED_DEVICE_FAMILY = "1,2";
				TEST_TARGET_NAME = iotaWallet;
			};
			name = Release;
		};
		611B7A6B86760C0E9A40C3C579A9579A /* Debug */ = {
			isa = XCBuildConfiguration;
			baseConfigurationReference = F5456B99539E3DFAFBC86D23 /* Pods-iotaWallet-tvOSTests.debug.xcconfig */;
			buildSettings = {
				BUNDLE_LOADER = "$(TEST_HOST)";
				CLANG_ANALYZER_NONNULL = YES;
				CLANG_WARN_DOCUMENTATION_COMMENTS = YES;
				CLANG_WARN_INFINITE_RECURSION = YES;
				CLANG_WARN_SUSPICIOUS_MOVE = YES;
				CODE_SIGN_IDENTITY = "iPhone Developer";
				CODE_SIGN_STYLE = Automatic;
				DEBUG_INFORMATION_FORMAT = dwarf;
				DEVELOPMENT_TEAM = UG77RJKZHH;
				ENABLE_TESTABILITY = YES;
				GCC_NO_COMMON_BLOCKS = YES;
				INFOPLIST_FILE = "iotaWallet-tvOSTests/Info.plist";
				LD_RUNPATH_SEARCH_PATHS = "$(inherited) @executable_path/Frameworks @loader_path/Frameworks";
				LIBRARY_SEARCH_PATHS = "$(inherited)";
				PRODUCT_BUNDLE_IDENTIFIER = "com.facebook.REACT.iotaWallet-tvOSTests";
				PRODUCT_NAME = "$(TARGET_NAME)";
				PROVISIONING_PROFILE_SPECIFIER = "";
				SDKROOT = appletvos;
				TEST_HOST = "$(BUILT_PRODUCTS_DIR)/iotaWallet-tvOS.app/iotaWallet-tvOS";
				TVOS_DEPLOYMENT_TARGET = 10.1;
			};
			name = Debug;
		};
		628BCCD8ADDD0FC8E734E5D97EDE0C08 /* Debug */ = {
			isa = XCBuildConfiguration;
			baseConfigurationReference = FC0C813F80FE9398560C13E6CC59C201 /* iotaWallet-debug-config.xcconfig */;
			buildSettings = {
				ASSETCATALOG_COMPILER_APPICON_NAME = AppIcon;
				ASSETCATALOG_COMPILER_LAUNCHIMAGE_NAME = LaunchImage;
				ASSETCATALOG_WARNINGS = YES;
				CLANG_ENABLE_MODULES = YES;
				CODE_SIGN_ENTITLEMENTS = iotaWallet/iotaWallet.entitlements;
				CODE_SIGN_IDENTITY = "iPhone Developer";
				"CODE_SIGN_IDENTITY[sdk=iphoneos*]" = "iPhone Developer";
				CODE_SIGN_STYLE = Automatic;
				CURRENT_PROJECT_VERSION = 9;
				DEAD_CODE_STRIPPING = NO;
				DEVELOPMENT_TEAM = UG77RJKZHH;
				ENABLE_BITCODE = YES;
				FRAMEWORK_SEARCH_PATHS = (
					"$(inherited)",
					"$(PROJECT_DIR)/EntangledIOS",
				);
				GCC_OPTIMIZATION_LEVEL = 0;
				HEADER_SEARCH_PATHS = (
					"$(SRCROOT)/../node_modules/react-native-navigation/ios/**",
					"(SRCROOT)/../../react-native/React/**",
					"$(SRCROOT)/../../../React/**",
					"$(SRCROOT)/../node_modules/react-native-clipboard/RNClipboard",
					"$(SRCROOT)/../node_modules/react-native-config/ios/**",
					"$(inherited)",
					"$(BUILT_PRODUCTS_DIR)/usr/local/include/**",
					"${PODS_DEV_ROOT}/React/**",
					"$(SRCROOT)/../node_modules/react-native-fingerprint-scanner/ios",
					"${PODS_DEV_ROOT}/UIDevice-PasscodeStatus/**",
					"$(SRCROOT)/../node_modules/react-native-splash-screen/ios\n\n$(SRCROOT)/../node_modules/react-native-splash-screen/ios\n\n$(SRCROOT)/../node_modules/react-native-splash-screen/ios",
				);
				IBC_WARNINGS = YES;
				INFOPLIST_FILE = iotaWallet/Info.plist;
				INFOPLIST_OTHER_PREPROCESSOR_FLAGS = "";
				INFOPLIST_PREFIX_HEADER = "";
				INFOPLIST_PREPROCESS = NO;
				LD_RUNPATH_SEARCH_PATHS = "$(inherited) @executable_path/Frameworks";
				LIBRARY_SEARCH_PATHS = (
					"$(inherited)",
					"$(PROJECT_DIR)/Entangled",
					"$(PROJECT_DIR)/EntangledIOS",
				);
				OTHER_CFLAGS = (
					"$(inherited)",
					"-iquote",
					"\"${PODS_CONFIGURATION_BUILD_DIR}/IotaKit/IotaKit.framework/Headers\"",
					"-isystem",
					"\"${PODS_ROOT}/Headers/Public\"",
					"-isystem",
					"\"${PODS_ROOT}/Headers/Public/Crashlytics\"",
					"-isystem",
					"\"${PODS_ROOT}/Headers/Public/Fabric\"",
					"-fstack-protector-all",
				);
				OTHER_LDFLAGS = (
					"$(inherited)",
					"-ObjC",
					"-lc++",
				);
				PRODUCT_BUNDLE_IDENTIFIER = com.iota.trinity;
				PRODUCT_NAME = iotaWallet;
				PROVISIONING_PROFILE = "";
				PROVISIONING_PROFILE_SPECIFIER = "";
				SWIFT_OBJC_BRIDGING_HEADER = "IotaKit/iotaWallet-Bridging-Header.h";
				SWIFT_OPTIMIZATION_LEVEL = "-Onone";
				SWIFT_VERSION = 4.0;
				VERSIONING_SYSTEM = "apple-generic";
			};
			name = Debug;
		};
		6E75FBCECD50020CBFEFED84B41BD355 /* Debug */ = {
			isa = XCBuildConfiguration;
			buildSettings = {
				ALWAYS_EMBED_SWIFT_STANDARD_LIBRARIES = YES;
				CLANG_ANALYZER_NONNULL = YES;
				CLANG_ANALYZER_NUMBER_OBJECT_CONVERSION = YES_AGGRESSIVE;
				CLANG_CXX_LANGUAGE_STANDARD = "gnu++14";
				CLANG_WARN_DOCUMENTATION_COMMENTS = YES;
				CLANG_WARN_UNGUARDED_AVAILABILITY = YES_AGGRESSIVE;
				CODE_SIGN_IDENTITY = "iPhone Developer";
				CODE_SIGN_STYLE = Automatic;
				DEBUG_INFORMATION_FORMAT = dwarf;
				DEVELOPMENT_TEAM = UG77RJKZHH;
				GCC_C_LANGUAGE_STANDARD = gnu11;
				INFOPLIST_FILE = iotaWalletUITests/Info.plist;
				IPHONEOS_DEPLOYMENT_TARGET = 11.2;
				LD_RUNPATH_SEARCH_PATHS = "$(inherited) @executable_path/Frameworks @loader_path/Frameworks";
				PRODUCT_BUNDLE_IDENTIFIER = com.iota.iotaWalletUITests;
				PRODUCT_NAME = "$(TARGET_NAME)";
				SWIFT_ACTIVE_COMPILATION_CONDITIONS = DEBUG;
				SWIFT_OPTIMIZATION_LEVEL = "-Onone";
				SWIFT_VERSION = 4.0;
				TARGETED_DEVICE_FAMILY = "1,2";
				TEST_TARGET_NAME = iotaWallet;
			};
			name = Debug;
		};
		7DDD0F08DA9139FA743C2E673AD7F8C2 /* Debug */ = {
			isa = XCBuildConfiguration;
			baseConfigurationReference = 94C69E567EC4B020F5822FC7 /* Pods-iotaWallet-tvOS.debug.xcconfig */;
			buildSettings = {
				ASSETCATALOG_COMPILER_APPICON_NAME = "App Icon & Top Shelf Image";
				ASSETCATALOG_COMPILER_LAUNCHIMAGE_NAME = LaunchImage;
				CLANG_ANALYZER_NONNULL = YES;
				CLANG_WARN_DOCUMENTATION_COMMENTS = YES;
				CLANG_WARN_INFINITE_RECURSION = YES;
				CLANG_WARN_SUSPICIOUS_MOVE = YES;
				CODE_SIGN_IDENTITY = "iPhone Developer";
				"CODE_SIGN_IDENTITY[sdk=appletvos*]" = "iPhone Developer";
				CODE_SIGN_STYLE = Manual;
				DEBUG_INFORMATION_FORMAT = dwarf;
				DEVELOPMENT_TEAM = "";
				ENABLE_TESTABILITY = YES;
				GCC_NO_COMMON_BLOCKS = YES;
				HEADER_SEARCH_PATHS = (
					"$(inherited)",
					"$(SRCROOT)/../node_modules/react-native-clipboard/RNClipboard",
					"$(SRCROOT)/../node_modules/react-native-fingerprint-scanner/ios",
				);
				INFOPLIST_FILE = "iotaWallet-tvOS/Info.plist";
				LD_RUNPATH_SEARCH_PATHS = "$(inherited) @executable_path/Frameworks";
				LIBRARY_SEARCH_PATHS = "$(inherited)";
				OTHER_LDFLAGS = (
					"-ObjC",
					"-lc++",
				);
				PRODUCT_BUNDLE_IDENTIFIER = "com.facebook.REACT.iotaWallet-tvOS";
				PRODUCT_NAME = "$(TARGET_NAME)";
				PROVISIONING_PROFILE_SPECIFIER = "";
				SDKROOT = appletvos;
				TARGETED_DEVICE_FAMILY = 3;
				TVOS_DEPLOYMENT_TARGET = 9.2;
			};
			name = Debug;
		};
		8E3378A29B8417F4F67AC30BA5829215 /* Release */ = {
			isa = XCBuildConfiguration;
			baseConfigurationReference = D5BA67ADCF3A3E3973DDF764 /* Pods-iotaWallet-tvOSTests.release.xcconfig */;
			buildSettings = {
				BUNDLE_LOADER = "$(TEST_HOST)";
				CLANG_ANALYZER_NONNULL = YES;
				CLANG_WARN_DOCUMENTATION_COMMENTS = YES;
				CLANG_WARN_INFINITE_RECURSION = YES;
				CLANG_WARN_SUSPICIOUS_MOVE = YES;
				CODE_SIGN_IDENTITY = "iPhone Developer";
				CODE_SIGN_STYLE = Automatic;
				COPY_PHASE_STRIP = NO;
				DEBUG_INFORMATION_FORMAT = "dwarf-with-dsym";
				DEVELOPMENT_TEAM = UG77RJKZHH;
				GCC_NO_COMMON_BLOCKS = YES;
				INFOPLIST_FILE = "iotaWallet-tvOSTests/Info.plist";
				LD_RUNPATH_SEARCH_PATHS = "$(inherited) @executable_path/Frameworks @loader_path/Frameworks";
				LIBRARY_SEARCH_PATHS = "$(inherited)";
				PRODUCT_BUNDLE_IDENTIFIER = "com.facebook.REACT.iotaWallet-tvOSTests";
				PRODUCT_NAME = "$(TARGET_NAME)";
				PROVISIONING_PROFILE_SPECIFIER = "";
				SDKROOT = appletvos;
				TEST_HOST = "$(BUILT_PRODUCTS_DIR)/iotaWallet-tvOS.app/iotaWallet-tvOS";
				TVOS_DEPLOYMENT_TARGET = 10.1;
			};
			name = Release;
		};
		BA56D1E88F8ACD6A9D56C678D0919924 /* Debug */ = {
			isa = XCBuildConfiguration;
			baseConfigurationReference = 5C64D2219E425907A910B0F3A28CD9F1 /* iotaWalletTests-debug-config.xcconfig */;
			buildSettings = {
				BUNDLE_LOADER = "$(TEST_HOST)";
				CODE_SIGN_IDENTITY = "iPhone Developer";
				CODE_SIGN_STYLE = Automatic;
				DEVELOPMENT_TEAM = UG77RJKZHH;
				GCC_PREPROCESSOR_DEFINITIONS = (
					"DEBUG=1",
					"$(inherited)",
				);
				HEADER_SEARCH_PATHS = (
					"$(inherited)",
					"$(SRCROOT)/../node_modules/react-native-clipboard/RNClipboard",
					"$(SRCROOT)/../node_modules/react-native-fingerprint-scanner/ios",
				);
				INFOPLIST_FILE = iotaWalletTests/Info.plist;
				IPHONEOS_DEPLOYMENT_TARGET = 8.0;
				LD_RUNPATH_SEARCH_PATHS = "$(inherited) @executable_path/Frameworks @loader_path/Frameworks";
				LIBRARY_SEARCH_PATHS = "$(inherited)";
				OTHER_LDFLAGS = (
					"-ObjC",
					"-lc++",
				);
				PRODUCT_BUNDLE_IDENTIFIER = "org.reactjs.native.example.$(PRODUCT_NAME:rfc1034identifier)";
				PRODUCT_NAME = "$(TARGET_NAME)";
				PROVISIONING_PROFILE_SPECIFIER = "";
				TEST_HOST = "$(BUILT_PRODUCTS_DIR)/iotaWallet.app/iotaWallet";
			};
			name = Debug;
		};
		BCFB382C052C8044AFD1446DB04A6C04 /* Debug */ = {
			isa = XCBuildConfiguration;
			buildSettings = {
				ALWAYS_SEARCH_USER_PATHS = NO;
				CLANG_ANALYZER_LOCALIZABILITY_NONLOCALIZED = YES;
				CLANG_CXX_LANGUAGE_STANDARD = "gnu++0x";
				CLANG_CXX_LIBRARY = "libc++";
				CLANG_ENABLE_MODULES = YES;
				CLANG_ENABLE_OBJC_ARC = YES;
				CLANG_WARN_BLOCK_CAPTURE_AUTORELEASING = YES;
				CLANG_WARN_BOOL_CONVERSION = YES;
				CLANG_WARN_COMMA = YES;
				CLANG_WARN_CONSTANT_CONVERSION = YES;
				CLANG_WARN_DIRECT_OBJC_ISA_USAGE = YES_ERROR;
				CLANG_WARN_EMPTY_BODY = YES;
				CLANG_WARN_ENUM_CONVERSION = YES;
				CLANG_WARN_INFINITE_RECURSION = YES;
				CLANG_WARN_INT_CONVERSION = YES;
				CLANG_WARN_NON_LITERAL_NULL_CONVERSION = YES;
				CLANG_WARN_OBJC_LITERAL_CONVERSION = YES;
				CLANG_WARN_OBJC_ROOT_CLASS = YES_ERROR;
				CLANG_WARN_RANGE_LOOP_ANALYSIS = YES;
				CLANG_WARN_STRICT_PROTOTYPES = YES;
				CLANG_WARN_SUSPICIOUS_MOVE = YES;
				CLANG_WARN_UNREACHABLE_CODE = YES;
				CLANG_WARN__DUPLICATE_METHOD_MATCH = YES;
				CODE_SIGN_IDENTITY = "iPhone Developer";
				"CODE_SIGN_IDENTITY[sdk=iphoneos*]" = "iPhone Developer";
				CODE_SIGN_STYLE = Manual;
				COPY_PHASE_STRIP = NO;
				ENABLE_STRICT_OBJC_MSGSEND = YES;
				ENABLE_TESTABILITY = YES;
				GCC_C_LANGUAGE_STANDARD = gnu99;
				GCC_DYNAMIC_NO_PIC = NO;
				GCC_NO_COMMON_BLOCKS = YES;
				GCC_OPTIMIZATION_LEVEL = 0;
				GCC_PREPROCESSOR_DEFINITIONS = (
					"DEBUG=1",
					"$(inherited)",
				);
				GCC_SYMBOLS_PRIVATE_EXTERN = NO;
				GCC_WARN_64_TO_32_BIT_CONVERSION = YES;
				GCC_WARN_ABOUT_RETURN_TYPE = YES_ERROR;
				GCC_WARN_UNDECLARED_SELECTOR = YES;
				GCC_WARN_UNINITIALIZED_AUTOS = YES_AGGRESSIVE;
				GCC_WARN_UNUSED_FUNCTION = YES;
				GCC_WARN_UNUSED_VARIABLE = YES;
				HEADER_SEARCH_PATHS = "$(SRCROOT)/../node_modules/react-native-navigation/ios/**";
				IPHONEOS_DEPLOYMENT_TARGET = 8.0;
				MTL_ENABLE_DEBUG_INFO = YES;
				ONLY_ACTIVE_ARCH = YES;
				SDKROOT = iphoneos;
				SWIFT_OPTIMIZATION_LEVEL = "-Owholemodule";
			};
			name = Debug;
		};
		C59D55A5A1CBBEE239AD9F272DAFE0EE /* Release */ = {
			isa = XCBuildConfiguration;
			baseConfigurationReference = 93AF27DC4948C2C2EF41D1FA /* Pods-iotaWallet-tvOS.release.xcconfig */;
			buildSettings = {
				ASSETCATALOG_COMPILER_APPICON_NAME = "App Icon & Top Shelf Image";
				ASSETCATALOG_COMPILER_LAUNCHIMAGE_NAME = LaunchImage;
				CLANG_ANALYZER_NONNULL = YES;
				CLANG_WARN_DOCUMENTATION_COMMENTS = YES;
				CLANG_WARN_INFINITE_RECURSION = YES;
				CLANG_WARN_SUSPICIOUS_MOVE = YES;
				CODE_SIGN_IDENTITY = "iPhone Developer";
				"CODE_SIGN_IDENTITY[sdk=appletvos*]" = "iPhone Developer";
				CODE_SIGN_STYLE = Manual;
				COPY_PHASE_STRIP = NO;
				DEBUG_INFORMATION_FORMAT = "dwarf-with-dsym";
				DEVELOPMENT_TEAM = "";
				GCC_NO_COMMON_BLOCKS = YES;
				HEADER_SEARCH_PATHS = (
					"$(inherited)",
					"$(SRCROOT)/../node_modules/react-native-clipboard/RNClipboard",
					"$(SRCROOT)/../node_modules/react-native-fingerprint-scanner/ios",
				);
				INFOPLIST_FILE = "iotaWallet-tvOS/Info.plist";
				LD_RUNPATH_SEARCH_PATHS = "$(inherited) @executable_path/Frameworks";
				LIBRARY_SEARCH_PATHS = "$(inherited)";
				OTHER_LDFLAGS = (
					"-ObjC",
					"-lc++",
				);
				PRODUCT_BUNDLE_IDENTIFIER = "com.facebook.REACT.iotaWallet-tvOS";
				PRODUCT_NAME = "$(TARGET_NAME)";
				PROVISIONING_PROFILE_SPECIFIER = "";
				SDKROOT = appletvos;
				TARGETED_DEVICE_FAMILY = 3;
				TVOS_DEPLOYMENT_TARGET = 9.2;
			};
			name = Release;
		};
		E125CF87FF71CE32828FCAD0DF73E43B /* Release */ = {
			isa = XCBuildConfiguration;
			baseConfigurationReference = 40E70A189B0FFF62EE8AE0E04401F815 /* iotaWalletTests-release-config.xcconfig */;
			buildSettings = {
				BUNDLE_LOADER = "$(TEST_HOST)";
				CODE_SIGN_IDENTITY = "iPhone Developer";
				CODE_SIGN_STYLE = Automatic;
				COPY_PHASE_STRIP = NO;
				DEVELOPMENT_TEAM = UG77RJKZHH;
				HEADER_SEARCH_PATHS = (
					"$(inherited)",
					"$(SRCROOT)/../node_modules/react-native-tcp/ios/**",
					"$(SRCROOT)/../node_modules/react-native-clipboard/RNClipboard",
					"$(SRCROOT)/../node_modules/react-native-fingerprint-scanner/ios",
				);
				INFOPLIST_FILE = iotaWalletTests/Info.plist;
				IPHONEOS_DEPLOYMENT_TARGET = 8.0;
				LD_RUNPATH_SEARCH_PATHS = "$(inherited) @executable_path/Frameworks @loader_path/Frameworks";
				LIBRARY_SEARCH_PATHS = "$(inherited)";
				OTHER_LDFLAGS = (
					"-ObjC",
					"-lc++",
				);
				PRODUCT_BUNDLE_IDENTIFIER = "org.reactjs.native.example.$(PRODUCT_NAME:rfc1034identifier)";
				PRODUCT_NAME = "$(TARGET_NAME)";
				PROVISIONING_PROFILE_SPECIFIER = "";
				TEST_HOST = "$(BUILT_PRODUCTS_DIR)/iotaWallet.app/iotaWallet";
			};
			name = Release;
		};
		FE346EC30248653FF956E422EC404B15 /* Release */ = {
			isa = XCBuildConfiguration;
			baseConfigurationReference = A402C8584E5EA99F404511B6FE64D661 /* iotaWallet-release-config.xcconfig */;
			buildSettings = {
				ASSETCATALOG_COMPILER_APPICON_NAME = AppIcon;
				ASSETCATALOG_COMPILER_LAUNCHIMAGE_NAME = LaunchImage;
				ASSETCATALOG_WARNINGS = YES;
				CODE_SIGN_ENTITLEMENTS = iotaWallet/iotaWallet.entitlements;
				CODE_SIGN_IDENTITY = "iPhone Developer";
				"CODE_SIGN_IDENTITY[sdk=iphoneos*]" = "iPhone Developer";
				CODE_SIGN_STYLE = Automatic;
				CURRENT_PROJECT_VERSION = 9;
				DEVELOPMENT_TEAM = UG77RJKZHH;
				ENABLE_BITCODE = YES;
				FRAMEWORK_SEARCH_PATHS = (
					"$(inherited)",
					"$(PROJECT_DIR)/EntangledIOS",
				);
				HEADER_SEARCH_PATHS = (
					"$(SRCROOT)/../node_modules/react-native-navigation/ios/**",
					"(SRCROOT)/../../react-native/React/**",
					"$(SRCROOT)/../../../React/**",
					"$(SRCROOT)/../node_modules/react-native-clipboard/RNClipboard",
					"$(SRCROOT)/../node_modules/react-native-config/ios/**",
					"$(inherited)",
					"${PODS_DEV_ROOT}/React/**",
					"$(BUILT_PRODUCTS_DIR)/usr/local/include/**",
					"$(SRCROOT)/../node_modules/react-native-fingerprint-scanner/ios",
					"${PODS_DEV_ROOT}/UIDevice-PasscodeStatus/**",
					"$(SRCROOT)/../node_modules/react-native-splash-screen/ios",
				);
				IBC_WARNINGS = YES;
				INFOPLIST_FILE = iotaWallet/Info.plist;
				INFOPLIST_OTHER_PREPROCESSOR_FLAGS = "";
				INFOPLIST_PREFIX_HEADER = "";
				INFOPLIST_PREPROCESS = NO;
				LD_RUNPATH_SEARCH_PATHS = "$(inherited) @executable_path/Frameworks";
				LIBRARY_SEARCH_PATHS = (
					"$(inherited)",
					"$(PROJECT_DIR)/Entangled",
					"$(PROJECT_DIR)/EntangledIOS",
				);
				OTHER_CFLAGS = (
					"$(inherited)",
					"-iquote",
					"\"${PODS_CONFIGURATION_BUILD_DIR}/IotaKit/IotaKit.framework/Headers\"",
					"-isystem",
					"\"${PODS_ROOT}/Headers/Public\"",
					"-isystem",
					"\"${PODS_ROOT}/Headers/Public/Crashlytics\"",
					"-isystem",
					"\"${PODS_ROOT}/Headers/Public/Fabric\"",
					"-fstack-protector-all",
				);
				OTHER_LDFLAGS = (
					"$(inherited)",
					"-ObjC",
					"-lc++",
				);
				PRODUCT_BUNDLE_IDENTIFIER = com.iota.trinity;
				PRODUCT_NAME = iotaWallet;
				PROVISIONING_PROFILE = "";
				PROVISIONING_PROFILE_SPECIFIER = "";
				SWIFT_OBJC_BRIDGING_HEADER = "IotaKit/iotaWallet-Bridging-Header.h";
				SWIFT_VERSION = 4.0;
				VERSIONING_SYSTEM = "apple-generic";
			};
			name = Release;
		};
/* End XCBuildConfiguration section */

/* Begin XCConfigurationList section */
		12FFB4085BE14D3B9E258601F66FE01E /* Build configuration list for PBXNativeTarget "iotaWalletUITests" */ = {
			isa = XCConfigurationList;
			buildConfigurations = (
				6E75FBCECD50020CBFEFED84B41BD355 /* Debug */,
				54708D3C2D8F9B58C86D79D3E967D808 /* Release */,
			);
			defaultConfigurationIsVisible = 0;
			defaultConfigurationName = Release;
		};
		229CB618801D69BFDE51B861A2C58FE2 /* Build configuration list for PBXNativeTarget "iotaWallet-tvOS" */ = {
			isa = XCConfigurationList;
			buildConfigurations = (
				7DDD0F08DA9139FA743C2E673AD7F8C2 /* Debug */,
				C59D55A5A1CBBEE239AD9F272DAFE0EE /* Release */,
			);
			defaultConfigurationIsVisible = 0;
			defaultConfigurationName = Release;
		};
		287E632BA696962784937BF4BE84857D /* Build configuration list for PBXNativeTarget "iotaWallet-tvOSTests" */ = {
			isa = XCConfigurationList;
			buildConfigurations = (
				611B7A6B86760C0E9A40C3C579A9579A /* Debug */,
				8E3378A29B8417F4F67AC30BA5829215 /* Release */,
			);
			defaultConfigurationIsVisible = 0;
			defaultConfigurationName = Release;
		};
		4BA0D5F0EB15D5F5757C545788EF2CDB /* Build configuration list for PBXNativeTarget "iotaWalletTests" */ = {
			isa = XCConfigurationList;
			buildConfigurations = (
				BA56D1E88F8ACD6A9D56C678D0919924 /* Debug */,
				E125CF87FF71CE32828FCAD0DF73E43B /* Release */,
			);
			defaultConfigurationIsVisible = 0;
			defaultConfigurationName = Release;
		};
		A3BD3B37F8B3D2A63C098B217B362204 /* Build configuration list for PBXProject "iotaWallet" */ = {
			isa = XCConfigurationList;
			buildConfigurations = (
				BCFB382C052C8044AFD1446DB04A6C04 /* Debug */,
				2E5397219FE6BFB92B66674C2DE598F9 /* Release */,
			);
			defaultConfigurationIsVisible = 0;
			defaultConfigurationName = Release;
		};
		AF130F8FF7E392E4456F812995AD03FD /* Build configuration list for PBXNativeTarget "iotaWallet" */ = {
			isa = XCConfigurationList;
			buildConfigurations = (
				628BCCD8ADDD0FC8E734E5D97EDE0C08 /* Debug */,
				FE346EC30248653FF956E422EC404B15 /* Release */,
			);
			defaultConfigurationIsVisible = 0;
			defaultConfigurationName = Release;
		};
/* End XCConfigurationList section */
	};
	rootObject = FBC6F77FBF455B92FBB736B0E5DE8E13 /* Project object */;
}<|MERGE_RESOLUTION|>--- conflicted
+++ resolved
@@ -1361,13 +1361,8 @@
 				553CB5E02E5676464BF53656B3C90944 /* Frameworks */,
 				BF58EB11F40804AD5DBB7F844142B92C /* Resources */,
 				1BD7EDA2A9AC2CE93A0870587E20D397 /* Bundle React Native Code And Images */,
-<<<<<<< HEAD
-				D5F63564B5DECAF86AEB4186 /* [CP] Embed Pods Frameworks */,
-				61147FEF369C0848FE75C8B9 /* [CP] Copy Pods Resources */,
-=======
 				9D269F641B3CC39CFE4AEDB3 /* [CP] Embed Pods Frameworks */,
 				322BF42E3CE68A81C1745F02 /* [CP] Copy Pods Resources */,
->>>>>>> 8a9e38a8
 			);
 			buildRules = (
 			);
@@ -1386,13 +1381,8 @@
 				C361C063B6547DE82583FABCA4550939 /* Sources */,
 				89D91232D91529099E9186998E61E7D7 /* Frameworks */,
 				8F6FA1D0FA4750EA28804258C2CB6AC6 /* Resources */,
-<<<<<<< HEAD
-				42EE0954DAABE43DCFDAE706 /* [CP] Embed Pods Frameworks */,
-				29F1C250D1932F2224494234 /* [CP] Copy Pods Resources */,
-=======
 				297521A7BB8210CFBE5036A2 /* [CP] Embed Pods Frameworks */,
 				92EBC4A3D30DE43E82BFD842 /* [CP] Copy Pods Resources */,
->>>>>>> 8a9e38a8
 			);
 			buildRules = (
 			);
@@ -1415,11 +1405,7 @@
 				B59F787FE434CB99F8DA67C59029AF6B /* ShellScript */,
 				92EB94016145B67667F30CE79B21D4D5 /* Embed Frameworks */,
 				19306BE67A64A428B81A1A08 /* [CP] Embed Pods Frameworks */,
-<<<<<<< HEAD
-				FDC9C8E5CA56415F0C8A93B8 /* [CP] Copy Pods Resources */,
-=======
 				B019AC30E4C4E826094833FD /* [CP] Copy Pods Resources */,
->>>>>>> 8a9e38a8
 			);
 			buildRules = (
 			);
@@ -1439,13 +1425,8 @@
 				20A48ED510B8A5A031F25EB34DD39B95 /* Sources */,
 				17A6B85936E519099FAD248D873A5E85 /* Frameworks */,
 				7B8DF15560086469F41BFCA408944F5D /* Resources */,
-<<<<<<< HEAD
-				E59DC477D138C251C4FF830D /* [CP] Embed Pods Frameworks */,
-				276E1A33EA1006E155E2D840 /* [CP] Copy Pods Resources */,
-=======
 				30E834802A3D239333D241FA /* [CP] Embed Pods Frameworks */,
 				83BBD3B45C3779ED5AAD27B9 /* [CP] Copy Pods Resources */,
->>>>>>> 8a9e38a8
 			);
 			buildRules = (
 			);
@@ -2328,83 +2309,49 @@
 			shellScript = "diff \"${PODS_PODFILE_DIR_PATH}/Podfile.lock\" \"${PODS_ROOT}/Manifest.lock\" > /dev/null\nif [ $? != 0 ] ; then\n    # print error to STDERR\n    echo \"error: The sandbox is not in sync with the Podfile.lock. Run 'pod install' or update your CocoaPods installation.\" >&2\n    exit 1\nfi\n# This output is used by Xcode 'outputs' to avoid re-running this script phase.\necho \"SUCCESS\" > \"${SCRIPT_OUTPUT_FILE_0}\"\n";
 			showEnvVarsInLog = 0;
 		};
-<<<<<<< HEAD
-		276E1A33EA1006E155E2D840 /* [CP] Copy Pods Resources */ = {
-=======
 		297521A7BB8210CFBE5036A2 /* [CP] Embed Pods Frameworks */ = {
->>>>>>> 8a9e38a8
 			isa = PBXShellScriptBuildPhase;
 			buildActionMask = 2147483647;
 			files = (
 			);
 			inputPaths = (
 			);
-<<<<<<< HEAD
-			name = "[CP] Copy Pods Resources";
-=======
 			name = "[CP] Embed Pods Frameworks";
->>>>>>> 8a9e38a8
 			outputPaths = (
 			);
 			runOnlyForDeploymentPostprocessing = 0;
 			shellPath = /bin/sh;
-<<<<<<< HEAD
-			shellScript = "\"${SRCROOT}/Pods/Target Support Files/Pods-iotaWallet-tvOSTests/Pods-iotaWallet-tvOSTests-resources.sh\"\n";
-			showEnvVarsInLog = 0;
-		};
-		29F1C250D1932F2224494234 /* [CP] Copy Pods Resources */ = {
-=======
 			shellScript = "\"${SRCROOT}/Pods/Target Support Files/Pods-iotaWalletTests/Pods-iotaWalletTests-frameworks.sh\"\n";
 			showEnvVarsInLog = 0;
 		};
 		30E834802A3D239333D241FA /* [CP] Embed Pods Frameworks */ = {
->>>>>>> 8a9e38a8
 			isa = PBXShellScriptBuildPhase;
 			buildActionMask = 2147483647;
 			files = (
 			);
 			inputPaths = (
 			);
-<<<<<<< HEAD
-			name = "[CP] Copy Pods Resources";
-=======
 			name = "[CP] Embed Pods Frameworks";
->>>>>>> 8a9e38a8
 			outputPaths = (
 			);
 			runOnlyForDeploymentPostprocessing = 0;
 			shellPath = /bin/sh;
-<<<<<<< HEAD
-			shellScript = "\"${SRCROOT}/Pods/Target Support Files/Pods-iotaWalletTests/Pods-iotaWalletTests-resources.sh\"\n";
-			showEnvVarsInLog = 0;
-		};
-		42EE0954DAABE43DCFDAE706 /* [CP] Embed Pods Frameworks */ = {
-=======
 			shellScript = "\"${SRCROOT}/Pods/Target Support Files/Pods-iotaWallet-tvOSTests/Pods-iotaWallet-tvOSTests-frameworks.sh\"\n";
 			showEnvVarsInLog = 0;
 		};
 		322BF42E3CE68A81C1745F02 /* [CP] Copy Pods Resources */ = {
->>>>>>> 8a9e38a8
 			isa = PBXShellScriptBuildPhase;
 			buildActionMask = 2147483647;
 			files = (
 			);
 			inputPaths = (
 			);
-<<<<<<< HEAD
-			name = "[CP] Embed Pods Frameworks";
-=======
 			name = "[CP] Copy Pods Resources";
->>>>>>> 8a9e38a8
 			outputPaths = (
 			);
 			runOnlyForDeploymentPostprocessing = 0;
 			shellPath = /bin/sh;
-<<<<<<< HEAD
-			shellScript = "\"${SRCROOT}/Pods/Target Support Files/Pods-iotaWalletTests/Pods-iotaWalletTests-frameworks.sh\"\n";
-=======
 			shellScript = "\"${SRCROOT}/Pods/Target Support Files/Pods-iotaWallet-tvOS/Pods-iotaWallet-tvOS-resources.sh\"\n";
->>>>>>> 8a9e38a8
 			showEnvVarsInLog = 0;
 		};
 		58346D29D233956FD8AD6589 /* [CP] Check Pods Manifest.lock */ = {
@@ -2443,21 +2390,6 @@
 			shellScript = "diff \"${PODS_PODFILE_DIR_PATH}/Podfile.lock\" \"${PODS_ROOT}/Manifest.lock\" > /dev/null\nif [ $? != 0 ] ; then\n    # print error to STDERR\n    echo \"error: The sandbox is not in sync with the Podfile.lock. Run 'pod install' or update your CocoaPods installation.\" >&2\n    exit 1\nfi\n# This output is used by Xcode 'outputs' to avoid re-running this script phase.\necho \"SUCCESS\" > \"${SCRIPT_OUTPUT_FILE_0}\"\n";
 			showEnvVarsInLog = 0;
 		};
-		61147FEF369C0848FE75C8B9 /* [CP] Copy Pods Resources */ = {
-			isa = PBXShellScriptBuildPhase;
-			buildActionMask = 2147483647;
-			files = (
-			);
-			inputPaths = (
-			);
-			name = "[CP] Copy Pods Resources";
-			outputPaths = (
-			);
-			runOnlyForDeploymentPostprocessing = 0;
-			shellPath = /bin/sh;
-			shellScript = "\"${SRCROOT}/Pods/Target Support Files/Pods-iotaWallet-tvOS/Pods-iotaWallet-tvOS-resources.sh\"\n";
-			showEnvVarsInLog = 0;
-		};
 		76C74A58CB208D79D2DBCF9020787849 /* Bundle React Native code and images */ = {
 			isa = PBXShellScriptBuildPhase;
 			buildActionMask = 2147483647;
@@ -2561,51 +2493,6 @@
 			runOnlyForDeploymentPostprocessing = 0;
 			shellPath = /bin/sh;
 			shellScript = "diff \"${PODS_PODFILE_DIR_PATH}/Podfile.lock\" \"${PODS_ROOT}/Manifest.lock\" > /dev/null\nif [ $? != 0 ] ; then\n    # print error to STDERR\n    echo \"error: The sandbox is not in sync with the Podfile.lock. Run 'pod install' or update your CocoaPods installation.\" >&2\n    exit 1\nfi\n# This output is used by Xcode 'outputs' to avoid re-running this script phase.\necho \"SUCCESS\" > \"${SCRIPT_OUTPUT_FILE_0}\"\n";
-			showEnvVarsInLog = 0;
-		};
-		D5F63564B5DECAF86AEB4186 /* [CP] Embed Pods Frameworks */ = {
-			isa = PBXShellScriptBuildPhase;
-			buildActionMask = 2147483647;
-			files = (
-			);
-			inputPaths = (
-			);
-			name = "[CP] Embed Pods Frameworks";
-			outputPaths = (
-			);
-			runOnlyForDeploymentPostprocessing = 0;
-			shellPath = /bin/sh;
-			shellScript = "\"${SRCROOT}/Pods/Target Support Files/Pods-iotaWallet-tvOS/Pods-iotaWallet-tvOS-frameworks.sh\"\n";
-			showEnvVarsInLog = 0;
-		};
-		E59DC477D138C251C4FF830D /* [CP] Embed Pods Frameworks */ = {
-			isa = PBXShellScriptBuildPhase;
-			buildActionMask = 2147483647;
-			files = (
-			);
-			inputPaths = (
-			);
-			name = "[CP] Embed Pods Frameworks";
-			outputPaths = (
-			);
-			runOnlyForDeploymentPostprocessing = 0;
-			shellPath = /bin/sh;
-			shellScript = "\"${SRCROOT}/Pods/Target Support Files/Pods-iotaWallet-tvOSTests/Pods-iotaWallet-tvOSTests-frameworks.sh\"\n";
-			showEnvVarsInLog = 0;
-		};
-		FDC9C8E5CA56415F0C8A93B8 /* [CP] Copy Pods Resources */ = {
-			isa = PBXShellScriptBuildPhase;
-			buildActionMask = 2147483647;
-			files = (
-			);
-			inputPaths = (
-			);
-			name = "[CP] Copy Pods Resources";
-			outputPaths = (
-			);
-			runOnlyForDeploymentPostprocessing = 0;
-			shellPath = /bin/sh;
-			shellScript = "\"${SRCROOT}/Pods/Target Support Files/Pods-iotaWallet/Pods-iotaWallet-resources.sh\"\n";
 			showEnvVarsInLog = 0;
 		};
 /* End PBXShellScriptBuildPhase section */
