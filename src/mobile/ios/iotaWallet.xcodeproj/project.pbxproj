// !$*UTF8*$!
{
	archiveVersion = 1;
	classes = {
	};
	objectVersion = 46;
	objects = {

/* Begin PBXBuildFile section */
		0142617753E852F270969E6706274D03 /* libPods-iotaWallet-tvOSTests.a in Frameworks */ = {isa = PBXBuildFile; fileRef = F9352B06FC1C1316CEDF137DAE286FCC /* libPods-iotaWallet-tvOSTests.a */; };
		0627A09CD100D250E484B6D14027A03E /* Lato-Regular.ttf in Resources */ = {isa = PBXBuildFile; fileRef = 106C93169C14F4C2B53F9F4CA76BB6A2 /* Lato-Regular.ttf */; };
		0C51C393ABBB0B4BD4B93D710474ACE6 /* iotaWalletUITests.swift in Sources */ = {isa = PBXBuildFile; fileRef = A9DBF0EEB7DBFA315A0D6839E79A5924 /* iotaWalletUITests.swift */; };
		150B45CC76085653FBC10B5A7B4E16F0 /* AppDelegate.m in Sources */ = {isa = PBXBuildFile; fileRef = 3AFCA4EA113044613D95E46BDAC0C1E3 /* AppDelegate.m */; };
		1601D2D3FEE3505B87365030187ECFDB /* Lottie.framework in Frameworks */ = {isa = PBXBuildFile; fileRef = 667F57494F99C69927244B789F08BA39 /* Lottie.framework */; };
		17357EC16F57F659069641C8279D735A /* Pods_iotaWalletTests.framework in Frameworks */ = {isa = PBXBuildFile; fileRef = 37923EC4118D1C65B69F5BC4BDC089A2 /* Pods_iotaWalletTests.framework */; };
		1C24EC71B4226833AA94DABC1F7B3655 /* libRNHTMLtoPDF.a in Frameworks */ = {isa = PBXBuildFile; fileRef = F895569100D60BA0DB0B50251B734B60 /* libRNHTMLtoPDF.a */; };
		1D90A630DF083C6894C70C1D9936A0A9 /* libRCTText-tvOS.a in Frameworks */ = {isa = PBXBuildFile; fileRef = 0F586ACB1B483D19A73242AC34185FAD /* libRCTText-tvOS.a */; };
		227F5ECF692F599792F69DC4D573B2E6 /* libRCTActionSheet.a in Frameworks */ = {isa = PBXBuildFile; fileRef = E329CD2AEA74CC4A8A6F37DBBEF1EA5E /* libRCTActionSheet.a */; };
		29F54F4179051E1286B349FF6AF6B04F /* LaunchScreen.xib in Resources */ = {isa = PBXBuildFile; fileRef = 37C141115C2302A33F044AE70C9FED0C /* LaunchScreen.xib */; };
		2AC2F1F0512232323EB95A607D2CAD17 /* Pods_iotaWallet.framework in Frameworks */ = {isa = PBXBuildFile; fileRef = A1FD346178506390C780AE2F7F81222E /* Pods_iotaWallet.framework */; };
		2AD31ECE2D7512D06C6BA29BD082EAE7 /* libRCTText.a in Frameworks */ = {isa = PBXBuildFile; fileRef = 4319E47FD77B4B10F18A0CCAA9E7CDB1 /* libRCTText.a */; };
		2F852D5F92D3F66B78914D33F296087F /* libLottie.a in Frameworks */ = {isa = PBXBuildFile; fileRef = 263220B07467A090937F126D1EAD4142 /* libLottie.a */; };
		307E93B97FDF6F53908903B07505AC30 /* SnapshotHelper.swift in Sources */ = {isa = PBXBuildFile; fileRef = 06E920A6AB840A93E25B7B234FEF27E6 /* SnapshotHelper.swift */; };
		31F2332A754C8D94770FF2C620F3D34B /* libRNClipboard.a in Frameworks */ = {isa = PBXBuildFile; fileRef = A62792EC69ED10CA10807A55EAF5E8D2 /* libRNClipboard.a */; };
		38DDAF07C8480BD137CF60C851B9DB02 /* libRCTSettings-tvOS.a in Frameworks */ = {isa = PBXBuildFile; fileRef = 9FEDECF54B08D02E4DA237B29BFA7335 /* libRCTSettings-tvOS.a */; };
		3D089B147B065DF500AFDE15871144F7 /* libRNExitApp.a in Frameworks */ = {isa = PBXBuildFile; fileRef = 1FFDF2800ED208F6574931A64651435D /* libRNExitApp.a */; };
		3E58EC90CE11629FBA816AAD96D16464 /* main.m in Sources */ = {isa = PBXBuildFile; fileRef = ED0FDEA3EDE9090E04563794CE9A92B7 /* main.m */; };
		412B533C94F35A1287B87CBF50D0679C /* libRNSecureRandom.a in Frameworks */ = {isa = PBXBuildFile; fileRef = 6D68D9CD64CE2AD239A1BABD810A4043 /* libRNSecureRandom.a */; };
		4255D5D068A7CB1DA5956188369B1FFF /* Icons.ttf in Resources */ = {isa = PBXBuildFile; fileRef = 90FB584C334E9A462066739094F9A72B /* Icons.ttf */; };
		53D5C66F9CFCE4AF6BAE7EBD7DEF9413 /* libRNFS.a in Frameworks */ = {isa = PBXBuildFile; fileRef = CBEF619F59D7EBCE4196DF4E7471DFA3 /* libRNFS.a */; };
		5403F0AF99C33584CC25CA8D4422B333 /* Inconsolata-Regular.ttf in Resources */ = {isa = PBXBuildFile; fileRef = 60C4FCE77138FA022DBAD917D3C8B8C1 /* Inconsolata-Regular.ttf */; };
		54D44899635E65A34FCEAC3EA412BE26 /* Images.xcassets in Resources */ = {isa = PBXBuildFile; fileRef = CFA2B84C183CC39F995C8E04CC713DDB /* Images.xcassets */; };
		5613EA5FACE7DF227C991290F2E89D02 /* libRCTAnimation.a in Frameworks */ = {isa = PBXBuildFile; fileRef = BE06912F32A64660367B379A5FA9B59C /* libRCTAnimation.a */; };
		6271062A9C4773BE282CDC0CF95480D8 /* libReact.a in Frameworks */ = {isa = PBXBuildFile; fileRef = B655981D53B5AE618EDBD102EA41BF51 /* libReact.a */; };
		6ED5CBEF7B1A39258C560F6CDCD36254 /* libKCKeepAwake.a in Frameworks */ = {isa = PBXBuildFile; fileRef = E4F418B6A7C158123D272588757B8B5E /* libKCKeepAwake.a */; };
		6F563B73857A573593D57546EEF24E49 /* Lato-Light.ttf in Resources */ = {isa = PBXBuildFile; fileRef = 7354E30FAB50A709173411D8600A744E /* Lato-Light.ttf */; };
		6F804BD1BAE4D7BCAD6B6767FD943A5A /* Lottie.framework in Embed Frameworks */ = {isa = PBXBuildFile; fileRef = 667F57494F99C69927244B789F08BA39 /* Lottie.framework */; settings = {ATTRIBUTES = (CodeSignOnCopy, RemoveHeadersOnCopy, ); }; };
		7201963BD0BAE41A9958AC15A84AAA5F /* main.m in Sources */ = {isa = PBXBuildFile; fileRef = ED0FDEA3EDE9090E04563794CE9A92B7 /* main.m */; };
		76C9AFBA8D270AC291627F113A278417 /* libPods-iotaWallet-tvOS.a in Frameworks */ = {isa = PBXBuildFile; fileRef = C8421A5DED2B8CE3EBA55E450E3CAC59 /* libPods-iotaWallet-tvOS.a */; };
		7EC4E13223F8F69B1629B42AA455DA9F /* libReactNativeFingerprintScanner.a in Frameworks */ = {isa = PBXBuildFile; fileRef = BDAF54583946132D35A957921197D3E8 /* libReactNativeFingerprintScanner.a */; };
		85277BB9448BC0DF88CC1F206C0E4BF7 /* libRCTSettings.a in Frameworks */ = {isa = PBXBuildFile; fileRef = 19CB0B55DE702DF718E5FD31D6EF66FE /* libRCTSettings.a */; };
		85A815D84AC90B46C352C4B867C1BF36 /* libRCTLinking-tvOS.a in Frameworks */ = {isa = PBXBuildFile; fileRef = DF3D8AEB21F074871C1975441A32E214 /* libRCTLinking-tvOS.a */; };
		87280DCAD434304502824FCC4346EEB5 /* Lato-Heavy.ttf in Resources */ = {isa = PBXBuildFile; fileRef = CB12F2DB8E6D3A4CD653968A6281A586 /* Lato-Heavy.ttf */; };
		962469C90FA6C9D7DB8B0F1D49DD98E7 /* AppDelegate.m in Sources */ = {isa = PBXBuildFile; fileRef = 3AFCA4EA113044613D95E46BDAC0C1E3 /* AppDelegate.m */; };
		963E1215D830F1A7FF25B2365C494F64 /* libRCTAnimation.a in Frameworks */ = {isa = PBXBuildFile; fileRef = BE06912F32A64660367B379A5FA9B59C /* libRCTAnimation.a */; };
		9D768D7930E8E00194C0FCC710EDD212 /* libRCTNetwork.a in Frameworks */ = {isa = PBXBuildFile; fileRef = E1DE6816AFF1D8279218D82AD1FFCE5B /* libRCTNetwork.a */; };
		A813279F828AD23228F254CEB4047F77 /* libRNRandomBytes.a in Frameworks */ = {isa = PBXBuildFile; fileRef = B844D632C9BC3C7BED60CFEE0A6A52B7 /* libRNRandomBytes.a */; };
		AC1DC503F1AF3CEE085E1EAA4DB30EF4 /* libRCTWebSocket.a in Frameworks */ = {isa = PBXBuildFile; fileRef = 0DF165D1193E4B4962DABF4E7264F91B /* libRCTWebSocket.a */; };
		ACABC47B04B5288604AAA77AA7C4A378 /* libRCTCamera.a in Frameworks */ = {isa = PBXBuildFile; fileRef = 36CAD432726E7751325086F4EB03A738 /* libRCTCamera.a */; };
		B7DDAE78307EBAE89650EFFB4AE21EAC /* libReact.a in Frameworks */ = {isa = PBXBuildFile; fileRef = B655981D53B5AE618EDBD102EA41BF51 /* libReact.a */; };
		B8AC91FAFE3114D9363FFF789AD58236 /* Lato-Bold.ttf in Resources */ = {isa = PBXBuildFile; fileRef = C95BBF78A0A4EBD898EABC433D7C624A /* Lato-Bold.ttf */; };
		BA960278C14E736AFA2379DE03059CB8 /* libRCTImage-tvOS.a in Frameworks */ = {isa = PBXBuildFile; fileRef = E75E2AC8AE8B6798A4135FCB59B0D2EB /* libRCTImage-tvOS.a */; };
		BC0B4879EC021013E3B1766E92C2A64B /* libRNPrint.a in Frameworks */ = {isa = PBXBuildFile; fileRef = DAD01F1FBF0A65DE7C0418215A512138 /* libRNPrint.a */; };
		BDAE8ABE8DEB4C2EB82EE79A3A5230C8 /* Images.xcassets in Resources */ = {isa = PBXBuildFile; fileRef = CFA2B84C183CC39F995C8E04CC713DDB /* Images.xcassets */; };
		C4646F689AA9CF8E8FFC65C04944FF13 /* libRCTImage.a in Frameworks */ = {isa = PBXBuildFile; fileRef = 7CD2F7585D01863B8EC256EC6A922693 /* libRCTImage.a */; };
		C51860C3A5258461508F6E3006EA337D /* Inconsolata-Bold.ttf in Resources */ = {isa = PBXBuildFile; fileRef = AA20221A44EBECD2DE04895A475187C4 /* Inconsolata-Bold.ttf */; };
		C63F4449914D3D19E3C83C38F602BFB5 /* libRNDeviceInfo.a in Frameworks */ = {isa = PBXBuildFile; fileRef = C9F4F16E746AE853607E2E4D649F9E40 /* libRNDeviceInfo.a */; };
		CA8AF202D45B7B9C48CB844FE4029B34 /* libRCTLinking.a in Frameworks */ = {isa = PBXBuildFile; fileRef = 38822DC4E60A1BDF9DF917E7C1541B3D /* libRCTLinking.a */; };
<<<<<<< HEAD
		CBD283CA2056EC04005FCFE7 /* libReactNativeNavigation.a in Frameworks */ = {isa = PBXBuildFile; fileRef = DBFB071F75F38C22F03B943A6DCBEDF9 /* libReactNativeNavigation.a */; };
=======
		CBA2A4B72056AC8300991896 /* libReactNativeNavigation.a in Frameworks */ = {isa = PBXBuildFile; fileRef = DBFB071F75F38C22F03B943A6DCBEDF9 /* libReactNativeNavigation.a */; };
>>>>>>> f1e5aeea
		CDC76600A03C06457F99259512D7F713 /* libRNIsDeviceRooted.a in Frameworks */ = {isa = PBXBuildFile; fileRef = 0431CEEC099BC4CE1F43E0550C4CC291 /* libRNIsDeviceRooted.a */; };
		D51793D4E78BCB702D9FFAA1A3356153 /* libRNSVG.a in Frameworks */ = {isa = PBXBuildFile; fileRef = 48E60D4ABEBFCB6EC7FCE9538A5FF83F /* libRNSVG.a */; };
		D67B7F52CD8EA6422597645960A1C079 /* libRCTWebSocket-tvOS.a in Frameworks */ = {isa = PBXBuildFile; fileRef = 41ABB0EEDDF4C638791186862B6FCA44 /* libRCTWebSocket-tvOS.a */; };
		D9A1C4460153C2A24C3B5ACB9EF492CF /* libRNKeychain.a in Frameworks */ = {isa = PBXBuildFile; fileRef = D373EB5A6D14212CD152A952A67FEB62 /* libRNKeychain.a */; };
		DDA136528BBDF91C4395B590FD2C59F1 /* libRCTVibration.a in Frameworks */ = {isa = PBXBuildFile; fileRef = 2A9A65DE849C3D3C9799E3B05D172685 /* libRCTVibration.a */; };
		E3AE8565650D2534125883D55649D450 /* libRCTGeolocation.a in Frameworks */ = {isa = PBXBuildFile; fileRef = 73D536AB3A4FAFD8602D41987D9E324F /* libRCTGeolocation.a */; };
		E4F9AC494F8CC3C172EA66A4EF42D078 /* iotaWalletTests.m in Sources */ = {isa = PBXBuildFile; fileRef = 00A81CE60367578E89DC687A3A32D03E /* iotaWalletTests.m */; };
		EA2AFB6E4462A57FCC1E22B307422A84 /* Pods_iotaWallet.framework in Frameworks */ = {isa = PBXBuildFile; fileRef = 17CA5D008909F6DE556BFE8A8C82B425 /* Pods_iotaWallet.framework */; };
		ED98F17365B425CCC63B364164E2ABB6 /* libRCTNetwork-tvOS.a in Frameworks */ = {isa = PBXBuildFile; fileRef = 20E2A76312FA9646D8831AC163B1347E /* libRCTNetwork-tvOS.a */; };
		F43A0D26643270FD3A4BFD2691C35E43 /* libReact.a in Frameworks */ = {isa = PBXBuildFile; fileRef = B655981D53B5AE618EDBD102EA41BF51 /* libReact.a */; };
		F5627323D03B40683566C38FE5876857 /* Lato-Black.ttf in Resources */ = {isa = PBXBuildFile; fileRef = DC4E6A9C05ACCC390F5544E11376A3C2 /* Lato-Black.ttf */; };
		F695E3B017504F2AD81D2965695DA403 /* libLottieReactNative.a in Frameworks */ = {isa = PBXBuildFile; fileRef = 05A278F7206668C3941E08E4900DD55E /* libLottieReactNative.a */; };
		F834CDED8A9A63C142A683ADB8483369 /* iotaWalletTests.m in Sources */ = {isa = PBXBuildFile; fileRef = 00A81CE60367578E89DC687A3A32D03E /* iotaWalletTests.m */; };
/* End PBXBuildFile section */

/* Begin PBXContainerItemProxy section */
		0124B2E98998F35F47D1A86641804DBA /* PBXContainerItemProxy */ = {
			isa = PBXContainerItemProxy;
			containerPortal = BC3F9601D8757C3A48CF2AD9CF58F3EA /* RCTWebSocket.xcodeproj */;
			proxyType = 2;
			remoteGlobalIDString = D3C0CD0CC2A0DCF35402F761CE87C921;
			remoteInfo = "fishhook-tvOS";
		};
		02EA84673DE704F9C1AF959030D4D4BC /* PBXContainerItemProxy */ = {
			isa = PBXContainerItemProxy;
			containerPortal = AA7E2CA57E62FCA5FD7C3C38C40F7603 /* RCTSettings.xcodeproj */;
			proxyType = 2;
			remoteGlobalIDString = E438715ACF8142FF978746F6C90F75F4;
			remoteInfo = "RCTSettings-tvOS";
		};
		07DD23F296417D4BA008AE2ABBCB6EBF /* PBXContainerItemProxy */ = {
			isa = PBXContainerItemProxy;
			containerPortal = DD581453BAAEDFD13B05710E1CA0B128 /* RCTImage.xcodeproj */;
			proxyType = 2;
			remoteGlobalIDString = 020D738479264C158D3BA3DA55E729B3;
			remoteInfo = "RCTImage-tvOS";
		};
		09FE410FB8091F5F045ED9DDE13DC25E /* PBXContainerItemProxy */ = {
			isa = PBXContainerItemProxy;
			containerPortal = BC3F9601D8757C3A48CF2AD9CF58F3EA /* RCTWebSocket.xcodeproj */;
			proxyType = 2;
			remoteGlobalIDString = F681F53DC5643A49BF60DF2F3918E12B;
			remoteInfo = "RCTWebSocket-tvOS";
		};
		0C8E79DA867DE82DEA361FED2598128A /* PBXContainerItemProxy */ = {
			isa = PBXContainerItemProxy;
			containerPortal = 33AC314FF1C9CE4F19E8E899E79675B4 /* React.xcodeproj */;
			proxyType = 2;
			remoteGlobalIDString = A2486E31B1F8A7CFB7686356C058EE2F;
			remoteInfo = "double-conversion-tvOS";
		};
		13042E5B4074EDAF295116B369C5720D /* PBXContainerItemProxy */ = {
			isa = PBXContainerItemProxy;
			containerPortal = FF6707891F5797B0CC78F1267EB8F1A2 /* RNSVG.xcodeproj */;
			proxyType = 2;
			remoteGlobalIDString = 8FC6ED6D1C4D731F31185E885E51AAC2;
			remoteInfo = RNSVG;
		};
		1A0E14698EE7A4322A9A9B5052F4D0E4 /* PBXContainerItemProxy */ = {
			isa = PBXContainerItemProxy;
			containerPortal = 33AC314FF1C9CE4F19E8E899E79675B4 /* React.xcodeproj */;
			proxyType = 2;
			remoteGlobalIDString = D09A20E9314FCC90115E1E28BD5DB357;
			remoteInfo = "yoga-tvOS";
		};
		1D4B301C1E61385E585E2A112DA1B8AA /* PBXContainerItemProxy */ = {
			isa = PBXContainerItemProxy;
			containerPortal = ED242A7662F7C74297E27CF29CD96195 /* LottieReactNative.xcodeproj */;
			proxyType = 2;
			remoteGlobalIDString = E137367F371D799CF0D87227D17F7969;
			remoteInfo = LottieReactNative;
		};
		2244BC9494922AE325DE2D66A0232716 /* PBXContainerItemProxy */ = {
			isa = PBXContainerItemProxy;
			containerPortal = 33AC314FF1C9CE4F19E8E899E79675B4 /* React.xcodeproj */;
			proxyType = 2;
			remoteGlobalIDString = 1C5DF21222600B16C3F662676BBA3A91;
			remoteInfo = cxxreact;
		};
		28BD818916EC80191B9C06F5C44796AA /* PBXContainerItemProxy */ = {
			isa = PBXContainerItemProxy;
			containerPortal = FBC6F77FBF455B92FBB736B0E5DE8E13 /* Project object */;
			proxyType = 1;
			remoteGlobalIDString = 1B6F56C5B39768183E212C21E8E213DA;
			remoteInfo = "iotaWallet-tvOS";
		};
		2A362EBEE3AF8D5ECF5F1C4ADC6FAA77 /* PBXContainerItemProxy */ = {
			isa = PBXContainerItemProxy;
			containerPortal = FACADF35E9F2A73C3D354FE3021229F2 /* RNClipboard.xcodeproj */;
			proxyType = 2;
			remoteGlobalIDString = B7A910A612BA961EB33C8C9F55CC2FC3;
			remoteInfo = RNClipboard;
		};
		2FC4A20B76D0682725A7FD3A48E950D9 /* PBXContainerItemProxy */ = {
			isa = PBXContainerItemProxy;
			containerPortal = AB682616086B06AFA962D8B5F1DCAB78 /* RNRandomBytes.xcodeproj */;
			proxyType = 2;
			remoteGlobalIDString = 19675A53F87A783EDF4A1B7B63715F9E;
			remoteInfo = RNRandomBytes;
		};
		332664C4BF1AE19847F504D8C9C4CD04 /* PBXContainerItemProxy */ = {
			isa = PBXContainerItemProxy;
			containerPortal = BC3F9601D8757C3A48CF2AD9CF58F3EA /* RCTWebSocket.xcodeproj */;
			proxyType = 2;
			remoteGlobalIDString = BCF351C3D91067AA4B325E17903DAAA1;
			remoteInfo = RCTWebSocket;
		};
		33D79D2FECDE6EB7465B46540F383D7C /* PBXContainerItemProxy */ = {
			isa = PBXContainerItemProxy;
			containerPortal = E5626B12C0A7C28841B2397915C53A9D /* ReactNativeNavigation.xcodeproj */;
			proxyType = 2;
			remoteGlobalIDString = AB6CBA17C0142FC9D5D0ECA929B4FEC4;
			remoteInfo = ReactNativeNavigation;
		};
		3431B8C171DBF136591372AA44E6F2F4 /* PBXContainerItemProxy */ = {
			isa = PBXContainerItemProxy;
			containerPortal = B8B9BB680BF96F04B35C8CF2291F3DF7 /* Lottie.xcodeproj */;
			proxyType = 1;
			remoteGlobalIDString = 62CA59B71E3C173B002D7188;
			remoteInfo = Lottie_iOS;
		};
		3574B82CD6B55B4ECA9A60938811F5E8 /* PBXContainerItemProxy */ = {
			isa = PBXContainerItemProxy;
			containerPortal = 679A4B0BB6333961124F2288316630DD /* RCTText.xcodeproj */;
			proxyType = 2;
			remoteGlobalIDString = A4D72EC1D4B5C9CB371E18BBAE099733;
			remoteInfo = RCTText;
		};
		38AFE775C706DBBC97CB50A593645D49 /* PBXContainerItemProxy */ = {
			isa = PBXContainerItemProxy;
			containerPortal = 8B49115E102EED64D1B7D7AC047F1ABF /* RNExitApp.xcodeproj */;
			proxyType = 2;
			remoteGlobalIDString = 9B5A609A9190035B1791BB99C6421FB0;
			remoteInfo = RNExitApp;
		};
		38EDCA31D16E3CD01DBD8999EBEA81FF /* PBXContainerItemProxy */ = {
			isa = PBXContainerItemProxy;
			containerPortal = 1380447C6001F40A66D38FBD8AFC3309 /* RNPrint.xcodeproj */;
			proxyType = 2;
			remoteGlobalIDString = A89D8908DE1BC6C91B1F468B5AFC2D9A;
			remoteInfo = RNPrint;
		};
		400947F993F9ABD7AFEEA37D8845B355 /* PBXContainerItemProxy */ = {
			isa = PBXContainerItemProxy;
			containerPortal = B8B9BB680BF96F04B35C8CF2291F3DF7 /* Lottie.xcodeproj */;
			proxyType = 2;
			remoteGlobalIDString = CEDEE7CE467CB86872D4E3FF62EE05FB;
			remoteInfo = Lottie_iOS;
		};
		4BC546EE5CDA00EBE5F0EAF55C61721B /* PBXContainerItemProxy */ = {
			isa = PBXContainerItemProxy;
			containerPortal = 8E434FE1CB1AC831CE3744C82835ADDB /* RCTCamera.xcodeproj */;
			proxyType = 2;
			remoteGlobalIDString = 21F87D6D9E34B7B9CA53F018DB96B0B0;
			remoteInfo = RCTCamera;
		};
		52FD8EB486138CC4128FC9CA61B5CE40 /* PBXContainerItemProxy */ = {
			isa = PBXContainerItemProxy;
			containerPortal = 205C47BA61DC4D6733E748712B4E50C6 /* RNKeychain.xcodeproj */;
			proxyType = 2;
			remoteGlobalIDString = 64AB4BC0B731B8886CE38E4B4D9B6143;
			remoteInfo = RNKeychain;
		};
		53DB1F47FFBD018460D6B3F399D77096 /* PBXContainerItemProxy */ = {
			isa = PBXContainerItemProxy;
			containerPortal = C39F11B2595A5CFD8F2D51D3B914CD41 /* RNDeviceInfo.xcodeproj */;
			proxyType = 2;
			remoteGlobalIDString = BB2FA10E2C30D4A08CF36C1FF58AC616;
			remoteInfo = RNDeviceInfo;
		};
		5571F4C8A97A7C1CD0F664C7197CC170 /* PBXContainerItemProxy */ = {
			isa = PBXContainerItemProxy;
			containerPortal = 33AC314FF1C9CE4F19E8E899E79675B4 /* React.xcodeproj */;
			proxyType = 2;
			remoteGlobalIDString = E93E4FB7814E631784F57347FAF75E71;
			remoteInfo = privatedata;
		};
		569242DFF3FE79F261B75B97749FC745 /* PBXContainerItemProxy */ = {
			isa = PBXContainerItemProxy;
			containerPortal = FBC6F77FBF455B92FBB736B0E5DE8E13 /* Project object */;
			proxyType = 1;
			remoteGlobalIDString = 4848851A00274CA2FFBE307BAEB5F278;
			remoteInfo = iotaWallet;
		};
		5883AA054AC88EAA5EFB34040EA713B2 /* PBXContainerItemProxy */ = {
			isa = PBXContainerItemProxy;
			containerPortal = DA959792AD9A5C3642835114D50DE868 /* Pods.xcodeproj */;
			proxyType = 2;
			remoteGlobalIDString = 0F8DC3779B2D7DBEDD94C8C596B3BBFC;
			remoteInfo = "Pods-iotaWalletTests";
		};
		5A109CA5CC18A16B6414EEC4BBD87090 /* PBXContainerItemProxy */ = {
			isa = PBXContainerItemProxy;
			containerPortal = C39F11B2595A5CFD8F2D51D3B914CD41 /* RNDeviceInfo.xcodeproj */;
			proxyType = 2;
			remoteGlobalIDString = F157C5185B41B6A5D118E992853CF64C;
			remoteInfo = "RNDeviceInfo-tvOS";
		};
		5A8B9CCF1B55558D85C747DCAB652942 /* PBXContainerItemProxy */ = {
			isa = PBXContainerItemProxy;
			containerPortal = 33AC314FF1C9CE4F19E8E899E79675B4 /* React.xcodeproj */;
			proxyType = 2;
			remoteGlobalIDString = 18B08881C70E8703C88B96E4DC60FB25;
			remoteInfo = "jschelpers-tvOS";
		};
		6000E41D2052335400BDBFE6 /* PBXContainerItemProxy */ = {
			isa = PBXContainerItemProxy;
			containerPortal = B8B9BB680BF96F04B35C8CF2291F3DF7 /* Lottie.xcodeproj */;
			proxyType = 2;
			remoteGlobalIDString = FAE1F7E61E428CBE002E0974;
			remoteInfo = Lottie_macOS;
		};
		6000E4282052335400BDBFE6 /* PBXContainerItemProxy */ = {
			isa = PBXContainerItemProxy;
			containerPortal = C76D226F8C33DAB67AA9C4D76FCA89C2 /* RCTAnimation.xcodeproj */;
			proxyType = 2;
			remoteGlobalIDString = 2D2A28201D9B03D100D4039D;
			remoteInfo = "RCTAnimation-tvOS";
		};
		6000E4492052335400BDBFE6 /* PBXContainerItemProxy */ = {
			isa = PBXContainerItemProxy;
			containerPortal = 33AC314FF1C9CE4F19E8E899E79675B4 /* React.xcodeproj */;
			proxyType = 2;
			remoteGlobalIDString = 2D2A28131D9B038B00D4039D;
			remoteInfo = "React-tvOS";
		};
		6000E44B2052335400BDBFE6 /* PBXContainerItemProxy */ = {
			isa = PBXContainerItemProxy;
			containerPortal = 33AC314FF1C9CE4F19E8E899E79675B4 /* React.xcodeproj */;
			proxyType = 2;
			remoteGlobalIDString = 3D3C059A1DE3340900C268FA;
			remoteInfo = yoga;
		};
		6000E44D2052335400BDBFE6 /* PBXContainerItemProxy */ = {
			isa = PBXContainerItemProxy;
			containerPortal = 33AC314FF1C9CE4F19E8E899E79675B4 /* React.xcodeproj */;
			proxyType = 2;
			remoteGlobalIDString = 3D3CD9321DE5FBEE00167DC4;
			remoteInfo = "cxxreact-tvOS";
		};
		6000E44F2052335400BDBFE6 /* PBXContainerItemProxy */ = {
			isa = PBXContainerItemProxy;
			containerPortal = 33AC314FF1C9CE4F19E8E899E79675B4 /* React.xcodeproj */;
			proxyType = 2;
			remoteGlobalIDString = 3D3CD90B1DE5FBD600167DC4;
			remoteInfo = jschelpers;
		};
		6000E4512052335400BDBFE6 /* PBXContainerItemProxy */ = {
			isa = PBXContainerItemProxy;
			containerPortal = 33AC314FF1C9CE4F19E8E899E79675B4 /* React.xcodeproj */;
			proxyType = 2;
			remoteGlobalIDString = 3D383D3C1EBD27B6005632C8;
			remoteInfo = "third-party-tvOS";
		};
		6000E4532052335400BDBFE6 /* PBXContainerItemProxy */ = {
			isa = PBXContainerItemProxy;
			containerPortal = 33AC314FF1C9CE4F19E8E899E79675B4 /* React.xcodeproj */;
			proxyType = 2;
			remoteGlobalIDString = 139D7E881E25C6D100323FB7;
			remoteInfo = "double-conversion";
		};
		6000E45D2052335400BDBFE6 /* PBXContainerItemProxy */ = {
			isa = PBXContainerItemProxy;
			containerPortal = 6F63CB3492A71A3A73B8764893BE0F6F /* RNFS.xcodeproj */;
			proxyType = 2;
			remoteGlobalIDString = 6456441F1EB8DA9100672408;
			remoteInfo = "RNFS-tvOS";
		};
		67F735F37D9C96FFCC1469292012988C /* PBXContainerItemProxy */ = {
			isa = PBXContainerItemProxy;
			containerPortal = 79A46F4458348360C0DFE21018DAAF14 /* RCTGeolocation.xcodeproj */;
			proxyType = 2;
			remoteGlobalIDString = 78510E1974839EACED295CFC857494F6;
			remoteInfo = RCTGeolocation;
		};
		6856A093BA67FAE8F7467903505626C0 /* PBXContainerItemProxy */ = {
			isa = PBXContainerItemProxy;
			containerPortal = AA7E2CA57E62FCA5FD7C3C38C40F7603 /* RCTSettings.xcodeproj */;
			proxyType = 2;
			remoteGlobalIDString = 78510E1974839EACED295CFC857494F6;
			remoteInfo = RCTSettings;
		};
		711E35C224595B0412CF470CDBEF29B6 /* PBXContainerItemProxy */ = {
			isa = PBXContainerItemProxy;
			containerPortal = DA959792AD9A5C3642835114D50DE868 /* Pods.xcodeproj */;
			proxyType = 2;
			remoteGlobalIDString = 4C63162E257EDE6A7ADC9635F0D4F070;
			remoteInfo = "Pods-iotaWallet-tvOS";
		};
		759478F697B6B0746DB845F6D5691AD4 /* PBXContainerItemProxy */ = {
			isa = PBXContainerItemProxy;
			containerPortal = 6F63CB3492A71A3A73B8764893BE0F6F /* RNFS.xcodeproj */;
			proxyType = 2;
			remoteGlobalIDString = 485BB6C7C02932ADD9E0FF3F5AC701E4;
			remoteInfo = RNFS;
		};
		775CC7B8AD67A515B51E9A77C07B744D /* PBXContainerItemProxy */ = {
			isa = PBXContainerItemProxy;
			containerPortal = 679A4B0BB6333961124F2288316630DD /* RCTText.xcodeproj */;
			proxyType = 2;
			remoteGlobalIDString = 96EBCBEC82455D1D012A9F03402BEFC3;
			remoteInfo = "RCTText-tvOS";
		};
		7D78B19441B818F349C13AAD1E712ACC /* PBXContainerItemProxy */ = {
			isa = PBXContainerItemProxy;
			containerPortal = 1380447C6001F40A66D38FBD8AFC3309 /* RNPrint.xcodeproj */;
			proxyType = 2;
			remoteGlobalIDString = 05DCE99E5CDB80B53B40FFB5818D5E46;
			remoteInfo = RNPrintTests;
		};
		81C198CF38E2E5542F5A88F622A38E4D /* PBXContainerItemProxy */ = {
			isa = PBXContainerItemProxy;
			containerPortal = 80B6D6500ADF5EC9623540236CFDB5D5 /* RNHTMLtoPDF.xcodeproj */;
			proxyType = 2;
			remoteGlobalIDString = FA39CDB283A30EB40B05C763E7999EC4;
			remoteInfo = RNHTMLtoPDF;
		};
		896DF047E1C2AB724B776DE78051C2CB /* PBXContainerItemProxy */ = {
			isa = PBXContainerItemProxy;
			containerPortal = 2D84DC61092C2CB09498AB83CAA9B91F /* RNSecureRandom.xcodeproj */;
			proxyType = 2;
			remoteGlobalIDString = 78510E1974839EACED295CFC857494F6;
			remoteInfo = RNSecureRandom;
		};
		9B9930E15CBF2B69D407708369526C9E /* PBXContainerItemProxy */ = {
			isa = PBXContainerItemProxy;
			containerPortal = 33AC314FF1C9CE4F19E8E899E79675B4 /* React.xcodeproj */;
			proxyType = 2;
			remoteGlobalIDString = 5D31927AE78693EDCF296BB32980034D;
			remoteInfo = "third-party";
		};
		9C68E6DA3B9F7593ED48E775238CCCE2 /* PBXContainerItemProxy */ = {
			isa = PBXContainerItemProxy;
			containerPortal = 9EE76A96BDAFEB3F2332A2982168E1CE /* RCTNetwork.xcodeproj */;
			proxyType = 2;
			remoteGlobalIDString = 418E698C3984C5601C2DFC0B2D42B685;
			remoteInfo = "RCTNetwork-tvOS";
		};
		9CA17388BD86A06261973A87CA89A2B1 /* PBXContainerItemProxy */ = {
			isa = PBXContainerItemProxy;
			containerPortal = 9EE76A96BDAFEB3F2332A2982168E1CE /* RCTNetwork.xcodeproj */;
			proxyType = 2;
			remoteGlobalIDString = FE5372B7E44DB7690403082B29D16439;
			remoteInfo = RCTNetwork;
		};
		A381E113946ADEA0DEB24509E339DEF5 /* PBXContainerItemProxy */ = {
			isa = PBXContainerItemProxy;
			containerPortal = 80B6D6500ADF5EC9623540236CFDB5D5 /* RNHTMLtoPDF.xcodeproj */;
			proxyType = 2;
			remoteGlobalIDString = 35A5970BFE2A623437AB09192BD1B986;
			remoteInfo = RNHTMLtoPDFTests;
		};
		A9F53FC6236324E5330CA31A17570E7E /* PBXContainerItemProxy */ = {
			isa = PBXContainerItemProxy;
			containerPortal = FF6707891F5797B0CC78F1267EB8F1A2 /* RNSVG.xcodeproj */;
			proxyType = 2;
			remoteGlobalIDString = 012B409CA37B1D18B7B59EDF994C004D;
			remoteInfo = "RNSVG-tvOS";
		};
		AE1E283F1BF8C962C215E54FF5A59C24 /* PBXContainerItemProxy */ = {
			isa = PBXContainerItemProxy;
			containerPortal = 2804A8AFECB29F611FC6B2AC4B0C378F /* RCTLinking.xcodeproj */;
			proxyType = 2;
			remoteGlobalIDString = 78510E1974839EACED295CFC857494F6;
			remoteInfo = RCTLinking;
		};
		AECD31E3539474478B838BE6DD5AB37C /* PBXContainerItemProxy */ = {
			isa = PBXContainerItemProxy;
			containerPortal = 2D84DC61092C2CB09498AB83CAA9B91F /* RNSecureRandom.xcodeproj */;
			proxyType = 2;
			remoteGlobalIDString = 2B22E2DB7A20050C2C61CCDA26147DF3;
			remoteInfo = RNSecureRandom;
		};
		BAEFC339D0724DE7BFFD78DDD3AC5310 /* PBXContainerItemProxy */ = {
			isa = PBXContainerItemProxy;
			containerPortal = 33AC314FF1C9CE4F19E8E899E79675B4 /* React.xcodeproj */;
			proxyType = 2;
			remoteGlobalIDString = E3EEC3D0925CD89F5D6404D5ABCC7C04;
			remoteInfo = "privatedata-tvOS";
		};
		BB0F29560ABE8B2A22B932FA4F9EB13B /* PBXContainerItemProxy */ = {
			isa = PBXContainerItemProxy;
			containerPortal = F2FA8FCAB678228017DD1EBC70517E3F /* RCTVibration.xcodeproj */;
			proxyType = 2;
			remoteGlobalIDString = 81E020ED3495D87DA9048AA8C8046816;
			remoteInfo = RCTVibration;
		};
		BFF2DE68DC51E02575350E595BE05544 /* PBXContainerItemProxy */ = {
			isa = PBXContainerItemProxy;
			containerPortal = 2804A8AFECB29F611FC6B2AC4B0C378F /* RCTLinking.xcodeproj */;
			proxyType = 2;
			remoteGlobalIDString = DDD5A0882AECED76E1F8F47D1F00C91F;
			remoteInfo = "RCTLinking-tvOS";
		};
		C64A41DFA3DFB47F30EDDEB6A2481B24 /* PBXContainerItemProxy */ = {
			isa = PBXContainerItemProxy;
			containerPortal = 78457F3624D0D3C241289BCB545E290E /* ReactNativeFingerprintScanner.xcodeproj */;
			proxyType = 2;
			remoteGlobalIDString = 78510E1974839EACED295CFC857494F6;
			remoteInfo = ReactNativeFingerprintScanner;
		};
		C9772B939B4E8110FBC5F859B3227154 /* PBXContainerItemProxy */ = {
			isa = PBXContainerItemProxy;
			containerPortal = DE78092CD0C5D3A0316145EFC00548CB /* RNIsDeviceRooted.xcodeproj */;
			proxyType = 2;
			remoteGlobalIDString = 78510E1974839EACED295CFC857494F6;
			remoteInfo = RNIsDeviceRooted;
		};
<<<<<<< HEAD
		CBD2838E2056EB5B005FCFE7 /* PBXContainerItemProxy */ = {
=======
		CBA2A47B2056AC4900991896 /* PBXContainerItemProxy */ = {
>>>>>>> f1e5aeea
			isa = PBXContainerItemProxy;
			containerPortal = B8B9BB680BF96F04B35C8CF2291F3DF7 /* Lottie.xcodeproj */;
			proxyType = 2;
			remoteGlobalIDString = 8C5379761FB471D100C1BC65;
			remoteInfo = Lottie_tvOS;
		};
		CD9F8E5E7CF2056A65FA532392457FA4 /* PBXContainerItemProxy */ = {
			isa = PBXContainerItemProxy;
			containerPortal = DA959792AD9A5C3642835114D50DE868 /* Pods.xcodeproj */;
			proxyType = 2;
			remoteGlobalIDString = 808559CA0DEA550FBA85BC7EE0A28017;
			remoteInfo = "Pods-iotaWallet";
		};
		D76A2AA2859385389AC38602086305F7 /* PBXContainerItemProxy */ = {
			isa = PBXContainerItemProxy;
			containerPortal = 9E17389EF3AB0C14C6843EF1892D81D4 /* KCKeepAwake.xcodeproj */;
			proxyType = 2;
			remoteGlobalIDString = 78510E1974839EACED295CFC857494F6;
			remoteInfo = KCKeepAwake;
		};
		D7E0A1D53E79348B030AC7DCAB1975B9 /* PBXContainerItemProxy */ = {
			isa = PBXContainerItemProxy;
			containerPortal = 33AC314FF1C9CE4F19E8E899E79675B4 /* React.xcodeproj */;
			proxyType = 2;
			remoteGlobalIDString = CFC750F8C615447308B68B768210A72E;
			remoteInfo = React;
		};
		DCEAB2C2F040EC0C0BEAA70FB12BFF84 /* PBXContainerItemProxy */ = {
			isa = PBXContainerItemProxy;
			containerPortal = BC3F9601D8757C3A48CF2AD9CF58F3EA /* RCTWebSocket.xcodeproj */;
			proxyType = 2;
			remoteGlobalIDString = D40EE680EAD499E5F218A7D52844D890;
			remoteInfo = fishhook;
		};
		E1B37F619C11EA96BF3D3EF5382A8D08 /* PBXContainerItemProxy */ = {
			isa = PBXContainerItemProxy;
			containerPortal = 6F63CB3492A71A3A73B8764893BE0F6F /* RNFS.xcodeproj */;
			proxyType = 2;
			remoteGlobalIDString = 3237B02C4F3AB8BA7DBDEAF7904FB34B;
			remoteInfo = RNFS;
		};
		E971FD910A8B0D7684C12D55FA2478B4 /* PBXContainerItemProxy */ = {
			isa = PBXContainerItemProxy;
			containerPortal = C76D226F8C33DAB67AA9C4D76FCA89C2 /* RCTAnimation.xcodeproj */;
			proxyType = 2;
			remoteGlobalIDString = 2B22E2DB7A20050C2C61CCDA26147DF3;
			remoteInfo = RCTAnimation;
		};
		EAF9F7116A758338A37BB92469F8D297 /* PBXContainerItemProxy */ = {
			isa = PBXContainerItemProxy;
			containerPortal = B8B9BB680BF96F04B35C8CF2291F3DF7 /* Lottie.xcodeproj */;
			proxyType = 2;
			remoteGlobalIDString = CB817F2045392F14F60CFFD8C1E03980;
			remoteInfo = LottieLibraryIOS;
		};
		EDE032656EFB8B4603FCB01A05A9F031 /* PBXContainerItemProxy */ = {
			isa = PBXContainerItemProxy;
			containerPortal = F06C37C0B9522995FB8FC4AACEE1A4A1 /* RCTActionSheet.xcodeproj */;
			proxyType = 2;
			remoteGlobalIDString = 78510E1974839EACED295CFC857494F6;
			remoteInfo = RCTActionSheet;
		};
		EFC046C4FF8A48212FB2D5FCA41020D1 /* PBXContainerItemProxy */ = {
			isa = PBXContainerItemProxy;
			containerPortal = DD581453BAAEDFD13B05710E1CA0B128 /* RCTImage.xcodeproj */;
			proxyType = 2;
			remoteGlobalIDString = 2DF5328292D2C3CE0E4E3F14DEEC0FB4;
			remoteInfo = RCTImage;
		};
		FA24DAB4979B0799DCE61A5F32D99523 /* PBXContainerItemProxy */ = {
			isa = PBXContainerItemProxy;
			containerPortal = DA959792AD9A5C3642835114D50DE868 /* Pods.xcodeproj */;
			proxyType = 2;
			remoteGlobalIDString = C547FEE055FA19142BD07CE4A5F81798;
			remoteInfo = "Pods-iotaWallet-tvOSTests";
		};
		FB5707D9C94D51AD17C47EA6DC775882 /* PBXContainerItemProxy */ = {
			isa = PBXContainerItemProxy;
			containerPortal = DA959792AD9A5C3642835114D50DE868 /* Pods.xcodeproj */;
			proxyType = 2;
			remoteGlobalIDString = FBFA18C3F27CCC6113D145567D34E54C;
			remoteInfo = IotaKit;
		};
/* End PBXContainerItemProxy section */

/* Begin PBXCopyFilesBuildPhase section */
		92EB94016145B67667F30CE79B21D4D5 /* Embed Frameworks */ = {
			isa = PBXCopyFilesBuildPhase;
			buildActionMask = 2147483647;
			dstPath = "";
			dstSubfolderSpec = 10;
			files = (
				6F804BD1BAE4D7BCAD6B6767FD943A5A /* Lottie.framework in Embed Frameworks */,
			);
			name = "Embed Frameworks";
			runOnlyForDeploymentPostprocessing = 0;
		};
/* End PBXCopyFilesBuildPhase section */

/* Begin PBXFileReference section */
		00A81CE60367578E89DC687A3A32D03E /* iotaWalletTests.m */ = {isa = PBXFileReference; lastKnownFileType = sourcecode.c.objc; path = iotaWalletTests.m; sourceTree = "<group>"; };
		01EDEF539FA61D1851084CE1E4ABEECD /* Pods-iotaWallet.debug.xcconfig */ = {isa = PBXFileReference; includeInIndex = 1; lastKnownFileType = text.xcconfig; name = "Pods-iotaWallet.debug.xcconfig"; path = "Pods/Target Support Files/Pods-iotaWallet/Pods-iotaWallet.debug.xcconfig"; sourceTree = "<group>"; };
		0302EB6F9C7AF33311DCB16F4F40CCD7 /* sv */ = {isa = PBXFileReference; lastKnownFileType = file.xib; name = sv; path = sv.lproj/LaunchScreen.xib; sourceTree = "<group>"; };
		06E920A6AB840A93E25B7B234FEF27E6 /* SnapshotHelper.swift */ = {isa = PBXFileReference; fileEncoding = 4; lastKnownFileType = sourcecode.swift; path = SnapshotHelper.swift; sourceTree = "<group>"; };
		0B369349CD8B2A51E83ABF31BA82400E /* zh-Hant */ = {isa = PBXFileReference; lastKnownFileType = file.xib; name = "zh-Hant"; path = "zh-Hant.lproj/LaunchScreen.xib"; sourceTree = "<group>"; };
		0C3446778D2D769005F324EECE323B08 /* it */ = {isa = PBXFileReference; lastKnownFileType = file.xib; name = it; path = it.lproj/LaunchScreen.xib; sourceTree = "<group>"; };
		106C93169C14F4C2B53F9F4CA76BB6A2 /* Lato-Regular.ttf */ = {isa = PBXFileReference; lastKnownFileType = file; name = "Lato-Regular.ttf"; path = "../../shared/custom-fonts/Lato-Regular.ttf"; sourceTree = "<group>"; };
		1253182552F186477A9AB3C62F7A75E8 /* ur */ = {isa = PBXFileReference; lastKnownFileType = file.xib; name = ur; path = ur.lproj/LaunchScreen.xib; sourceTree = "<group>"; };
		12D38B95178BB366A9EC60DBA23B4328 /* nb */ = {isa = PBXFileReference; lastKnownFileType = file.xib; name = nb; path = nb.lproj/LaunchScreen.xib; sourceTree = "<group>"; };
		1380447C6001F40A66D38FBD8AFC3309 /* RNPrint.xcodeproj */ = {isa = PBXFileReference; lastKnownFileType = "wrapper.pb-project"; name = RNPrint.xcodeproj; path = "../node_modules/react-native-print/ios/RNPrint.xcodeproj"; sourceTree = "<group>"; };
		17CA5D008909F6DE556BFE8A8C82B425 /* Pods_iotaWallet.framework */ = {isa = PBXFileReference; explicitFileType = wrapper.framework; includeInIndex = 0; path = Pods_iotaWallet.framework; sourceTree = BUILT_PRODUCTS_DIR; };
		1DF9A59C8BB6024758C5FA511228B9AF /* Pods-iotaWalletTests.release.xcconfig */ = {isa = PBXFileReference; includeInIndex = 1; lastKnownFileType = text.xcconfig; name = "Pods-iotaWalletTests.release.xcconfig"; path = "Pods/Target Support Files/Pods-iotaWalletTests/Pods-iotaWalletTests.release.xcconfig"; sourceTree = "<group>"; };
		1E03CB0A809B5BED4BE0DCAF8776D770 /* main.jsbundle */ = {isa = PBXFileReference; fileEncoding = 4; lastKnownFileType = text; path = main.jsbundle; sourceTree = "<group>"; };
		205C47BA61DC4D6733E748712B4E50C6 /* RNKeychain.xcodeproj */ = {isa = PBXFileReference; lastKnownFileType = "wrapper.pb-project"; name = RNKeychain.xcodeproj; path = "../node_modules/react-native-keychain/RNKeychain.xcodeproj"; sourceTree = "<group>"; };
		2804A8AFECB29F611FC6B2AC4B0C378F /* RCTLinking.xcodeproj */ = {isa = PBXFileReference; lastKnownFileType = "wrapper.pb-project"; name = RCTLinking.xcodeproj; path = "../node_modules/react-native/Libraries/LinkingIOS/RCTLinking.xcodeproj"; sourceTree = "<group>"; };
		2A191CA739B55A24DD8294FF9E6B190D /* en */ = {isa = PBXFileReference; lastKnownFileType = file.xib; name = en; path = en.lproj/LaunchScreen.xib; sourceTree = "<group>"; };
		2B08117E5782F1701848F2F1FFE965DC /* Pods-iotaWalletTests.debug.xcconfig */ = {isa = PBXFileReference; includeInIndex = 1; lastKnownFileType = text.xcconfig; name = "Pods-iotaWalletTests.debug.xcconfig"; path = "Pods/Target Support Files/Pods-iotaWalletTests/Pods-iotaWalletTests.debug.xcconfig"; sourceTree = "<group>"; };
		2C5A946EA9126EDE841BD16907761375 /* iotaWallet.app */ = {isa = PBXFileReference; explicitFileType = wrapper.application; includeInIndex = 0; path = iotaWallet.app; sourceTree = BUILT_PRODUCTS_DIR; };
		2D84DC61092C2CB09498AB83CAA9B91F /* RNSecureRandom.xcodeproj */ = {isa = PBXFileReference; lastKnownFileType = "wrapper.pb-project"; name = RNSecureRandom.xcodeproj; path = "../node_modules/react-native-securerandom/ios/RNSecureRandom.xcodeproj"; sourceTree = "<group>"; };
		3046BF8268B1C6510536A239C60474D1 /* da */ = {isa = PBXFileReference; lastKnownFileType = file.xib; name = da; path = da.lproj/LaunchScreen.xib; sourceTree = "<group>"; };
		33AC314FF1C9CE4F19E8E899E79675B4 /* React.xcodeproj */ = {isa = PBXFileReference; lastKnownFileType = "wrapper.pb-project"; name = React.xcodeproj; path = "../node_modules/react-native/React/React.xcodeproj"; sourceTree = "<group>"; };
		37923EC4118D1C65B69F5BC4BDC089A2 /* Pods_iotaWalletTests.framework */ = {isa = PBXFileReference; explicitFileType = wrapper.framework; includeInIndex = 0; path = Pods_iotaWalletTests.framework; sourceTree = BUILT_PRODUCTS_DIR; };
		39302E1B310B2B50ECC96501B62E1720 /* fi */ = {isa = PBXFileReference; lastKnownFileType = file.xib; name = fi; path = fi.lproj/LaunchScreen.xib; sourceTree = "<group>"; };
		395BD568B613770643095434D5F46E0A /* iotaWallet-tvOS.app */ = {isa = PBXFileReference; explicitFileType = wrapper.application; includeInIndex = 0; path = "iotaWallet-tvOS.app"; sourceTree = BUILT_PRODUCTS_DIR; };
		3AFCA4EA113044613D95E46BDAC0C1E3 /* AppDelegate.m */ = {isa = PBXFileReference; fileEncoding = 4; lastKnownFileType = sourcecode.c.objc; name = AppDelegate.m; path = iotaWallet/AppDelegate.m; sourceTree = "<group>"; };
		3C4AF02C00A736A51C7AF9F45444CCBF /* Pods-iotaWallet-tvOSTests.debug.xcconfig */ = {isa = PBXFileReference; includeInIndex = 1; lastKnownFileType = text.xcconfig; name = "Pods-iotaWallet-tvOSTests.debug.xcconfig"; path = "Pods/Target Support Files/Pods-iotaWallet-tvOSTests/Pods-iotaWallet-tvOSTests.debug.xcconfig"; sourceTree = "<group>"; };
		3ED8B034A474AECCC552AF72B1AE4884 /* iotaWallet.entitlements */ = {isa = PBXFileReference; lastKnownFileType = text.plist.entitlements; name = iotaWallet.entitlements; path = iotaWallet/iotaWallet.entitlements; sourceTree = "<group>"; };
		40E70A189B0FFF62EE8AE0E04401F815 /* iotaWalletTests-release-config.xcconfig */ = {isa = PBXFileReference; lastKnownFileType = text.xcconfig; path = "iotaWalletTests-release-config.xcconfig"; sourceTree = "<group>"; };
		42B1F9997C45E2DF708A76D353723F28 /* AppDelegate.h */ = {isa = PBXFileReference; fileEncoding = 4; lastKnownFileType = sourcecode.c.h; name = AppDelegate.h; path = iotaWallet/AppDelegate.h; sourceTree = "<group>"; };
		485C74E420C9AF59AFF658C8155B26CA /* ru */ = {isa = PBXFileReference; lastKnownFileType = file.xib; name = ru; path = ru.lproj/LaunchScreen.xib; sourceTree = "<group>"; };
		48E60D4ABEBFCB6EC7FCE9538A5FF83F /* libRNSVG.a */ = {isa = PBXFileReference; explicitFileType = undefined; fileEncoding = 9; includeInIndex = 0; lastKnownFileType = archive.ar; path = libRNSVG.a; sourceTree = "<group>"; };
		48E8A7A9B1FE1F58AACC8D44033BC8F2 /* fr */ = {isa = PBXFileReference; lastKnownFileType = file.xib; name = fr; path = fr.lproj/LaunchScreen.xib; sourceTree = "<group>"; };
		52CD99788705C99C7AD7AA84089F10D8 /* he */ = {isa = PBXFileReference; lastKnownFileType = file.xib; name = he; path = he.lproj/LaunchScreen.xib; sourceTree = "<group>"; };
		5867643C338CB5267CE390C6ACD2CAC2 /* ja */ = {isa = PBXFileReference; lastKnownFileType = file.xib; name = ja; path = ja.lproj/LaunchScreen.xib; sourceTree = "<group>"; };
		5B3B10F124C9694A85409FE3EFADD5A9 /* Pods-iotaWallet-tvOSTests.release.xcconfig */ = {isa = PBXFileReference; includeInIndex = 1; lastKnownFileType = text.xcconfig; name = "Pods-iotaWallet-tvOSTests.release.xcconfig"; path = "Pods/Target Support Files/Pods-iotaWallet-tvOSTests/Pods-iotaWallet-tvOSTests.release.xcconfig"; sourceTree = "<group>"; };
		5C64D2219E425907A910B0F3A28CD9F1 /* iotaWalletTests-debug-config.xcconfig */ = {isa = PBXFileReference; lastKnownFileType = text.xcconfig; path = "iotaWalletTests-debug-config.xcconfig"; sourceTree = "<group>"; };
		60C4FCE77138FA022DBAD917D3C8B8C1 /* Inconsolata-Regular.ttf */ = {isa = PBXFileReference; lastKnownFileType = file; name = "Inconsolata-Regular.ttf"; path = "../../shared/custom-fonts/Inconsolata-Regular.ttf"; sourceTree = "<group>"; };
		65A85C473D819AC477AA9D6A95E7EDAB /* Pods-iotaWallet.release.xcconfig */ = {isa = PBXFileReference; includeInIndex = 1; lastKnownFileType = text.xcconfig; name = "Pods-iotaWallet.release.xcconfig"; path = "Pods/Target Support Files/Pods-iotaWallet/Pods-iotaWallet.release.xcconfig"; sourceTree = "<group>"; };
		679A4B0BB6333961124F2288316630DD /* RCTText.xcodeproj */ = {isa = PBXFileReference; lastKnownFileType = "wrapper.pb-project"; name = RCTText.xcodeproj; path = "../node_modules/react-native/Libraries/Text/RCTText.xcodeproj"; sourceTree = "<group>"; };
		67EDAC9474CCB127E47DDAA9D0A40C1A /* buildnumber.xcconfig */ = {isa = PBXFileReference; lastKnownFileType = text.xcconfig; path = buildnumber.xcconfig; sourceTree = "<group>"; };
		6F63CB3492A71A3A73B8764893BE0F6F /* RNFS.xcodeproj */ = {isa = PBXFileReference; lastKnownFileType = "wrapper.pb-project"; name = RNFS.xcodeproj; path = "../node_modules/react-native-fs/RNFS.xcodeproj"; sourceTree = "<group>"; };
		702F89CFB2AC728DB43C1C1DB2DE9644 /* tr */ = {isa = PBXFileReference; lastKnownFileType = file.xib; name = tr; path = tr.lproj/LaunchScreen.xib; sourceTree = "<group>"; };
		7354E30FAB50A709173411D8600A744E /* Lato-Light.ttf */ = {isa = PBXFileReference; lastKnownFileType = file; name = "Lato-Light.ttf"; path = "../../shared/custom-fonts/Lato-Light.ttf"; sourceTree = "<group>"; };
		78457F3624D0D3C241289BCB545E290E /* ReactNativeFingerprintScanner.xcodeproj */ = {isa = PBXFileReference; explicitFileType = undefined; fileEncoding = 9; includeInIndex = 0; lastKnownFileType = "wrapper.pb-project"; name = ReactNativeFingerprintScanner.xcodeproj; path = "../node_modules/react-native-fingerprint-scanner/ios/ReactNativeFingerprintScanner.xcodeproj"; sourceTree = "<group>"; };
		79A46F4458348360C0DFE21018DAAF14 /* RCTGeolocation.xcodeproj */ = {isa = PBXFileReference; lastKnownFileType = "wrapper.pb-project"; name = RCTGeolocation.xcodeproj; path = "../node_modules/react-native/Libraries/Geolocation/RCTGeolocation.xcodeproj"; sourceTree = "<group>"; };
		7F59AA2E1CC7AB341897044EC5556A05 /* es */ = {isa = PBXFileReference; lastKnownFileType = file.xib; name = es; path = es.lproj/LaunchScreen.xib; sourceTree = "<group>"; };
		80B6D6500ADF5EC9623540236CFDB5D5 /* RNHTMLtoPDF.xcodeproj */ = {isa = PBXFileReference; lastKnownFileType = "wrapper.pb-project"; name = RNHTMLtoPDF.xcodeproj; path = "../node_modules/react-native-html-to-pdf/ios/RNHTMLtoPDF.xcodeproj"; sourceTree = "<group>"; };
		83245F96160937A7C8F0A1D783E30B0C /* iotaWalletUITests.xctest */ = {isa = PBXFileReference; explicitFileType = wrapper.cfbundle; includeInIndex = 0; path = iotaWalletUITests.xctest; sourceTree = BUILT_PRODUCTS_DIR; };
		88DBF8A88C428748731411A50A8F5A5D /* lv */ = {isa = PBXFileReference; lastKnownFileType = file.xib; name = lv; path = lv.lproj/LaunchScreen.xib; sourceTree = "<group>"; };
		8B49115E102EED64D1B7D7AC047F1ABF /* RNExitApp.xcodeproj */ = {isa = PBXFileReference; lastKnownFileType = "wrapper.pb-project"; name = RNExitApp.xcodeproj; path = "../node_modules/react-native-exit-app/ios/RNExitApp.xcodeproj"; sourceTree = "<group>"; };
		8E434FE1CB1AC831CE3744C82835ADDB /* RCTCamera.xcodeproj */ = {isa = PBXFileReference; lastKnownFileType = "wrapper.pb-project"; name = RCTCamera.xcodeproj; path = "../node_modules/react-native-camera/ios/RCTCamera.xcodeproj"; sourceTree = "<group>"; };
		8F971015459805824B635A281FCD9669 /* el */ = {isa = PBXFileReference; lastKnownFileType = file.xib; name = el; path = el.lproj/LaunchScreen.xib; sourceTree = "<group>"; };
		90295FE7864C1575989558505A053B99 /* Pods-iotaWallet-tvOS.debug.xcconfig */ = {isa = PBXFileReference; includeInIndex = 1; lastKnownFileType = text.xcconfig; name = "Pods-iotaWallet-tvOS.debug.xcconfig"; path = "Pods/Target Support Files/Pods-iotaWallet-tvOS/Pods-iotaWallet-tvOS.debug.xcconfig"; sourceTree = "<group>"; };
		90FB584C334E9A462066739094F9A72B /* Icons.ttf */ = {isa = PBXFileReference; lastKnownFileType = file; name = Icons.ttf; path = ../../shared/icons/Icons.ttf; sourceTree = "<group>"; };
		9E17389EF3AB0C14C6843EF1892D81D4 /* KCKeepAwake.xcodeproj */ = {isa = PBXFileReference; lastKnownFileType = "wrapper.pb-project"; name = KCKeepAwake.xcodeproj; path = "../node_modules/react-native-keep-awake/ios/KCKeepAwake.xcodeproj"; sourceTree = "<group>"; };
		9EE76A96BDAFEB3F2332A2982168E1CE /* RCTNetwork.xcodeproj */ = {isa = PBXFileReference; lastKnownFileType = "wrapper.pb-project"; name = RCTNetwork.xcodeproj; path = "../node_modules/react-native/Libraries/Network/RCTNetwork.xcodeproj"; sourceTree = "<group>"; };
		A1FD346178506390C780AE2F7F81222E /* Pods_iotaWallet.framework */ = {isa = PBXFileReference; explicitFileType = wrapper.framework; includeInIndex = 0; path = Pods_iotaWallet.framework; sourceTree = BUILT_PRODUCTS_DIR; };
		A402C8584E5EA99F404511B6FE64D661 /* iotaWallet-release-config.xcconfig */ = {isa = PBXFileReference; lastKnownFileType = text.xcconfig; path = "iotaWallet-release-config.xcconfig"; sourceTree = "<group>"; };
		A54C4768ED32DBFED26AA42B518E90BD /* pl */ = {isa = PBXFileReference; lastKnownFileType = file.xib; name = pl; path = pl.lproj/LaunchScreen.xib; sourceTree = "<group>"; };
		A62792EC69ED10CA10807A55EAF5E8D2 /* libRNClipboard.a */ = {isa = PBXFileReference; explicitFileType = undefined; fileEncoding = 9; includeInIndex = 0; lastKnownFileType = archive.ar; path = libRNClipboard.a; sourceTree = "<group>"; };
		A6BDD1F2C4148B9206A036251D4FA170 /* id */ = {isa = PBXFileReference; lastKnownFileType = file.xib; name = id; path = id.lproj/LaunchScreen.xib; sourceTree = "<group>"; };
		A83A8C03641F994C358F1EF04DDB4D89 /* de */ = {isa = PBXFileReference; lastKnownFileType = file.xib; name = de; path = de.lproj/LaunchScreen.xib; sourceTree = "<group>"; };
		A9DBF0EEB7DBFA315A0D6839E79A5924 /* iotaWalletUITests.swift */ = {isa = PBXFileReference; lastKnownFileType = sourcecode.swift; path = iotaWalletUITests.swift; sourceTree = "<group>"; };
		AA20221A44EBECD2DE04895A475187C4 /* Inconsolata-Bold.ttf */ = {isa = PBXFileReference; lastKnownFileType = file; name = "Inconsolata-Bold.ttf"; path = "../../shared/custom-fonts/Inconsolata-Bold.ttf"; sourceTree = "<group>"; };
		AA7E2CA57E62FCA5FD7C3C38C40F7603 /* RCTSettings.xcodeproj */ = {isa = PBXFileReference; lastKnownFileType = "wrapper.pb-project"; name = RCTSettings.xcodeproj; path = "../node_modules/react-native/Libraries/Settings/RCTSettings.xcodeproj"; sourceTree = "<group>"; };
		AA81FA5CF4CEBEFAF4580268EC122354 /* pt-PT */ = {isa = PBXFileReference; lastKnownFileType = file.xib; name = "pt-PT"; path = "pt-PT.lproj/LaunchScreen.xib"; sourceTree = "<group>"; };
		AB682616086B06AFA962D8B5F1DCAB78 /* RNRandomBytes.xcodeproj */ = {isa = PBXFileReference; lastKnownFileType = "wrapper.pb-project"; name = RNRandomBytes.xcodeproj; path = "../node_modules/react-native-randombytes/RNRandomBytes.xcodeproj"; sourceTree = "<group>"; };
		B5CB3741D38391917DB042E657809888 /* nl */ = {isa = PBXFileReference; lastKnownFileType = file.xib; name = nl; path = nl.lproj/LaunchScreen.xib; sourceTree = "<group>"; };
		B8B9BB680BF96F04B35C8CF2291F3DF7 /* Lottie.xcodeproj */ = {isa = PBXFileReference; lastKnownFileType = "wrapper.pb-project"; name = Lottie.xcodeproj; path = "../node_modules/lottie-ios/Lottie.xcodeproj"; sourceTree = "<group>"; };
		B9ADFB0323609A2A5F0E73076170CC73 /* Info.plist */ = {isa = PBXFileReference; lastKnownFileType = text.plist.xml; path = Info.plist; sourceTree = "<group>"; };
		BA37F331D56EF7E2C1AB4519F8C9A390 /* hi */ = {isa = PBXFileReference; lastKnownFileType = file.xib; name = hi; path = hi.lproj/LaunchScreen.xib; sourceTree = "<group>"; };
		BC3F9601D8757C3A48CF2AD9CF58F3EA /* RCTWebSocket.xcodeproj */ = {isa = PBXFileReference; lastKnownFileType = "wrapper.pb-project"; name = RCTWebSocket.xcodeproj; path = "../node_modules/react-native/Libraries/WebSocket/RCTWebSocket.xcodeproj"; sourceTree = "<group>"; };
		BDAF54583946132D35A957921197D3E8 /* libReactNativeFingerprintScanner.a */ = {isa = PBXFileReference; explicitFileType = undefined; fileEncoding = 9; includeInIndex = 0; lastKnownFileType = archive.ar; path = libReactNativeFingerprintScanner.a; sourceTree = "<group>"; };
		C0037AD62127BC6F2A36AA5D9A9DFF28 /* Pods-iotaWallet-tvOS.release.xcconfig */ = {isa = PBXFileReference; includeInIndex = 1; lastKnownFileType = text.xcconfig; name = "Pods-iotaWallet-tvOS.release.xcconfig"; path = "Pods/Target Support Files/Pods-iotaWallet-tvOS/Pods-iotaWallet-tvOS.release.xcconfig"; sourceTree = "<group>"; };
		C1445DF81443C91724B6A1603FE7B121 /* iotaWallet-tvOSTests.xctest */ = {isa = PBXFileReference; explicitFileType = wrapper.cfbundle; includeInIndex = 0; path = "iotaWallet-tvOSTests.xctest"; sourceTree = BUILT_PRODUCTS_DIR; };
		C39F11B2595A5CFD8F2D51D3B914CD41 /* RNDeviceInfo.xcodeproj */ = {isa = PBXFileReference; lastKnownFileType = "wrapper.pb-project"; name = RNDeviceInfo.xcodeproj; path = "../node_modules/react-native-device-info/RNDeviceInfo.xcodeproj"; sourceTree = "<group>"; };
		C61ADA51E76FA61803642B7CFC4EEB46 /* zh-Hans */ = {isa = PBXFileReference; lastKnownFileType = file.xib; name = "zh-Hans"; path = "zh-Hans.lproj/LaunchScreen.xib"; sourceTree = "<group>"; };
		C76D226F8C33DAB67AA9C4D76FCA89C2 /* RCTAnimation.xcodeproj */ = {isa = PBXFileReference; lastKnownFileType = "wrapper.pb-project"; name = RCTAnimation.xcodeproj; path = "../node_modules/react-native/Libraries/NativeAnimation/RCTAnimation.xcodeproj"; sourceTree = "<group>"; };
		C8421A5DED2B8CE3EBA55E450E3CAC59 /* libPods-iotaWallet-tvOS.a */ = {isa = PBXFileReference; explicitFileType = archive.ar; includeInIndex = 0; path = "libPods-iotaWallet-tvOS.a"; sourceTree = BUILT_PRODUCTS_DIR; };
		C95BBF78A0A4EBD898EABC433D7C624A /* Lato-Bold.ttf */ = {isa = PBXFileReference; lastKnownFileType = file; name = "Lato-Bold.ttf"; path = "../../shared/custom-fonts/Lato-Bold.ttf"; sourceTree = "<group>"; };
		CAFDFCD18D40774051984EB884962F56 /* es-419 */ = {isa = PBXFileReference; lastKnownFileType = file.xib; name = "es-419"; path = "es-419.lproj/LaunchScreen.xib"; sourceTree = "<group>"; };
		CB12F2DB8E6D3A4CD653968A6281A586 /* Lato-Heavy.ttf */ = {isa = PBXFileReference; lastKnownFileType = file; name = "Lato-Heavy.ttf"; path = "../../shared/custom-fonts/Lato-Heavy.ttf"; sourceTree = "<group>"; };
		CD68C3BE643C7BB8C91656F609850A78 /* ro */ = {isa = PBXFileReference; lastKnownFileType = file.xib; name = ro; path = ro.lproj/LaunchScreen.xib; sourceTree = "<group>"; };
		CFA2B84C183CC39F995C8E04CC713DDB /* Images.xcassets */ = {isa = PBXFileReference; lastKnownFileType = folder.assetcatalog; name = Images.xcassets; path = iotaWallet/Images.xcassets; sourceTree = "<group>"; };
		DA959792AD9A5C3642835114D50DE868 /* Pods.xcodeproj */ = {isa = PBXFileReference; lastKnownFileType = "wrapper.pb-project"; name = Pods.xcodeproj; path = Pods/Pods.xcodeproj; sourceTree = "<group>"; };
		DC4E6A9C05ACCC390F5544E11376A3C2 /* Lato-Black.ttf */ = {isa = PBXFileReference; lastKnownFileType = file; name = "Lato-Black.ttf"; path = "../../shared/custom-fonts/Lato-Black.ttf"; sourceTree = "<group>"; };
		DD2784611CE18D2505A07A1F61C9EF87 /* ko */ = {isa = PBXFileReference; lastKnownFileType = file.xib; name = ko; path = ko.lproj/LaunchScreen.xib; sourceTree = "<group>"; };
		DD581453BAAEDFD13B05710E1CA0B128 /* RCTImage.xcodeproj */ = {isa = PBXFileReference; lastKnownFileType = "wrapper.pb-project"; name = RCTImage.xcodeproj; path = "../node_modules/react-native/Libraries/Image/RCTImage.xcodeproj"; sourceTree = "<group>"; };
		DDB64CC419556333154E3FC1635752BD /* iotaWalletTests.xctest */ = {isa = PBXFileReference; explicitFileType = wrapper.cfbundle; includeInIndex = 0; path = iotaWalletTests.xctest; sourceTree = BUILT_PRODUCTS_DIR; };
		DE78092CD0C5D3A0316145EFC00548CB /* RNIsDeviceRooted.xcodeproj */ = {isa = PBXFileReference; lastKnownFileType = "wrapper.pb-project"; name = RNIsDeviceRooted.xcodeproj; path = "../node_modules/react-native-is-device-rooted/ios/RNIsDeviceRooted.xcodeproj"; sourceTree = "<group>"; };
		DFF7F2DF242CD80F15A83C96A62910D0 /* Info.plist */ = {isa = PBXFileReference; lastKnownFileType = text.plist.xml; path = Info.plist; sourceTree = "<group>"; };
		E5626B12C0A7C28841B2397915C53A9D /* ReactNativeNavigation.xcodeproj */ = {isa = PBXFileReference; lastKnownFileType = "wrapper.pb-project"; name = ReactNativeNavigation.xcodeproj; path = "../node_modules/react-native-navigation/ios/ReactNativeNavigation.xcodeproj"; sourceTree = "<group>"; };
		E5873E0D05C78EA393B9FA42A5C593AB /* ar */ = {isa = PBXFileReference; lastKnownFileType = file.xib; name = ar; path = ar.lproj/LaunchScreen.xib; sourceTree = "<group>"; };
		EA05D672DEAE1DEDFD947A8100125283 /* pt-BR */ = {isa = PBXFileReference; lastKnownFileType = file.xib; name = "pt-BR"; path = "pt-BR.lproj/LaunchScreen.xib"; sourceTree = "<group>"; };
		ED0FDEA3EDE9090E04563794CE9A92B7 /* main.m */ = {isa = PBXFileReference; fileEncoding = 4; lastKnownFileType = sourcecode.c.objc; name = main.m; path = iotaWallet/main.m; sourceTree = "<group>"; };
		ED242A7662F7C74297E27CF29CD96195 /* LottieReactNative.xcodeproj */ = {isa = PBXFileReference; lastKnownFileType = "wrapper.pb-project"; name = LottieReactNative.xcodeproj; path = "../node_modules/lottie-react-native/lib/ios/LottieReactNative.xcodeproj"; sourceTree = "<group>"; };
		EEAE9D5C606B7556253D3AD01EB78CE0 /* Info.plist */ = {isa = PBXFileReference; fileEncoding = 4; lastKnownFileType = text.plist.xml; name = Info.plist; path = iotaWallet/Info.plist; sourceTree = "<group>"; };
		F06C37C0B9522995FB8FC4AACEE1A4A1 /* RCTActionSheet.xcodeproj */ = {isa = PBXFileReference; lastKnownFileType = "wrapper.pb-project"; name = RCTActionSheet.xcodeproj; path = "../node_modules/react-native/Libraries/ActionSheetIOS/RCTActionSheet.xcodeproj"; sourceTree = "<group>"; };
		F2FA8FCAB678228017DD1EBC70517E3F /* RCTVibration.xcodeproj */ = {isa = PBXFileReference; lastKnownFileType = "wrapper.pb-project"; name = RCTVibration.xcodeproj; path = "../node_modules/react-native/Libraries/Vibration/RCTVibration.xcodeproj"; sourceTree = "<group>"; };
		F57361F3FFEBA043B2B1093380C75544 /* sl */ = {isa = PBXFileReference; lastKnownFileType = file.xib; name = sl; path = sl.lproj/LaunchScreen.xib; sourceTree = "<group>"; };
		F9352B06FC1C1316CEDF137DAE286FCC /* libPods-iotaWallet-tvOSTests.a */ = {isa = PBXFileReference; explicitFileType = archive.ar; includeInIndex = 0; path = "libPods-iotaWallet-tvOSTests.a"; sourceTree = BUILT_PRODUCTS_DIR; };
		FACADF35E9F2A73C3D354FE3021229F2 /* RNClipboard.xcodeproj */ = {isa = PBXFileReference; explicitFileType = undefined; fileEncoding = 9; includeInIndex = 0; lastKnownFileType = "wrapper.pb-project"; name = RNClipboard.xcodeproj; path = "../node_modules/react-native-clipboard/RNClipboard.xcodeproj"; sourceTree = "<group>"; };
		FC0C813F80FE9398560C13E6CC59C201 /* iotaWallet-debug-config.xcconfig */ = {isa = PBXFileReference; fileEncoding = 4; lastKnownFileType = text.xcconfig; path = "iotaWallet-debug-config.xcconfig"; sourceTree = "<group>"; };
		FF6707891F5797B0CC78F1267EB8F1A2 /* RNSVG.xcodeproj */ = {isa = PBXFileReference; explicitFileType = undefined; fileEncoding = 9; includeInIndex = 0; lastKnownFileType = "wrapper.pb-project"; name = RNSVG.xcodeproj; path = "../node_modules/react-native-svg/ios/RNSVG.xcodeproj"; sourceTree = "<group>"; };
/* End PBXFileReference section */

/* Begin PBXFrameworksBuildPhase section */
		05D2CE97116646D93A4B9C6E31EB5612 /* Frameworks */ = {
			isa = PBXFrameworksBuildPhase;
			buildActionMask = 2147483647;
			files = (
<<<<<<< HEAD
				CBD283CA2056EC04005FCFE7 /* libReactNativeNavigation.a in Frameworks */,
=======
				CBA2A4B72056AC8300991896 /* libReactNativeNavigation.a in Frameworks */,
>>>>>>> f1e5aeea
				1601D2D3FEE3505B87365030187ECFDB /* Lottie.framework in Frameworks */,
				2AC2F1F0512232323EB95A607D2CAD17 /* Pods_iotaWallet.framework in Frameworks */,
				EA2AFB6E4462A57FCC1E22B307422A84 /* Pods_iotaWallet.framework in Frameworks */,
				6ED5CBEF7B1A39258C560F6CDCD36254 /* libKCKeepAwake.a in Frameworks */,
				2F852D5F92D3F66B78914D33F296087F /* libLottie.a in Frameworks */,
				F695E3B017504F2AD81D2965695DA403 /* libLottieReactNative.a in Frameworks */,
				227F5ECF692F599792F69DC4D573B2E6 /* libRCTActionSheet.a in Frameworks */,
				5613EA5FACE7DF227C991290F2E89D02 /* libRCTAnimation.a in Frameworks */,
				ACABC47B04B5288604AAA77AA7C4A378 /* libRCTCamera.a in Frameworks */,
				E3AE8565650D2534125883D55649D450 /* libRCTGeolocation.a in Frameworks */,
				C4646F689AA9CF8E8FFC65C04944FF13 /* libRCTImage.a in Frameworks */,
				CA8AF202D45B7B9C48CB844FE4029B34 /* libRCTLinking.a in Frameworks */,
				9D768D7930E8E00194C0FCC710EDD212 /* libRCTNetwork.a in Frameworks */,
				85277BB9448BC0DF88CC1F206C0E4BF7 /* libRCTSettings.a in Frameworks */,
				2AD31ECE2D7512D06C6BA29BD082EAE7 /* libRCTText.a in Frameworks */,
				DDA136528BBDF91C4395B590FD2C59F1 /* libRCTVibration.a in Frameworks */,
				AC1DC503F1AF3CEE085E1EAA4DB30EF4 /* libRCTWebSocket.a in Frameworks */,
				31F2332A754C8D94770FF2C620F3D34B /* libRNClipboard.a in Frameworks */,
				C63F4449914D3D19E3C83C38F602BFB5 /* libRNDeviceInfo.a in Frameworks */,
				3D089B147B065DF500AFDE15871144F7 /* libRNExitApp.a in Frameworks */,
				53D5C66F9CFCE4AF6BAE7EBD7DEF9413 /* libRNFS.a in Frameworks */,
				1C24EC71B4226833AA94DABC1F7B3655 /* libRNHTMLtoPDF.a in Frameworks */,
				CDC76600A03C06457F99259512D7F713 /* libRNIsDeviceRooted.a in Frameworks */,
				D9A1C4460153C2A24C3B5ACB9EF492CF /* libRNKeychain.a in Frameworks */,
				BC0B4879EC021013E3B1766E92C2A64B /* libRNPrint.a in Frameworks */,
				A813279F828AD23228F254CEB4047F77 /* libRNRandomBytes.a in Frameworks */,
				D51793D4E78BCB702D9FFAA1A3356153 /* libRNSVG.a in Frameworks */,
				412B533C94F35A1287B87CBF50D0679C /* libRNSecureRandom.a in Frameworks */,
				6271062A9C4773BE282CDC0CF95480D8 /* libReact.a in Frameworks */,
				7EC4E13223F8F69B1629B42AA455DA9F /* libReactNativeFingerprintScanner.a in Frameworks */,
			);
			runOnlyForDeploymentPostprocessing = 0;
		};
		17A6B85936E519099FAD248D873A5E85 /* Frameworks */ = {
			isa = PBXFrameworksBuildPhase;
			buildActionMask = 2147483647;
			files = (
				0142617753E852F270969E6706274D03 /* libPods-iotaWallet-tvOSTests.a in Frameworks */,
			);
			runOnlyForDeploymentPostprocessing = 0;
		};
		553CB5E02E5676464BF53656B3C90944 /* Frameworks */ = {
			isa = PBXFrameworksBuildPhase;
			buildActionMask = 2147483647;
			files = (
				76C9AFBA8D270AC291627F113A278417 /* libPods-iotaWallet-tvOS.a in Frameworks */,
				963E1215D830F1A7FF25B2365C494F64 /* libRCTAnimation.a in Frameworks */,
				BA960278C14E736AFA2379DE03059CB8 /* libRCTImage-tvOS.a in Frameworks */,
				85A815D84AC90B46C352C4B867C1BF36 /* libRCTLinking-tvOS.a in Frameworks */,
				ED98F17365B425CCC63B364164E2ABB6 /* libRCTNetwork-tvOS.a in Frameworks */,
				38DDAF07C8480BD137CF60C851B9DB02 /* libRCTSettings-tvOS.a in Frameworks */,
				1D90A630DF083C6894C70C1D9936A0A9 /* libRCTText-tvOS.a in Frameworks */,
				D67B7F52CD8EA6422597645960A1C079 /* libRCTWebSocket-tvOS.a in Frameworks */,
				F43A0D26643270FD3A4BFD2691C35E43 /* libReact.a in Frameworks */,
			);
			runOnlyForDeploymentPostprocessing = 0;
		};
		89D91232D91529099E9186998E61E7D7 /* Frameworks */ = {
			isa = PBXFrameworksBuildPhase;
			buildActionMask = 2147483647;
			files = (
				17357EC16F57F659069641C8279D735A /* Pods_iotaWalletTests.framework in Frameworks */,
				B7DDAE78307EBAE89650EFFB4AE21EAC /* libReact.a in Frameworks */,
			);
			runOnlyForDeploymentPostprocessing = 0;
		};
		8E6317EA2D08B2557A58B1FB5D9085D4 /* Frameworks */ = {
			isa = PBXFrameworksBuildPhase;
			buildActionMask = 2147483647;
			files = (
			);
			runOnlyForDeploymentPostprocessing = 0;
		};
/* End PBXFrameworksBuildPhase section */

/* Begin PBXGroup section */
		0442208DB98A7FEC39027C12FBDE05E9 /* Products */ = {
			isa = PBXGroup;
			children = (
				E329CD2AEA74CC4A8A6F37DBBEF1EA5E /* libRCTActionSheet.a */,
			);
			name = Products;
			sourceTree = "<group>";
		};
		0615A4F7D0026D822A624F7C6A4761CD /* iotaWalletUITests */ = {
			isa = PBXGroup;
			children = (
				DFF7F2DF242CD80F15A83C96A62910D0 /* Info.plist */,
				06E920A6AB840A93E25B7B234FEF27E6 /* SnapshotHelper.swift */,
				A9DBF0EEB7DBFA315A0D6839E79A5924 /* iotaWalletUITests.swift */,
			);
			path = iotaWalletUITests;
			sourceTree = "<group>";
		};
		0A90F56C7BA7E496AEFF20E872B57C80 /* Products */ = {
			isa = PBXGroup;
			children = (
				F895569100D60BA0DB0B50251B734B60 /* libRNHTMLtoPDF.a */,
				135AB875317E08104518902ADDADC808 /* RNHTMLtoPDFTests.xctest */,
			);
			name = Products;
			sourceTree = "<group>";
		};
		0DC16A5D78CFE5D3D027B03E9EB1EC3B /* Products */ = {
			isa = PBXGroup;
			children = (
				DBFB071F75F38C22F03B943A6DCBEDF9 /* libReactNativeNavigation.a */,
			);
			name = Products;
			sourceTree = "<group>";
		};
		0FE432859717DE312B0951A32FFC9F0C /* Frameworks */ = {
			isa = PBXGroup;
			children = (
				17CA5D008909F6DE556BFE8A8C82B425 /* Pods_iotaWallet.framework */,
				37923EC4118D1C65B69F5BC4BDC089A2 /* Pods_iotaWalletTests.framework */,
				C8421A5DED2B8CE3EBA55E450E3CAC59 /* libPods-iotaWallet-tvOS.a */,
				F9352B06FC1C1316CEDF137DAE286FCC /* libPods-iotaWallet-tvOSTests.a */,
			);
			name = Frameworks;
			sourceTree = "<group>";
		};
		17BC47D0B6ED7E3E12B45C0CAD64CA3C /* Pods */ = {
			isa = PBXGroup;
			children = (
				90295FE7864C1575989558505A053B99 /* Pods-iotaWallet-tvOS.debug.xcconfig */,
				C0037AD62127BC6F2A36AA5D9A9DFF28 /* Pods-iotaWallet-tvOS.release.xcconfig */,
				3C4AF02C00A736A51C7AF9F45444CCBF /* Pods-iotaWallet-tvOSTests.debug.xcconfig */,
				5B3B10F124C9694A85409FE3EFADD5A9 /* Pods-iotaWallet-tvOSTests.release.xcconfig */,
				01EDEF539FA61D1851084CE1E4ABEECD /* Pods-iotaWallet.debug.xcconfig */,
				65A85C473D819AC477AA9D6A95E7EDAB /* Pods-iotaWallet.release.xcconfig */,
				2B08117E5782F1701848F2F1FFE965DC /* Pods-iotaWalletTests.debug.xcconfig */,
				1DF9A59C8BB6024758C5FA511228B9AF /* Pods-iotaWalletTests.release.xcconfig */,
			);
			name = Pods;
			sourceTree = "<group>";
		};
		2FE9795D77E1EEB677D548CDD97FF948 /* Products */ = {
			isa = PBXGroup;
			children = (
				C9F4F16E746AE853607E2E4D649F9E40 /* libRNDeviceInfo.a */,
				4E9F4916217D4EC545458FBE5790E41D /* libRNDeviceInfo-tvOS.a */,
			);
			name = Products;
			sourceTree = "<group>";
		};
		36C28026D94ACB992F53386A85FFD077 /* Products */ = {
			isa = PBXGroup;
			children = (
				05A278F7206668C3941E08E4900DD55E /* libLottieReactNative.a */,
			);
			name = Products;
			sourceTree = "<group>";
		};
		3B537B39817BE965218CAE954AED9DE5 /* iotaWallet */ = {
			isa = PBXGroup;
			children = (
				42B1F9997C45E2DF708A76D353723F28 /* AppDelegate.h */,
				3AFCA4EA113044613D95E46BDAC0C1E3 /* AppDelegate.m */,
				CFA2B84C183CC39F995C8E04CC713DDB /* Images.xcassets */,
				EEAE9D5C606B7556253D3AD01EB78CE0 /* Info.plist */,
				37C141115C2302A33F044AE70C9FED0C /* LaunchScreen.xib */,
				3ED8B034A474AECCC552AF72B1AE4884 /* iotaWallet.entitlements */,
				1E03CB0A809B5BED4BE0DCAF8776D770 /* main.jsbundle */,
				ED0FDEA3EDE9090E04563794CE9A92B7 /* main.m */,
			);
			name = iotaWallet;
			sourceTree = "<group>";
		};
		3FA554CD0D5061D20FBDC112457CF26E = {
			isa = PBXGroup;
			children = (
				5DA47AA1F43DF8347817216AFD81E3B8 /* Config */,
				0FE432859717DE312B0951A32FFC9F0C /* Frameworks */,
				6C07637C2BD02779C4E072737C53A2E3 /* Libraries */,
				17BC47D0B6ED7E3E12B45C0CAD64CA3C /* Pods */,
				A6A8596B2605B2CC07FAC1A5D3842894 /* Products */,
				C50DC7D36BBD0DBAB3399175FC4DAE94 /* Recovered References */,
				3B537B39817BE965218CAE954AED9DE5 /* iotaWallet */,
				E5A4C15555A5061D24DCE7B856718C84 /* iotaWalletTests */,
				0615A4F7D0026D822A624F7C6A4761CD /* iotaWalletUITests */,
				90FB584C334E9A462066739094F9A72B /* Icons.ttf */,
				AA20221A44EBECD2DE04895A475187C4 /* Inconsolata-Bold.ttf */,
				60C4FCE77138FA022DBAD917D3C8B8C1 /* Inconsolata-Regular.ttf */,
				DC4E6A9C05ACCC390F5544E11376A3C2 /* Lato-Black.ttf */,
				C95BBF78A0A4EBD898EABC433D7C624A /* Lato-Bold.ttf */,
				CB12F2DB8E6D3A4CD653968A6281A586 /* Lato-Heavy.ttf */,
				7354E30FAB50A709173411D8600A744E /* Lato-Light.ttf */,
				106C93169C14F4C2B53F9F4CA76BB6A2 /* Lato-Regular.ttf */,
			);
			indentWidth = 2;
			sourceTree = "<group>";
			tabWidth = 2;
		};
		404F05F3C6DB71501EBCD748C98682BF /* Products */ = {
			isa = PBXGroup;
			children = (
				B844D632C9BC3C7BED60CFEE0A6A52B7 /* libRNRandomBytes.a */,
			);
			name = Products;
			sourceTree = "<group>";
		};
		456A0E130E7E606051259696F2828C37 /* Products */ = {
			isa = PBXGroup;
			children = (
				E4F418B6A7C158123D272588757B8B5E /* libKCKeepAwake.a */,
			);
			name = Products;
			sourceTree = "<group>";
		};
		46B5D331A1F72BF51817F24EB2AC7641 /* Products */ = {
			isa = PBXGroup;
			children = (
				36CAD432726E7751325086F4EB03A738 /* libRCTCamera.a */,
			);
			name = Products;
			sourceTree = "<group>";
		};
		4833D34F12242CF9C19E56F28DD2ECD0 /* Supporting Files */ = {
			isa = PBXGroup;
			children = (
				B9ADFB0323609A2A5F0E73076170CC73 /* Info.plist */,
			);
			name = "Supporting Files";
			sourceTree = "<group>";
		};
		51ACD9C11FA83997FC06ADD580604E62 /* Products */ = {
			isa = PBXGroup;
			children = (
				BBAF9D268952C91DACBF8032E0718926 /* libReactNativeFingerprintScanner.a */,
			);
			name = Products;
			sourceTree = "<group>";
		};
		5DA47AA1F43DF8347817216AFD81E3B8 /* Config */ = {
			isa = PBXGroup;
			children = (
				67EDAC9474CCB127E47DDAA9D0A40C1A /* buildnumber.xcconfig */,
				FC0C813F80FE9398560C13E6CC59C201 /* iotaWallet-debug-config.xcconfig */,
				A402C8584E5EA99F404511B6FE64D661 /* iotaWallet-release-config.xcconfig */,
				5C64D2219E425907A910B0F3A28CD9F1 /* iotaWalletTests-debug-config.xcconfig */,
				40E70A189B0FFF62EE8AE0E04401F815 /* iotaWalletTests-release-config.xcconfig */,
			);
			path = Config;
			sourceTree = "<group>";
		};
		6C07637C2BD02779C4E072737C53A2E3 /* Libraries */ = {
			isa = PBXGroup;
			children = (
				9E17389EF3AB0C14C6843EF1892D81D4 /* KCKeepAwake.xcodeproj */,
				B8B9BB680BF96F04B35C8CF2291F3DF7 /* Lottie.xcodeproj */,
				ED242A7662F7C74297E27CF29CD96195 /* LottieReactNative.xcodeproj */,
				DA959792AD9A5C3642835114D50DE868 /* Pods.xcodeproj */,
				F06C37C0B9522995FB8FC4AACEE1A4A1 /* RCTActionSheet.xcodeproj */,
				C76D226F8C33DAB67AA9C4D76FCA89C2 /* RCTAnimation.xcodeproj */,
				8E434FE1CB1AC831CE3744C82835ADDB /* RCTCamera.xcodeproj */,
				79A46F4458348360C0DFE21018DAAF14 /* RCTGeolocation.xcodeproj */,
				DD581453BAAEDFD13B05710E1CA0B128 /* RCTImage.xcodeproj */,
				2804A8AFECB29F611FC6B2AC4B0C378F /* RCTLinking.xcodeproj */,
				9EE76A96BDAFEB3F2332A2982168E1CE /* RCTNetwork.xcodeproj */,
				AA7E2CA57E62FCA5FD7C3C38C40F7603 /* RCTSettings.xcodeproj */,
				679A4B0BB6333961124F2288316630DD /* RCTText.xcodeproj */,
				F2FA8FCAB678228017DD1EBC70517E3F /* RCTVibration.xcodeproj */,
				BC3F9601D8757C3A48CF2AD9CF58F3EA /* RCTWebSocket.xcodeproj */,
				FACADF35E9F2A73C3D354FE3021229F2 /* RNClipboard.xcodeproj */,
				C39F11B2595A5CFD8F2D51D3B914CD41 /* RNDeviceInfo.xcodeproj */,
				8B49115E102EED64D1B7D7AC047F1ABF /* RNExitApp.xcodeproj */,
				6F63CB3492A71A3A73B8764893BE0F6F /* RNFS.xcodeproj */,
				80B6D6500ADF5EC9623540236CFDB5D5 /* RNHTMLtoPDF.xcodeproj */,
				DE78092CD0C5D3A0316145EFC00548CB /* RNIsDeviceRooted.xcodeproj */,
				205C47BA61DC4D6733E748712B4E50C6 /* RNKeychain.xcodeproj */,
				1380447C6001F40A66D38FBD8AFC3309 /* RNPrint.xcodeproj */,
				AB682616086B06AFA962D8B5F1DCAB78 /* RNRandomBytes.xcodeproj */,
				FF6707891F5797B0CC78F1267EB8F1A2 /* RNSVG.xcodeproj */,
				2D84DC61092C2CB09498AB83CAA9B91F /* RNSecureRandom.xcodeproj */,
				33AC314FF1C9CE4F19E8E899E79675B4 /* React.xcodeproj */,
				78457F3624D0D3C241289BCB545E290E /* ReactNativeFingerprintScanner.xcodeproj */,
				E5626B12C0A7C28841B2397915C53A9D /* ReactNativeNavigation.xcodeproj */,
			);
			name = Libraries;
			sourceTree = "<group>";
		};
		6D29DDBF122FCF314A24C85D1B55D2C2 /* Products */ = {
			isa = PBXGroup;
			children = (
				667F57494F99C69927244B789F08BA39 /* Lottie.framework */,
				6000E41E2052335400BDBFE6 /* Lottie.framework */,
<<<<<<< HEAD
				CBD2838F2056EB5B005FCFE7 /* Lottie.framework */,
=======
				CBA2A47C2056AC4900991896 /* Lottie.framework */,
>>>>>>> f1e5aeea
				263220B07467A090937F126D1EAD4142 /* libLottie.a */,
			);
			name = Products;
			sourceTree = "<group>";
		};
		717A70D826DDEDFAF811A89C73FA814A /* Products */ = {
			isa = PBXGroup;
			children = (
				19CB0B55DE702DF718E5FD31D6EF66FE /* libRCTSettings.a */,
				9FEDECF54B08D02E4DA237B29BFA7335 /* libRCTSettings-tvOS.a */,
			);
			name = Products;
			sourceTree = "<group>";
		};
		8984CF664FA142E14F2291768FEA9192 /* Products */ = {
			isa = PBXGroup;
			children = (
				8556BFD08B41D77575AACE772DCB65B7 /* libRNClipboard.a */,
			);
			name = Products;
			sourceTree = "<group>";
		};
		8ADF7BC563A33720DC2F2399EFC83064 /* Products */ = {
			isa = PBXGroup;
			children = (
				D373EB5A6D14212CD152A952A67FEB62 /* libRNKeychain.a */,
			);
			name = Products;
			sourceTree = "<group>";
		};
		9587AF1D58A6A266E24B67481F9ED9F2 /* Products */ = {
			isa = PBXGroup;
			children = (
				3D728509F371AB6A3627DB3F3EFBE88F /* IotaKit.framework */,
				A7757FB00CE594F07671643433203090 /* Pods_iotaWallet.framework */,
				73DE2893421CB79475DA9ABBFC68EF31 /* libPods-iotaWallet-tvOS.a */,
				75741D422FC234226BD97F79574086A2 /* libPods-iotaWallet-tvOSTests.a */,
				8194F08C899A4B07E4F0D7C10D8A04CE /* Pods_iotaWalletTests.framework */,
			);
			name = Products;
			sourceTree = "<group>";
		};
		A64BD53CDE84E513E2B4B7FC97BC39C9 /* Products */ = {
			isa = PBXGroup;
			children = (
				73D536AB3A4FAFD8602D41987D9E324F /* libRCTGeolocation.a */,
			);
			name = Products;
			sourceTree = "<group>";
		};
		A6A8596B2605B2CC07FAC1A5D3842894 /* Products */ = {
			isa = PBXGroup;
			children = (
				395BD568B613770643095434D5F46E0A /* iotaWallet-tvOS.app */,
				C1445DF81443C91724B6A1603FE7B121 /* iotaWallet-tvOSTests.xctest */,
				2C5A946EA9126EDE841BD16907761375 /* iotaWallet.app */,
				DDB64CC419556333154E3FC1635752BD /* iotaWalletTests.xctest */,
				83245F96160937A7C8F0A1D783E30B0C /* iotaWalletUITests.xctest */,
				CBEF619F59D7EBCE4196DF4E7471DFA3 /* libRNFS.a */,
			);
			name = Products;
			sourceTree = "<group>";
		};
		B500B74394DFA466050CC553274A3B29 /* Products */ = {
			isa = PBXGroup;
			children = (
				1FFDF2800ED208F6574931A64651435D /* libRNExitApp.a */,
			);
			name = Products;
			sourceTree = "<group>";
		};
		B8281C75D3DFC104F5853D66C7BE9F84 /* Products */ = {
			isa = PBXGroup;
			children = (
				4319E47FD77B4B10F18A0CCAA9E7CDB1 /* libRCTText.a */,
				0F586ACB1B483D19A73242AC34185FAD /* libRCTText-tvOS.a */,
			);
			name = Products;
			sourceTree = "<group>";
		};
		B8EB94406D3066C2A0007CDAA4C6E24C /* Recovered References */ = {
			isa = PBXGroup;
			children = (
				B655981D53B5AE618EDBD102EA41BF51 /* libReact.a */,
				6000E44A2052335400BDBFE6 /* libReact.a */,
				6000E44C2052335400BDBFE6 /* libyoga.a */,
				1C39C72B0107763251937F909D4CE6A1 /* libyoga.a */,
				9D772B812DB6C05ECF25775FCAB7E002 /* libcxxreact.a */,
				6000E44E2052335400BDBFE6 /* libcxxreact.a */,
				6000E4502052335400BDBFE6 /* libjschelpers.a */,
				4638EBE17A0D3826A792DF9563570526 /* libjschelpers.a */,
				A449CDAA92C2C98ABDF0AE5690864303 /* libthird-party.a */,
				6000E4522052335400BDBFE6 /* libthird-party.a */,
				6000E4542052335400BDBFE6 /* libdouble-conversion.a */,
				9DBC3C8E34A01D88134F4A69AA32625F /* libdouble-conversion.a */,
				89DED642A5FCB71765083CCD2A12F54B /* libprivatedata.a */,
				3C4142FC07FAC3262B48A9BE40CB7F99 /* libprivatedata-tvOS.a */,
			);
			name = "Recovered References";
			sourceTree = "<group>";
		};
		BBAF582D2B2BD1070BC430D9655E1316 /* Products */ = {
			isa = PBXGroup;
			children = (
				2A9A65DE849C3D3C9799E3B05D172685 /* libRCTVibration.a */,
			);
			name = Products;
			sourceTree = "<group>";
		};
		C50DC7D36BBD0DBAB3399175FC4DAE94 /* Recovered References */ = {
			isa = PBXGroup;
			children = (
				A1FD346178506390C780AE2F7F81222E /* Pods_iotaWallet.framework */,
				A62792EC69ED10CA10807A55EAF5E8D2 /* libRNClipboard.a */,
				48E60D4ABEBFCB6EC7FCE9538A5FF83F /* libRNSVG.a */,
				6D68D9CD64CE2AD239A1BABD810A4043 /* libRNSecureRandom.a */,
				BDAF54583946132D35A957921197D3E8 /* libReactNativeFingerprintScanner.a */,
			);
			name = "Recovered References";
			sourceTree = "<group>";
		};
		CC4DA02F315C59DE24560F554539A682 /* Products */ = {
			isa = PBXGroup;
			children = (
				C983FC068C0763B06409D31B23F70974 /* libRNSecureRandom.a */,
			);
			name = Products;
			sourceTree = "<group>";
		};
		CE40EE8EBF39CF10BC047D98C324410F /* Products */ = {
			isa = PBXGroup;
			children = (
				35204E4DC183F014F73FABC7F779792B /* libRNFS.a */,
				6000E45E2052335400BDBFE6 /* libRNFS.a */,
			);
			name = Products;
			sourceTree = "<group>";
		};
		D066F507CD080500B4ADC155EBDCAEE0 /* Products */ = {
			isa = PBXGroup;
			children = (
				E1DE6816AFF1D8279218D82AD1FFCE5B /* libRCTNetwork.a */,
				20E2A76312FA9646D8831AC163B1347E /* libRCTNetwork-tvOS.a */,
			);
			name = Products;
			sourceTree = "<group>";
		};
		D3289A9220C5B1A33A6094B59D944550 /* Products */ = {
			isa = PBXGroup;
			children = (
				7CD2F7585D01863B8EC256EC6A922693 /* libRCTImage.a */,
				E75E2AC8AE8B6798A4135FCB59B0D2EB /* libRCTImage-tvOS.a */,
			);
			name = Products;
			sourceTree = "<group>";
		};
		D8E8A3F5A608143069F7B59C205D415C /* Products */ = {
			isa = PBXGroup;
			children = (
				DAD01F1FBF0A65DE7C0418215A512138 /* libRNPrint.a */,
				9A667C3791869710368CDC79243CD4FF /* RNPrintTests.xctest */,
			);
			name = Products;
			sourceTree = "<group>";
		};
		DD933FDF72C371158E64AB9B49B85780 /* Products */ = {
			isa = PBXGroup;
			children = (
				D52AD4114CBE743BE1FE4BBF929B98CA /* libRNSVG.a */,
				7452BF78E5A78F49B42D6A6844855B18 /* libRNSVG-tvOS.a */,
			);
			name = Products;
			sourceTree = "<group>";
		};
		E2852D239E26EBC3B0FDF14796F09044 /* Products */ = {
			isa = PBXGroup;
			children = (
				38822DC4E60A1BDF9DF917E7C1541B3D /* libRCTLinking.a */,
				DF3D8AEB21F074871C1975441A32E214 /* libRCTLinking-tvOS.a */,
			);
			name = Products;
			sourceTree = "<group>";
		};
		E5A4C15555A5061D24DCE7B856718C84 /* iotaWalletTests */ = {
			isa = PBXGroup;
			children = (
				4833D34F12242CF9C19E56F28DD2ECD0 /* Supporting Files */,
				00A81CE60367578E89DC687A3A32D03E /* iotaWalletTests.m */,
			);
			path = iotaWalletTests;
			sourceTree = "<group>";
		};
		EAA54CFDD3A644A7FEB765E4C340E9D9 /* Products */ = {
			isa = PBXGroup;
			children = (
				0431CEEC099BC4CE1F43E0550C4CC291 /* libRNIsDeviceRooted.a */,
			);
			name = Products;
			sourceTree = "<group>";
		};
		ED3DAB9361CC0BDE3D6B8A4C69547387 /* Products */ = {
			isa = PBXGroup;
			children = (
				0DF165D1193E4B4962DABF4E7264F91B /* libRCTWebSocket.a */,
				41ABB0EEDDF4C638791186862B6FCA44 /* libRCTWebSocket-tvOS.a */,
				305530A98AC420D34A3E19B2E9293E19 /* libfishhook.a */,
				BE82952CCA102FD663897F7A37DC8849 /* libfishhook-tvOS.a */,
			);
			name = Products;
			sourceTree = "<group>";
		};
		F4105E831DFAE4418A38F8E9A26B8B15 /* Products */ = {
			isa = PBXGroup;
			children = (
				BE06912F32A64660367B379A5FA9B59C /* libRCTAnimation.a */,
				6000E4292052335400BDBFE6 /* libRCTAnimation.a */,
			);
			name = Products;
			sourceTree = "<group>";
		};
/* End PBXGroup section */

/* Begin PBXNativeTarget section */
		1B6F56C5B39768183E212C21E8E213DA /* iotaWallet-tvOS */ = {
			isa = PBXNativeTarget;
			buildConfigurationList = 229CB618801D69BFDE51B861A2C58FE2 /* Build configuration list for PBXNativeTarget "iotaWallet-tvOS" */;
			buildPhases = (
				D9A7B86C2BE127F1066A1B12AC92A2AB /* [CP] Check Pods Manifest.lock */,
				9289FDA5BF643E6CF6FB97742A554BFA /* Sources */,
				553CB5E02E5676464BF53656B3C90944 /* Frameworks */,
				BF58EB11F40804AD5DBB7F844142B92C /* Resources */,
				1BD7EDA2A9AC2CE93A0870587E20D397 /* Bundle React Native Code And Images */,
				AED85553B3E8E9080E0CC1CD11B88CCE /* [CP] Embed Pods Frameworks */,
				AD4A27170900694ABD48B24029E54FCD /* [CP] Copy Pods Resources */,
			);
			buildRules = (
			);
			dependencies = (
			);
			name = "iotaWallet-tvOS";
			productName = "iotaWallet-tvOS";
			productReference = 395BD568B613770643095434D5F46E0A /* iotaWallet-tvOS.app */;
			productType = "com.apple.product-type.application";
		};
		30A16F44D53CE8CFD5085B3A66B82141 /* iotaWalletTests */ = {
			isa = PBXNativeTarget;
			buildConfigurationList = 4BA0D5F0EB15D5F5757C545788EF2CDB /* Build configuration list for PBXNativeTarget "iotaWalletTests" */;
			buildPhases = (
				09CCECAD59408D9B999B155DA80B968D /* [CP] Check Pods Manifest.lock */,
				C361C063B6547DE82583FABCA4550939 /* Sources */,
				89D91232D91529099E9186998E61E7D7 /* Frameworks */,
				8F6FA1D0FA4750EA28804258C2CB6AC6 /* Resources */,
				EE0DDD5C4B675A24AFBC2558C049933C /* [CP] Embed Pods Frameworks */,
				2E076D8F9FAB03D1BE438DBEBF993967 /* [CP] Copy Pods Resources */,
			);
			buildRules = (
			);
			dependencies = (
			);
			name = iotaWalletTests;
			productName = iotaWalletTests;
			productReference = DDB64CC419556333154E3FC1635752BD /* iotaWalletTests.xctest */;
			productType = "com.apple.product-type.bundle.unit-test";
		};
		4848851A00274CA2FFBE307BAEB5F278 /* iotaWallet */ = {
			isa = PBXNativeTarget;
			buildConfigurationList = AF130F8FF7E392E4456F812995AD03FD /* Build configuration list for PBXNativeTarget "iotaWallet" */;
			buildPhases = (
				5E207500C67F805B038FCFE1EBC53D74 /* [CP] Check Pods Manifest.lock */,
				3A19CAEF0494A213AEB368179B268023 /* Sources */,
				05D2CE97116646D93A4B9C6E31EB5612 /* Frameworks */,
				FA2076790B54965291BEF26A75A5EDB5 /* Resources */,
				76C74A58CB208D79D2DBCF9020787849 /* Bundle React Native code and images */,
				C63220211E6990143BA31A17F08C8CAB /* [CP] Embed Pods Frameworks */,
				F930C8AD60F79F79DA63DD55825056A7 /* [CP] Copy Pods Resources */,
				B59F787FE434CB99F8DA67C59029AF6B /* ShellScript */,
				955BB2FC6B3E69FD9EEFE4CBF7027E30 /* ShellScript */,
				92EB94016145B67667F30CE79B21D4D5 /* Embed Frameworks */,
			);
			buildRules = (
			);
			dependencies = (
				BCF502FF716E49969EFEC3E7DA65262E /* PBXTargetDependency */,
			);
			name = iotaWallet;
			productName = "Hello World";
			productReference = 2C5A946EA9126EDE841BD16907761375 /* iotaWallet.app */;
			productType = "com.apple.product-type.application";
		};
		8607A222C6B67AC6A2A6E24A446EB268 /* iotaWallet-tvOSTests */ = {
			isa = PBXNativeTarget;
			buildConfigurationList = 287E632BA696962784937BF4BE84857D /* Build configuration list for PBXNativeTarget "iotaWallet-tvOSTests" */;
			buildPhases = (
				D17C58F9499E61A125D4EA1E4A64A297 /* [CP] Check Pods Manifest.lock */,
				20A48ED510B8A5A031F25EB34DD39B95 /* Sources */,
				17A6B85936E519099FAD248D873A5E85 /* Frameworks */,
				7B8DF15560086469F41BFCA408944F5D /* Resources */,
				B158456D8C7132653B86968EDC63B296 /* [CP] Embed Pods Frameworks */,
				AF1E0173ABA2D7BF020177D91F1CB368 /* [CP] Copy Pods Resources */,
			);
			buildRules = (
			);
			dependencies = (
				482BD5E847E669FCCD5819D2879B3184 /* PBXTargetDependency */,
			);
			name = "iotaWallet-tvOSTests";
			productName = "iotaWallet-tvOSTests";
			productReference = C1445DF81443C91724B6A1603FE7B121 /* iotaWallet-tvOSTests.xctest */;
			productType = "com.apple.product-type.bundle.unit-test";
		};
		B337D5A007B26D2B5F9D16F7E2662744 /* iotaWalletUITests */ = {
			isa = PBXNativeTarget;
			buildConfigurationList = 12FFB4085BE14D3B9E258601F66FE01E /* Build configuration list for PBXNativeTarget "iotaWalletUITests" */;
			buildPhases = (
				11075FA1DE5371B6E0DBE7D34FF2F541 /* Sources */,
				8E6317EA2D08B2557A58B1FB5D9085D4 /* Frameworks */,
				80B69C4642AB51BA4880C4831D3FF552 /* Resources */,
			);
			buildRules = (
			);
			dependencies = (
				BE73D60DB7DADA792CE0511FEEF11D44 /* PBXTargetDependency */,
			);
			name = iotaWalletUITests;
			productName = iotaWalletUITests;
			productReference = 83245F96160937A7C8F0A1D783E30B0C /* iotaWalletUITests.xctest */;
			productType = "com.apple.product-type.bundle.ui-testing";
		};
/* End PBXNativeTarget section */

/* Begin PBXProject section */
		FBC6F77FBF455B92FBB736B0E5DE8E13 /* Project object */ = {
			isa = PBXProject;
			attributes = {
				LastSwiftUpdateCheck = 0920;
				LastUpgradeCheck = 910;
				ORGANIZATIONNAME = Facebook;
				TargetAttributes = {
					1B6F56C5B39768183E212C21E8E213DA = {
						CreatedOnToolsVersion = 8.2.1;
						DevelopmentTeam = D6XGU8EVBS;
						ProvisioningStyle = Automatic;
					};
					30A16F44D53CE8CFD5085B3A66B82141 = {
						CreatedOnToolsVersion = 6.2;
						DevelopmentTeam = D6XGU8EVBS;
						TestTargetID = 4848851A00274CA2FFBE307BAEB5F278;
					};
					4848851A00274CA2FFBE307BAEB5F278 = {
						DevelopmentTeam = D6XGU8EVBS;
						LastSwiftMigration = 0920;
						ProvisioningStyle = Automatic;
						SystemCapabilities = {
							com.apple.BackgroundModes = {
								enabled = 0;
							};
							com.apple.DataProtection = {
								enabled = 1;
							};
							com.apple.Keychain = {
								enabled = 1;
							};
						};
					};
					8607A222C6B67AC6A2A6E24A446EB268 = {
						CreatedOnToolsVersion = 8.2.1;
						DevelopmentTeam = D6XGU8EVBS;
						ProvisioningStyle = Automatic;
						TestTargetID = 1B6F56C5B39768183E212C21E8E213DA;
					};
					B337D5A007B26D2B5F9D16F7E2662744 = {
						CreatedOnToolsVersion = 9.2;
						ProvisioningStyle = Automatic;
						TestTargetID = 4848851A00274CA2FFBE307BAEB5F278;
					};
				};
			};
			buildConfigurationList = A3BD3B37F8B3D2A63C098B217B362204 /* Build configuration list for PBXProject "iotaWallet" */;
			compatibilityVersion = "Xcode 3.2";
			developmentRegion = English;
			hasScannedForEncodings = 0;
			knownRegions = (
				en,
				fr,
				de,
				"zh-Hans",
				"zh-Hant",
				ja,
				es,
				"es-419",
				it,
				ko,
				nl,
				"pt-BR",
				"pt-PT",
				da,
				fi,
				nb,
				el,
				hi,
				he,
				id,
				ar,
				tr,
				sv,
				ru,
				pl,
				ro,
				sl,
				ur,
				lv,
			);
			mainGroup = 3FA554CD0D5061D20FBDC112457CF26E;
			productRefGroup = A6A8596B2605B2CC07FAC1A5D3842894 /* Products */;
			projectDirPath = "";
			projectReferences = (
				{
					ProductGroup = 456A0E130E7E606051259696F2828C37 /* Products */;
					ProjectRef = 9E17389EF3AB0C14C6843EF1892D81D4 /* KCKeepAwake.xcodeproj */;
				},
				{
					ProductGroup = 6D29DDBF122FCF314A24C85D1B55D2C2 /* Products */;
					ProjectRef = B8B9BB680BF96F04B35C8CF2291F3DF7 /* Lottie.xcodeproj */;
				},
				{
					ProductGroup = 36C28026D94ACB992F53386A85FFD077 /* Products */;
					ProjectRef = ED242A7662F7C74297E27CF29CD96195 /* LottieReactNative.xcodeproj */;
				},
				{
					ProductGroup = 9587AF1D58A6A266E24B67481F9ED9F2 /* Products */;
					ProjectRef = DA959792AD9A5C3642835114D50DE868 /* Pods.xcodeproj */;
				},
				{
					ProductGroup = 0442208DB98A7FEC39027C12FBDE05E9 /* Products */;
					ProjectRef = F06C37C0B9522995FB8FC4AACEE1A4A1 /* RCTActionSheet.xcodeproj */;
				},
				{
					ProductGroup = F4105E831DFAE4418A38F8E9A26B8B15 /* Products */;
					ProjectRef = C76D226F8C33DAB67AA9C4D76FCA89C2 /* RCTAnimation.xcodeproj */;
				},
				{
					ProductGroup = 46B5D331A1F72BF51817F24EB2AC7641 /* Products */;
					ProjectRef = 8E434FE1CB1AC831CE3744C82835ADDB /* RCTCamera.xcodeproj */;
				},
				{
					ProductGroup = A64BD53CDE84E513E2B4B7FC97BC39C9 /* Products */;
					ProjectRef = 79A46F4458348360C0DFE21018DAAF14 /* RCTGeolocation.xcodeproj */;
				},
				{
					ProductGroup = D3289A9220C5B1A33A6094B59D944550 /* Products */;
					ProjectRef = DD581453BAAEDFD13B05710E1CA0B128 /* RCTImage.xcodeproj */;
				},
				{
					ProductGroup = E2852D239E26EBC3B0FDF14796F09044 /* Products */;
					ProjectRef = 2804A8AFECB29F611FC6B2AC4B0C378F /* RCTLinking.xcodeproj */;
				},
				{
					ProductGroup = D066F507CD080500B4ADC155EBDCAEE0 /* Products */;
					ProjectRef = 9EE76A96BDAFEB3F2332A2982168E1CE /* RCTNetwork.xcodeproj */;
				},
				{
					ProductGroup = 717A70D826DDEDFAF811A89C73FA814A /* Products */;
					ProjectRef = AA7E2CA57E62FCA5FD7C3C38C40F7603 /* RCTSettings.xcodeproj */;
				},
				{
					ProductGroup = B8281C75D3DFC104F5853D66C7BE9F84 /* Products */;
					ProjectRef = 679A4B0BB6333961124F2288316630DD /* RCTText.xcodeproj */;
				},
				{
					ProductGroup = BBAF582D2B2BD1070BC430D9655E1316 /* Products */;
					ProjectRef = F2FA8FCAB678228017DD1EBC70517E3F /* RCTVibration.xcodeproj */;
				},
				{
					ProductGroup = ED3DAB9361CC0BDE3D6B8A4C69547387 /* Products */;
					ProjectRef = BC3F9601D8757C3A48CF2AD9CF58F3EA /* RCTWebSocket.xcodeproj */;
				},
				{
					ProductGroup = B8EB94406D3066C2A0007CDAA4C6E24C /* Recovered References */;
					ProjectRef = 33AC314FF1C9CE4F19E8E899E79675B4 /* React.xcodeproj */;
				},
				{
					ProductGroup = 51ACD9C11FA83997FC06ADD580604E62 /* Products */;
					ProjectRef = 78457F3624D0D3C241289BCB545E290E /* ReactNativeFingerprintScanner.xcodeproj */;
				},
				{
					ProductGroup = 0DC16A5D78CFE5D3D027B03E9EB1EC3B /* Products */;
					ProjectRef = E5626B12C0A7C28841B2397915C53A9D /* ReactNativeNavigation.xcodeproj */;
				},
				{
					ProductGroup = 8984CF664FA142E14F2291768FEA9192 /* Products */;
					ProjectRef = FACADF35E9F2A73C3D354FE3021229F2 /* RNClipboard.xcodeproj */;
				},
				{
					ProductGroup = 2FE9795D77E1EEB677D548CDD97FF948 /* Products */;
					ProjectRef = C39F11B2595A5CFD8F2D51D3B914CD41 /* RNDeviceInfo.xcodeproj */;
				},
				{
					ProductGroup = B500B74394DFA466050CC553274A3B29 /* Products */;
					ProjectRef = 8B49115E102EED64D1B7D7AC047F1ABF /* RNExitApp.xcodeproj */;
				},
				{
					ProductGroup = CE40EE8EBF39CF10BC047D98C324410F /* Products */;
					ProjectRef = 6F63CB3492A71A3A73B8764893BE0F6F /* RNFS.xcodeproj */;
				},
				{
					ProductGroup = 0A90F56C7BA7E496AEFF20E872B57C80 /* Products */;
					ProjectRef = 80B6D6500ADF5EC9623540236CFDB5D5 /* RNHTMLtoPDF.xcodeproj */;
				},
				{
					ProductGroup = EAA54CFDD3A644A7FEB765E4C340E9D9 /* Products */;
					ProjectRef = DE78092CD0C5D3A0316145EFC00548CB /* RNIsDeviceRooted.xcodeproj */;
				},
				{
					ProductGroup = 8ADF7BC563A33720DC2F2399EFC83064 /* Products */;
					ProjectRef = 205C47BA61DC4D6733E748712B4E50C6 /* RNKeychain.xcodeproj */;
				},
				{
					ProductGroup = D8E8A3F5A608143069F7B59C205D415C /* Products */;
					ProjectRef = 1380447C6001F40A66D38FBD8AFC3309 /* RNPrint.xcodeproj */;
				},
				{
					ProductGroup = 404F05F3C6DB71501EBCD748C98682BF /* Products */;
					ProjectRef = AB682616086B06AFA962D8B5F1DCAB78 /* RNRandomBytes.xcodeproj */;
				},
				{
					ProductGroup = CC4DA02F315C59DE24560F554539A682 /* Products */;
					ProjectRef = 2D84DC61092C2CB09498AB83CAA9B91F /* RNSecureRandom.xcodeproj */;
				},
				{
					ProductGroup = DD933FDF72C371158E64AB9B49B85780 /* Products */;
					ProjectRef = FF6707891F5797B0CC78F1267EB8F1A2 /* RNSVG.xcodeproj */;
				},
			);
			projectRoot = "";
			targets = (
				4848851A00274CA2FFBE307BAEB5F278 /* iotaWallet */,
				30A16F44D53CE8CFD5085B3A66B82141 /* iotaWalletTests */,
				1B6F56C5B39768183E212C21E8E213DA /* iotaWallet-tvOS */,
				8607A222C6B67AC6A2A6E24A446EB268 /* iotaWallet-tvOSTests */,
				B337D5A007B26D2B5F9D16F7E2662744 /* iotaWalletUITests */,
			);
		};
/* End PBXProject section */

/* Begin PBXReferenceProxy section */
		0431CEEC099BC4CE1F43E0550C4CC291 /* libRNIsDeviceRooted.a */ = {
			isa = PBXReferenceProxy;
			fileType = archive.ar;
			path = libRNIsDeviceRooted.a;
			remoteRef = C9772B939B4E8110FBC5F859B3227154 /* PBXContainerItemProxy */;
			sourceTree = BUILT_PRODUCTS_DIR;
		};
		05A278F7206668C3941E08E4900DD55E /* libLottieReactNative.a */ = {
			isa = PBXReferenceProxy;
			fileType = archive.ar;
			path = libLottieReactNative.a;
			remoteRef = 1D4B301C1E61385E585E2A112DA1B8AA /* PBXContainerItemProxy */;
			sourceTree = BUILT_PRODUCTS_DIR;
		};
		0DF165D1193E4B4962DABF4E7264F91B /* libRCTWebSocket.a */ = {
			isa = PBXReferenceProxy;
			fileType = archive.ar;
			path = libRCTWebSocket.a;
			remoteRef = 332664C4BF1AE19847F504D8C9C4CD04 /* PBXContainerItemProxy */;
			sourceTree = BUILT_PRODUCTS_DIR;
		};
		0F586ACB1B483D19A73242AC34185FAD /* libRCTText-tvOS.a */ = {
			isa = PBXReferenceProxy;
			fileType = archive.ar;
			path = "libRCTText-tvOS.a";
			remoteRef = 775CC7B8AD67A515B51E9A77C07B744D /* PBXContainerItemProxy */;
			sourceTree = BUILT_PRODUCTS_DIR;
		};
		135AB875317E08104518902ADDADC808 /* RNHTMLtoPDFTests.xctest */ = {
			isa = PBXReferenceProxy;
			fileType = wrapper.cfbundle;
			path = RNHTMLtoPDFTests.xctest;
			remoteRef = A381E113946ADEA0DEB24509E339DEF5 /* PBXContainerItemProxy */;
			sourceTree = BUILT_PRODUCTS_DIR;
		};
		19CB0B55DE702DF718E5FD31D6EF66FE /* libRCTSettings.a */ = {
			isa = PBXReferenceProxy;
			fileType = archive.ar;
			path = libRCTSettings.a;
			remoteRef = 6856A093BA67FAE8F7467903505626C0 /* PBXContainerItemProxy */;
			sourceTree = BUILT_PRODUCTS_DIR;
		};
		1C39C72B0107763251937F909D4CE6A1 /* libyoga.a */ = {
			isa = PBXReferenceProxy;
			fileType = archive.ar;
			path = libyoga.a;
			remoteRef = 1A0E14698EE7A4322A9A9B5052F4D0E4 /* PBXContainerItemProxy */;
			sourceTree = BUILT_PRODUCTS_DIR;
		};
		1FFDF2800ED208F6574931A64651435D /* libRNExitApp.a */ = {
			isa = PBXReferenceProxy;
			fileType = archive.ar;
			path = libRNExitApp.a;
			remoteRef = 38AFE775C706DBBC97CB50A593645D49 /* PBXContainerItemProxy */;
			sourceTree = BUILT_PRODUCTS_DIR;
		};
		20E2A76312FA9646D8831AC163B1347E /* libRCTNetwork-tvOS.a */ = {
			isa = PBXReferenceProxy;
			fileType = archive.ar;
			path = "libRCTNetwork-tvOS.a";
			remoteRef = 9C68E6DA3B9F7593ED48E775238CCCE2 /* PBXContainerItemProxy */;
			sourceTree = BUILT_PRODUCTS_DIR;
		};
		263220B07467A090937F126D1EAD4142 /* libLottie.a */ = {
			isa = PBXReferenceProxy;
			fileType = archive.ar;
			path = libLottie.a;
			remoteRef = EAF9F7116A758338A37BB92469F8D297 /* PBXContainerItemProxy */;
			sourceTree = BUILT_PRODUCTS_DIR;
		};
		2A9A65DE849C3D3C9799E3B05D172685 /* libRCTVibration.a */ = {
			isa = PBXReferenceProxy;
			fileType = archive.ar;
			path = libRCTVibration.a;
			remoteRef = BB0F29560ABE8B2A22B932FA4F9EB13B /* PBXContainerItemProxy */;
			sourceTree = BUILT_PRODUCTS_DIR;
		};
		305530A98AC420D34A3E19B2E9293E19 /* libfishhook.a */ = {
			isa = PBXReferenceProxy;
			fileType = archive.ar;
			path = libfishhook.a;
			remoteRef = DCEAB2C2F040EC0C0BEAA70FB12BFF84 /* PBXContainerItemProxy */;
			sourceTree = BUILT_PRODUCTS_DIR;
		};
		35204E4DC183F014F73FABC7F779792B /* libRNFS.a */ = {
			isa = PBXReferenceProxy;
			fileType = archive.ar;
			path = libRNFS.a;
			remoteRef = 759478F697B6B0746DB845F6D5691AD4 /* PBXContainerItemProxy */;
			sourceTree = BUILT_PRODUCTS_DIR;
		};
		36CAD432726E7751325086F4EB03A738 /* libRCTCamera.a */ = {
			isa = PBXReferenceProxy;
			fileType = archive.ar;
			path = libRCTCamera.a;
			remoteRef = 4BC546EE5CDA00EBE5F0EAF55C61721B /* PBXContainerItemProxy */;
			sourceTree = BUILT_PRODUCTS_DIR;
		};
		38822DC4E60A1BDF9DF917E7C1541B3D /* libRCTLinking.a */ = {
			isa = PBXReferenceProxy;
			fileType = archive.ar;
			path = libRCTLinking.a;
			remoteRef = AE1E283F1BF8C962C215E54FF5A59C24 /* PBXContainerItemProxy */;
			sourceTree = BUILT_PRODUCTS_DIR;
		};
		3C4142FC07FAC3262B48A9BE40CB7F99 /* libprivatedata-tvOS.a */ = {
			isa = PBXReferenceProxy;
			fileType = archive.ar;
			path = "libprivatedata-tvOS.a";
			remoteRef = BAEFC339D0724DE7BFFD78DDD3AC5310 /* PBXContainerItemProxy */;
			sourceTree = BUILT_PRODUCTS_DIR;
		};
		3D728509F371AB6A3627DB3F3EFBE88F /* IotaKit.framework */ = {
			isa = PBXReferenceProxy;
			fileType = wrapper.framework;
			path = IotaKit.framework;
			remoteRef = FB5707D9C94D51AD17C47EA6DC775882 /* PBXContainerItemProxy */;
			sourceTree = BUILT_PRODUCTS_DIR;
		};
		41ABB0EEDDF4C638791186862B6FCA44 /* libRCTWebSocket-tvOS.a */ = {
			isa = PBXReferenceProxy;
			fileType = archive.ar;
			path = "libRCTWebSocket-tvOS.a";
			remoteRef = 09FE410FB8091F5F045ED9DDE13DC25E /* PBXContainerItemProxy */;
			sourceTree = BUILT_PRODUCTS_DIR;
		};
		4319E47FD77B4B10F18A0CCAA9E7CDB1 /* libRCTText.a */ = {
			isa = PBXReferenceProxy;
			fileType = archive.ar;
			path = libRCTText.a;
			remoteRef = 3574B82CD6B55B4ECA9A60938811F5E8 /* PBXContainerItemProxy */;
			sourceTree = BUILT_PRODUCTS_DIR;
		};
		4638EBE17A0D3826A792DF9563570526 /* libjschelpers.a */ = {
			isa = PBXReferenceProxy;
			fileType = archive.ar;
			path = libjschelpers.a;
			remoteRef = 5A8B9CCF1B55558D85C747DCAB652942 /* PBXContainerItemProxy */;
			sourceTree = BUILT_PRODUCTS_DIR;
		};
		4E9F4916217D4EC545458FBE5790E41D /* libRNDeviceInfo-tvOS.a */ = {
			isa = PBXReferenceProxy;
			fileType = archive.ar;
			path = "libRNDeviceInfo-tvOS.a";
			remoteRef = 5A109CA5CC18A16B6414EEC4BBD87090 /* PBXContainerItemProxy */;
			sourceTree = BUILT_PRODUCTS_DIR;
		};
		6000E41E2052335400BDBFE6 /* Lottie.framework */ = {
			isa = PBXReferenceProxy;
			fileType = wrapper.framework;
			path = Lottie.framework;
			remoteRef = 6000E41D2052335400BDBFE6 /* PBXContainerItemProxy */;
			sourceTree = BUILT_PRODUCTS_DIR;
		};
		6000E4292052335400BDBFE6 /* libRCTAnimation.a */ = {
			isa = PBXReferenceProxy;
			fileType = archive.ar;
			path = libRCTAnimation.a;
			remoteRef = 6000E4282052335400BDBFE6 /* PBXContainerItemProxy */;
			sourceTree = BUILT_PRODUCTS_DIR;
		};
		6000E44A2052335400BDBFE6 /* libReact.a */ = {
			isa = PBXReferenceProxy;
			fileType = archive.ar;
			path = libReact.a;
			remoteRef = 6000E4492052335400BDBFE6 /* PBXContainerItemProxy */;
			sourceTree = BUILT_PRODUCTS_DIR;
		};
		6000E44C2052335400BDBFE6 /* libyoga.a */ = {
			isa = PBXReferenceProxy;
			fileType = archive.ar;
			path = libyoga.a;
			remoteRef = 6000E44B2052335400BDBFE6 /* PBXContainerItemProxy */;
			sourceTree = BUILT_PRODUCTS_DIR;
		};
		6000E44E2052335400BDBFE6 /* libcxxreact.a */ = {
			isa = PBXReferenceProxy;
			fileType = archive.ar;
			path = libcxxreact.a;
			remoteRef = 6000E44D2052335400BDBFE6 /* PBXContainerItemProxy */;
			sourceTree = BUILT_PRODUCTS_DIR;
		};
		6000E4502052335400BDBFE6 /* libjschelpers.a */ = {
			isa = PBXReferenceProxy;
			fileType = archive.ar;
			path = libjschelpers.a;
			remoteRef = 6000E44F2052335400BDBFE6 /* PBXContainerItemProxy */;
			sourceTree = BUILT_PRODUCTS_DIR;
		};
		6000E4522052335400BDBFE6 /* libthird-party.a */ = {
			isa = PBXReferenceProxy;
			fileType = archive.ar;
			path = "libthird-party.a";
			remoteRef = 6000E4512052335400BDBFE6 /* PBXContainerItemProxy */;
			sourceTree = BUILT_PRODUCTS_DIR;
		};
		6000E4542052335400BDBFE6 /* libdouble-conversion.a */ = {
			isa = PBXReferenceProxy;
			fileType = archive.ar;
			path = "libdouble-conversion.a";
			remoteRef = 6000E4532052335400BDBFE6 /* PBXContainerItemProxy */;
			sourceTree = BUILT_PRODUCTS_DIR;
		};
		6000E45E2052335400BDBFE6 /* libRNFS.a */ = {
			isa = PBXReferenceProxy;
			fileType = archive.ar;
			path = libRNFS.a;
			remoteRef = 6000E45D2052335400BDBFE6 /* PBXContainerItemProxy */;
			sourceTree = BUILT_PRODUCTS_DIR;
		};
		667F57494F99C69927244B789F08BA39 /* Lottie.framework */ = {
			isa = PBXReferenceProxy;
			fileType = wrapper.framework;
			path = Lottie.framework;
			remoteRef = 400947F993F9ABD7AFEEA37D8845B355 /* PBXContainerItemProxy */;
			sourceTree = BUILT_PRODUCTS_DIR;
		};
		6D68D9CD64CE2AD239A1BABD810A4043 /* libRNSecureRandom.a */ = {
			isa = PBXReferenceProxy;
			fileType = archive.ar;
			path = libRNSecureRandom.a;
			remoteRef = 896DF047E1C2AB724B776DE78051C2CB /* PBXContainerItemProxy */;
			sourceTree = BUILT_PRODUCTS_DIR;
		};
		73D536AB3A4FAFD8602D41987D9E324F /* libRCTGeolocation.a */ = {
			isa = PBXReferenceProxy;
			fileType = archive.ar;
			path = libRCTGeolocation.a;
			remoteRef = 67F735F37D9C96FFCC1469292012988C /* PBXContainerItemProxy */;
			sourceTree = BUILT_PRODUCTS_DIR;
		};
		73DE2893421CB79475DA9ABBFC68EF31 /* libPods-iotaWallet-tvOS.a */ = {
			isa = PBXReferenceProxy;
			fileType = archive.ar;
			path = "libPods-iotaWallet-tvOS.a";
			remoteRef = 711E35C224595B0412CF470CDBEF29B6 /* PBXContainerItemProxy */;
			sourceTree = BUILT_PRODUCTS_DIR;
		};
		7452BF78E5A78F49B42D6A6844855B18 /* libRNSVG-tvOS.a */ = {
			isa = PBXReferenceProxy;
			fileType = archive.ar;
			path = "libRNSVG-tvOS.a";
			remoteRef = A9F53FC6236324E5330CA31A17570E7E /* PBXContainerItemProxy */;
			sourceTree = BUILT_PRODUCTS_DIR;
		};
		75741D422FC234226BD97F79574086A2 /* libPods-iotaWallet-tvOSTests.a */ = {
			isa = PBXReferenceProxy;
			fileType = archive.ar;
			path = "libPods-iotaWallet-tvOSTests.a";
			remoteRef = FA24DAB4979B0799DCE61A5F32D99523 /* PBXContainerItemProxy */;
			sourceTree = BUILT_PRODUCTS_DIR;
		};
		7CD2F7585D01863B8EC256EC6A922693 /* libRCTImage.a */ = {
			isa = PBXReferenceProxy;
			fileType = archive.ar;
			path = libRCTImage.a;
			remoteRef = EFC046C4FF8A48212FB2D5FCA41020D1 /* PBXContainerItemProxy */;
			sourceTree = BUILT_PRODUCTS_DIR;
		};
		8194F08C899A4B07E4F0D7C10D8A04CE /* Pods_iotaWalletTests.framework */ = {
			isa = PBXReferenceProxy;
			fileType = wrapper.framework;
			path = Pods_iotaWalletTests.framework;
			remoteRef = 5883AA054AC88EAA5EFB34040EA713B2 /* PBXContainerItemProxy */;
			sourceTree = BUILT_PRODUCTS_DIR;
		};
		8556BFD08B41D77575AACE772DCB65B7 /* libRNClipboard.a */ = {
			isa = PBXReferenceProxy;
			fileType = archive.ar;
			path = libRNClipboard.a;
			remoteRef = 2A362EBEE3AF8D5ECF5F1C4ADC6FAA77 /* PBXContainerItemProxy */;
			sourceTree = BUILT_PRODUCTS_DIR;
		};
		89DED642A5FCB71765083CCD2A12F54B /* libprivatedata.a */ = {
			isa = PBXReferenceProxy;
			fileType = archive.ar;
			path = libprivatedata.a;
			remoteRef = 5571F4C8A97A7C1CD0F664C7197CC170 /* PBXContainerItemProxy */;
			sourceTree = BUILT_PRODUCTS_DIR;
		};
		9A667C3791869710368CDC79243CD4FF /* RNPrintTests.xctest */ = {
			isa = PBXReferenceProxy;
			fileType = wrapper.cfbundle;
			path = RNPrintTests.xctest;
			remoteRef = 7D78B19441B818F349C13AAD1E712ACC /* PBXContainerItemProxy */;
			sourceTree = BUILT_PRODUCTS_DIR;
		};
		9D772B812DB6C05ECF25775FCAB7E002 /* libcxxreact.a */ = {
			isa = PBXReferenceProxy;
			fileType = archive.ar;
			path = libcxxreact.a;
			remoteRef = 2244BC9494922AE325DE2D66A0232716 /* PBXContainerItemProxy */;
			sourceTree = BUILT_PRODUCTS_DIR;
		};
		9DBC3C8E34A01D88134F4A69AA32625F /* libdouble-conversion.a */ = {
			isa = PBXReferenceProxy;
			fileType = archive.ar;
			path = "libdouble-conversion.a";
			remoteRef = 0C8E79DA867DE82DEA361FED2598128A /* PBXContainerItemProxy */;
			sourceTree = BUILT_PRODUCTS_DIR;
		};
		9FEDECF54B08D02E4DA237B29BFA7335 /* libRCTSettings-tvOS.a */ = {
			isa = PBXReferenceProxy;
			fileType = archive.ar;
			path = "libRCTSettings-tvOS.a";
			remoteRef = 02EA84673DE704F9C1AF959030D4D4BC /* PBXContainerItemProxy */;
			sourceTree = BUILT_PRODUCTS_DIR;
		};
		A449CDAA92C2C98ABDF0AE5690864303 /* libthird-party.a */ = {
			isa = PBXReferenceProxy;
			fileType = archive.ar;
			path = "libthird-party.a";
			remoteRef = 9B9930E15CBF2B69D407708369526C9E /* PBXContainerItemProxy */;
			sourceTree = BUILT_PRODUCTS_DIR;
		};
		A7757FB00CE594F07671643433203090 /* Pods_iotaWallet.framework */ = {
			isa = PBXReferenceProxy;
			fileType = wrapper.framework;
			path = Pods_iotaWallet.framework;
			remoteRef = CD9F8E5E7CF2056A65FA532392457FA4 /* PBXContainerItemProxy */;
			sourceTree = BUILT_PRODUCTS_DIR;
		};
		B655981D53B5AE618EDBD102EA41BF51 /* libReact.a */ = {
			isa = PBXReferenceProxy;
			fileType = archive.ar;
			path = libReact.a;
			remoteRef = D7E0A1D53E79348B030AC7DCAB1975B9 /* PBXContainerItemProxy */;
			sourceTree = BUILT_PRODUCTS_DIR;
		};
		B844D632C9BC3C7BED60CFEE0A6A52B7 /* libRNRandomBytes.a */ = {
			isa = PBXReferenceProxy;
			fileType = archive.ar;
			path = libRNRandomBytes.a;
			remoteRef = 2FC4A20B76D0682725A7FD3A48E950D9 /* PBXContainerItemProxy */;
			sourceTree = BUILT_PRODUCTS_DIR;
		};
		BBAF9D268952C91DACBF8032E0718926 /* libReactNativeFingerprintScanner.a */ = {
			isa = PBXReferenceProxy;
			fileType = archive.ar;
			path = libReactNativeFingerprintScanner.a;
			remoteRef = C64A41DFA3DFB47F30EDDEB6A2481B24 /* PBXContainerItemProxy */;
			sourceTree = BUILT_PRODUCTS_DIR;
		};
		BE06912F32A64660367B379A5FA9B59C /* libRCTAnimation.a */ = {
			isa = PBXReferenceProxy;
			fileType = archive.ar;
			path = libRCTAnimation.a;
			remoteRef = E971FD910A8B0D7684C12D55FA2478B4 /* PBXContainerItemProxy */;
			sourceTree = BUILT_PRODUCTS_DIR;
		};
		BE82952CCA102FD663897F7A37DC8849 /* libfishhook-tvOS.a */ = {
			isa = PBXReferenceProxy;
			fileType = archive.ar;
			path = "libfishhook-tvOS.a";
			remoteRef = 0124B2E98998F35F47D1A86641804DBA /* PBXContainerItemProxy */;
			sourceTree = BUILT_PRODUCTS_DIR;
		};
		C983FC068C0763B06409D31B23F70974 /* libRNSecureRandom.a */ = {
			isa = PBXReferenceProxy;
			fileType = archive.ar;
			path = libRNSecureRandom.a;
			remoteRef = AECD31E3539474478B838BE6DD5AB37C /* PBXContainerItemProxy */;
			sourceTree = BUILT_PRODUCTS_DIR;
		};
		C9F4F16E746AE853607E2E4D649F9E40 /* libRNDeviceInfo.a */ = {
			isa = PBXReferenceProxy;
			fileType = archive.ar;
			path = libRNDeviceInfo.a;
			remoteRef = 53DB1F47FFBD018460D6B3F399D77096 /* PBXContainerItemProxy */;
			sourceTree = BUILT_PRODUCTS_DIR;
		};
<<<<<<< HEAD
		CBD2838F2056EB5B005FCFE7 /* Lottie.framework */ = {
			isa = PBXReferenceProxy;
			fileType = wrapper.framework;
			path = Lottie.framework;
			remoteRef = CBD2838E2056EB5B005FCFE7 /* PBXContainerItemProxy */;
=======
		CBA2A47C2056AC4900991896 /* Lottie.framework */ = {
			isa = PBXReferenceProxy;
			fileType = wrapper.framework;
			path = Lottie.framework;
			remoteRef = CBA2A47B2056AC4900991896 /* PBXContainerItemProxy */;
>>>>>>> f1e5aeea
			sourceTree = BUILT_PRODUCTS_DIR;
		};
		CBEF619F59D7EBCE4196DF4E7471DFA3 /* libRNFS.a */ = {
			isa = PBXReferenceProxy;
			fileType = archive.ar;
			path = libRNFS.a;
			remoteRef = E1B37F619C11EA96BF3D3EF5382A8D08 /* PBXContainerItemProxy */;
			sourceTree = BUILT_PRODUCTS_DIR;
		};
		D373EB5A6D14212CD152A952A67FEB62 /* libRNKeychain.a */ = {
			isa = PBXReferenceProxy;
			fileType = archive.ar;
			path = libRNKeychain.a;
			remoteRef = 52FD8EB486138CC4128FC9CA61B5CE40 /* PBXContainerItemProxy */;
			sourceTree = BUILT_PRODUCTS_DIR;
		};
		D52AD4114CBE743BE1FE4BBF929B98CA /* libRNSVG.a */ = {
			isa = PBXReferenceProxy;
			fileType = archive.ar;
			path = libRNSVG.a;
			remoteRef = 13042E5B4074EDAF295116B369C5720D /* PBXContainerItemProxy */;
			sourceTree = BUILT_PRODUCTS_DIR;
		};
		DAD01F1FBF0A65DE7C0418215A512138 /* libRNPrint.a */ = {
			isa = PBXReferenceProxy;
			fileType = archive.ar;
			path = libRNPrint.a;
			remoteRef = 38EDCA31D16E3CD01DBD8999EBEA81FF /* PBXContainerItemProxy */;
			sourceTree = BUILT_PRODUCTS_DIR;
		};
		DBFB071F75F38C22F03B943A6DCBEDF9 /* libReactNativeNavigation.a */ = {
			isa = PBXReferenceProxy;
			fileType = archive.ar;
			path = libReactNativeNavigation.a;
			remoteRef = 33D79D2FECDE6EB7465B46540F383D7C /* PBXContainerItemProxy */;
			sourceTree = BUILT_PRODUCTS_DIR;
		};
		DF3D8AEB21F074871C1975441A32E214 /* libRCTLinking-tvOS.a */ = {
			isa = PBXReferenceProxy;
			fileType = archive.ar;
			path = "libRCTLinking-tvOS.a";
			remoteRef = BFF2DE68DC51E02575350E595BE05544 /* PBXContainerItemProxy */;
			sourceTree = BUILT_PRODUCTS_DIR;
		};
		E1DE6816AFF1D8279218D82AD1FFCE5B /* libRCTNetwork.a */ = {
			isa = PBXReferenceProxy;
			fileType = archive.ar;
			path = libRCTNetwork.a;
			remoteRef = 9CA17388BD86A06261973A87CA89A2B1 /* PBXContainerItemProxy */;
			sourceTree = BUILT_PRODUCTS_DIR;
		};
		E329CD2AEA74CC4A8A6F37DBBEF1EA5E /* libRCTActionSheet.a */ = {
			isa = PBXReferenceProxy;
			fileType = archive.ar;
			path = libRCTActionSheet.a;
			remoteRef = EDE032656EFB8B4603FCB01A05A9F031 /* PBXContainerItemProxy */;
			sourceTree = BUILT_PRODUCTS_DIR;
		};
		E4F418B6A7C158123D272588757B8B5E /* libKCKeepAwake.a */ = {
			isa = PBXReferenceProxy;
			fileType = archive.ar;
			path = libKCKeepAwake.a;
			remoteRef = D76A2AA2859385389AC38602086305F7 /* PBXContainerItemProxy */;
			sourceTree = BUILT_PRODUCTS_DIR;
		};
		E75E2AC8AE8B6798A4135FCB59B0D2EB /* libRCTImage-tvOS.a */ = {
			isa = PBXReferenceProxy;
			fileType = archive.ar;
			path = "libRCTImage-tvOS.a";
			remoteRef = 07DD23F296417D4BA008AE2ABBCB6EBF /* PBXContainerItemProxy */;
			sourceTree = BUILT_PRODUCTS_DIR;
		};
		F895569100D60BA0DB0B50251B734B60 /* libRNHTMLtoPDF.a */ = {
			isa = PBXReferenceProxy;
			fileType = archive.ar;
			path = libRNHTMLtoPDF.a;
			remoteRef = 81C198CF38E2E5542F5A88F622A38E4D /* PBXContainerItemProxy */;
			sourceTree = BUILT_PRODUCTS_DIR;
		};
/* End PBXReferenceProxy section */

/* Begin PBXResourcesBuildPhase section */
		7B8DF15560086469F41BFCA408944F5D /* Resources */ = {
			isa = PBXResourcesBuildPhase;
			buildActionMask = 2147483647;
			files = (
			);
			runOnlyForDeploymentPostprocessing = 0;
		};
		80B69C4642AB51BA4880C4831D3FF552 /* Resources */ = {
			isa = PBXResourcesBuildPhase;
			buildActionMask = 2147483647;
			files = (
			);
			runOnlyForDeploymentPostprocessing = 0;
		};
		8F6FA1D0FA4750EA28804258C2CB6AC6 /* Resources */ = {
			isa = PBXResourcesBuildPhase;
			buildActionMask = 2147483647;
			files = (
			);
			runOnlyForDeploymentPostprocessing = 0;
		};
		BF58EB11F40804AD5DBB7F844142B92C /* Resources */ = {
			isa = PBXResourcesBuildPhase;
			buildActionMask = 2147483647;
			files = (
				BDAE8ABE8DEB4C2EB82EE79A3A5230C8 /* Images.xcassets in Resources */,
			);
			runOnlyForDeploymentPostprocessing = 0;
		};
		FA2076790B54965291BEF26A75A5EDB5 /* Resources */ = {
			isa = PBXResourcesBuildPhase;
			buildActionMask = 2147483647;
			files = (
				4255D5D068A7CB1DA5956188369B1FFF /* Icons.ttf in Resources */,
				54D44899635E65A34FCEAC3EA412BE26 /* Images.xcassets in Resources */,
				C51860C3A5258461508F6E3006EA337D /* Inconsolata-Bold.ttf in Resources */,
				5403F0AF99C33584CC25CA8D4422B333 /* Inconsolata-Regular.ttf in Resources */,
				F5627323D03B40683566C38FE5876857 /* Lato-Black.ttf in Resources */,
				B8AC91FAFE3114D9363FFF789AD58236 /* Lato-Bold.ttf in Resources */,
				87280DCAD434304502824FCC4346EEB5 /* Lato-Heavy.ttf in Resources */,
				6F563B73857A573593D57546EEF24E49 /* Lato-Light.ttf in Resources */,
				0627A09CD100D250E484B6D14027A03E /* Lato-Regular.ttf in Resources */,
				29F54F4179051E1286B349FF6AF6B04F /* LaunchScreen.xib in Resources */,
			);
			runOnlyForDeploymentPostprocessing = 0;
		};
/* End PBXResourcesBuildPhase section */

/* Begin PBXShellScriptBuildPhase section */
		09CCECAD59408D9B999B155DA80B968D /* [CP] Check Pods Manifest.lock */ = {
			isa = PBXShellScriptBuildPhase;
			buildActionMask = 2147483647;
			files = (
			);
			inputPaths = (
				"${PODS_PODFILE_DIR_PATH}/Podfile.lock",
				"${PODS_ROOT}/Manifest.lock",
			);
			name = "[CP] Check Pods Manifest.lock";
			outputPaths = (
				"$(DERIVED_FILE_DIR)/Pods-iotaWalletTests-checkManifestLockResult.txt",
			);
			runOnlyForDeploymentPostprocessing = 0;
			shellPath = /bin/sh;
			shellScript = "diff \"${PODS_PODFILE_DIR_PATH}/Podfile.lock\" \"${PODS_ROOT}/Manifest.lock\" > /dev/null\nif [ $? != 0 ] ; then\n    # print error to STDERR\n    echo \"error: The sandbox is not in sync with the Podfile.lock. Run 'pod install' or update your CocoaPods installation.\" >&2\n    exit 1\nfi\n# This output is used by Xcode 'outputs' to avoid re-running this script phase.\necho \"SUCCESS\" > \"${SCRIPT_OUTPUT_FILE_0}\"\n";
			showEnvVarsInLog = 0;
		};
		1BD7EDA2A9AC2CE93A0870587E20D397 /* Bundle React Native Code And Images */ = {
			isa = PBXShellScriptBuildPhase;
			buildActionMask = 2147483647;
			files = (
			);
			inputPaths = (
			);
			name = "Bundle React Native Code And Images";
			outputPaths = (
			);
			runOnlyForDeploymentPostprocessing = 0;
			shellPath = /bin/sh;
			shellScript = "export NODE_BINARY=node\n../node_modules/react-native/scripts/react-native-xcode.sh";
		};
		2E076D8F9FAB03D1BE438DBEBF993967 /* [CP] Copy Pods Resources */ = {
			isa = PBXShellScriptBuildPhase;
			buildActionMask = 2147483647;
			files = (
			);
			inputPaths = (
			);
			name = "[CP] Copy Pods Resources";
			outputPaths = (
			);
			runOnlyForDeploymentPostprocessing = 0;
			shellPath = /bin/sh;
			shellScript = "\"${SRCROOT}/Pods/Target Support Files/Pods-iotaWalletTests/Pods-iotaWalletTests-resources.sh\"\n";
			showEnvVarsInLog = 0;
		};
		5E207500C67F805B038FCFE1EBC53D74 /* [CP] Check Pods Manifest.lock */ = {
			isa = PBXShellScriptBuildPhase;
			buildActionMask = 2147483647;
			files = (
			);
			inputPaths = (
				"${PODS_PODFILE_DIR_PATH}/Podfile.lock",
				"${PODS_ROOT}/Manifest.lock",
			);
			name = "[CP] Check Pods Manifest.lock";
			outputPaths = (
				"$(DERIVED_FILE_DIR)/Pods-iotaWallet-checkManifestLockResult.txt",
			);
			runOnlyForDeploymentPostprocessing = 0;
			shellPath = /bin/sh;
			shellScript = "diff \"${PODS_PODFILE_DIR_PATH}/Podfile.lock\" \"${PODS_ROOT}/Manifest.lock\" > /dev/null\nif [ $? != 0 ] ; then\n    # print error to STDERR\n    echo \"error: The sandbox is not in sync with the Podfile.lock. Run 'pod install' or update your CocoaPods installation.\" >&2\n    exit 1\nfi\n# This output is used by Xcode 'outputs' to avoid re-running this script phase.\necho \"SUCCESS\" > \"${SCRIPT_OUTPUT_FILE_0}\"\n";
			showEnvVarsInLog = 0;
		};
		76C74A58CB208D79D2DBCF9020787849 /* Bundle React Native code and images */ = {
			isa = PBXShellScriptBuildPhase;
			buildActionMask = 2147483647;
			files = (
			);
			inputPaths = (
			);
			name = "Bundle React Native code and images";
			outputPaths = (
			);
			runOnlyForDeploymentPostprocessing = 0;
			shellPath = /bin/sh;
			shellScript = "export NODE_BINARY=node\n../node_modules/react-native/scripts/react-native-xcode.sh";
		};
		955BB2FC6B3E69FD9EEFE4CBF7027E30 /* ShellScript */ = {
			isa = PBXShellScriptBuildPhase;
			buildActionMask = 2147483647;
			files = (
			);
			inputPaths = (
			);
			outputPaths = (
			);
			runOnlyForDeploymentPostprocessing = 0;
			shellPath = /bin/sh;
			shellScript = "\"${PODS_ROOT}/Fabric/run\" e741ca311eddc2a22fa56c2dad19b440babbddbc 981a9d74e52679b4082c8d7d4ea90916fa27524671f2378ebca21f44939dcb5b";
		};
		AD4A27170900694ABD48B24029E54FCD /* [CP] Copy Pods Resources */ = {
			isa = PBXShellScriptBuildPhase;
			buildActionMask = 2147483647;
			files = (
			);
			inputPaths = (
			);
			name = "[CP] Copy Pods Resources";
			outputPaths = (
			);
			runOnlyForDeploymentPostprocessing = 0;
			shellPath = /bin/sh;
			shellScript = "\"${SRCROOT}/Pods/Target Support Files/Pods-iotaWallet-tvOS/Pods-iotaWallet-tvOS-resources.sh\"\n";
			showEnvVarsInLog = 0;
		};
		AED85553B3E8E9080E0CC1CD11B88CCE /* [CP] Embed Pods Frameworks */ = {
			isa = PBXShellScriptBuildPhase;
			buildActionMask = 2147483647;
			files = (
			);
			inputPaths = (
			);
			name = "[CP] Embed Pods Frameworks";
			outputPaths = (
			);
			runOnlyForDeploymentPostprocessing = 0;
			shellPath = /bin/sh;
			shellScript = "\"${SRCROOT}/Pods/Target Support Files/Pods-iotaWallet-tvOS/Pods-iotaWallet-tvOS-frameworks.sh\"\n";
			showEnvVarsInLog = 0;
		};
		AF1E0173ABA2D7BF020177D91F1CB368 /* [CP] Copy Pods Resources */ = {
			isa = PBXShellScriptBuildPhase;
			buildActionMask = 2147483647;
			files = (
			);
			inputPaths = (
			);
			name = "[CP] Copy Pods Resources";
			outputPaths = (
			);
			runOnlyForDeploymentPostprocessing = 0;
			shellPath = /bin/sh;
			shellScript = "\"${SRCROOT}/Pods/Target Support Files/Pods-iotaWallet-tvOSTests/Pods-iotaWallet-tvOSTests-resources.sh\"\n";
			showEnvVarsInLog = 0;
		};
		B158456D8C7132653B86968EDC63B296 /* [CP] Embed Pods Frameworks */ = {
			isa = PBXShellScriptBuildPhase;
			buildActionMask = 2147483647;
			files = (
			);
			inputPaths = (
			);
			name = "[CP] Embed Pods Frameworks";
			outputPaths = (
			);
			runOnlyForDeploymentPostprocessing = 0;
			shellPath = /bin/sh;
			shellScript = "\"${SRCROOT}/Pods/Target Support Files/Pods-iotaWallet-tvOSTests/Pods-iotaWallet-tvOSTests-frameworks.sh\"\n";
			showEnvVarsInLog = 0;
		};
		B59F787FE434CB99F8DA67C59029AF6B /* ShellScript */ = {
			isa = PBXShellScriptBuildPhase;
			buildActionMask = 2147483647;
			files = (
			);
			inputPaths = (
			);
			outputPaths = (
			);
			runOnlyForDeploymentPostprocessing = 0;
			shellPath = /bin/sh;
			shellScript = "if [ \"$CONFIGURATION\" == \"Release\" ]\nthen /usr/bin/perl -pe 's/(BUILD_NUMBER = )(\\d+)/$1.($2+1)/eg' -i buildnumber.xcconfig\nfi";
		};
		C63220211E6990143BA31A17F08C8CAB /* [CP] Embed Pods Frameworks */ = {
			isa = PBXShellScriptBuildPhase;
			buildActionMask = 2147483647;
			files = (
			);
			inputPaths = (
				"${SRCROOT}/Pods/Target Support Files/Pods-iotaWallet/Pods-iotaWallet-frameworks.sh",
				"${BUILT_PRODUCTS_DIR}/IotaKit/IotaKit.framework",
			);
			name = "[CP] Embed Pods Frameworks";
			outputPaths = (
				"${TARGET_BUILD_DIR}/${FRAMEWORKS_FOLDER_PATH}/IotaKit.framework",
			);
			runOnlyForDeploymentPostprocessing = 0;
			shellPath = /bin/sh;
			shellScript = "\"${SRCROOT}/Pods/Target Support Files/Pods-iotaWallet/Pods-iotaWallet-frameworks.sh\"\n";
			showEnvVarsInLog = 0;
		};
		D17C58F9499E61A125D4EA1E4A64A297 /* [CP] Check Pods Manifest.lock */ = {
			isa = PBXShellScriptBuildPhase;
			buildActionMask = 2147483647;
			files = (
			);
			inputPaths = (
				"${PODS_PODFILE_DIR_PATH}/Podfile.lock",
				"${PODS_ROOT}/Manifest.lock",
			);
			name = "[CP] Check Pods Manifest.lock";
			outputPaths = (
				"$(DERIVED_FILE_DIR)/Pods-iotaWallet-tvOSTests-checkManifestLockResult.txt",
			);
			runOnlyForDeploymentPostprocessing = 0;
			shellPath = /bin/sh;
			shellScript = "diff \"${PODS_PODFILE_DIR_PATH}/Podfile.lock\" \"${PODS_ROOT}/Manifest.lock\" > /dev/null\nif [ $? != 0 ] ; then\n    # print error to STDERR\n    echo \"error: The sandbox is not in sync with the Podfile.lock. Run 'pod install' or update your CocoaPods installation.\" >&2\n    exit 1\nfi\n# This output is used by Xcode 'outputs' to avoid re-running this script phase.\necho \"SUCCESS\" > \"${SCRIPT_OUTPUT_FILE_0}\"\n";
			showEnvVarsInLog = 0;
		};
		D9A7B86C2BE127F1066A1B12AC92A2AB /* [CP] Check Pods Manifest.lock */ = {
			isa = PBXShellScriptBuildPhase;
			buildActionMask = 2147483647;
			files = (
			);
			inputPaths = (
				"${PODS_PODFILE_DIR_PATH}/Podfile.lock",
				"${PODS_ROOT}/Manifest.lock",
			);
			name = "[CP] Check Pods Manifest.lock";
			outputPaths = (
				"$(DERIVED_FILE_DIR)/Pods-iotaWallet-tvOS-checkManifestLockResult.txt",
			);
			runOnlyForDeploymentPostprocessing = 0;
			shellPath = /bin/sh;
			shellScript = "diff \"${PODS_PODFILE_DIR_PATH}/Podfile.lock\" \"${PODS_ROOT}/Manifest.lock\" > /dev/null\nif [ $? != 0 ] ; then\n    # print error to STDERR\n    echo \"error: The sandbox is not in sync with the Podfile.lock. Run 'pod install' or update your CocoaPods installation.\" >&2\n    exit 1\nfi\n# This output is used by Xcode 'outputs' to avoid re-running this script phase.\necho \"SUCCESS\" > \"${SCRIPT_OUTPUT_FILE_0}\"\n";
			showEnvVarsInLog = 0;
		};
		EE0DDD5C4B675A24AFBC2558C049933C /* [CP] Embed Pods Frameworks */ = {
			isa = PBXShellScriptBuildPhase;
			buildActionMask = 2147483647;
			files = (
			);
			inputPaths = (
			);
			name = "[CP] Embed Pods Frameworks";
			outputPaths = (
			);
			runOnlyForDeploymentPostprocessing = 0;
			shellPath = /bin/sh;
			shellScript = "\"${SRCROOT}/Pods/Target Support Files/Pods-iotaWalletTests/Pods-iotaWalletTests-frameworks.sh\"\n";
			showEnvVarsInLog = 0;
		};
		F930C8AD60F79F79DA63DD55825056A7 /* [CP] Copy Pods Resources */ = {
			isa = PBXShellScriptBuildPhase;
			buildActionMask = 2147483647;
			files = (
			);
			inputPaths = (
				"${SRCROOT}/Pods/Target Support Files/Pods-iotaWallet/Pods-iotaWallet-resources.sh",
				$PODS_CONFIGURATION_BUILD_DIR/HockeySDK/HockeySDKResources.bundle,
			);
			name = "[CP] Copy Pods Resources";
			outputPaths = (
				"${TARGET_BUILD_DIR}/${UNLOCALIZED_RESOURCES_FOLDER_PATH}",
			);
			runOnlyForDeploymentPostprocessing = 0;
			shellPath = /bin/sh;
			shellScript = "\"${SRCROOT}/Pods/Target Support Files/Pods-iotaWallet/Pods-iotaWallet-resources.sh\"\n";
			showEnvVarsInLog = 0;
		};
/* End PBXShellScriptBuildPhase section */

/* Begin PBXSourcesBuildPhase section */
		11075FA1DE5371B6E0DBE7D34FF2F541 /* Sources */ = {
			isa = PBXSourcesBuildPhase;
			buildActionMask = 2147483647;
			files = (
				307E93B97FDF6F53908903B07505AC30 /* SnapshotHelper.swift in Sources */,
				0C51C393ABBB0B4BD4B93D710474ACE6 /* iotaWalletUITests.swift in Sources */,
			);
			runOnlyForDeploymentPostprocessing = 0;
		};
		20A48ED510B8A5A031F25EB34DD39B95 /* Sources */ = {
			isa = PBXSourcesBuildPhase;
			buildActionMask = 2147483647;
			files = (
				F834CDED8A9A63C142A683ADB8483369 /* iotaWalletTests.m in Sources */,
			);
			runOnlyForDeploymentPostprocessing = 0;
		};
		3A19CAEF0494A213AEB368179B268023 /* Sources */ = {
			isa = PBXSourcesBuildPhase;
			buildActionMask = 2147483647;
			files = (
				962469C90FA6C9D7DB8B0F1D49DD98E7 /* AppDelegate.m in Sources */,
				3E58EC90CE11629FBA816AAD96D16464 /* main.m in Sources */,
			);
			runOnlyForDeploymentPostprocessing = 0;
		};
		9289FDA5BF643E6CF6FB97742A554BFA /* Sources */ = {
			isa = PBXSourcesBuildPhase;
			buildActionMask = 2147483647;
			files = (
				150B45CC76085653FBC10B5A7B4E16F0 /* AppDelegate.m in Sources */,
				7201963BD0BAE41A9958AC15A84AAA5F /* main.m in Sources */,
			);
			runOnlyForDeploymentPostprocessing = 0;
		};
		C361C063B6547DE82583FABCA4550939 /* Sources */ = {
			isa = PBXSourcesBuildPhase;
			buildActionMask = 2147483647;
			files = (
				E4F9AC494F8CC3C172EA66A4EF42D078 /* iotaWalletTests.m in Sources */,
			);
			runOnlyForDeploymentPostprocessing = 0;
		};
/* End PBXSourcesBuildPhase section */

/* Begin PBXTargetDependency section */
		482BD5E847E669FCCD5819D2879B3184 /* PBXTargetDependency */ = {
			isa = PBXTargetDependency;
			target = 1B6F56C5B39768183E212C21E8E213DA /* iotaWallet-tvOS */;
			targetProxy = 28BD818916EC80191B9C06F5C44796AA /* PBXContainerItemProxy */;
		};
		BCF502FF716E49969EFEC3E7DA65262E /* PBXTargetDependency */ = {
			isa = PBXTargetDependency;
			name = Lottie_iOS;
			targetProxy = 3431B8C171DBF136591372AA44E6F2F4 /* PBXContainerItemProxy */;
		};
		BE73D60DB7DADA792CE0511FEEF11D44 /* PBXTargetDependency */ = {
			isa = PBXTargetDependency;
			target = 4848851A00274CA2FFBE307BAEB5F278 /* iotaWallet */;
			targetProxy = 569242DFF3FE79F261B75B97749FC745 /* PBXContainerItemProxy */;
		};
/* End PBXTargetDependency section */

/* Begin PBXVariantGroup section */
		37C141115C2302A33F044AE70C9FED0C /* LaunchScreen.xib */ = {
			isa = PBXVariantGroup;
			children = (
				E5873E0D05C78EA393B9FA42A5C593AB /* ar */,
				3046BF8268B1C6510536A239C60474D1 /* da */,
				A83A8C03641F994C358F1EF04DDB4D89 /* de */,
				8F971015459805824B635A281FCD9669 /* el */,
				2A191CA739B55A24DD8294FF9E6B190D /* en */,
				7F59AA2E1CC7AB341897044EC5556A05 /* es */,
				CAFDFCD18D40774051984EB884962F56 /* es-419 */,
				39302E1B310B2B50ECC96501B62E1720 /* fi */,
				48E8A7A9B1FE1F58AACC8D44033BC8F2 /* fr */,
				52CD99788705C99C7AD7AA84089F10D8 /* he */,
				BA37F331D56EF7E2C1AB4519F8C9A390 /* hi */,
				A6BDD1F2C4148B9206A036251D4FA170 /* id */,
				0C3446778D2D769005F324EECE323B08 /* it */,
				5867643C338CB5267CE390C6ACD2CAC2 /* ja */,
				DD2784611CE18D2505A07A1F61C9EF87 /* ko */,
				88DBF8A88C428748731411A50A8F5A5D /* lv */,
				12D38B95178BB366A9EC60DBA23B4328 /* nb */,
				B5CB3741D38391917DB042E657809888 /* nl */,
				A54C4768ED32DBFED26AA42B518E90BD /* pl */,
				EA05D672DEAE1DEDFD947A8100125283 /* pt-BR */,
				AA81FA5CF4CEBEFAF4580268EC122354 /* pt-PT */,
				CD68C3BE643C7BB8C91656F609850A78 /* ro */,
				485C74E420C9AF59AFF658C8155B26CA /* ru */,
				F57361F3FFEBA043B2B1093380C75544 /* sl */,
				0302EB6F9C7AF33311DCB16F4F40CCD7 /* sv */,
				702F89CFB2AC728DB43C1C1DB2DE9644 /* tr */,
				1253182552F186477A9AB3C62F7A75E8 /* ur */,
				C61ADA51E76FA61803642B7CFC4EEB46 /* zh-Hans */,
				0B369349CD8B2A51E83ABF31BA82400E /* zh-Hant */,
			);
			name = LaunchScreen.xib;
			path = iotaWallet;
			sourceTree = "<group>";
		};
/* End PBXVariantGroup section */

/* Begin XCBuildConfiguration section */
		2E5397219FE6BFB92B66674C2DE598F9 /* Release */ = {
			isa = XCBuildConfiguration;
			buildSettings = {
				ALWAYS_SEARCH_USER_PATHS = NO;
				CLANG_ANALYZER_LOCALIZABILITY_NONLOCALIZED = YES;
				CLANG_CXX_LANGUAGE_STANDARD = "gnu++0x";
				CLANG_CXX_LIBRARY = "libc++";
				CLANG_ENABLE_MODULES = YES;
				CLANG_ENABLE_OBJC_ARC = YES;
				CLANG_WARN_BLOCK_CAPTURE_AUTORELEASING = YES;
				CLANG_WARN_BOOL_CONVERSION = YES;
				CLANG_WARN_COMMA = YES;
				CLANG_WARN_CONSTANT_CONVERSION = YES;
				CLANG_WARN_DIRECT_OBJC_ISA_USAGE = YES_ERROR;
				CLANG_WARN_EMPTY_BODY = YES;
				CLANG_WARN_ENUM_CONVERSION = YES;
				CLANG_WARN_INFINITE_RECURSION = YES;
				CLANG_WARN_INT_CONVERSION = YES;
				CLANG_WARN_NON_LITERAL_NULL_CONVERSION = YES;
				CLANG_WARN_OBJC_LITERAL_CONVERSION = YES;
				CLANG_WARN_OBJC_ROOT_CLASS = YES_ERROR;
				CLANG_WARN_RANGE_LOOP_ANALYSIS = YES;
				CLANG_WARN_STRICT_PROTOTYPES = YES;
				CLANG_WARN_SUSPICIOUS_MOVE = YES;
				CLANG_WARN_UNREACHABLE_CODE = YES;
				CLANG_WARN__DUPLICATE_METHOD_MATCH = YES;
				"CODE_SIGN_IDENTITY[sdk=iphoneos*]" = "iPhone Developer";
				COPY_PHASE_STRIP = YES;
				ENABLE_NS_ASSERTIONS = NO;
				ENABLE_STRICT_OBJC_MSGSEND = YES;
				GCC_C_LANGUAGE_STANDARD = gnu99;
				GCC_NO_COMMON_BLOCKS = YES;
				GCC_WARN_64_TO_32_BIT_CONVERSION = YES;
				GCC_WARN_ABOUT_RETURN_TYPE = YES_ERROR;
				GCC_WARN_UNDECLARED_SELECTOR = YES;
				GCC_WARN_UNINITIALIZED_AUTOS = YES_AGGRESSIVE;
				GCC_WARN_UNUSED_FUNCTION = YES;
				GCC_WARN_UNUSED_VARIABLE = YES;
				HEADER_SEARCH_PATHS = "$(SRCROOT)/../node_modules/react-native-navigation/ios/**";
				IPHONEOS_DEPLOYMENT_TARGET = 8.0;
				MTL_ENABLE_DEBUG_INFO = NO;
				SDKROOT = iphoneos;
				VALIDATE_PRODUCT = YES;
			};
			name = Release;
		};
		54708D3C2D8F9B58C86D79D3E967D808 /* Release */ = {
			isa = XCBuildConfiguration;
			buildSettings = {
				CLANG_ANALYZER_NONNULL = YES;
				CLANG_ANALYZER_NUMBER_OBJECT_CONVERSION = YES_AGGRESSIVE;
				CLANG_CXX_LANGUAGE_STANDARD = "gnu++14";
				CLANG_WARN_DOCUMENTATION_COMMENTS = YES;
				CLANG_WARN_UNGUARDED_AVAILABILITY = YES_AGGRESSIVE;
				CODE_SIGN_IDENTITY = "iPhone Developer";
				CODE_SIGN_STYLE = Automatic;
				COPY_PHASE_STRIP = NO;
				DEBUG_INFORMATION_FORMAT = "dwarf-with-dsym";
				GCC_C_LANGUAGE_STANDARD = gnu11;
				INFOPLIST_FILE = iotaWalletUITests/Info.plist;
				IPHONEOS_DEPLOYMENT_TARGET = 11.2;
				LD_RUNPATH_SEARCH_PATHS = "$(inherited) @executable_path/Frameworks @loader_path/Frameworks";
				PRODUCT_BUNDLE_IDENTIFIER = com.iota.iotaWalletUITests;
				PRODUCT_NAME = "$(TARGET_NAME)";
				SWIFT_OPTIMIZATION_LEVEL = "-Owholemodule";
				SWIFT_VERSION = 4.0;
				TARGETED_DEVICE_FAMILY = "1,2";
				TEST_TARGET_NAME = iotaWallet;
			};
			name = Release;
		};
		611B7A6B86760C0E9A40C3C579A9579A /* Debug */ = {
			isa = XCBuildConfiguration;
			baseConfigurationReference = 3C4AF02C00A736A51C7AF9F45444CCBF /* Pods-iotaWallet-tvOSTests.debug.xcconfig */;
			buildSettings = {
				BUNDLE_LOADER = "$(TEST_HOST)";
				CLANG_ANALYZER_NONNULL = YES;
				CLANG_WARN_DOCUMENTATION_COMMENTS = YES;
				CLANG_WARN_INFINITE_RECURSION = YES;
				CLANG_WARN_SUSPICIOUS_MOVE = YES;
				DEBUG_INFORMATION_FORMAT = dwarf;
				DEVELOPMENT_TEAM = D6XGU8EVBS;
				ENABLE_TESTABILITY = YES;
				GCC_NO_COMMON_BLOCKS = YES;
				INFOPLIST_FILE = "iotaWallet-tvOSTests/Info.plist";
				LD_RUNPATH_SEARCH_PATHS = "$(inherited) @executable_path/Frameworks @loader_path/Frameworks";
				LIBRARY_SEARCH_PATHS = (
					"$(inherited)",
					"\"$(SRCROOT)/$(TARGET_NAME)\"",
				);
				PRODUCT_BUNDLE_IDENTIFIER = "com.facebook.REACT.iotaWallet-tvOSTests";
				PRODUCT_NAME = "$(TARGET_NAME)";
				SDKROOT = appletvos;
				TEST_HOST = "$(BUILT_PRODUCTS_DIR)/iotaWallet-tvOS.app/iotaWallet-tvOS";
				TVOS_DEPLOYMENT_TARGET = 10.1;
			};
			name = Debug;
		};
		628BCCD8ADDD0FC8E734E5D97EDE0C08 /* Debug */ = {
			isa = XCBuildConfiguration;
			baseConfigurationReference = FC0C813F80FE9398560C13E6CC59C201 /* iotaWallet-debug-config.xcconfig */;
			buildSettings = {
				ASSETCATALOG_COMPILER_APPICON_NAME = AppIcon;
				ASSETCATALOG_WARNINGS = YES;
				CLANG_ENABLE_MODULES = YES;
				CODE_SIGN_ENTITLEMENTS = iotaWallet/iotaWallet.entitlements;
				CODE_SIGN_IDENTITY = "iPhone Distribution";
				"CODE_SIGN_IDENTITY[sdk=iphoneos*]" = "iPhone Developer";
				CODE_SIGN_STYLE = Automatic;
				CURRENT_PROJECT_VERSION = 1;
				DEAD_CODE_STRIPPING = NO;
				DEVELOPMENT_TEAM = D6XGU8EVBS;
				HEADER_SEARCH_PATHS = (
					"$(SRCROOT)/../node_modules/react-native-navigation/ios/**",
					"(SRCROOT)/../../react-native/React/**",
					"$(SRCROOT)/../../../React/**",
					"$(SRCROOT)/../node_modules/react-native-clipboard/RNClipboard",
					"$(SRCROOT)/../node_modules/react-native-config/ios/**",
					"$(inherited)",
					"$(BUILT_PRODUCTS_DIR)/usr/local/include/**",
					"${PODS_DEV_ROOT}/React/**",
					"$(SRCROOT)/../node_modules/react-native-fingerprint-scanner/ios",
					"${PODS_DEV_ROOT}/UIDevice-PasscodeStatus/**",
				);
				IBC_WARNINGS = YES;
				INFOPLIST_FILE = iotaWallet/Info.plist;
				INFOPLIST_OTHER_PREPROCESSOR_FLAGS = "";
				INFOPLIST_PREFIX_HEADER = "";
				INFOPLIST_PREPROCESS = NO;
				LD_RUNPATH_SEARCH_PATHS = "$(inherited) @executable_path/Frameworks";
				OTHER_LDFLAGS = (
					"$(inherited)",
					"-ObjC",
					"-lc++",
				);
				PRODUCT_BUNDLE_IDENTIFIER = com.iota.wallet;
				PRODUCT_NAME = iotaWallet;
				PROVISIONING_PROFILE = "";
				PROVISIONING_PROFILE_SPECIFIER = "";
				SWIFT_OBJC_BRIDGING_HEADER = "IotaKit/iotaWallet-Bridging-Header.h";
				SWIFT_OPTIMIZATION_LEVEL = "-Onone";
				SWIFT_VERSION = 4.0;
				VERSIONING_SYSTEM = "apple-generic";
			};
			name = Debug;
		};
		6E75FBCECD50020CBFEFED84B41BD355 /* Debug */ = {
			isa = XCBuildConfiguration;
			buildSettings = {
				CLANG_ANALYZER_NONNULL = YES;
				CLANG_ANALYZER_NUMBER_OBJECT_CONVERSION = YES_AGGRESSIVE;
				CLANG_CXX_LANGUAGE_STANDARD = "gnu++14";
				CLANG_WARN_DOCUMENTATION_COMMENTS = YES;
				CLANG_WARN_UNGUARDED_AVAILABILITY = YES_AGGRESSIVE;
				CODE_SIGN_IDENTITY = "iPhone Developer";
				CODE_SIGN_STYLE = Automatic;
				DEBUG_INFORMATION_FORMAT = dwarf;
				GCC_C_LANGUAGE_STANDARD = gnu11;
				INFOPLIST_FILE = iotaWalletUITests/Info.plist;
				IPHONEOS_DEPLOYMENT_TARGET = 11.2;
				LD_RUNPATH_SEARCH_PATHS = "$(inherited) @executable_path/Frameworks @loader_path/Frameworks";
				PRODUCT_BUNDLE_IDENTIFIER = com.iota.iotaWalletUITests;
				PRODUCT_NAME = "$(TARGET_NAME)";
				SWIFT_ACTIVE_COMPILATION_CONDITIONS = DEBUG;
				SWIFT_OPTIMIZATION_LEVEL = "-Onone";
				SWIFT_VERSION = 4.0;
				TARGETED_DEVICE_FAMILY = "1,2";
				TEST_TARGET_NAME = iotaWallet;
			};
			name = Debug;
		};
		7DDD0F08DA9139FA743C2E673AD7F8C2 /* Debug */ = {
			isa = XCBuildConfiguration;
			baseConfigurationReference = 90295FE7864C1575989558505A053B99 /* Pods-iotaWallet-tvOS.debug.xcconfig */;
			buildSettings = {
				ASSETCATALOG_COMPILER_APPICON_NAME = "App Icon & Top Shelf Image";
				ASSETCATALOG_COMPILER_LAUNCHIMAGE_NAME = LaunchImage;
				CLANG_ANALYZER_NONNULL = YES;
				CLANG_WARN_DOCUMENTATION_COMMENTS = YES;
				CLANG_WARN_INFINITE_RECURSION = YES;
				CLANG_WARN_SUSPICIOUS_MOVE = YES;
				"CODE_SIGN_IDENTITY[sdk=appletvos*]" = "iPhone Developer";
				CODE_SIGN_STYLE = Automatic;
				DEBUG_INFORMATION_FORMAT = dwarf;
				DEVELOPMENT_TEAM = D6XGU8EVBS;
				ENABLE_TESTABILITY = YES;
				GCC_NO_COMMON_BLOCKS = YES;
				HEADER_SEARCH_PATHS = (
					"$(inherited)",
					"$(SRCROOT)/../node_modules/react-native-clipboard/RNClipboard",
					"$(SRCROOT)/../node_modules/react-native-fingerprint-scanner/ios",
				);
				INFOPLIST_FILE = "iotaWallet-tvOS/Info.plist";
				LD_RUNPATH_SEARCH_PATHS = "$(inherited) @executable_path/Frameworks";
				LIBRARY_SEARCH_PATHS = (
					"$(inherited)",
					"\"$(SRCROOT)/$(TARGET_NAME)\"",
				);
				OTHER_LDFLAGS = (
					"-ObjC",
					"-lc++",
				);
				PRODUCT_BUNDLE_IDENTIFIER = "com.facebook.REACT.iotaWallet-tvOS";
				PRODUCT_NAME = "$(TARGET_NAME)";
				PROVISIONING_PROFILE_SPECIFIER = "";
				SDKROOT = appletvos;
				TARGETED_DEVICE_FAMILY = 3;
				TVOS_DEPLOYMENT_TARGET = 9.2;
			};
			name = Debug;
		};
		8E3378A29B8417F4F67AC30BA5829215 /* Release */ = {
			isa = XCBuildConfiguration;
			baseConfigurationReference = 5B3B10F124C9694A85409FE3EFADD5A9 /* Pods-iotaWallet-tvOSTests.release.xcconfig */;
			buildSettings = {
				BUNDLE_LOADER = "$(TEST_HOST)";
				CLANG_ANALYZER_NONNULL = YES;
				CLANG_WARN_DOCUMENTATION_COMMENTS = YES;
				CLANG_WARN_INFINITE_RECURSION = YES;
				CLANG_WARN_SUSPICIOUS_MOVE = YES;
				COPY_PHASE_STRIP = NO;
				DEBUG_INFORMATION_FORMAT = "dwarf-with-dsym";
				DEVELOPMENT_TEAM = D6XGU8EVBS;
				GCC_NO_COMMON_BLOCKS = YES;
				INFOPLIST_FILE = "iotaWallet-tvOSTests/Info.plist";
				LD_RUNPATH_SEARCH_PATHS = "$(inherited) @executable_path/Frameworks @loader_path/Frameworks";
				LIBRARY_SEARCH_PATHS = (
					"$(inherited)",
					"\"$(SRCROOT)/$(TARGET_NAME)\"",
				);
				PRODUCT_BUNDLE_IDENTIFIER = "com.facebook.REACT.iotaWallet-tvOSTests";
				PRODUCT_NAME = "$(TARGET_NAME)";
				SDKROOT = appletvos;
				TEST_HOST = "$(BUILT_PRODUCTS_DIR)/iotaWallet-tvOS.app/iotaWallet-tvOS";
				TVOS_DEPLOYMENT_TARGET = 10.1;
			};
			name = Release;
		};
		BA56D1E88F8ACD6A9D56C678D0919924 /* Debug */ = {
			isa = XCBuildConfiguration;
			baseConfigurationReference = 5C64D2219E425907A910B0F3A28CD9F1 /* iotaWalletTests-debug-config.xcconfig */;
			buildSettings = {
				BUNDLE_LOADER = "$(TEST_HOST)";
				DEVELOPMENT_TEAM = D6XGU8EVBS;
				GCC_PREPROCESSOR_DEFINITIONS = (
					"DEBUG=1",
					"$(inherited)",
				);
				HEADER_SEARCH_PATHS = (
					"$(inherited)",
					"$(SRCROOT)/../node_modules/react-native-clipboard/RNClipboard",
					"$(SRCROOT)/../node_modules/react-native-fingerprint-scanner/ios",
				);
				INFOPLIST_FILE = iotaWalletTests/Info.plist;
				IPHONEOS_DEPLOYMENT_TARGET = 8.0;
				LD_RUNPATH_SEARCH_PATHS = "$(inherited) @executable_path/Frameworks @loader_path/Frameworks";
				LIBRARY_SEARCH_PATHS = (
					"$(inherited)",
					"\"$(SRCROOT)/$(TARGET_NAME)\"",
				);
				OTHER_LDFLAGS = (
					"-ObjC",
					"-lc++",
				);
				PRODUCT_BUNDLE_IDENTIFIER = "org.reactjs.native.example.$(PRODUCT_NAME:rfc1034identifier)";
				PRODUCT_NAME = "$(TARGET_NAME)";
				TEST_HOST = "$(BUILT_PRODUCTS_DIR)/iotaWallet.app/iotaWallet";
			};
			name = Debug;
		};
		BCFB382C052C8044AFD1446DB04A6C04 /* Debug */ = {
			isa = XCBuildConfiguration;
			buildSettings = {
				ALWAYS_SEARCH_USER_PATHS = NO;
				CLANG_ANALYZER_LOCALIZABILITY_NONLOCALIZED = YES;
				CLANG_CXX_LANGUAGE_STANDARD = "gnu++0x";
				CLANG_CXX_LIBRARY = "libc++";
				CLANG_ENABLE_MODULES = YES;
				CLANG_ENABLE_OBJC_ARC = YES;
				CLANG_WARN_BLOCK_CAPTURE_AUTORELEASING = YES;
				CLANG_WARN_BOOL_CONVERSION = YES;
				CLANG_WARN_COMMA = YES;
				CLANG_WARN_CONSTANT_CONVERSION = YES;
				CLANG_WARN_DIRECT_OBJC_ISA_USAGE = YES_ERROR;
				CLANG_WARN_EMPTY_BODY = YES;
				CLANG_WARN_ENUM_CONVERSION = YES;
				CLANG_WARN_INFINITE_RECURSION = YES;
				CLANG_WARN_INT_CONVERSION = YES;
				CLANG_WARN_NON_LITERAL_NULL_CONVERSION = YES;
				CLANG_WARN_OBJC_LITERAL_CONVERSION = YES;
				CLANG_WARN_OBJC_ROOT_CLASS = YES_ERROR;
				CLANG_WARN_RANGE_LOOP_ANALYSIS = YES;
				CLANG_WARN_STRICT_PROTOTYPES = YES;
				CLANG_WARN_SUSPICIOUS_MOVE = YES;
				CLANG_WARN_UNREACHABLE_CODE = YES;
				CLANG_WARN__DUPLICATE_METHOD_MATCH = YES;
				"CODE_SIGN_IDENTITY[sdk=iphoneos*]" = "iPhone Developer";
				COPY_PHASE_STRIP = NO;
				ENABLE_STRICT_OBJC_MSGSEND = YES;
				ENABLE_TESTABILITY = YES;
				GCC_C_LANGUAGE_STANDARD = gnu99;
				GCC_DYNAMIC_NO_PIC = NO;
				GCC_NO_COMMON_BLOCKS = YES;
				GCC_OPTIMIZATION_LEVEL = 0;
				GCC_PREPROCESSOR_DEFINITIONS = (
					"DEBUG=1",
					"$(inherited)",
				);
				GCC_SYMBOLS_PRIVATE_EXTERN = NO;
				GCC_WARN_64_TO_32_BIT_CONVERSION = YES;
				GCC_WARN_ABOUT_RETURN_TYPE = YES_ERROR;
				GCC_WARN_UNDECLARED_SELECTOR = YES;
				GCC_WARN_UNINITIALIZED_AUTOS = YES_AGGRESSIVE;
				GCC_WARN_UNUSED_FUNCTION = YES;
				GCC_WARN_UNUSED_VARIABLE = YES;
				HEADER_SEARCH_PATHS = "$(SRCROOT)/../node_modules/react-native-navigation/ios/**";
				IPHONEOS_DEPLOYMENT_TARGET = 8.0;
				MTL_ENABLE_DEBUG_INFO = YES;
				ONLY_ACTIVE_ARCH = YES;
				SDKROOT = iphoneos;
				SWIFT_OPTIMIZATION_LEVEL = "-Owholemodule";
			};
			name = Debug;
		};
		C59D55A5A1CBBEE239AD9F272DAFE0EE /* Release */ = {
			isa = XCBuildConfiguration;
			baseConfigurationReference = C0037AD62127BC6F2A36AA5D9A9DFF28 /* Pods-iotaWallet-tvOS.release.xcconfig */;
			buildSettings = {
				ASSETCATALOG_COMPILER_APPICON_NAME = "App Icon & Top Shelf Image";
				ASSETCATALOG_COMPILER_LAUNCHIMAGE_NAME = LaunchImage;
				CLANG_ANALYZER_NONNULL = YES;
				CLANG_WARN_DOCUMENTATION_COMMENTS = YES;
				CLANG_WARN_INFINITE_RECURSION = YES;
				CLANG_WARN_SUSPICIOUS_MOVE = YES;
				"CODE_SIGN_IDENTITY[sdk=appletvos*]" = "iPhone Developer";
				CODE_SIGN_STYLE = Automatic;
				COPY_PHASE_STRIP = NO;
				DEBUG_INFORMATION_FORMAT = "dwarf-with-dsym";
				DEVELOPMENT_TEAM = D6XGU8EVBS;
				GCC_NO_COMMON_BLOCKS = YES;
				HEADER_SEARCH_PATHS = (
					"$(inherited)",
					"$(SRCROOT)/../node_modules/react-native-clipboard/RNClipboard",
					"$(SRCROOT)/../node_modules/react-native-fingerprint-scanner/ios",
				);
				INFOPLIST_FILE = "iotaWallet-tvOS/Info.plist";
				LD_RUNPATH_SEARCH_PATHS = "$(inherited) @executable_path/Frameworks";
				LIBRARY_SEARCH_PATHS = (
					"$(inherited)",
					"\"$(SRCROOT)/$(TARGET_NAME)\"",
				);
				OTHER_LDFLAGS = (
					"-ObjC",
					"-lc++",
				);
				PRODUCT_BUNDLE_IDENTIFIER = "com.facebook.REACT.iotaWallet-tvOS";
				PRODUCT_NAME = "$(TARGET_NAME)";
				PROVISIONING_PROFILE_SPECIFIER = "";
				SDKROOT = appletvos;
				TARGETED_DEVICE_FAMILY = 3;
				TVOS_DEPLOYMENT_TARGET = 9.2;
			};
			name = Release;
		};
		E125CF87FF71CE32828FCAD0DF73E43B /* Release */ = {
			isa = XCBuildConfiguration;
			baseConfigurationReference = 40E70A189B0FFF62EE8AE0E04401F815 /* iotaWalletTests-release-config.xcconfig */;
			buildSettings = {
				BUNDLE_LOADER = "$(TEST_HOST)";
				COPY_PHASE_STRIP = NO;
				DEVELOPMENT_TEAM = D6XGU8EVBS;
				HEADER_SEARCH_PATHS = (
					"$(inherited)",
					"$(SRCROOT)/../node_modules/react-native-tcp/ios/**",
					"$(SRCROOT)/../node_modules/react-native-clipboard/RNClipboard",
					"$(SRCROOT)/../node_modules/react-native-fingerprint-scanner/ios",
				);
				INFOPLIST_FILE = iotaWalletTests/Info.plist;
				IPHONEOS_DEPLOYMENT_TARGET = 8.0;
				LD_RUNPATH_SEARCH_PATHS = "$(inherited) @executable_path/Frameworks @loader_path/Frameworks";
				LIBRARY_SEARCH_PATHS = (
					"$(inherited)",
					"\"$(SRCROOT)/$(TARGET_NAME)\"",
				);
				OTHER_LDFLAGS = (
					"-ObjC",
					"-lc++",
				);
				PRODUCT_BUNDLE_IDENTIFIER = "org.reactjs.native.example.$(PRODUCT_NAME:rfc1034identifier)";
				PRODUCT_NAME = "$(TARGET_NAME)";
				TEST_HOST = "$(BUILT_PRODUCTS_DIR)/iotaWallet.app/iotaWallet";
			};
			name = Release;
		};
		FE346EC30248653FF956E422EC404B15 /* Release */ = {
			isa = XCBuildConfiguration;
			baseConfigurationReference = A402C8584E5EA99F404511B6FE64D661 /* iotaWallet-release-config.xcconfig */;
			buildSettings = {
				ASSETCATALOG_COMPILER_APPICON_NAME = AppIcon;
				ASSETCATALOG_WARNINGS = YES;
				CODE_SIGN_ENTITLEMENTS = iotaWallet/iotaWallet.entitlements;
				CODE_SIGN_IDENTITY = "iPhone Distribution";
				"CODE_SIGN_IDENTITY[sdk=iphoneos*]" = "iPhone Developer";
				CODE_SIGN_STYLE = Automatic;
				CURRENT_PROJECT_VERSION = 1;
				DEVELOPMENT_TEAM = D6XGU8EVBS;
				HEADER_SEARCH_PATHS = (
					"$(SRCROOT)/../node_modules/react-native-navigation/ios/**",
					"(SRCROOT)/../../react-native/React/**",
					"$(SRCROOT)/../../../React/**",
					"$(SRCROOT)/../node_modules/react-native-clipboard/RNClipboard",
					"$(SRCROOT)/../node_modules/react-native-config/ios/**",
					"$(inherited)",
					"${PODS_DEV_ROOT}/React/**",
					"$(BUILT_PRODUCTS_DIR)/usr/local/include/**",
					"$(SRCROOT)/../node_modules/react-native-fingerprint-scanner/ios",
					"${PODS_DEV_ROOT}/UIDevice-PasscodeStatus/**",
				);
				IBC_WARNINGS = YES;
				INFOPLIST_FILE = iotaWallet/Info.plist;
				INFOPLIST_OTHER_PREPROCESSOR_FLAGS = "";
				INFOPLIST_PREFIX_HEADER = "";
				INFOPLIST_PREPROCESS = NO;
				LD_RUNPATH_SEARCH_PATHS = "$(inherited) @executable_path/Frameworks";
				OTHER_LDFLAGS = (
					"$(inherited)",
					"-ObjC",
					"-lc++",
				);
				PRODUCT_BUNDLE_IDENTIFIER = com.iota.wallet;
				PRODUCT_NAME = iotaWallet;
				PROVISIONING_PROFILE = "";
				PROVISIONING_PROFILE_SPECIFIER = "";
				SWIFT_VERSION = 4.0;
				VERSIONING_SYSTEM = "apple-generic";
			};
			name = Release;
		};
/* End XCBuildConfiguration section */

/* Begin XCConfigurationList section */
		12FFB4085BE14D3B9E258601F66FE01E /* Build configuration list for PBXNativeTarget "iotaWalletUITests" */ = {
			isa = XCConfigurationList;
			buildConfigurations = (
				6E75FBCECD50020CBFEFED84B41BD355 /* Debug */,
				54708D3C2D8F9B58C86D79D3E967D808 /* Release */,
			);
			defaultConfigurationIsVisible = 0;
			defaultConfigurationName = Release;
		};
		229CB618801D69BFDE51B861A2C58FE2 /* Build configuration list for PBXNativeTarget "iotaWallet-tvOS" */ = {
			isa = XCConfigurationList;
			buildConfigurations = (
				7DDD0F08DA9139FA743C2E673AD7F8C2 /* Debug */,
				C59D55A5A1CBBEE239AD9F272DAFE0EE /* Release */,
			);
			defaultConfigurationIsVisible = 0;
			defaultConfigurationName = Release;
		};
		287E632BA696962784937BF4BE84857D /* Build configuration list for PBXNativeTarget "iotaWallet-tvOSTests" */ = {
			isa = XCConfigurationList;
			buildConfigurations = (
				611B7A6B86760C0E9A40C3C579A9579A /* Debug */,
				8E3378A29B8417F4F67AC30BA5829215 /* Release */,
			);
			defaultConfigurationIsVisible = 0;
			defaultConfigurationName = Release;
		};
		4BA0D5F0EB15D5F5757C545788EF2CDB /* Build configuration list for PBXNativeTarget "iotaWalletTests" */ = {
			isa = XCConfigurationList;
			buildConfigurations = (
				BA56D1E88F8ACD6A9D56C678D0919924 /* Debug */,
				E125CF87FF71CE32828FCAD0DF73E43B /* Release */,
			);
			defaultConfigurationIsVisible = 0;
			defaultConfigurationName = Release;
		};
		A3BD3B37F8B3D2A63C098B217B362204 /* Build configuration list for PBXProject "iotaWallet" */ = {
			isa = XCConfigurationList;
			buildConfigurations = (
				BCFB382C052C8044AFD1446DB04A6C04 /* Debug */,
				2E5397219FE6BFB92B66674C2DE598F9 /* Release */,
			);
			defaultConfigurationIsVisible = 0;
			defaultConfigurationName = Release;
		};
		AF130F8FF7E392E4456F812995AD03FD /* Build configuration list for PBXNativeTarget "iotaWallet" */ = {
			isa = XCConfigurationList;
			buildConfigurations = (
				628BCCD8ADDD0FC8E734E5D97EDE0C08 /* Debug */,
				FE346EC30248653FF956E422EC404B15 /* Release */,
			);
			defaultConfigurationIsVisible = 0;
			defaultConfigurationName = Release;
		};
/* End XCConfigurationList section */
	};
	rootObject = FBC6F77FBF455B92FBB736B0E5DE8E13 /* Project object */;
}<|MERGE_RESOLUTION|>--- conflicted
+++ resolved
@@ -56,11 +56,7 @@
 		C51860C3A5258461508F6E3006EA337D /* Inconsolata-Bold.ttf in Resources */ = {isa = PBXBuildFile; fileRef = AA20221A44EBECD2DE04895A475187C4 /* Inconsolata-Bold.ttf */; };
 		C63F4449914D3D19E3C83C38F602BFB5 /* libRNDeviceInfo.a in Frameworks */ = {isa = PBXBuildFile; fileRef = C9F4F16E746AE853607E2E4D649F9E40 /* libRNDeviceInfo.a */; };
 		CA8AF202D45B7B9C48CB844FE4029B34 /* libRCTLinking.a in Frameworks */ = {isa = PBXBuildFile; fileRef = 38822DC4E60A1BDF9DF917E7C1541B3D /* libRCTLinking.a */; };
-<<<<<<< HEAD
-		CBD283CA2056EC04005FCFE7 /* libReactNativeNavigation.a in Frameworks */ = {isa = PBXBuildFile; fileRef = DBFB071F75F38C22F03B943A6DCBEDF9 /* libReactNativeNavigation.a */; };
-=======
 		CBA2A4B72056AC8300991896 /* libReactNativeNavigation.a in Frameworks */ = {isa = PBXBuildFile; fileRef = DBFB071F75F38C22F03B943A6DCBEDF9 /* libReactNativeNavigation.a */; };
->>>>>>> f1e5aeea
 		CDC76600A03C06457F99259512D7F713 /* libRNIsDeviceRooted.a in Frameworks */ = {isa = PBXBuildFile; fileRef = 0431CEEC099BC4CE1F43E0550C4CC291 /* libRNIsDeviceRooted.a */; };
 		D51793D4E78BCB702D9FFAA1A3356153 /* libRNSVG.a in Frameworks */ = {isa = PBXBuildFile; fileRef = 48E60D4ABEBFCB6EC7FCE9538A5FF83F /* libRNSVG.a */; };
 		D67B7F52CD8EA6422597645960A1C079 /* libRCTWebSocket-tvOS.a in Frameworks */ = {isa = PBXBuildFile; fileRef = 41ABB0EEDDF4C638791186862B6FCA44 /* libRCTWebSocket-tvOS.a */; };
@@ -469,11 +465,7 @@
 			remoteGlobalIDString = 78510E1974839EACED295CFC857494F6;
 			remoteInfo = RNIsDeviceRooted;
 		};
-<<<<<<< HEAD
-		CBD2838E2056EB5B005FCFE7 /* PBXContainerItemProxy */ = {
-=======
 		CBA2A47B2056AC4900991896 /* PBXContainerItemProxy */ = {
->>>>>>> f1e5aeea
 			isa = PBXContainerItemProxy;
 			containerPortal = B8B9BB680BF96F04B35C8CF2291F3DF7 /* Lottie.xcodeproj */;
 			proxyType = 2;
@@ -685,11 +677,7 @@
 			isa = PBXFrameworksBuildPhase;
 			buildActionMask = 2147483647;
 			files = (
-<<<<<<< HEAD
-				CBD283CA2056EC04005FCFE7 /* libReactNativeNavigation.a in Frameworks */,
-=======
 				CBA2A4B72056AC8300991896 /* libReactNativeNavigation.a in Frameworks */,
->>>>>>> f1e5aeea
 				1601D2D3FEE3505B87365030187ECFDB /* Lottie.framework in Frameworks */,
 				2AC2F1F0512232323EB95A607D2CAD17 /* Pods_iotaWallet.framework in Frameworks */,
 				EA2AFB6E4462A57FCC1E22B307422A84 /* Pods_iotaWallet.framework in Frameworks */,
@@ -977,11 +965,7 @@
 			children = (
 				667F57494F99C69927244B789F08BA39 /* Lottie.framework */,
 				6000E41E2052335400BDBFE6 /* Lottie.framework */,
-<<<<<<< HEAD
-				CBD2838F2056EB5B005FCFE7 /* Lottie.framework */,
-=======
 				CBA2A47C2056AC4900991896 /* Lottie.framework */,
->>>>>>> f1e5aeea
 				263220B07467A090937F126D1EAD4142 /* libLottie.a */,
 			);
 			name = Products;
@@ -1898,19 +1882,11 @@
 			remoteRef = 53DB1F47FFBD018460D6B3F399D77096 /* PBXContainerItemProxy */;
 			sourceTree = BUILT_PRODUCTS_DIR;
 		};
-<<<<<<< HEAD
-		CBD2838F2056EB5B005FCFE7 /* Lottie.framework */ = {
-			isa = PBXReferenceProxy;
-			fileType = wrapper.framework;
-			path = Lottie.framework;
-			remoteRef = CBD2838E2056EB5B005FCFE7 /* PBXContainerItemProxy */;
-=======
 		CBA2A47C2056AC4900991896 /* Lottie.framework */ = {
 			isa = PBXReferenceProxy;
 			fileType = wrapper.framework;
 			path = Lottie.framework;
 			remoteRef = CBA2A47B2056AC4900991896 /* PBXContainerItemProxy */;
->>>>>>> f1e5aeea
 			sourceTree = BUILT_PRODUCTS_DIR;
 		};
 		CBEF619F59D7EBCE4196DF4E7471DFA3 /* libRNFS.a */ = {
