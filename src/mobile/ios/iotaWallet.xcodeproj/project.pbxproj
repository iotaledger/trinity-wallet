--- conflicted
+++ resolved
@@ -886,10 +886,6 @@
 				CF626DD9FBB494210B780417 /* Pods_iotaWallet.framework in Frameworks */,
 				653C5DB7CF56434CA39B6922 /* libRNNodeJsMobile.a in Frameworks */,
 				F19CAE1462E2409387028CD1 /* NodeMobile.framework in Frameworks */,
-<<<<<<< HEAD
-=======
-				1AB1A343ADD541F89F9211E6 /* libRealmReact.a in Frameworks */,
->>>>>>> ff1bd6ca
 			);
 			runOnlyForDeploymentPostprocessing = 0;
 		};
@@ -1708,13 +1704,8 @@
 					ProjectRef = 5BC0CFE5E7DFF31220E78B818DA00C4B /* BugsnagReactNative.xcodeproj */;
 				},
 				{
-<<<<<<< HEAD
 					ProductGroup = 6016736E221D15350011CC20 /* Products */;
 					ProjectRef = 3642AD7F4F9145FE803D1120 /* EntangledSigning.xcodeproj */;
-=======
-					ProductGroup = CB2FA6D8221D0CAE00EADBC9 /* Products */;
-					ProjectRef = CB2FA6D7221D0CAE00EADBC9 /* EntangledSigning.xcodeproj */;
->>>>>>> ff1bd6ca
 				},
 				{
 					ProductGroup = 456A0E130E7E606051259696F2828C37 /* Products */;
