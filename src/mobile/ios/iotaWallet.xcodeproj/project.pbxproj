--- conflicted
+++ resolved
@@ -2773,11 +2773,7 @@
 				CODE_SIGN_STYLE = Automatic;
 				CURRENT_PROJECT_VERSION = 17;
 				DEAD_CODE_STRIPPING = NO;
-<<<<<<< HEAD
 				DEVELOPMENT_TEAM = "";
-=======
-				DEVELOPMENT_TEAM = UG77RJKZHH;
->>>>>>> 4cf9267f
 				ENABLE_BITCODE = NO;
 				FRAMEWORK_SEARCH_PATHS = (
 					"$(inherited)",
@@ -3172,11 +3168,7 @@
 				"CODE_SIGN_IDENTITY[sdk=iphoneos*]" = "iPhone Developer";
 				CODE_SIGN_STYLE = Automatic;
 				CURRENT_PROJECT_VERSION = 17;
-<<<<<<< HEAD
 				DEVELOPMENT_TEAM = "";
-=======
-				DEVELOPMENT_TEAM = UG77RJKZHH;
->>>>>>> 4cf9267f
 				ENABLE_BITCODE = NO;
 				FRAMEWORK_SEARCH_PATHS = (
 					"$(inherited)",
