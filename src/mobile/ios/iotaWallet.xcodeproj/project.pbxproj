// !$*UTF8*$!
{
	archiveVersion = 1;
	classes = {
	};
	objectVersion = 46;
	objects = {

/* Begin PBXBuildFile section */
		0C2504A17226DF5FFD3C2A54AD060E8A /* libBugsnagReactNative.a in Frameworks */ = {isa = PBXBuildFile; fileRef = D9D059D1D71ADA6B83851AE04A4B1989 /* libBugsnagReactNative.a */; };
		0C51C393ABBB0B4BD4B93D710474ACE6 /* iotaWalletUITests.swift in Sources */ = {isa = PBXBuildFile; fileRef = A9DBF0EEB7DBFA315A0D6839E79A5924 /* iotaWalletUITests.swift */; };
		150B45CC76085653FBC10B5A7B4E16F0 /* AppDelegate.m in Sources */ = {isa = PBXBuildFile; fileRef = 3AFCA4EA113044613D95E46BDAC0C1E3 /* AppDelegate.m */; };
		1D90A630DF083C6894C70C1D9936A0A9 /* libRCTText-tvOS.a in Frameworks */ = {isa = PBXBuildFile; fileRef = 0F586ACB1B483D19A73242AC34185FAD /* libRCTText-tvOS.a */; };
		227F5ECF692F599792F69DC4D573B2E6 /* libRCTActionSheet.a in Frameworks */ = {isa = PBXBuildFile; fileRef = E329CD2AEA74CC4A8A6F37DBBEF1EA5E /* libRCTActionSheet.a */; };
		23DBCEF31158ED28593321DF /* libPods-iotaWallet-tvOSTests.a in Frameworks */ = {isa = PBXBuildFile; fileRef = F94248EA7BCF6FA1B4742792 /* libPods-iotaWallet-tvOSTests.a */; };
		29169BFF0B0644DA1F501101B010A604 /* InfoPlist.strings in Resources */ = {isa = PBXBuildFile; fileRef = 49A551A49165ED5CFBE87EE1B7C5CCA8 /* InfoPlist.strings */; };
		29E9C75A4A87FFC827469A3CFB2D3C89 /* Launch Screen.storyboard in Resources */ = {isa = PBXBuildFile; fileRef = 6EB779EC5853FB7A3F49999F69549ACA /* Launch Screen.storyboard */; };
		2AD31ECE2D7512D06C6BA29BD082EAE7 /* libRCTText.a in Frameworks */ = {isa = PBXBuildFile; fileRef = 4319E47FD77B4B10F18A0CCAA9E7CDB1 /* libRCTText.a */; };
		2F852D5F92D3F66B78914D33F296087F /* libLottie.a in Frameworks */ = {isa = PBXBuildFile; fileRef = 263220B07467A090937F126D1EAD4142 /* libLottie.a */; };
		307E93B97FDF6F53908903B07505AC30 /* SnapshotHelper.swift in Sources */ = {isa = PBXBuildFile; fileRef = 06E920A6AB840A93E25B7B234FEF27E6 /* SnapshotHelper.swift */; };
		38DDAF07C8480BD137CF60C851B9DB02 /* libRCTSettings-tvOS.a in Frameworks */ = {isa = PBXBuildFile; fileRef = 9FEDECF54B08D02E4DA237B29BFA7335 /* libRCTSettings-tvOS.a */; };
		3D089B147B065DF500AFDE15871144F7 /* libRNExitApp.a in Frameworks */ = {isa = PBXBuildFile; fileRef = 1FFDF2800ED208F6574931A64651435D /* libRNExitApp.a */; };
		3E58EC90CE11629FBA816AAD96D16464 /* main.m in Sources */ = {isa = PBXBuildFile; fileRef = ED0FDEA3EDE9090E04563794CE9A92B7 /* main.m */; settings = {COMPILER_FLAGS = "-fobjc-arc"; }; };
		412B533C94F35A1287B87CBF50D0679C /* libRNSecureRandom.a in Frameworks */ = {isa = PBXBuildFile; fileRef = 6D68D9CD64CE2AD239A1BABD810A4043 /* libRNSecureRandom.a */; };
		4A4F5E775D301A641C32594E736C0E3A /* libz.tbd in Frameworks */ = {isa = PBXBuildFile; fileRef = F799E10140F3477803D1C73A2F97B01B /* libz.tbd */; };
		54D44899635E65A34FCEAC3EA412BE26 /* Images.xcassets in Resources */ = {isa = PBXBuildFile; fileRef = CFA2B84C183CC39F995C8E04CC713DDB /* Images.xcassets */; };
		6014E911217E743000C88675 /* EntangledKit.framework in Frameworks */ = {isa = PBXBuildFile; fileRef = 6014E910217E743000C88675 /* EntangledKit.framework */; };
		601BFCEE20C367660097D329 /* libRNShare.a in Frameworks */ = {isa = PBXBuildFile; fileRef = 601BFCED20C367310097D329 /* libRNShare.a */; };
		601BFCF020C3677F0097D329 /* Social.framework in Frameworks */ = {isa = PBXBuildFile; fileRef = 601BFCEF20C3677E0097D329 /* Social.framework */; };
		601BFCF220C3679D0097D329 /* MessageUI.framework in Frameworks */ = {isa = PBXBuildFile; fileRef = 601BFCF120C3679D0097D329 /* MessageUI.framework */; };
		601BFD6220C39A610097D329 /* libRNViewShot.a in Frameworks */ = {isa = PBXBuildFile; fileRef = 601BFD6120C39A580097D329 /* libRNViewShot.a */; };
		6020D31E21A5077600159E5A /* libRCTAnimation.a in Frameworks */ = {isa = PBXBuildFile; fileRef = CBC55639207BA79E00BA0A7F /* libRCTAnimation.a */; };
		6020D31F21A507BC00159E5A /* libReact.a in Frameworks */ = {isa = PBXBuildFile; fileRef = CBC5565A207BA79E00BA0A7F /* libReact.a */; };
		6020D32021A5080100159E5A /* libReact.a in Frameworks */ = {isa = PBXBuildFile; fileRef = CBC5565A207BA79E00BA0A7F /* libReact.a */; };
		6056CF5520827D3C0006A2F3 /* libRNCamera.a in Frameworks */ = {isa = PBXBuildFile; fileRef = 6056CF5420827D2F0006A2F3 /* libRNCamera.a */; };
		6079ACDE2110BE6B005B21CB /* Argon2Core.swift in Sources */ = {isa = PBXBuildFile; fileRef = 6079ACDD2110BE6B005B21CB /* Argon2Core.swift */; };
		6079ACE02110DD2C005B21CB /* Argon2IOS.swift in Sources */ = {isa = PBXBuildFile; fileRef = 6079ACDF2110DD2C005B21CB /* Argon2IOS.swift */; };
		6079AD4E2110E752005B21CB /* Argon2IOS.m in Sources */ = {isa = PBXBuildFile; fileRef = 6079AD4D2110E752005B21CB /* Argon2IOS.m */; };
		6079C42420D95F18006B252E /* Empty.swift in Sources */ = {isa = PBXBuildFile; fileRef = 6079C42320D95F17006B252E /* Empty.swift */; };
		60F7E4242125EBE7005355C7 /* libRNDocumentPicker.a in Frameworks */ = {isa = PBXBuildFile; fileRef = 60F7E3B32125EAE7005355C7 /* libRNDocumentPicker.a */; };
		653C5DB7CF56434CA39B6922 /* libRNNodeJsMobile.a in Frameworks */ = {isa = PBXBuildFile; fileRef = F8482B7D9E05463F9505DCB4 /* libRNNodeJsMobile.a */; };
		6ED5CBEF7B1A39258C560F6CDCD36254 /* libKCKeepAwake.a in Frameworks */ = {isa = PBXBuildFile; fileRef = E4F418B6A7C158123D272588757B8B5E /* libKCKeepAwake.a */; };
		7201963BD0BAE41A9958AC15A84AAA5F /* main.m in Sources */ = {isa = PBXBuildFile; fileRef = ED0FDEA3EDE9090E04563794CE9A92B7 /* main.m */; };
		735D5C80D9DA0474412A6BED /* libPods-iotaWallet-tvOS.a in Frameworks */ = {isa = PBXBuildFile; fileRef = F6D3ACED5A5A03890087B45B /* libPods-iotaWallet-tvOS.a */; };
		7EC4E13223F8F69B1629B42AA455DA9F /* libReactNativeFingerprintScanner.a in Frameworks */ = {isa = PBXBuildFile; fileRef = BDAF54583946132D35A957921197D3E8 /* libReactNativeFingerprintScanner.a */; };
		85277BB9448BC0DF88CC1F206C0E4BF7 /* libRCTSettings.a in Frameworks */ = {isa = PBXBuildFile; fileRef = 19CB0B55DE702DF718E5FD31D6EF66FE /* libRCTSettings.a */; };
		85A815D84AC90B46C352C4B867C1BF36 /* libRCTLinking-tvOS.a in Frameworks */ = {isa = PBXBuildFile; fileRef = DF3D8AEB21F074871C1975441A32E214 /* libRCTLinking-tvOS.a */; };
		962469C90FA6C9D7DB8B0F1D49DD98E7 /* AppDelegate.m in Sources */ = {isa = PBXBuildFile; fileRef = 3AFCA4EA113044613D95E46BDAC0C1E3 /* AppDelegate.m */; settings = {COMPILER_FLAGS = "-fobjc-arc"; }; };
		963E1215D830F1A7FF25B2365C494F64 /* libRCTAnimation.a in Frameworks */ = {isa = PBXBuildFile; fileRef = BE06912F32A64660367B379A5FA9B59C /* libRCTAnimation.a */; };
		9C3391094835A6A9B3A79A2E /* Pods_iotaWalletTests.framework in Frameworks */ = {isa = PBXBuildFile; fileRef = 7E0F74EC093A52113A8EC89B /* Pods_iotaWalletTests.framework */; };
		9D768D7930E8E00194C0FCC710EDD212 /* libRCTNetwork.a in Frameworks */ = {isa = PBXBuildFile; fileRef = E1DE6816AFF1D8279218D82AD1FFCE5B /* libRCTNetwork.a */; };
		A813279F828AD23228F254CEB4047F77 /* libRNRandomBytes.a in Frameworks */ = {isa = PBXBuildFile; fileRef = B844D632C9BC3C7BED60CFEE0A6A52B7 /* libRNRandomBytes.a */; };
		AC1DC503F1AF3CEE085E1EAA4DB30EF4 /* libRCTWebSocket.a in Frameworks */ = {isa = PBXBuildFile; fileRef = 0DF165D1193E4B4962DABF4E7264F91B /* libRCTWebSocket.a */; };
		BA960278C14E736AFA2379DE03059CB8 /* libRCTImage-tvOS.a in Frameworks */ = {isa = PBXBuildFile; fileRef = E75E2AC8AE8B6798A4135FCB59B0D2EB /* libRCTImage-tvOS.a */; };
		BC0B4879EC021013E3B1766E92C2A64B /* libRNPrint.a in Frameworks */ = {isa = PBXBuildFile; fileRef = DAD01F1FBF0A65DE7C0418215A512138 /* libRNPrint.a */; };
		BDAE8ABE8DEB4C2EB82EE79A3A5230C8 /* Images.xcassets in Resources */ = {isa = PBXBuildFile; fileRef = CFA2B84C183CC39F995C8E04CC713DDB /* Images.xcassets */; };
		C2F42249DD5989B1962B809D5CCC00F3 /* libART.a in Frameworks */ = {isa = PBXBuildFile; fileRef = A85B009F6629191C78D363005BC5C04B /* libART.a */; };
		C4646F689AA9CF8E8FFC65C04944FF13 /* libRCTImage.a in Frameworks */ = {isa = PBXBuildFile; fileRef = 7CD2F7585D01863B8EC256EC6A922693 /* libRCTImage.a */; };
		C63F4449914D3D19E3C83C38F602BFB5 /* libRNDeviceInfo.a in Frameworks */ = {isa = PBXBuildFile; fileRef = C9F4F16E746AE853607E2E4D649F9E40 /* libRNDeviceInfo.a */; };
		CA8AF202D45B7B9C48CB844FE4029B34 /* libRCTLinking.a in Frameworks */ = {isa = PBXBuildFile; fileRef = 38822DC4E60A1BDF9DF917E7C1541B3D /* libRCTLinking.a */; };
		CB305F0421185EF800657575 /* libRNFetchBlob.a in Frameworks */ = {isa = PBXBuildFile; fileRef = CB305F0321185EEC00657575 /* libRNFetchBlob.a */; };
		CB563C0C21C1470F00AE4437 /* libQRCode.a in Frameworks */ = {isa = PBXBuildFile; fileRef = CB563C0B21C1435B00AE4437 /* libQRCode.a */; };
		CB61A46620B89E3B004088AA /* SourceSansPro-SemiBold.ttf in Resources */ = {isa = PBXBuildFile; fileRef = CB61A46520B89E3A004088AA /* SourceSansPro-SemiBold.ttf */; };
		CB63E7A5218B544E0084CBFD /* Icons.ttf in Resources */ = {isa = PBXBuildFile; fileRef = CB63E7A4218B544E0084CBFD /* Icons.ttf */; };
		CB6626F52085057F00651519 /* libSplashScreen.a in Frameworks */ = {isa = PBXBuildFile; fileRef = CB6626F42085056C00651519 /* libSplashScreen.a */; };
		CB866281209F36CA00C026E3 /* EntangledIOS.m in Sources */ = {isa = PBXBuildFile; fileRef = CB86627D209F36CA00C026E3 /* EntangledIOS.m */; };
		CB98FB9420A0A5BB0047877B /* SourceSansPro-Bold.ttf in Resources */ = {isa = PBXBuildFile; fileRef = CB98FB9120A0A5BB0047877B /* SourceSansPro-Bold.ttf */; };
		CB98FB9520A0A5BB0047877B /* SourceSansPro-Regular.ttf in Resources */ = {isa = PBXBuildFile; fileRef = CB98FB9220A0A5BB0047877B /* SourceSansPro-Regular.ttf */; };
		CB98FB9620A0A5BB0047877B /* SourceSansPro-Light.ttf in Resources */ = {isa = PBXBuildFile; fileRef = CB98FB9320A0A5BB0047877B /* SourceSansPro-Light.ttf */; };
		CBA5F52620CAAB2A00774D4B /* SourceCodePro-Medium.ttf in Resources */ = {isa = PBXBuildFile; fileRef = CBA5F52520CAAB2A00774D4B /* SourceCodePro-Medium.ttf */; };
		CBC214EA20CE82EC005D8ACB /* libRNReactNativeHapticFeedback.a in Frameworks */ = {isa = PBXBuildFile; fileRef = CBC214E920CE82DC005D8ACB /* libRNReactNativeHapticFeedback.a */; };
		CBDE11BB21AEFFFE00CA1909 /* Lottie.framework in Frameworks */ = {isa = PBXBuildFile; fileRef = CBC5562C207BA79E00BA0A7F /* Lottie.framework */; };
		CBDE11BC21AEFFFE00CA1909 /* Lottie.framework in Embed Frameworks */ = {isa = PBXBuildFile; fileRef = CBC5562C207BA79E00BA0A7F /* Lottie.framework */; settings = {ATTRIBUTES = (CodeSignOnCopy, RemoveHeadersOnCopy, ); }; };
		CBDE11BF21AF008D00CA1909 /* libLottieReactNative.a in Frameworks */ = {isa = PBXBuildFile; fileRef = CB5577D5219F221E00B698BF /* libLottieReactNative.a */; };
		CBEA4C9421494823007DA583 /* libReactNativeNavigation.a in Frameworks */ = {isa = PBXBuildFile; fileRef = CBEA4C912149481F007DA583 /* libReactNativeNavigation.a */; };
		CBEC7C012108D78900F0020D /* libRNFastCrypto.a in Frameworks */ = {isa = PBXBuildFile; fileRef = CBEC7C002108D77100F0020D /* libRNFastCrypto.a */; };
		CDC76600A03C06457F99259512D7F713 /* libRNIsDeviceRooted.a in Frameworks */ = {isa = PBXBuildFile; fileRef = 0431CEEC099BC4CE1F43E0550C4CC291 /* libRNIsDeviceRooted.a */; };
		CF626DD9FBB494210B780417 /* Pods_iotaWallet.framework in Frameworks */ = {isa = PBXBuildFile; fileRef = 890341AF0F2DE4E9DCB80928 /* Pods_iotaWallet.framework */; };
		D07D1D9D21444F2D88F12F73 /* builtin_modules in Resources */ = {isa = PBXBuildFile; fileRef = 42679A0E830D4AD2A0F60146 /* builtin_modules */; };
		D1DC0968101C454F996F0262 /* NodeMobile.framework in Embed Frameworks */ = {isa = PBXBuildFile; fileRef = CB7A0253632148CC9F004F24 /* NodeMobile.framework */; settings = {ATTRIBUTES = (CodeSignOnCopy, ); }; };
		D51793D4E78BCB702D9FFAA1A3356153 /* libRNSVG.a in Frameworks */ = {isa = PBXBuildFile; fileRef = 48E60D4ABEBFCB6EC7FCE9538A5FF83F /* libRNSVG.a */; };
		D67B7F52CD8EA6422597645960A1C079 /* libRCTWebSocket-tvOS.a in Frameworks */ = {isa = PBXBuildFile; fileRef = 41ABB0EEDDF4C638791186862B6FCA44 /* libRCTWebSocket-tvOS.a */; };
		D9A1C4460153C2A24C3B5ACB9EF492CF /* libRNKeychain.a in Frameworks */ = {isa = PBXBuildFile; fileRef = D373EB5A6D14212CD152A952A67FEB62 /* libRNKeychain.a */; };
		DDA136528BBDF91C4395B590FD2C59F1 /* libRCTVibration.a in Frameworks */ = {isa = PBXBuildFile; fileRef = 2A9A65DE849C3D3C9799E3B05D172685 /* libRCTVibration.a */; };
		E3AE8565650D2534125883D55649D450 /* libRCTGeolocation.a in Frameworks */ = {isa = PBXBuildFile; fileRef = 73D536AB3A4FAFD8602D41987D9E324F /* libRCTGeolocation.a */; };
		E4F9AC494F8CC3C172EA66A4EF42D078 /* iotaWalletTests.m in Sources */ = {isa = PBXBuildFile; fileRef = 00A81CE60367578E89DC687A3A32D03E /* iotaWalletTests.m */; };
		ED98F17365B425CCC63B364164E2ABB6 /* libRCTNetwork-tvOS.a in Frameworks */ = {isa = PBXBuildFile; fileRef = 20E2A76312FA9646D8831AC163B1347E /* libRCTNetwork-tvOS.a */; };
		F19CAE1462E2409387028CD1 /* NodeMobile.framework in Frameworks */ = {isa = PBXBuildFile; fileRef = CB7A0253632148CC9F004F24 /* NodeMobile.framework */; };
		F43A0D26643270FD3A4BFD2691C35E43 /* libReact.a in Frameworks */ = {isa = PBXBuildFile; fileRef = B655981D53B5AE618EDBD102EA41BF51 /* libReact.a */; };
		F47E436883524D18AB563054 /* nodejs-project in Resources */ = {isa = PBXBuildFile; fileRef = C6679B3BCAC742D9A6A13DC5 /* nodejs-project */; };
		F834CDED8A9A63C142A683ADB8483369 /* iotaWalletTests.m in Sources */ = {isa = PBXBuildFile; fileRef = 00A81CE60367578E89DC687A3A32D03E /* iotaWalletTests.m */; };
/* End PBXBuildFile section */

/* Begin PBXContainerItemProxy section */
		0124B2E98998F35F47D1A86641804DBA /* PBXContainerItemProxy */ = {
			isa = PBXContainerItemProxy;
			containerPortal = BC3F9601D8757C3A48CF2AD9CF58F3EA /* RCTWebSocket.xcodeproj */;
			proxyType = 2;
			remoteGlobalIDString = D3C0CD0CC2A0DCF35402F761CE87C921;
			remoteInfo = "fishhook-tvOS";
		};
		01E9A97EB148F57A77EB8C51C72DF720 /* PBXContainerItemProxy */ = {
			isa = PBXContainerItemProxy;
			containerPortal = 33AC314FF1C9CE4F19E8E899E79675B4 /* React.xcodeproj */;
			proxyType = 2;
			remoteGlobalIDString = CF504A40B8E958E0176D5D93B130DE69;
			remoteInfo = "React-tvOS";
		};
		02EA84673DE704F9C1AF959030D4D4BC /* PBXContainerItemProxy */ = {
			isa = PBXContainerItemProxy;
			containerPortal = AA7E2CA57E62FCA5FD7C3C38C40F7603 /* RCTSettings.xcodeproj */;
			proxyType = 2;
			remoteGlobalIDString = E438715ACF8142FF978746F6C90F75F4;
			remoteInfo = "RCTSettings-tvOS";
		};
		07DD23F296417D4BA008AE2ABBCB6EBF /* PBXContainerItemProxy */ = {
			isa = PBXContainerItemProxy;
			containerPortal = DD581453BAAEDFD13B05710E1CA0B128 /* RCTImage.xcodeproj */;
			proxyType = 2;
			remoteGlobalIDString = 020D738479264C158D3BA3DA55E729B3;
			remoteInfo = "RCTImage-tvOS";
		};
		09FE410FB8091F5F045ED9DDE13DC25E /* PBXContainerItemProxy */ = {
			isa = PBXContainerItemProxy;
			containerPortal = BC3F9601D8757C3A48CF2AD9CF58F3EA /* RCTWebSocket.xcodeproj */;
			proxyType = 2;
			remoteGlobalIDString = F681F53DC5643A49BF60DF2F3918E12B;
			remoteInfo = "RCTWebSocket-tvOS";
		};
		13042E5B4074EDAF295116B369C5720D /* PBXContainerItemProxy */ = {
			isa = PBXContainerItemProxy;
			containerPortal = FF6707891F5797B0CC78F1267EB8F1A2 /* RNSVG.xcodeproj */;
			proxyType = 2;
			remoteGlobalIDString = 8FC6ED6D1C4D731F31185E885E51AAC2;
			remoteInfo = RNSVG;
		};
		1A0E14698EE7A4322A9A9B5052F4D0E4 /* PBXContainerItemProxy */ = {
			isa = PBXContainerItemProxy;
			containerPortal = 33AC314FF1C9CE4F19E8E899E79675B4 /* React.xcodeproj */;
			proxyType = 2;
			remoteGlobalIDString = D09A20E9314FCC90115E1E28BD5DB357;
			remoteInfo = "yoga-tvOS";
		};
		28BD818916EC80191B9C06F5C44796AA /* PBXContainerItemProxy */ = {
			isa = PBXContainerItemProxy;
			containerPortal = FBC6F77FBF455B92FBB736B0E5DE8E13 /* Project object */;
			proxyType = 1;
			remoteGlobalIDString = 1B6F56C5B39768183E212C21E8E213DA;
			remoteInfo = "iotaWallet-tvOS";
		};
		2FC4A20B76D0682725A7FD3A48E950D9 /* PBXContainerItemProxy */ = {
			isa = PBXContainerItemProxy;
			containerPortal = AB682616086B06AFA962D8B5F1DCAB78 /* RNRandomBytes.xcodeproj */;
			proxyType = 2;
			remoteGlobalIDString = 19675A53F87A783EDF4A1B7B63715F9E;
			remoteInfo = RNRandomBytes;
		};
		332664C4BF1AE19847F504D8C9C4CD04 /* PBXContainerItemProxy */ = {
			isa = PBXContainerItemProxy;
			containerPortal = BC3F9601D8757C3A48CF2AD9CF58F3EA /* RCTWebSocket.xcodeproj */;
			proxyType = 2;
			remoteGlobalIDString = BCF351C3D91067AA4B325E17903DAAA1;
			remoteInfo = RCTWebSocket;
		};
		3574B82CD6B55B4ECA9A60938811F5E8 /* PBXContainerItemProxy */ = {
			isa = PBXContainerItemProxy;
			containerPortal = 679A4B0BB6333961124F2288316630DD /* RCTText.xcodeproj */;
			proxyType = 2;
			remoteGlobalIDString = A4D72EC1D4B5C9CB371E18BBAE099733;
			remoteInfo = RCTText;
		};
		38AFE775C706DBBC97CB50A593645D49 /* PBXContainerItemProxy */ = {
			isa = PBXContainerItemProxy;
			containerPortal = 8B49115E102EED64D1B7D7AC047F1ABF /* RNExitApp.xcodeproj */;
			proxyType = 2;
			remoteGlobalIDString = 9B5A609A9190035B1791BB99C6421FB0;
			remoteInfo = RNExitApp;
		};
		38EDCA31D16E3CD01DBD8999EBEA81FF /* PBXContainerItemProxy */ = {
			isa = PBXContainerItemProxy;
			containerPortal = 1380447C6001F40A66D38FBD8AFC3309 /* RNPrint.xcodeproj */;
			proxyType = 2;
			remoteGlobalIDString = A89D8908DE1BC6C91B1F468B5AFC2D9A;
			remoteInfo = RNPrint;
		};
		4D28DBFF1C1827558620F9610F7E930B /* PBXContainerItemProxy */ = {
			isa = PBXContainerItemProxy;
			containerPortal = FFB7466768C43C0F61CFB10138358A32 /* ART.xcodeproj */;
			proxyType = 2;
			remoteGlobalIDString = 031C808306A9F4CC443164FF24A9C8B8;
			remoteInfo = ART;
		};
		52FD8EB486138CC4128FC9CA61B5CE40 /* PBXContainerItemProxy */ = {
			isa = PBXContainerItemProxy;
			containerPortal = 205C47BA61DC4D6733E748712B4E50C6 /* RNKeychain.xcodeproj */;
			proxyType = 2;
			remoteGlobalIDString = 64AB4BC0B731B8886CE38E4B4D9B6143;
			remoteInfo = RNKeychain;
		};
		53DB1F47FFBD018460D6B3F399D77096 /* PBXContainerItemProxy */ = {
			isa = PBXContainerItemProxy;
			containerPortal = C39F11B2595A5CFD8F2D51D3B914CD41 /* RNDeviceInfo.xcodeproj */;
			proxyType = 2;
			remoteGlobalIDString = BB2FA10E2C30D4A08CF36C1FF58AC616;
			remoteInfo = RNDeviceInfo;
		};
		5571F4C8A97A7C1CD0F664C7197CC170 /* PBXContainerItemProxy */ = {
			isa = PBXContainerItemProxy;
			containerPortal = 33AC314FF1C9CE4F19E8E899E79675B4 /* React.xcodeproj */;
			proxyType = 2;
			remoteGlobalIDString = E93E4FB7814E631784F57347FAF75E71;
			remoteInfo = privatedata;
		};
		569242DFF3FE79F261B75B97749FC745 /* PBXContainerItemProxy */ = {
			isa = PBXContainerItemProxy;
			containerPortal = FBC6F77FBF455B92FBB736B0E5DE8E13 /* Project object */;
			proxyType = 1;
			remoteGlobalIDString = 4848851A00274CA2FFBE307BAEB5F278;
			remoteInfo = iotaWallet;
		};
		5883AA054AC88EAA5EFB34040EA713B2 /* PBXContainerItemProxy */ = {
			isa = PBXContainerItemProxy;
			containerPortal = DA959792AD9A5C3642835114D50DE868 /* Pods.xcodeproj */;
			proxyType = 2;
			remoteGlobalIDString = 0F8DC3779B2D7DBEDD94C8C596B3BBFC;
			remoteInfo = "Pods-iotaWalletTests";
		};
		5A109CA5CC18A16B6414EEC4BBD87090 /* PBXContainerItemProxy */ = {
			isa = PBXContainerItemProxy;
			containerPortal = C39F11B2595A5CFD8F2D51D3B914CD41 /* RNDeviceInfo.xcodeproj */;
			proxyType = 2;
			remoteGlobalIDString = F157C5185B41B6A5D118E992853CF64C;
			remoteInfo = "RNDeviceInfo-tvOS";
		};
		5A69F80327CBC8DCFAC6DDBEC2E353E4 /* PBXContainerItemProxy */ = {
			isa = PBXContainerItemProxy;
			containerPortal = FFB7466768C43C0F61CFB10138358A32 /* ART.xcodeproj */;
			proxyType = 2;
			remoteGlobalIDString = 8926D8C49D7F71B16EF71429B52E1590;
			remoteInfo = "ART-tvOS";
		};
		5A8B9CCF1B55558D85C747DCAB652942 /* PBXContainerItemProxy */ = {
			isa = PBXContainerItemProxy;
			containerPortal = 33AC314FF1C9CE4F19E8E899E79675B4 /* React.xcodeproj */;
			proxyType = 2;
			remoteGlobalIDString = 18B08881C70E8703C88B96E4DC60FB25;
			remoteInfo = "jschelpers-tvOS";
		};
		5DF1012D7DA4F139622252CC164F122C /* PBXContainerItemProxy */ = {
			isa = PBXContainerItemProxy;
			containerPortal = 33AC314FF1C9CE4F19E8E899E79675B4 /* React.xcodeproj */;
			proxyType = 2;
			remoteGlobalIDString = ECE344CBB22E9B14926747E3FB76B0F3;
			remoteInfo = "third-party-tvOS";
		};
		601BFCEC20C367310097D329 /* PBXContainerItemProxy */ = {
			isa = PBXContainerItemProxy;
			containerPortal = 601BFCE820C367300097D329 /* RNShare.xcodeproj */;
			proxyType = 2;
			remoteGlobalIDString = 134814201AA4EA6300B7C361;
			remoteInfo = RNShare;
		};
		601BFD6020C39A580097D329 /* PBXContainerItemProxy */ = {
			isa = PBXContainerItemProxy;
			containerPortal = 601BFD5C20C39A560097D329 /* RNViewShot.xcodeproj */;
			proxyType = 2;
			remoteGlobalIDString = 134814201AA4EA6300B7C361;
			remoteInfo = RNViewShot;
		};
		6020D31C21A5065300159E5A /* PBXContainerItemProxy */ = {
			isa = PBXContainerItemProxy;
			containerPortal = B8B9BB680BF96F04B35C8CF2291F3DF7 /* Lottie.xcodeproj */;
			proxyType = 1;
			remoteGlobalIDString = 62CA59B71E3C173B002D7188;
			remoteInfo = Lottie_iOS;
		};
		6056CF5320827D2F0006A2F3 /* PBXContainerItemProxy */ = {
			isa = PBXContainerItemProxy;
			containerPortal = 6056CF4F20827D2F0006A2F3 /* RNCamera.xcodeproj */;
			proxyType = 2;
			remoteGlobalIDString = 4107012F1ACB723B00C6AA39;
			remoteInfo = RNCamera;
		};
		60F7E3B22125EAE7005355C7 /* PBXContainerItemProxy */ = {
			isa = PBXContainerItemProxy;
			containerPortal = 60F7E3AE2125EAE7005355C7 /* RNDocumentPicker.xcodeproj */;
			proxyType = 2;
			remoteGlobalIDString = E01DD9DB1D2311A600C39062;
			remoteInfo = RNDocumentPicker;
		};
		67F735F37D9C96FFCC1469292012988C /* PBXContainerItemProxy */ = {
			isa = PBXContainerItemProxy;
			containerPortal = 79A46F4458348360C0DFE21018DAAF14 /* RCTGeolocation.xcodeproj */;
			proxyType = 2;
			remoteGlobalIDString = 78510E1974839EACED295CFC857494F6;
			remoteInfo = RCTGeolocation;
		};
		6856A093BA67FAE8F7467903505626C0 /* PBXContainerItemProxy */ = {
			isa = PBXContainerItemProxy;
			containerPortal = AA7E2CA57E62FCA5FD7C3C38C40F7603 /* RCTSettings.xcodeproj */;
			proxyType = 2;
			remoteGlobalIDString = 78510E1974839EACED295CFC857494F6;
			remoteInfo = RCTSettings;
		};
		711E35C224595B0412CF470CDBEF29B6 /* PBXContainerItemProxy */ = {
			isa = PBXContainerItemProxy;
			containerPortal = DA959792AD9A5C3642835114D50DE868 /* Pods.xcodeproj */;
			proxyType = 2;
			remoteGlobalIDString = 4C63162E257EDE6A7ADC9635F0D4F070;
			remoteInfo = "Pods-iotaWallet-tvOS";
		};
		759478F697B6B0746DB845F6D5691AD4 /* PBXContainerItemProxy */ = {
			isa = PBXContainerItemProxy;
			containerPortal = 6F63CB3492A71A3A73B8764893BE0F6F /* RNFS.xcodeproj */;
			proxyType = 2;
			remoteGlobalIDString = 485BB6C7C02932ADD9E0FF3F5AC701E4;
			remoteInfo = RNFS;
		};
		775CC7B8AD67A515B51E9A77C07B744D /* PBXContainerItemProxy */ = {
			isa = PBXContainerItemProxy;
			containerPortal = 679A4B0BB6333961124F2288316630DD /* RCTText.xcodeproj */;
			proxyType = 2;
			remoteGlobalIDString = 96EBCBEC82455D1D012A9F03402BEFC3;
			remoteInfo = "RCTText-tvOS";
		};
		77988E9E486F13DB1441A107E9B8BE7D /* PBXContainerItemProxy */ = {
			isa = PBXContainerItemProxy;
			containerPortal = C76D226F8C33DAB67AA9C4D76FCA89C2 /* RCTAnimation.xcodeproj */;
			proxyType = 2;
			remoteGlobalIDString = 21E588B71BF1F84B8D762E330C0AC4F3;
			remoteInfo = "RCTAnimation-tvOS";
		};
		7D4677BF89393B2A390B1DA255172739 /* PBXContainerItemProxy */ = {
			isa = PBXContainerItemProxy;
			containerPortal = 5BC0CFE5E7DFF31220E78B818DA00C4B /* BugsnagReactNative.xcodeproj */;
			proxyType = 2;
			remoteGlobalIDString = AAD350002AC55DF6BF64E75164ECD260;
			remoteInfo = BugsnagReactNative;
		};
		7D78B19441B818F349C13AAD1E712ACC /* PBXContainerItemProxy */ = {
			isa = PBXContainerItemProxy;
			containerPortal = 1380447C6001F40A66D38FBD8AFC3309 /* RNPrint.xcodeproj */;
			proxyType = 2;
			remoteGlobalIDString = 05DCE99E5CDB80B53B40FFB5818D5E46;
			remoteInfo = RNPrintTests;
		};
		896DF047E1C2AB724B776DE78051C2CB /* PBXContainerItemProxy */ = {
			isa = PBXContainerItemProxy;
			containerPortal = 2D84DC61092C2CB09498AB83CAA9B91F /* RNSecureRandom.xcodeproj */;
			proxyType = 2;
			remoteGlobalIDString = 78510E1974839EACED295CFC857494F6;
			remoteInfo = RNSecureRandom;
		};
		91EE908523E2FCEF5CE1B08441483CDE /* PBXContainerItemProxy */ = {
			isa = PBXContainerItemProxy;
			containerPortal = 33AC314FF1C9CE4F19E8E899E79675B4 /* React.xcodeproj */;
			proxyType = 2;
			remoteGlobalIDString = C04ED8978D16D35E6A93DD49E333C044;
			remoteInfo = "double-conversion";
		};
		9C68E6DA3B9F7593ED48E775238CCCE2 /* PBXContainerItemProxy */ = {
			isa = PBXContainerItemProxy;
			containerPortal = 9EE76A96BDAFEB3F2332A2982168E1CE /* RCTNetwork.xcodeproj */;
			proxyType = 2;
			remoteGlobalIDString = 418E698C3984C5601C2DFC0B2D42B685;
			remoteInfo = "RCTNetwork-tvOS";
		};
		9CA17388BD86A06261973A87CA89A2B1 /* PBXContainerItemProxy */ = {
			isa = PBXContainerItemProxy;
			containerPortal = 9EE76A96BDAFEB3F2332A2982168E1CE /* RCTNetwork.xcodeproj */;
			proxyType = 2;
			remoteGlobalIDString = FE5372B7E44DB7690403082B29D16439;
			remoteInfo = RCTNetwork;
		};
		A9F53FC6236324E5330CA31A17570E7E /* PBXContainerItemProxy */ = {
			isa = PBXContainerItemProxy;
			containerPortal = FF6707891F5797B0CC78F1267EB8F1A2 /* RNSVG.xcodeproj */;
			proxyType = 2;
			remoteGlobalIDString = 012B409CA37B1D18B7B59EDF994C004D;
			remoteInfo = "RNSVG-tvOS";
		};
		AE1E283F1BF8C962C215E54FF5A59C24 /* PBXContainerItemProxy */ = {
			isa = PBXContainerItemProxy;
			containerPortal = 2804A8AFECB29F611FC6B2AC4B0C378F /* RCTLinking.xcodeproj */;
			proxyType = 2;
			remoteGlobalIDString = 78510E1974839EACED295CFC857494F6;
			remoteInfo = RCTLinking;
		};
		AECD31E3539474478B838BE6DD5AB37C /* PBXContainerItemProxy */ = {
			isa = PBXContainerItemProxy;
			containerPortal = 2D84DC61092C2CB09498AB83CAA9B91F /* RNSecureRandom.xcodeproj */;
			proxyType = 2;
			remoteGlobalIDString = 2B22E2DB7A20050C2C61CCDA26147DF3;
			remoteInfo = RNSecureRandom;
		};
		BAEFC339D0724DE7BFFD78DDD3AC5310 /* PBXContainerItemProxy */ = {
			isa = PBXContainerItemProxy;
			containerPortal = 33AC314FF1C9CE4F19E8E899E79675B4 /* React.xcodeproj */;
			proxyType = 2;
			remoteGlobalIDString = E3EEC3D0925CD89F5D6404D5ABCC7C04;
			remoteInfo = "privatedata-tvOS";
		};
		BB0F29560ABE8B2A22B932FA4F9EB13B /* PBXContainerItemProxy */ = {
			isa = PBXContainerItemProxy;
			containerPortal = F2FA8FCAB678228017DD1EBC70517E3F /* RCTVibration.xcodeproj */;
			proxyType = 2;
			remoteGlobalIDString = 81E020ED3495D87DA9048AA8C8046816;
			remoteInfo = RCTVibration;
		};
		BFF2DE68DC51E02575350E595BE05544 /* PBXContainerItemProxy */ = {
			isa = PBXContainerItemProxy;
			containerPortal = 2804A8AFECB29F611FC6B2AC4B0C378F /* RCTLinking.xcodeproj */;
			proxyType = 2;
			remoteGlobalIDString = DDD5A0882AECED76E1F8F47D1F00C91F;
			remoteInfo = "RCTLinking-tvOS";
		};
		C5DB17B47077C54B8CBA62D8E21D3C43 /* PBXContainerItemProxy */ = {
			isa = PBXContainerItemProxy;
			containerPortal = 33AC314FF1C9CE4F19E8E899E79675B4 /* React.xcodeproj */;
			proxyType = 2;
			remoteGlobalIDString = 2612BB86487FD701D8396FD7C01B59E3;
			remoteInfo = "cxxreact-tvOS";
		};
		C64A41DFA3DFB47F30EDDEB6A2481B24 /* PBXContainerItemProxy */ = {
			isa = PBXContainerItemProxy;
			containerPortal = 78457F3624D0D3C241289BCB545E290E /* ReactNativeFingerprintScanner.xcodeproj */;
			proxyType = 2;
			remoteGlobalIDString = 78510E1974839EACED295CFC857494F6;
			remoteInfo = ReactNativeFingerprintScanner;
		};
		C9772B939B4E8110FBC5F859B3227154 /* PBXContainerItemProxy */ = {
			isa = PBXContainerItemProxy;
			containerPortal = DE78092CD0C5D3A0316145EFC00548CB /* RNIsDeviceRooted.xcodeproj */;
			proxyType = 2;
			remoteGlobalIDString = 78510E1974839EACED295CFC857494F6;
			remoteInfo = RNIsDeviceRooted;
		};
		CB305F0221185EEC00657575 /* PBXContainerItemProxy */ = {
			isa = PBXContainerItemProxy;
			containerPortal = CB305EFE21185EEC00657575 /* RNFetchBlob.xcodeproj */;
			proxyType = 2;
			remoteGlobalIDString = A15C300E1CD25C330074CB35;
			remoteInfo = RNFetchBlob;
		};
		CB305F7521185F3400657575 /* PBXContainerItemProxy */ = {
			isa = PBXContainerItemProxy;
			containerPortal = 68D1880393EB486F98F90D04 /* RNNodeJsMobile.xcodeproj */;
			proxyType = 2;
			remoteGlobalIDString = 134814201AA4EA6300B7C361;
			remoteInfo = RNNodeJsMobile;
		};
		CB54CCFC21261E42001F1630 /* PBXContainerItemProxy */ = {
			isa = PBXContainerItemProxy;
			containerPortal = DA959792AD9A5C3642835114D50DE868 /* Pods.xcodeproj */;
			proxyType = 2;
			remoteGlobalIDString = 08053213D1F0595394F6BC28F519D907;
			remoteInfo = CatCrypto;
		};
		CB5577D4219F221E00B698BF /* PBXContainerItemProxy */ = {
			isa = PBXContainerItemProxy;
			containerPortal = CB5577D0219F221E00B698BF /* LottieReactNative.xcodeproj */;
			proxyType = 2;
			remoteGlobalIDString = 11FA5C511C4A1296003AC2EE;
			remoteInfo = LottieReactNative;
		};
		CB563C0A21C1435B00AE4437 /* PBXContainerItemProxy */ = {
			isa = PBXContainerItemProxy;
			containerPortal = 9B7786DA8E9F4FBCA1CD37AF /* QrCode.xcodeproj */;
			proxyType = 2;
			remoteGlobalIDString = 07FD4BE520874AB3002FBD31;
			remoteInfo = QRCode;
		};
		CB6626F32085056C00651519 /* PBXContainerItemProxy */ = {
			isa = PBXContainerItemProxy;
			containerPortal = CB6626ED2085056C00651519 /* SplashScreen.xcodeproj */;
			proxyType = 2;
			remoteGlobalIDString = 3D7682761D8E76B80014119E;
			remoteInfo = SplashScreen;
		};
		CB8F2AF32095E41E0071A30B /* PBXContainerItemProxy */ = {
			isa = PBXContainerItemProxy;
			containerPortal = AB682616086B06AFA962D8B5F1DCAB78 /* RNRandomBytes.xcodeproj */;
			proxyType = 2;
			remoteGlobalIDString = 163CDE4E2087CAD3001065FB;
			remoteInfo = "RNRandomBytes-tvOS";
		};
		CB967ED7214153CC00F561EB /* PBXContainerItemProxy */ = {
			isa = PBXContainerItemProxy;
			containerPortal = 33AC314FF1C9CE4F19E8E899E79675B4 /* React.xcodeproj */;
			proxyType = 2;
			remoteGlobalIDString = EBF21BDC1FC498900052F4D5;
			remoteInfo = jsinspector;
		};
		CB967ED9214153CC00F561EB /* PBXContainerItemProxy */ = {
			isa = PBXContainerItemProxy;
			containerPortal = 33AC314FF1C9CE4F19E8E899E79675B4 /* React.xcodeproj */;
			proxyType = 2;
			remoteGlobalIDString = EBF21BFA1FC4989A0052F4D5;
			remoteInfo = "jsinspector-tvOS";
		};
		CBC214E820CE82DC005D8ACB /* PBXContainerItemProxy */ = {
			isa = PBXContainerItemProxy;
			containerPortal = CBC214E420CE82DC005D8ACB /* RNReactNativeHapticFeedback.xcodeproj */;
			proxyType = 2;
			remoteGlobalIDString = 134814201AA4EA6300B7C361;
			remoteInfo = RNReactNativeHapticFeedback;
		};
		CBC5562B207BA79E00BA0A7F /* PBXContainerItemProxy */ = {
			isa = PBXContainerItemProxy;
			containerPortal = B8B9BB680BF96F04B35C8CF2291F3DF7 /* Lottie.xcodeproj */;
			proxyType = 2;
			remoteGlobalIDString = 62CA59B81E3C173B002D7188;
			remoteInfo = Lottie_iOS;
		};
		CBC5562D207BA79E00BA0A7F /* PBXContainerItemProxy */ = {
			isa = PBXContainerItemProxy;
			containerPortal = B8B9BB680BF96F04B35C8CF2291F3DF7 /* Lottie.xcodeproj */;
			proxyType = 2;
			remoteGlobalIDString = 8C5379761FB471D100C1BC65;
			remoteInfo = Lottie_tvOS;
		};
		CBC55638207BA79E00BA0A7F /* PBXContainerItemProxy */ = {
			isa = PBXContainerItemProxy;
			containerPortal = C76D226F8C33DAB67AA9C4D76FCA89C2 /* RCTAnimation.xcodeproj */;
			proxyType = 2;
			remoteGlobalIDString = 134814201AA4EA6300B7C361;
			remoteInfo = RCTAnimation;
		};
		CBC55659207BA79E00BA0A7F /* PBXContainerItemProxy */ = {
			isa = PBXContainerItemProxy;
			containerPortal = 33AC314FF1C9CE4F19E8E899E79675B4 /* React.xcodeproj */;
			proxyType = 2;
			remoteGlobalIDString = 83CBBA2E1A601D0E00E9B192;
			remoteInfo = React;
		};
		CBC5565B207BA79E00BA0A7F /* PBXContainerItemProxy */ = {
			isa = PBXContainerItemProxy;
			containerPortal = 33AC314FF1C9CE4F19E8E899E79675B4 /* React.xcodeproj */;
			proxyType = 2;
			remoteGlobalIDString = 3D3C059A1DE3340900C268FA;
			remoteInfo = yoga;
		};
		CBC5565D207BA79E00BA0A7F /* PBXContainerItemProxy */ = {
			isa = PBXContainerItemProxy;
			containerPortal = 33AC314FF1C9CE4F19E8E899E79675B4 /* React.xcodeproj */;
			proxyType = 2;
			remoteGlobalIDString = 3D3CD9251DE5FBEC00167DC4;
			remoteInfo = cxxreact;
		};
		CBC5565F207BA79E00BA0A7F /* PBXContainerItemProxy */ = {
			isa = PBXContainerItemProxy;
			containerPortal = 33AC314FF1C9CE4F19E8E899E79675B4 /* React.xcodeproj */;
			proxyType = 2;
			remoteGlobalIDString = 3D3CD90B1DE5FBD600167DC4;
			remoteInfo = jschelpers;
		};
		CBC55661207BA79E00BA0A7F /* PBXContainerItemProxy */ = {
			isa = PBXContainerItemProxy;
			containerPortal = 33AC314FF1C9CE4F19E8E899E79675B4 /* React.xcodeproj */;
			proxyType = 2;
			remoteGlobalIDString = 139D7ECE1E25DB7D00323FB7;
			remoteInfo = "third-party";
		};
		CBC55663207BA79E00BA0A7F /* PBXContainerItemProxy */ = {
			isa = PBXContainerItemProxy;
			containerPortal = 33AC314FF1C9CE4F19E8E899E79675B4 /* React.xcodeproj */;
			proxyType = 2;
			remoteGlobalIDString = 3D383D621EBD27B9005632C8;
			remoteInfo = "double-conversion-tvOS";
		};
		CBC5566D207BA79E00BA0A7F /* PBXContainerItemProxy */ = {
			isa = PBXContainerItemProxy;
			containerPortal = 6F63CB3492A71A3A73B8764893BE0F6F /* RNFS.xcodeproj */;
			proxyType = 2;
			remoteGlobalIDString = 6456441F1EB8DA9100672408;
			remoteInfo = "RNFS-tvOS";
		};
		CBDE11BD21AEFFFE00CA1909 /* PBXContainerItemProxy */ = {
			isa = PBXContainerItemProxy;
			containerPortal = B8B9BB680BF96F04B35C8CF2291F3DF7 /* Lottie.xcodeproj */;
			proxyType = 1;
			remoteGlobalIDString = 62CA59B71E3C173B002D7188;
			remoteInfo = Lottie_iOS;
		};
		CBEA4C902149481F007DA583 /* PBXContainerItemProxy */ = {
			isa = PBXContainerItemProxy;
			containerPortal = CBEA4C8B2149481F007DA583 /* ReactNativeNavigation.xcodeproj */;
			proxyType = 2;
			remoteGlobalIDString = D8AFADBD1BEE6F3F00A4592D;
			remoteInfo = ReactNativeNavigation;
		};
		CBEA4C922149481F007DA583 /* PBXContainerItemProxy */ = {
			isa = PBXContainerItemProxy;
			containerPortal = CBEA4C8B2149481F007DA583 /* ReactNativeNavigation.xcodeproj */;
			proxyType = 2;
			remoteGlobalIDString = 7B49FEBB1E95090800DEB3EA;
			remoteInfo = ReactNativeNavigationTests;
		};
		CBEC7BFF2108D77100F0020D /* PBXContainerItemProxy */ = {
			isa = PBXContainerItemProxy;
			containerPortal = A01220F4B33D4A79B53254ED /* RNFastCrypto.xcodeproj */;
			proxyType = 2;
			remoteGlobalIDString = 134814201AA4EA6300B7C361;
			remoteInfo = RNFastCrypto;
		};
		CD481D22B9AD23CF851BD7CA4F49E762 /* PBXContainerItemProxy */ = {
			isa = PBXContainerItemProxy;
			containerPortal = B8B9BB680BF96F04B35C8CF2291F3DF7 /* Lottie.xcodeproj */;
			proxyType = 2;
			remoteGlobalIDString = 20C664BA0BD1D6082996589914C2E964;
			remoteInfo = Lottie_macOS;
		};
		CD9F8E5E7CF2056A65FA532392457FA4 /* PBXContainerItemProxy */ = {
			isa = PBXContainerItemProxy;
			containerPortal = DA959792AD9A5C3642835114D50DE868 /* Pods.xcodeproj */;
			proxyType = 2;
			remoteGlobalIDString = 808559CA0DEA550FBA85BC7EE0A28017;
			remoteInfo = "Pods-iotaWallet";
		};
		D76A2AA2859385389AC38602086305F7 /* PBXContainerItemProxy */ = {
			isa = PBXContainerItemProxy;
			containerPortal = 9E17389EF3AB0C14C6843EF1892D81D4 /* KCKeepAwake.xcodeproj */;
			proxyType = 2;
			remoteGlobalIDString = 78510E1974839EACED295CFC857494F6;
			remoteInfo = KCKeepAwake;
		};
		DCEAB2C2F040EC0C0BEAA70FB12BFF84 /* PBXContainerItemProxy */ = {
			isa = PBXContainerItemProxy;
			containerPortal = BC3F9601D8757C3A48CF2AD9CF58F3EA /* RCTWebSocket.xcodeproj */;
			proxyType = 2;
			remoteGlobalIDString = D40EE680EAD499E5F218A7D52844D890;
			remoteInfo = fishhook;
		};
		E1B37F619C11EA96BF3D3EF5382A8D08 /* PBXContainerItemProxy */ = {
			isa = PBXContainerItemProxy;
			containerPortal = 6F63CB3492A71A3A73B8764893BE0F6F /* RNFS.xcodeproj */;
			proxyType = 2;
			remoteGlobalIDString = 3237B02C4F3AB8BA7DBDEAF7904FB34B;
			remoteInfo = RNFS;
		};
		EAF9F7116A758338A37BB92469F8D297 /* PBXContainerItemProxy */ = {
			isa = PBXContainerItemProxy;
			containerPortal = B8B9BB680BF96F04B35C8CF2291F3DF7 /* Lottie.xcodeproj */;
			proxyType = 2;
			remoteGlobalIDString = CB817F2045392F14F60CFFD8C1E03980;
			remoteInfo = LottieLibraryIOS;
		};
		EDE032656EFB8B4603FCB01A05A9F031 /* PBXContainerItemProxy */ = {
			isa = PBXContainerItemProxy;
			containerPortal = F06C37C0B9522995FB8FC4AACEE1A4A1 /* RCTActionSheet.xcodeproj */;
			proxyType = 2;
			remoteGlobalIDString = 78510E1974839EACED295CFC857494F6;
			remoteInfo = RCTActionSheet;
		};
		EFC046C4FF8A48212FB2D5FCA41020D1 /* PBXContainerItemProxy */ = {
			isa = PBXContainerItemProxy;
			containerPortal = DD581453BAAEDFD13B05710E1CA0B128 /* RCTImage.xcodeproj */;
			proxyType = 2;
			remoteGlobalIDString = 2DF5328292D2C3CE0E4E3F14DEEC0FB4;
			remoteInfo = RCTImage;
		};
		FA24DAB4979B0799DCE61A5F32D99523 /* PBXContainerItemProxy */ = {
			isa = PBXContainerItemProxy;
			containerPortal = DA959792AD9A5C3642835114D50DE868 /* Pods.xcodeproj */;
			proxyType = 2;
			remoteGlobalIDString = C547FEE055FA19142BD07CE4A5F81798;
			remoteInfo = "Pods-iotaWallet-tvOSTests";
		};
/* End PBXContainerItemProxy section */

/* Begin PBXCopyFilesBuildPhase section */
		92EB94016145B67667F30CE79B21D4D5 /* Embed Frameworks */ = {
			isa = PBXCopyFilesBuildPhase;
			buildActionMask = 12;
			dstPath = "";
			dstSubfolderSpec = 10;
			files = (
				D1DC0968101C454F996F0262 /* NodeMobile.framework in Embed Frameworks */,
				CBDE11BC21AEFFFE00CA1909 /* Lottie.framework in Embed Frameworks */,
			);
			name = "Embed Frameworks";
			runOnlyForDeploymentPostprocessing = 0;
		};
/* End PBXCopyFilesBuildPhase section */

/* Begin PBXFileReference section */
		000050334277DFF6E9BC09832C011408 /* ur */ = {isa = PBXFileReference; lastKnownFileType = text.plist.strings; name = ur; path = ur.lproj/InfoPlist.strings; sourceTree = "<group>"; };
		00A81CE60367578E89DC687A3A32D03E /* iotaWalletTests.m */ = {isa = PBXFileReference; lastKnownFileType = sourcecode.c.objc; path = iotaWalletTests.m; sourceTree = "<group>"; };
		06E920A6AB840A93E25B7B234FEF27E6 /* SnapshotHelper.swift */ = {isa = PBXFileReference; fileEncoding = 4; lastKnownFileType = sourcecode.swift; path = SnapshotHelper.swift; sourceTree = "<group>"; };
		0CB89A9AF630BA398ED6B667116B3086 /* tr */ = {isa = PBXFileReference; lastKnownFileType = text.plist.strings; name = tr; path = tr.lproj/InfoPlist.strings; sourceTree = "<group>"; };
		12700CD34950855970059E347E3ECCEF /* ru */ = {isa = PBXFileReference; lastKnownFileType = text.plist.strings; name = ru; path = ru.lproj/InfoPlist.strings; sourceTree = "<group>"; };
		1380447C6001F40A66D38FBD8AFC3309 /* RNPrint.xcodeproj */ = {isa = PBXFileReference; lastKnownFileType = "wrapper.pb-project"; name = RNPrint.xcodeproj; path = "../node_modules/react-native-print/ios/RNPrint.xcodeproj"; sourceTree = "<group>"; };
		14D027E0235A94DEC3CFA3995F921E99 /* ar */ = {isa = PBXFileReference; lastKnownFileType = text.plist.strings; name = ar; path = ar.lproj/InfoPlist.strings; sourceTree = "<group>"; };
		1A114AFE31653EBA7706861B9B5706C0 /* ios_bindings-fl.a */ = {isa = PBXFileReference; lastKnownFileType = archive.ar; name = "ios_bindings-fl.a"; path = "../../../../../../var/tmp/_bazel_rajiv/f375e5a0d7be270644e1885aff9a8d6e/execroot/org_iota_entangled/bazel-out/ios-x86_64-min9.0-applebin_ios-ios_x86_64-fastbuild/bin/mobile/interface/ios_bindings-fl.a"; sourceTree = "<group>"; };
		1E03CB0A809B5BED4BE0DCAF8776D770 /* main.jsbundle */ = {isa = PBXFileReference; fileEncoding = 4; lastKnownFileType = text; path = main.jsbundle; sourceTree = "<group>"; };
		205C47BA61DC4D6733E748712B4E50C6 /* RNKeychain.xcodeproj */ = {isa = PBXFileReference; lastKnownFileType = "wrapper.pb-project"; name = RNKeychain.xcodeproj; path = "../node_modules/react-native-keychain/RNKeychain.xcodeproj"; sourceTree = "<group>"; };
		212C440FB237BBD7248FBF1D2199EFD2 /* cs */ = {isa = PBXFileReference; lastKnownFileType = text.plist.strings; name = cs; path = cs.lproj/InfoPlist.strings; sourceTree = "<group>"; };
		2804A8AFECB29F611FC6B2AC4B0C378F /* RCTLinking.xcodeproj */ = {isa = PBXFileReference; lastKnownFileType = "wrapper.pb-project"; name = RCTLinking.xcodeproj; path = "../node_modules/react-native/Libraries/LinkingIOS/RCTLinking.xcodeproj"; sourceTree = "<group>"; };
		2C5A946EA9126EDE841BD16907761375 /* iotaWallet.app */ = {isa = PBXFileReference; explicitFileType = wrapper.application; includeInIndex = 0; path = iotaWallet.app; sourceTree = BUILT_PRODUCTS_DIR; };
		2CF64F79A3674FBC3EAFD7BD016CA0C3 /* pt-BR */ = {isa = PBXFileReference; lastKnownFileType = text.plist.strings; name = "pt-BR"; path = "pt-BR.lproj/InfoPlist.strings"; sourceTree = "<group>"; };
		2D84DC61092C2CB09498AB83CAA9B91F /* RNSecureRandom.xcodeproj */ = {isa = PBXFileReference; lastKnownFileType = "wrapper.pb-project"; name = RNSecureRandom.xcodeproj; path = "../node_modules/react-native-securerandom/ios/RNSecureRandom.xcodeproj"; sourceTree = "<group>"; };
		33AC314FF1C9CE4F19E8E899E79675B4 /* React.xcodeproj */ = {isa = PBXFileReference; lastKnownFileType = "wrapper.pb-project"; name = React.xcodeproj; path = "../node_modules/react-native/React/React.xcodeproj"; sourceTree = "<group>"; };
		36D4352CBA24C83AC9A32D4C0C8118E8 /* es */ = {isa = PBXFileReference; lastKnownFileType = text.plist.strings; name = es; path = es.lproj/InfoPlist.strings; sourceTree = "<group>"; };
		395BD568B613770643095434D5F46E0A /* iotaWallet-tvOS.app */ = {isa = PBXFileReference; explicitFileType = wrapper.application; includeInIndex = 0; path = "iotaWallet-tvOS.app"; sourceTree = BUILT_PRODUCTS_DIR; };
		3AFCA4EA113044613D95E46BDAC0C1E3 /* AppDelegate.m */ = {isa = PBXFileReference; fileEncoding = 4; lastKnownFileType = sourcecode.c.objc; name = AppDelegate.m; path = iotaWallet/AppDelegate.m; sourceTree = "<group>"; };
		3ED8B034A474AECCC552AF72B1AE4884 /* iotaWallet.entitlements */ = {isa = PBXFileReference; lastKnownFileType = text.plist.entitlements; name = iotaWallet.entitlements; path = iotaWallet/iotaWallet.entitlements; sourceTree = "<group>"; };
		40E70A189B0FFF62EE8AE0E04401F815 /* iotaWalletTests-release-config.xcconfig */ = {isa = PBXFileReference; lastKnownFileType = text.xcconfig; path = "iotaWalletTests-release-config.xcconfig"; sourceTree = "<group>"; };
		42679A0E830D4AD2A0F60146 /* builtin_modules */ = {isa = PBXFileReference; explicitFileType = undefined; fileEncoding = 9; includeInIndex = 0; lastKnownFileType = unknown; name = builtin_modules; path = "../node_modules/nodejs-mobile-react-native/install/resources/nodejs-modules/builtin_modules"; sourceTree = "<group>"; };
		42B1F9997C45E2DF708A76D353723F28 /* AppDelegate.h */ = {isa = PBXFileReference; fileEncoding = 4; lastKnownFileType = sourcecode.c.h; name = AppDelegate.h; path = iotaWallet/AppDelegate.h; sourceTree = "<group>"; };
		456BB4607FD94AC0BA37A7C9 /* libRNFastCrypto.a */ = {isa = PBXFileReference; explicitFileType = undefined; fileEncoding = 9; includeInIndex = 0; lastKnownFileType = archive.ar; path = libRNFastCrypto.a; sourceTree = "<group>"; };
		48E60D4ABEBFCB6EC7FCE9538A5FF83F /* libRNSVG.a */ = {isa = PBXFileReference; explicitFileType = undefined; fileEncoding = 9; includeInIndex = 0; lastKnownFileType = archive.ar; path = libRNSVG.a; sourceTree = "<group>"; };
		55B2218ED7B66ED5B4EEF139189CDFB2 /* de */ = {isa = PBXFileReference; lastKnownFileType = text.plist.strings; name = de; path = de.lproj/InfoPlist.strings; sourceTree = "<group>"; };
		5BC0CFE5E7DFF31220E78B818DA00C4B /* BugsnagReactNative.xcodeproj */ = {isa = PBXFileReference; lastKnownFileType = "wrapper.pb-project"; name = BugsnagReactNative.xcodeproj; path = "../node_modules/bugsnag-react-native/cocoa/BugsnagReactNative.xcodeproj"; sourceTree = "<group>"; };
		5C64D2219E425907A910B0F3A28CD9F1 /* iotaWalletTests-debug-config.xcconfig */ = {isa = PBXFileReference; lastKnownFileType = text.xcconfig; path = "iotaWalletTests-debug-config.xcconfig"; sourceTree = "<group>"; };
		5D730345CF75A62E99A5B317731440D2 /* sv */ = {isa = PBXFileReference; lastKnownFileType = text.plist.strings; name = sv; path = sv.lproj/InfoPlist.strings; sourceTree = "<group>"; };
		6014E910217E743000C88675 /* EntangledKit.framework */ = {isa = PBXFileReference; lastKnownFileType = wrapper.framework; path = EntangledKit.framework; sourceTree = "<group>"; };
		601BFCE820C367300097D329 /* RNShare.xcodeproj */ = {isa = PBXFileReference; lastKnownFileType = "wrapper.pb-project"; name = RNShare.xcodeproj; path = "../node_modules/react-native-share/ios/RNShare.xcodeproj"; sourceTree = "<group>"; };
		601BFCEF20C3677E0097D329 /* Social.framework */ = {isa = PBXFileReference; lastKnownFileType = wrapper.framework; name = Social.framework; path = System/Library/Frameworks/Social.framework; sourceTree = SDKROOT; };
		601BFCF120C3679D0097D329 /* MessageUI.framework */ = {isa = PBXFileReference; lastKnownFileType = wrapper.framework; name = MessageUI.framework; path = System/Library/Frameworks/MessageUI.framework; sourceTree = SDKROOT; };
		601BFD5C20C39A560097D329 /* RNViewShot.xcodeproj */ = {isa = PBXFileReference; lastKnownFileType = "wrapper.pb-project"; name = RNViewShot.xcodeproj; path = "../node_modules/react-native-view-shot/ios/RNViewShot.xcodeproj"; sourceTree = "<group>"; };
		6056CF4F20827D2F0006A2F3 /* RNCamera.xcodeproj */ = {isa = PBXFileReference; lastKnownFileType = "wrapper.pb-project"; name = RNCamera.xcodeproj; path = "../node_modules/react-native-camera/ios/RNCamera.xcodeproj"; sourceTree = "<group>"; };
		6079ACDD2110BE6B005B21CB /* Argon2Core.swift */ = {isa = PBXFileReference; lastKnownFileType = sourcecode.swift; path = Argon2Core.swift; sourceTree = "<group>"; };
		6079ACDF2110DD2C005B21CB /* Argon2IOS.swift */ = {isa = PBXFileReference; lastKnownFileType = sourcecode.swift; path = Argon2IOS.swift; sourceTree = "<group>"; };
		6079AD4D2110E752005B21CB /* Argon2IOS.m */ = {isa = PBXFileReference; lastKnownFileType = sourcecode.c.objc; path = Argon2IOS.m; sourceTree = "<group>"; };
		6079C42320D95F17006B252E /* Empty.swift */ = {isa = PBXFileReference; lastKnownFileType = sourcecode.swift; name = Empty.swift; path = iotaWallet/Empty.swift; sourceTree = "<group>"; };
		6079C42520D95F85006B252E /* iotaWallet-Bridging-Header.h */ = {isa = PBXFileReference; fileEncoding = 4; lastKnownFileType = sourcecode.c.h; name = "iotaWallet-Bridging-Header.h"; path = "iotaWallet/iotaWallet-Bridging-Header.h"; sourceTree = "<group>"; };
		60F7E3AE2125EAE7005355C7 /* RNDocumentPicker.xcodeproj */ = {isa = PBXFileReference; lastKnownFileType = "wrapper.pb-project"; name = RNDocumentPicker.xcodeproj; path = "../node_modules/react-native-document-picker/ios/RNDocumentPicker.xcodeproj"; sourceTree = "<group>"; };
		64A04B0E69E2398FF12B202BA93DEFED /* pt-PT */ = {isa = PBXFileReference; lastKnownFileType = text.plist.strings; name = "pt-PT"; path = "pt-PT.lproj/InfoPlist.strings"; sourceTree = "<group>"; };
		66A2C53DEF25AEDEB72FDC924EBABB8D /* nl */ = {isa = PBXFileReference; lastKnownFileType = text.plist.strings; name = nl; path = nl.lproj/InfoPlist.strings; sourceTree = "<group>"; };
		679A4B0BB6333961124F2288316630DD /* RCTText.xcodeproj */ = {isa = PBXFileReference; lastKnownFileType = "wrapper.pb-project"; name = RCTText.xcodeproj; path = "../node_modules/react-native/Libraries/Text/RCTText.xcodeproj"; sourceTree = "<group>"; };
		67EDAC9474CCB127E47DDAA9D0A40C1A /* buildnumber.xcconfig */ = {isa = PBXFileReference; lastKnownFileType = text.xcconfig; path = buildnumber.xcconfig; sourceTree = "<group>"; };
		687E262F066E4DDBCEFF44A4BC7F44A7 /* nb */ = {isa = PBXFileReference; lastKnownFileType = text.plist.strings; name = nb; path = nb.lproj/InfoPlist.strings; sourceTree = "<group>"; };
		68D1880393EB486F98F90D04 /* RNNodeJsMobile.xcodeproj */ = {isa = PBXFileReference; explicitFileType = undefined; fileEncoding = 9; includeInIndex = 0; lastKnownFileType = "wrapper.pb-project"; name = RNNodeJsMobile.xcodeproj; path = "../node_modules/nodejs-mobile-react-native/ios/RNNodeJsMobile.xcodeproj"; sourceTree = "<group>"; };
		6EB779EC5853FB7A3F49999F69549ACA /* Launch Screen.storyboard */ = {isa = PBXFileReference; lastKnownFileType = file.storyboard; path = "Launch Screen.storyboard"; sourceTree = "<group>"; };
		6F63CB3492A71A3A73B8764893BE0F6F /* RNFS.xcodeproj */ = {isa = PBXFileReference; lastKnownFileType = "wrapper.pb-project"; name = RNFS.xcodeproj; path = "../node_modules/react-native-fs/RNFS.xcodeproj"; sourceTree = "<group>"; };
		703CD715859580C6F93AD2C3B9BF240C /* zh-Hans */ = {isa = PBXFileReference; lastKnownFileType = text.plist.strings; name = "zh-Hans"; path = "zh-Hans.lproj/InfoPlist.strings"; sourceTree = "<group>"; };
		72D17A4D37252C0BC0DB1F93F39557A8 /* en */ = {isa = PBXFileReference; lastKnownFileType = text.plist.strings; name = en; path = en.lproj/InfoPlist.strings; sourceTree = "<group>"; };
		78457F3624D0D3C241289BCB545E290E /* ReactNativeFingerprintScanner.xcodeproj */ = {isa = PBXFileReference; explicitFileType = undefined; fileEncoding = 9; includeInIndex = 0; lastKnownFileType = "wrapper.pb-project"; name = ReactNativeFingerprintScanner.xcodeproj; path = "../node_modules/react-native-fingerprint-scanner/ios/ReactNativeFingerprintScanner.xcodeproj"; sourceTree = "<group>"; };
		78890E2D6D34AE7E540EA17AF52C9982 /* hi */ = {isa = PBXFileReference; lastKnownFileType = text.plist.strings; name = hi; path = hi.lproj/InfoPlist.strings; sourceTree = "<group>"; };
		79A46F4458348360C0DFE21018DAAF14 /* RCTGeolocation.xcodeproj */ = {isa = PBXFileReference; lastKnownFileType = "wrapper.pb-project"; name = RCTGeolocation.xcodeproj; path = "../node_modules/react-native/Libraries/Geolocation/RCTGeolocation.xcodeproj"; sourceTree = "<group>"; };
		7E0F74EC093A52113A8EC89B /* Pods_iotaWalletTests.framework */ = {isa = PBXFileReference; explicitFileType = wrapper.framework; includeInIndex = 0; path = Pods_iotaWalletTests.framework; sourceTree = BUILT_PRODUCTS_DIR; };
		81FD04ABA0D7E5DDAC025C79AC565404 /* sk */ = {isa = PBXFileReference; lastKnownFileType = text.plist.strings; name = sk; path = sk.lproj/InfoPlist.strings; sourceTree = "<group>"; };
		83245F96160937A7C8F0A1D783E30B0C /* iotaWalletUITests.xctest */ = {isa = PBXFileReference; explicitFileType = wrapper.cfbundle; includeInIndex = 0; path = iotaWalletUITests.xctest; sourceTree = BUILT_PRODUCTS_DIR; };
		890341AF0F2DE4E9DCB80928 /* Pods_iotaWallet.framework */ = {isa = PBXFileReference; explicitFileType = wrapper.framework; includeInIndex = 0; path = Pods_iotaWallet.framework; sourceTree = BUILT_PRODUCTS_DIR; };
		8B49115E102EED64D1B7D7AC047F1ABF /* RNExitApp.xcodeproj */ = {isa = PBXFileReference; lastKnownFileType = "wrapper.pb-project"; name = RNExitApp.xcodeproj; path = "../node_modules/react-native-exit-app/ios/RNExitApp.xcodeproj"; sourceTree = "<group>"; };
		93AF27DC4948C2C2EF41D1FA /* Pods-iotaWallet-tvOS.release.xcconfig */ = {isa = PBXFileReference; includeInIndex = 1; lastKnownFileType = text.xcconfig; name = "Pods-iotaWallet-tvOS.release.xcconfig"; path = "Pods/Target Support Files/Pods-iotaWallet-tvOS/Pods-iotaWallet-tvOS.release.xcconfig"; sourceTree = "<group>"; };
		94C69E567EC4B020F5822FC7 /* Pods-iotaWallet-tvOS.debug.xcconfig */ = {isa = PBXFileReference; includeInIndex = 1; lastKnownFileType = text.xcconfig; name = "Pods-iotaWallet-tvOS.debug.xcconfig"; path = "Pods/Target Support Files/Pods-iotaWallet-tvOS/Pods-iotaWallet-tvOS.debug.xcconfig"; sourceTree = "<group>"; };
		9B7786DA8E9F4FBCA1CD37AF /* QrCode.xcodeproj */ = {isa = PBXFileReference; explicitFileType = undefined; fileEncoding = 9; includeInIndex = 0; lastKnownFileType = "wrapper.pb-project"; name = QrCode.xcodeproj; path = "../node_modules/react-native-qr-scanner/ios/QrCode.xcodeproj"; sourceTree = "<group>"; };
		9E17389EF3AB0C14C6843EF1892D81D4 /* KCKeepAwake.xcodeproj */ = {isa = PBXFileReference; lastKnownFileType = "wrapper.pb-project"; name = KCKeepAwake.xcodeproj; path = "../node_modules/react-native-keep-awake/ios/KCKeepAwake.xcodeproj"; sourceTree = "<group>"; };
		9EE76A96BDAFEB3F2332A2982168E1CE /* RCTNetwork.xcodeproj */ = {isa = PBXFileReference; lastKnownFileType = "wrapper.pb-project"; name = RCTNetwork.xcodeproj; path = "../node_modules/react-native/Libraries/Network/RCTNetwork.xcodeproj"; sourceTree = "<group>"; };
		A01220F4B33D4A79B53254ED /* RNFastCrypto.xcodeproj */ = {isa = PBXFileReference; explicitFileType = undefined; fileEncoding = 9; includeInIndex = 0; lastKnownFileType = "wrapper.pb-project"; name = RNFastCrypto.xcodeproj; path = "../node_modules/react-native-fast-crypto/ios/RNFastCrypto.xcodeproj"; sourceTree = "<group>"; };
		A1FAED857304034D3DCD87D13F961C48 /* el */ = {isa = PBXFileReference; lastKnownFileType = text.plist.strings; name = el; path = el.lproj/InfoPlist.strings; sourceTree = "<group>"; };
		A402C8584E5EA99F404511B6FE64D661 /* iotaWallet-release-config.xcconfig */ = {isa = PBXFileReference; lastKnownFileType = text.xcconfig; path = "iotaWallet-release-config.xcconfig"; sourceTree = "<group>"; };
		A9DBF0EEB7DBFA315A0D6839E79A5924 /* iotaWalletUITests.swift */ = {isa = PBXFileReference; lastKnownFileType = sourcecode.swift; path = iotaWalletUITests.swift; sourceTree = "<group>"; };
		AA7E2CA57E62FCA5FD7C3C38C40F7603 /* RCTSettings.xcodeproj */ = {isa = PBXFileReference; lastKnownFileType = "wrapper.pb-project"; name = RCTSettings.xcodeproj; path = "../node_modules/react-native/Libraries/Settings/RCTSettings.xcodeproj"; sourceTree = "<group>"; };
		AB682616086B06AFA962D8B5F1DCAB78 /* RNRandomBytes.xcodeproj */ = {isa = PBXFileReference; lastKnownFileType = "wrapper.pb-project"; name = RNRandomBytes.xcodeproj; path = "../node_modules/react-native-randombytes/RNRandomBytes.xcodeproj"; sourceTree = "<group>"; };
		AC72D5B1A4088A6371731AAF2D0B9E73 /* lv */ = {isa = PBXFileReference; lastKnownFileType = text.plist.strings; name = lv; path = lv.lproj/InfoPlist.strings; sourceTree = "<group>"; };
		B090D59389CE4890A17E787A /* libQRCode.a */ = {isa = PBXFileReference; explicitFileType = undefined; fileEncoding = 9; includeInIndex = 0; lastKnownFileType = archive.ar; path = libQRCode.a; sourceTree = "<group>"; };
		B8B9BB680BF96F04B35C8CF2291F3DF7 /* Lottie.xcodeproj */ = {isa = PBXFileReference; lastKnownFileType = "wrapper.pb-project"; name = Lottie.xcodeproj; path = "../node_modules/lottie-ios/Lottie.xcodeproj"; sourceTree = "<group>"; };
		B9ADFB0323609A2A5F0E73076170CC73 /* Info.plist */ = {isa = PBXFileReference; lastKnownFileType = text.plist.xml; path = Info.plist; sourceTree = "<group>"; };
		BA9A0E2287F5A0014ABE9284EBD2C4D8 /* sl */ = {isa = PBXFileReference; lastKnownFileType = text.plist.strings; name = sl; path = sl.lproj/InfoPlist.strings; sourceTree = "<group>"; };
		BC3F9601D8757C3A48CF2AD9CF58F3EA /* RCTWebSocket.xcodeproj */ = {isa = PBXFileReference; lastKnownFileType = "wrapper.pb-project"; name = RCTWebSocket.xcodeproj; path = "../node_modules/react-native/Libraries/WebSocket/RCTWebSocket.xcodeproj"; sourceTree = "<group>"; };
		BD40B3B9B6FE961CF3495A75D646774F /* ja */ = {isa = PBXFileReference; lastKnownFileType = text.plist.strings; name = ja; path = ja.lproj/InfoPlist.strings; sourceTree = "<group>"; };
		BDAF54583946132D35A957921197D3E8 /* libReactNativeFingerprintScanner.a */ = {isa = PBXFileReference; explicitFileType = undefined; fileEncoding = 9; includeInIndex = 0; lastKnownFileType = archive.ar; path = libReactNativeFingerprintScanner.a; sourceTree = "<group>"; };
		C1445DF81443C91724B6A1603FE7B121 /* iotaWallet-tvOSTests.xctest */ = {isa = PBXFileReference; explicitFileType = wrapper.cfbundle; includeInIndex = 0; path = "iotaWallet-tvOSTests.xctest"; sourceTree = BUILT_PRODUCTS_DIR; };
		C39F11B2595A5CFD8F2D51D3B914CD41 /* RNDeviceInfo.xcodeproj */ = {isa = PBXFileReference; lastKnownFileType = "wrapper.pb-project"; name = RNDeviceInfo.xcodeproj; path = "../node_modules/react-native-device-info/RNDeviceInfo.xcodeproj"; sourceTree = "<group>"; };
		C6679B3BCAC742D9A6A13DC5 /* nodejs-project */ = {isa = PBXFileReference; explicitFileType = undefined; fileEncoding = 9; includeInIndex = 0; lastKnownFileType = unknown; name = "nodejs-project"; path = "../nodejs-assets/nodejs-project"; sourceTree = "<group>"; };
		C76D226F8C33DAB67AA9C4D76FCA89C2 /* RCTAnimation.xcodeproj */ = {isa = PBXFileReference; lastKnownFileType = "wrapper.pb-project"; name = RCTAnimation.xcodeproj; path = "../node_modules/react-native/Libraries/NativeAnimation/RCTAnimation.xcodeproj"; sourceTree = "<group>"; };
		C883F8A0B4031CE53D5E48217339975E /* da */ = {isa = PBXFileReference; lastKnownFileType = text.plist.strings; name = da; path = da.lproj/InfoPlist.strings; sourceTree = "<group>"; };
		C989B5B2E21BB76597A51E0EFEA9B547 /* ro */ = {isa = PBXFileReference; lastKnownFileType = text.plist.strings; name = ro; path = ro.lproj/InfoPlist.strings; sourceTree = "<group>"; };
		CB305EFE21185EEC00657575 /* RNFetchBlob.xcodeproj */ = {isa = PBXFileReference; lastKnownFileType = "wrapper.pb-project"; name = RNFetchBlob.xcodeproj; path = "../node_modules/rn-fetch-blob/ios/RNFetchBlob.xcodeproj"; sourceTree = "<group>"; };
		CB5577D0219F221E00B698BF /* LottieReactNative.xcodeproj */ = {isa = PBXFileReference; lastKnownFileType = "wrapper.pb-project"; name = LottieReactNative.xcodeproj; path = "../node_modules/lottie-react-native/src/ios/LottieReactNative.xcodeproj"; sourceTree = "<group>"; };
		CB61A46520B89E3A004088AA /* SourceSansPro-SemiBold.ttf */ = {isa = PBXFileReference; lastKnownFileType = file; name = "SourceSansPro-SemiBold.ttf"; path = "../../shared/custom-fonts/SourceSansPro-SemiBold.ttf"; sourceTree = "<group>"; };
		CB63E7A4218B544E0084CBFD /* Icons.ttf */ = {isa = PBXFileReference; lastKnownFileType = file; name = Icons.ttf; path = ../../shared/icons/Icons.ttf; sourceTree = "<group>"; };
		CB6626ED2085056C00651519 /* SplashScreen.xcodeproj */ = {isa = PBXFileReference; lastKnownFileType = "wrapper.pb-project"; name = SplashScreen.xcodeproj; path = "../node_modules/react-native-splash-screen/ios/SplashScreen.xcodeproj"; sourceTree = "<group>"; };
		CB7A0253632148CC9F004F24 /* NodeMobile.framework */ = {isa = PBXFileReference; explicitFileType = undefined; fileEncoding = 9; includeInIndex = 0; lastKnownFileType = wrapper.framework; name = NodeMobile.framework; path = "../node_modules/nodejs-mobile-react-native/ios/NodeMobile.framework"; sourceTree = "<group>"; };
		CB86627D209F36CA00C026E3 /* EntangledIOS.m */ = {isa = PBXFileReference; fileEncoding = 4; lastKnownFileType = sourcecode.c.objc; path = EntangledIOS.m; sourceTree = "<group>"; };
		CB86627F209F36CA00C026E3 /* EntangledIOS.h */ = {isa = PBXFileReference; fileEncoding = 4; lastKnownFileType = sourcecode.c.h; path = EntangledIOS.h; sourceTree = "<group>"; };
		CB98FB9120A0A5BB0047877B /* SourceSansPro-Bold.ttf */ = {isa = PBXFileReference; lastKnownFileType = file; name = "SourceSansPro-Bold.ttf"; path = "../../shared/custom-fonts/SourceSansPro-Bold.ttf"; sourceTree = "<group>"; };
		CB98FB9220A0A5BB0047877B /* SourceSansPro-Regular.ttf */ = {isa = PBXFileReference; lastKnownFileType = file; name = "SourceSansPro-Regular.ttf"; path = "../../shared/custom-fonts/SourceSansPro-Regular.ttf"; sourceTree = "<group>"; };
		CB98FB9320A0A5BB0047877B /* SourceSansPro-Light.ttf */ = {isa = PBXFileReference; lastKnownFileType = file; name = "SourceSansPro-Light.ttf"; path = "../../shared/custom-fonts/SourceSansPro-Light.ttf"; sourceTree = "<group>"; };
		CBA5F52520CAAB2A00774D4B /* SourceCodePro-Medium.ttf */ = {isa = PBXFileReference; lastKnownFileType = file; name = "SourceCodePro-Medium.ttf"; path = "../../shared/custom-fonts/SourceCodePro-Medium.ttf"; sourceTree = "<group>"; };
		CBC214E420CE82DC005D8ACB /* RNReactNativeHapticFeedback.xcodeproj */ = {isa = PBXFileReference; lastKnownFileType = "wrapper.pb-project"; name = RNReactNativeHapticFeedback.xcodeproj; path = "../node_modules/react-native-haptic-feedback/ios/RNReactNativeHapticFeedback.xcodeproj"; sourceTree = "<group>"; };
		CBEA4C8B2149481F007DA583 /* ReactNativeNavigation.xcodeproj */ = {isa = PBXFileReference; lastKnownFileType = "wrapper.pb-project"; name = ReactNativeNavigation.xcodeproj; path = "../node_modules/react-native-navigation/lib/ios/ReactNativeNavigation.xcodeproj"; sourceTree = "<group>"; };
		CFA2B84C183CC39F995C8E04CC713DDB /* Images.xcassets */ = {isa = PBXFileReference; lastKnownFileType = folder.assetcatalog; name = Images.xcassets; path = iotaWallet/Images.xcassets; sourceTree = "<group>"; };
		D2C796029F4A68C167C1F1F5176A5819 /* he */ = {isa = PBXFileReference; lastKnownFileType = text.plist.strings; name = he; path = he.lproj/InfoPlist.strings; sourceTree = "<group>"; };
		D5BA67ADCF3A3E3973DDF764 /* Pods-iotaWallet-tvOSTests.release.xcconfig */ = {isa = PBXFileReference; includeInIndex = 1; lastKnownFileType = text.xcconfig; name = "Pods-iotaWallet-tvOSTests.release.xcconfig"; path = "Pods/Target Support Files/Pods-iotaWallet-tvOSTests/Pods-iotaWallet-tvOSTests.release.xcconfig"; sourceTree = "<group>"; };
		D6579997ECA951BF786CFC9441D56F53 /* fi */ = {isa = PBXFileReference; lastKnownFileType = text.plist.strings; name = fi; path = fi.lproj/InfoPlist.strings; sourceTree = "<group>"; };
		DA959792AD9A5C3642835114D50DE868 /* Pods.xcodeproj */ = {isa = PBXFileReference; lastKnownFileType = "wrapper.pb-project"; name = Pods.xcodeproj; path = Pods/Pods.xcodeproj; sourceTree = "<group>"; };
		DD581453BAAEDFD13B05710E1CA0B128 /* RCTImage.xcodeproj */ = {isa = PBXFileReference; lastKnownFileType = "wrapper.pb-project"; name = RCTImage.xcodeproj; path = "../node_modules/react-native/Libraries/Image/RCTImage.xcodeproj"; sourceTree = "<group>"; };
		DDB64CC419556333154E3FC1635752BD /* iotaWalletTests.xctest */ = {isa = PBXFileReference; explicitFileType = wrapper.cfbundle; includeInIndex = 0; path = iotaWalletTests.xctest; sourceTree = BUILT_PRODUCTS_DIR; };
		DE78092CD0C5D3A0316145EFC00548CB /* RNIsDeviceRooted.xcodeproj */ = {isa = PBXFileReference; lastKnownFileType = "wrapper.pb-project"; name = RNIsDeviceRooted.xcodeproj; path = "../node_modules/react-native-is-device-rooted/ios/RNIsDeviceRooted.xcodeproj"; sourceTree = "<group>"; };
		DF7DDCE91109086B70E5F0239B13774C /* pl */ = {isa = PBXFileReference; lastKnownFileType = text.plist.strings; name = pl; path = pl.lproj/InfoPlist.strings; sourceTree = "<group>"; };
		DFF7F2DF242CD80F15A83C96A62910D0 /* Info.plist */ = {isa = PBXFileReference; lastKnownFileType = text.plist.xml; path = Info.plist; sourceTree = "<group>"; };
		E3A5CC95D9B27ABCF4FAD971B8E3AC51 /* fr */ = {isa = PBXFileReference; lastKnownFileType = text.plist.strings; name = fr; path = fr.lproj/InfoPlist.strings; sourceTree = "<group>"; };
		ED0FDEA3EDE9090E04563794CE9A92B7 /* main.m */ = {isa = PBXFileReference; fileEncoding = 4; lastKnownFileType = sourcecode.c.objc; name = main.m; path = iotaWallet/main.m; sourceTree = "<group>"; };
		EEAE9D5C606B7556253D3AD01EB78CE0 /* Info.plist */ = {isa = PBXFileReference; fileEncoding = 4; lastKnownFileType = text.plist.xml; name = Info.plist; path = iotaWallet/Info.plist; sourceTree = "<group>"; };
		EEF5BF9089B89A57B0EABB4E6415A676 /* it */ = {isa = PBXFileReference; lastKnownFileType = text.plist.strings; name = it; path = it.lproj/InfoPlist.strings; sourceTree = "<group>"; };
		F05FB5124D5FDAF46BC578870641ED07 /* id */ = {isa = PBXFileReference; lastKnownFileType = text.plist.strings; name = id; path = id.lproj/InfoPlist.strings; sourceTree = "<group>"; };
		F06C37C0B9522995FB8FC4AACEE1A4A1 /* RCTActionSheet.xcodeproj */ = {isa = PBXFileReference; lastKnownFileType = "wrapper.pb-project"; name = RCTActionSheet.xcodeproj; path = "../node_modules/react-native/Libraries/ActionSheetIOS/RCTActionSheet.xcodeproj"; sourceTree = "<group>"; };
		F0BCFBFA4C88ED7E91943BDB49D788DE /* zh-Hant */ = {isa = PBXFileReference; lastKnownFileType = text.plist.strings; name = "zh-Hant"; path = "zh-Hant.lproj/InfoPlist.strings"; sourceTree = "<group>"; };
		F2FA8FCAB678228017DD1EBC70517E3F /* RCTVibration.xcodeproj */ = {isa = PBXFileReference; lastKnownFileType = "wrapper.pb-project"; name = RCTVibration.xcodeproj; path = "../node_modules/react-native/Libraries/Vibration/RCTVibration.xcodeproj"; sourceTree = "<group>"; };
		F5456B99539E3DFAFBC86D23 /* Pods-iotaWallet-tvOSTests.debug.xcconfig */ = {isa = PBXFileReference; includeInIndex = 1; lastKnownFileType = text.xcconfig; name = "Pods-iotaWallet-tvOSTests.debug.xcconfig"; path = "Pods/Target Support Files/Pods-iotaWallet-tvOSTests/Pods-iotaWallet-tvOSTests.debug.xcconfig"; sourceTree = "<group>"; };
		F6D3ACED5A5A03890087B45B /* libPods-iotaWallet-tvOS.a */ = {isa = PBXFileReference; explicitFileType = archive.ar; includeInIndex = 0; path = "libPods-iotaWallet-tvOS.a"; sourceTree = BUILT_PRODUCTS_DIR; };
		F799E10140F3477803D1C73A2F97B01B /* libz.tbd */ = {isa = PBXFileReference; lastKnownFileType = "sourcecode.text-based-dylib-definition"; name = libz.tbd; path = usr/lib/libz.tbd; sourceTree = SDKROOT; };
		F8482B7D9E05463F9505DCB4 /* libRNNodeJsMobile.a */ = {isa = PBXFileReference; explicitFileType = undefined; fileEncoding = 9; includeInIndex = 0; lastKnownFileType = archive.ar; path = libRNNodeJsMobile.a; sourceTree = "<group>"; };
		F937ECCF0BA4BC3A155C89B3B7ECE27D /* es-419 */ = {isa = PBXFileReference; lastKnownFileType = text.plist.strings; name = "es-419"; path = "es-419.lproj/InfoPlist.strings"; sourceTree = "<group>"; };
		F94248EA7BCF6FA1B4742792 /* libPods-iotaWallet-tvOSTests.a */ = {isa = PBXFileReference; explicitFileType = archive.ar; includeInIndex = 0; path = "libPods-iotaWallet-tvOSTests.a"; sourceTree = BUILT_PRODUCTS_DIR; };
		FA966CD6F6AC4A56AAE33F729009A387 /* ko */ = {isa = PBXFileReference; lastKnownFileType = text.plist.strings; name = ko; path = ko.lproj/InfoPlist.strings; sourceTree = "<group>"; };
		FC0C813F80FE9398560C13E6CC59C201 /* iotaWallet-debug-config.xcconfig */ = {isa = PBXFileReference; fileEncoding = 4; lastKnownFileType = text.xcconfig; path = "iotaWallet-debug-config.xcconfig"; sourceTree = "<group>"; };
		FF6707891F5797B0CC78F1267EB8F1A2 /* RNSVG.xcodeproj */ = {isa = PBXFileReference; explicitFileType = undefined; fileEncoding = 9; includeInIndex = 0; lastKnownFileType = "wrapper.pb-project"; name = RNSVG.xcodeproj; path = "../node_modules/react-native-svg/ios/RNSVG.xcodeproj"; sourceTree = "<group>"; };
		FFB7466768C43C0F61CFB10138358A32 /* ART.xcodeproj */ = {isa = PBXFileReference; lastKnownFileType = "wrapper.pb-project"; name = ART.xcodeproj; path = "../node_modules/react-native/Libraries/ART/ART.xcodeproj"; sourceTree = "<group>"; };
/* End PBXFileReference section */

/* Begin PBXFrameworksBuildPhase section */
		05D2CE97116646D93A4B9C6E31EB5612 /* Frameworks */ = {
			isa = PBXFrameworksBuildPhase;
			buildActionMask = 2147483647;
			files = (
				CB563C0C21C1470F00AE4437 /* libQRCode.a in Frameworks */,
				CBDE11BF21AF008D00CA1909 /* libLottieReactNative.a in Frameworks */,
				6020D31F21A507BC00159E5A /* libReact.a in Frameworks */,
				6020D31E21A5077600159E5A /* libRCTAnimation.a in Frameworks */,
				CBEA4C9421494823007DA583 /* libReactNativeNavigation.a in Frameworks */,
				60F7E4242125EBE7005355C7 /* libRNDocumentPicker.a in Frameworks */,
				CB305F0421185EF800657575 /* libRNFetchBlob.a in Frameworks */,
				CBDE11BB21AEFFFE00CA1909 /* Lottie.framework in Frameworks */,
				CBEC7C012108D78900F0020D /* libRNFastCrypto.a in Frameworks */,
				601BFD6220C39A610097D329 /* libRNViewShot.a in Frameworks */,
				601BFCF220C3679D0097D329 /* MessageUI.framework in Frameworks */,
				601BFCF020C3677F0097D329 /* Social.framework in Frameworks */,
				601BFCEE20C367660097D329 /* libRNShare.a in Frameworks */,
				CBC214EA20CE82EC005D8ACB /* libRNReactNativeHapticFeedback.a in Frameworks */,
				CB6626F52085057F00651519 /* libSplashScreen.a in Frameworks */,
				6014E911217E743000C88675 /* EntangledKit.framework in Frameworks */,
				6056CF5520827D3C0006A2F3 /* libRNCamera.a in Frameworks */,
				C2F42249DD5989B1962B809D5CCC00F3 /* libART.a in Frameworks */,
				0C2504A17226DF5FFD3C2A54AD060E8A /* libBugsnagReactNative.a in Frameworks */,
				6ED5CBEF7B1A39258C560F6CDCD36254 /* libKCKeepAwake.a in Frameworks */,
				2F852D5F92D3F66B78914D33F296087F /* libLottie.a in Frameworks */,
				227F5ECF692F599792F69DC4D573B2E6 /* libRCTActionSheet.a in Frameworks */,
				E3AE8565650D2534125883D55649D450 /* libRCTGeolocation.a in Frameworks */,
				C4646F689AA9CF8E8FFC65C04944FF13 /* libRCTImage.a in Frameworks */,
				CA8AF202D45B7B9C48CB844FE4029B34 /* libRCTLinking.a in Frameworks */,
				9D768D7930E8E00194C0FCC710EDD212 /* libRCTNetwork.a in Frameworks */,
				85277BB9448BC0DF88CC1F206C0E4BF7 /* libRCTSettings.a in Frameworks */,
				2AD31ECE2D7512D06C6BA29BD082EAE7 /* libRCTText.a in Frameworks */,
				DDA136528BBDF91C4395B590FD2C59F1 /* libRCTVibration.a in Frameworks */,
				AC1DC503F1AF3CEE085E1EAA4DB30EF4 /* libRCTWebSocket.a in Frameworks */,
				C63F4449914D3D19E3C83C38F602BFB5 /* libRNDeviceInfo.a in Frameworks */,
				3D089B147B065DF500AFDE15871144F7 /* libRNExitApp.a in Frameworks */,
				CDC76600A03C06457F99259512D7F713 /* libRNIsDeviceRooted.a in Frameworks */,
				D9A1C4460153C2A24C3B5ACB9EF492CF /* libRNKeychain.a in Frameworks */,
				BC0B4879EC021013E3B1766E92C2A64B /* libRNPrint.a in Frameworks */,
				A813279F828AD23228F254CEB4047F77 /* libRNRandomBytes.a in Frameworks */,
				D51793D4E78BCB702D9FFAA1A3356153 /* libRNSVG.a in Frameworks */,
				412B533C94F35A1287B87CBF50D0679C /* libRNSecureRandom.a in Frameworks */,
				7EC4E13223F8F69B1629B42AA455DA9F /* libReactNativeFingerprintScanner.a in Frameworks */,
				4A4F5E775D301A641C32594E736C0E3A /* libz.tbd in Frameworks */,
				CF626DD9FBB494210B780417 /* Pods_iotaWallet.framework in Frameworks */,
				653C5DB7CF56434CA39B6922 /* libRNNodeJsMobile.a in Frameworks */,
				F19CAE1462E2409387028CD1 /* NodeMobile.framework in Frameworks */,
			);
			runOnlyForDeploymentPostprocessing = 0;
		};
		17A6B85936E519099FAD248D873A5E85 /* Frameworks */ = {
			isa = PBXFrameworksBuildPhase;
			buildActionMask = 2147483647;
			files = (
				23DBCEF31158ED28593321DF /* libPods-iotaWallet-tvOSTests.a in Frameworks */,
			);
			runOnlyForDeploymentPostprocessing = 0;
		};
		553CB5E02E5676464BF53656B3C90944 /* Frameworks */ = {
			isa = PBXFrameworksBuildPhase;
			buildActionMask = 2147483647;
			files = (
				963E1215D830F1A7FF25B2365C494F64 /* libRCTAnimation.a in Frameworks */,
				BA960278C14E736AFA2379DE03059CB8 /* libRCTImage-tvOS.a in Frameworks */,
				85A815D84AC90B46C352C4B867C1BF36 /* libRCTLinking-tvOS.a in Frameworks */,
				ED98F17365B425CCC63B364164E2ABB6 /* libRCTNetwork-tvOS.a in Frameworks */,
				38DDAF07C8480BD137CF60C851B9DB02 /* libRCTSettings-tvOS.a in Frameworks */,
				1D90A630DF083C6894C70C1D9936A0A9 /* libRCTText-tvOS.a in Frameworks */,
				D67B7F52CD8EA6422597645960A1C079 /* libRCTWebSocket-tvOS.a in Frameworks */,
				F43A0D26643270FD3A4BFD2691C35E43 /* libReact.a in Frameworks */,
				735D5C80D9DA0474412A6BED /* libPods-iotaWallet-tvOS.a in Frameworks */,
			);
			runOnlyForDeploymentPostprocessing = 0;
		};
		89D91232D91529099E9186998E61E7D7 /* Frameworks */ = {
			isa = PBXFrameworksBuildPhase;
			buildActionMask = 2147483647;
			files = (
				6020D32021A5080100159E5A /* libReact.a in Frameworks */,
				9C3391094835A6A9B3A79A2E /* Pods_iotaWalletTests.framework in Frameworks */,
			);
			runOnlyForDeploymentPostprocessing = 0;
		};
		8E6317EA2D08B2557A58B1FB5D9085D4 /* Frameworks */ = {
			isa = PBXFrameworksBuildPhase;
			buildActionMask = 2147483647;
			files = (
			);
			runOnlyForDeploymentPostprocessing = 0;
		};
/* End PBXFrameworksBuildPhase section */

/* Begin PBXGroup section */
		0442208DB98A7FEC39027C12FBDE05E9 /* Products */ = {
			isa = PBXGroup;
			children = (
				E329CD2AEA74CC4A8A6F37DBBEF1EA5E /* libRCTActionSheet.a */,
			);
			name = Products;
			sourceTree = "<group>";
		};
		0615A4F7D0026D822A624F7C6A4761CD /* iotaWalletUITests */ = {
			isa = PBXGroup;
			children = (
				DFF7F2DF242CD80F15A83C96A62910D0 /* Info.plist */,
				06E920A6AB840A93E25B7B234FEF27E6 /* SnapshotHelper.swift */,
				A9DBF0EEB7DBFA315A0D6839E79A5924 /* iotaWalletUITests.swift */,
			);
			path = iotaWalletUITests;
			sourceTree = "<group>";
		};
		0FE432859717DE312B0951A32FFC9F0C /* Frameworks */ = {
			isa = PBXGroup;
			children = (
				601BFCF120C3679D0097D329 /* MessageUI.framework */,
				601BFCEF20C3677E0097D329 /* Social.framework */,
				1A114AFE31653EBA7706861B9B5706C0 /* ios_bindings-fl.a */,
				F799E10140F3477803D1C73A2F97B01B /* libz.tbd */,
				890341AF0F2DE4E9DCB80928 /* Pods_iotaWallet.framework */,
				F6D3ACED5A5A03890087B45B /* libPods-iotaWallet-tvOS.a */,
				F94248EA7BCF6FA1B4742792 /* libPods-iotaWallet-tvOSTests.a */,
				7E0F74EC093A52113A8EC89B /* Pods_iotaWalletTests.framework */,
				CB7A0253632148CC9F004F24 /* NodeMobile.framework */,
			);
			name = Frameworks;
			sourceTree = "<group>";
		};
		2FE9795D77E1EEB677D548CDD97FF948 /* Products */ = {
			isa = PBXGroup;
			children = (
				C9F4F16E746AE853607E2E4D649F9E40 /* libRNDeviceInfo.a */,
				4E9F4916217D4EC545458FBE5790E41D /* libRNDeviceInfo-tvOS.a */,
			);
			name = Products;
			sourceTree = "<group>";
		};
		3B537B39817BE965218CAE954AED9DE5 /* iotaWallet */ = {
			isa = PBXGroup;
			children = (
				42B1F9997C45E2DF708A76D353723F28 /* AppDelegate.h */,
				3AFCA4EA113044613D95E46BDAC0C1E3 /* AppDelegate.m */,
				CFA2B84C183CC39F995C8E04CC713DDB /* Images.xcassets */,
				EEAE9D5C606B7556253D3AD01EB78CE0 /* Info.plist */,
				49A551A49165ED5CFBE87EE1B7C5CCA8 /* InfoPlist.strings */,
				6EB779EC5853FB7A3F49999F69549ACA /* Launch Screen.storyboard */,
				3ED8B034A474AECCC552AF72B1AE4884 /* iotaWallet.entitlements */,
				1E03CB0A809B5BED4BE0DCAF8776D770 /* main.jsbundle */,
				ED0FDEA3EDE9090E04563794CE9A92B7 /* main.m */,
				6079C42320D95F17006B252E /* Empty.swift */,
				6079C42520D95F85006B252E /* iotaWallet-Bridging-Header.h */,
			);
			name = iotaWallet;
			sourceTree = "<group>";
		};
		3FA554CD0D5061D20FBDC112457CF26E = {
			isa = PBXGroup;
			children = (
				60A097C62110BDE7008180C9 /* Argon2 */,
				CB63E7A4218B544E0084CBFD /* Icons.ttf */,
				CBA5F52520CAAB2A00774D4B /* SourceCodePro-Medium.ttf */,
				CB61A46520B89E3A004088AA /* SourceSansPro-SemiBold.ttf */,
				CB98FB9120A0A5BB0047877B /* SourceSansPro-Bold.ttf */,
				CB98FB9320A0A5BB0047877B /* SourceSansPro-Light.ttf */,
				CB98FB9220A0A5BB0047877B /* SourceSansPro-Regular.ttf */,
				CB86627A209F36CA00C026E3 /* EntangledIOS */,
				5DA47AA1F43DF8347817216AFD81E3B8 /* Config */,
				0FE432859717DE312B0951A32FFC9F0C /* Frameworks */,
				6C07637C2BD02779C4E072737C53A2E3 /* Libraries */,
				A6A8596B2605B2CC07FAC1A5D3842894 /* Products */,
				C50DC7D36BBD0DBAB3399175FC4DAE94 /* Recovered References */,
				3B537B39817BE965218CAE954AED9DE5 /* iotaWallet */,
				E5A4C15555A5061D24DCE7B856718C84 /* iotaWalletTests */,
				0615A4F7D0026D822A624F7C6A4761CD /* iotaWalletUITests */,
				D5D185367FBB3AAE41D341C7 /* Pods */,
				C6679B3BCAC742D9A6A13DC5 /* nodejs-project */,
				42679A0E830D4AD2A0F60146 /* builtin_modules */,
			);
			indentWidth = 2;
			sourceTree = "<group>";
			tabWidth = 2;
		};
		404F05F3C6DB71501EBCD748C98682BF /* Products */ = {
			isa = PBXGroup;
			children = (
				B844D632C9BC3C7BED60CFEE0A6A52B7 /* libRNRandomBytes.a */,
				CB8F2AF42095E41E0071A30B /* libRNRandomBytes-tvOS.a */,
			);
			name = Products;
			sourceTree = "<group>";
		};
		456A0E130E7E606051259696F2828C37 /* Products */ = {
			isa = PBXGroup;
			children = (
				E4F418B6A7C158123D272588757B8B5E /* libKCKeepAwake.a */,
			);
			name = Products;
			sourceTree = "<group>";
		};
		4833D34F12242CF9C19E56F28DD2ECD0 /* Supporting Files */ = {
			isa = PBXGroup;
			children = (
				B9ADFB0323609A2A5F0E73076170CC73 /* Info.plist */,
			);
			name = "Supporting Files";
			sourceTree = "<group>";
		};
		51ACD9C11FA83997FC06ADD580604E62 /* Products */ = {
			isa = PBXGroup;
			children = (
				BBAF9D268952C91DACBF8032E0718926 /* libReactNativeFingerprintScanner.a */,
			);
			name = Products;
			sourceTree = "<group>";
		};
		59F1A29AC9936E37D7CCA793B573FE14 /* Products */ = {
			isa = PBXGroup;
			children = (
				D9D059D1D71ADA6B83851AE04A4B1989 /* libBugsnagReactNative.a */,
			);
			name = Products;
			sourceTree = "<group>";
		};
		5DA47AA1F43DF8347817216AFD81E3B8 /* Config */ = {
			isa = PBXGroup;
			children = (
				67EDAC9474CCB127E47DDAA9D0A40C1A /* buildnumber.xcconfig */,
				FC0C813F80FE9398560C13E6CC59C201 /* iotaWallet-debug-config.xcconfig */,
				A402C8584E5EA99F404511B6FE64D661 /* iotaWallet-release-config.xcconfig */,
				5C64D2219E425907A910B0F3A28CD9F1 /* iotaWalletTests-debug-config.xcconfig */,
				40E70A189B0FFF62EE8AE0E04401F815 /* iotaWalletTests-release-config.xcconfig */,
			);
			path = Config;
			sourceTree = "<group>";
		};
		601BFCE920C367300097D329 /* Products */ = {
			isa = PBXGroup;
			children = (
				601BFCED20C367310097D329 /* libRNShare.a */,
			);
			name = Products;
			sourceTree = "<group>";
		};
		601BFD5D20C39A560097D329 /* Products */ = {
			isa = PBXGroup;
			children = (
				601BFD6120C39A580097D329 /* libRNViewShot.a */,
			);
			name = Products;
			sourceTree = "<group>";
		};
		6056CF5020827D2F0006A2F3 /* Products */ = {
			isa = PBXGroup;
			children = (
				6056CF5420827D2F0006A2F3 /* libRNCamera.a */,
			);
			name = Products;
			sourceTree = "<group>";
		};
		60A097C62110BDE7008180C9 /* Argon2 */ = {
			isa = PBXGroup;
			children = (
				6079ACDD2110BE6B005B21CB /* Argon2Core.swift */,
				6079ACDF2110DD2C005B21CB /* Argon2IOS.swift */,
				6079AD4D2110E752005B21CB /* Argon2IOS.m */,
			);
			path = Argon2;
			sourceTree = "<group>";
		};
		60F7E3AF2125EAE7005355C7 /* Products */ = {
			isa = PBXGroup;
			children = (
				60F7E3B32125EAE7005355C7 /* libRNDocumentPicker.a */,
			);
			name = Products;
			sourceTree = "<group>";
		};
		6C07637C2BD02779C4E072737C53A2E3 /* Libraries */ = {
			isa = PBXGroup;
			children = (
				CB5577D0219F221E00B698BF /* LottieReactNative.xcodeproj */,
				CBEA4C8B2149481F007DA583 /* ReactNativeNavigation.xcodeproj */,
				60F7E3AE2125EAE7005355C7 /* RNDocumentPicker.xcodeproj */,
				CB305EFE21185EEC00657575 /* RNFetchBlob.xcodeproj */,
				601BFD5C20C39A560097D329 /* RNViewShot.xcodeproj */,
				601BFCE820C367300097D329 /* RNShare.xcodeproj */,
				CBC214E420CE82DC005D8ACB /* RNReactNativeHapticFeedback.xcodeproj */,
				CB6626ED2085056C00651519 /* SplashScreen.xcodeproj */,
				6056CF4F20827D2F0006A2F3 /* RNCamera.xcodeproj */,
				FFB7466768C43C0F61CFB10138358A32 /* ART.xcodeproj */,
				5BC0CFE5E7DFF31220E78B818DA00C4B /* BugsnagReactNative.xcodeproj */,
				9E17389EF3AB0C14C6843EF1892D81D4 /* KCKeepAwake.xcodeproj */,
				B8B9BB680BF96F04B35C8CF2291F3DF7 /* Lottie.xcodeproj */,
				DA959792AD9A5C3642835114D50DE868 /* Pods.xcodeproj */,
				F06C37C0B9522995FB8FC4AACEE1A4A1 /* RCTActionSheet.xcodeproj */,
				C76D226F8C33DAB67AA9C4D76FCA89C2 /* RCTAnimation.xcodeproj */,
				79A46F4458348360C0DFE21018DAAF14 /* RCTGeolocation.xcodeproj */,
				DD581453BAAEDFD13B05710E1CA0B128 /* RCTImage.xcodeproj */,
				2804A8AFECB29F611FC6B2AC4B0C378F /* RCTLinking.xcodeproj */,
				9EE76A96BDAFEB3F2332A2982168E1CE /* RCTNetwork.xcodeproj */,
				AA7E2CA57E62FCA5FD7C3C38C40F7603 /* RCTSettings.xcodeproj */,
				679A4B0BB6333961124F2288316630DD /* RCTText.xcodeproj */,
				F2FA8FCAB678228017DD1EBC70517E3F /* RCTVibration.xcodeproj */,
				BC3F9601D8757C3A48CF2AD9CF58F3EA /* RCTWebSocket.xcodeproj */,
				C39F11B2595A5CFD8F2D51D3B914CD41 /* RNDeviceInfo.xcodeproj */,
				8B49115E102EED64D1B7D7AC047F1ABF /* RNExitApp.xcodeproj */,
				6F63CB3492A71A3A73B8764893BE0F6F /* RNFS.xcodeproj */,
				DE78092CD0C5D3A0316145EFC00548CB /* RNIsDeviceRooted.xcodeproj */,
				205C47BA61DC4D6733E748712B4E50C6 /* RNKeychain.xcodeproj */,
				1380447C6001F40A66D38FBD8AFC3309 /* RNPrint.xcodeproj */,
				AB682616086B06AFA962D8B5F1DCAB78 /* RNRandomBytes.xcodeproj */,
				FF6707891F5797B0CC78F1267EB8F1A2 /* RNSVG.xcodeproj */,
				2D84DC61092C2CB09498AB83CAA9B91F /* RNSecureRandom.xcodeproj */,
				33AC314FF1C9CE4F19E8E899E79675B4 /* React.xcodeproj */,
				78457F3624D0D3C241289BCB545E290E /* ReactNativeFingerprintScanner.xcodeproj */,
				A01220F4B33D4A79B53254ED /* RNFastCrypto.xcodeproj */,
				68D1880393EB486F98F90D04 /* RNNodeJsMobile.xcodeproj */,
				9B7786DA8E9F4FBCA1CD37AF /* QrCode.xcodeproj */,
			);
			name = Libraries;
			sourceTree = "<group>";
		};
		6D29DDBF122FCF314A24C85D1B55D2C2 /* Products */ = {
			isa = PBXGroup;
			children = (
				CBC5562C207BA79E00BA0A7F /* Lottie.framework */,
				667F57494F99C69927244B789F08BA39 /* Lottie.framework */,
				CBC5562E207BA79E00BA0A7F /* Lottie.framework */,
				263220B07467A090937F126D1EAD4142 /* libLottie.a */,
			);
			name = Products;
			sourceTree = "<group>";
		};
		717A70D826DDEDFAF811A89C73FA814A /* Products */ = {
			isa = PBXGroup;
			children = (
				19CB0B55DE702DF718E5FD31D6EF66FE /* libRCTSettings.a */,
				9FEDECF54B08D02E4DA237B29BFA7335 /* libRCTSettings-tvOS.a */,
			);
			name = Products;
			sourceTree = "<group>";
		};
		8ADF7BC563A33720DC2F2399EFC83064 /* Products */ = {
			isa = PBXGroup;
			children = (
				D373EB5A6D14212CD152A952A67FEB62 /* libRNKeychain.a */,
			);
			name = Products;
			sourceTree = "<group>";
		};
		9587AF1D58A6A266E24B67481F9ED9F2 /* Products */ = {
			isa = PBXGroup;
			children = (
				CB54CCFD21261E42001F1630 /* CatCrypto.framework */,
				A7757FB00CE594F07671643433203090 /* Pods_iotaWallet.framework */,
				73DE2893421CB79475DA9ABBFC68EF31 /* libPods-iotaWallet-tvOS.a */,
				75741D422FC234226BD97F79574086A2 /* libPods-iotaWallet-tvOSTests.a */,
				8194F08C899A4B07E4F0D7C10D8A04CE /* Pods_iotaWalletTests.framework */,
			);
			name = Products;
			sourceTree = "<group>";
		};
		9AF623E71CC4C2FBC8B9F3F30ACE9FE9 /* Products */ = {
			isa = PBXGroup;
			children = (
				A85B009F6629191C78D363005BC5C04B /* libART.a */,
				CF4DEBD89AF3703CA874122582CB0018 /* libART-tvOS.a */,
			);
			name = Products;
			sourceTree = "<group>";
		};
		A64BD53CDE84E513E2B4B7FC97BC39C9 /* Products */ = {
			isa = PBXGroup;
			children = (
				73D536AB3A4FAFD8602D41987D9E324F /* libRCTGeolocation.a */,
			);
			name = Products;
			sourceTree = "<group>";
		};
		A6A8596B2605B2CC07FAC1A5D3842894 /* Products */ = {
			isa = PBXGroup;
			children = (
				395BD568B613770643095434D5F46E0A /* iotaWallet-tvOS.app */,
				C1445DF81443C91724B6A1603FE7B121 /* iotaWallet-tvOSTests.xctest */,
				2C5A946EA9126EDE841BD16907761375 /* iotaWallet.app */,
				DDB64CC419556333154E3FC1635752BD /* iotaWalletTests.xctest */,
				83245F96160937A7C8F0A1D783E30B0C /* iotaWalletUITests.xctest */,
				CBEF619F59D7EBCE4196DF4E7471DFA3 /* libRNFS.a */,
			);
			name = Products;
			sourceTree = "<group>";
		};
		B500B74394DFA466050CC553274A3B29 /* Products */ = {
			isa = PBXGroup;
			children = (
				1FFDF2800ED208F6574931A64651435D /* libRNExitApp.a */,
			);
			name = Products;
			sourceTree = "<group>";
		};
		B8281C75D3DFC104F5853D66C7BE9F84 /* Products */ = {
			isa = PBXGroup;
			children = (
				4319E47FD77B4B10F18A0CCAA9E7CDB1 /* libRCTText.a */,
				0F586ACB1B483D19A73242AC34185FAD /* libRCTText-tvOS.a */,
			);
			name = Products;
			sourceTree = "<group>";
		};
		B8EB94406D3066C2A0007CDAA4C6E24C /* Recovered References */ = {
			isa = PBXGroup;
			children = (
				CBC5565A207BA79E00BA0A7F /* libReact.a */,
				B655981D53B5AE618EDBD102EA41BF51 /* libReact.a */,
				CBC5565C207BA79E00BA0A7F /* libyoga.a */,
				1C39C72B0107763251937F909D4CE6A1 /* libyoga.a */,
				CBC5565E207BA79E00BA0A7F /* libcxxreact.a */,
				9D772B812DB6C05ECF25775FCAB7E002 /* libcxxreact.a */,
				CBC55660207BA79E00BA0A7F /* libjschelpers.a */,
				4638EBE17A0D3826A792DF9563570526 /* libjschelpers.a */,
				CB967ED8214153CC00F561EB /* libjsinspector.a */,
				CB967EDA214153CC00F561EB /* libjsinspector-tvOS.a */,
				CBC55662207BA79E00BA0A7F /* libthird-party.a */,
				A449CDAA92C2C98ABDF0AE5690864303 /* libthird-party.a */,
				9DBC3C8E34A01D88134F4A69AA32625F /* libdouble-conversion.a */,
				CBC55664207BA79E00BA0A7F /* libdouble-conversion.a */,
				89DED642A5FCB71765083CCD2A12F54B /* libprivatedata.a */,
				3C4142FC07FAC3262B48A9BE40CB7F99 /* libprivatedata-tvOS.a */,
			);
			name = "Recovered References";
			sourceTree = "<group>";
		};
		BBAF582D2B2BD1070BC430D9655E1316 /* Products */ = {
			isa = PBXGroup;
			children = (
				2A9A65DE849C3D3C9799E3B05D172685 /* libRCTVibration.a */,
			);
			name = Products;
			sourceTree = "<group>";
		};
		C50DC7D36BBD0DBAB3399175FC4DAE94 /* Recovered References */ = {
			isa = PBXGroup;
			children = (
				48E60D4ABEBFCB6EC7FCE9538A5FF83F /* libRNSVG.a */,
				6D68D9CD64CE2AD239A1BABD810A4043 /* libRNSecureRandom.a */,
				BDAF54583946132D35A957921197D3E8 /* libReactNativeFingerprintScanner.a */,
				456BB4607FD94AC0BA37A7C9 /* libRNFastCrypto.a */,
				F8482B7D9E05463F9505DCB4 /* libRNNodeJsMobile.a */,
				B090D59389CE4890A17E787A /* libQRCode.a */,
			);
			name = "Recovered References";
			sourceTree = "<group>";
		};
		CB305EFF21185EEC00657575 /* Products */ = {
			isa = PBXGroup;
			children = (
				CB305F0321185EEC00657575 /* libRNFetchBlob.a */,
			);
			name = Products;
			sourceTree = "<group>";
		};
		CB305F7221185F3400657575 /* Products */ = {
			isa = PBXGroup;
			children = (
				CB305F7621185F3400657575 /* libRNNodeJsMobile.a */,
			);
			name = Products;
			sourceTree = "<group>";
		};
		CB5577D1219F221E00B698BF /* Products */ = {
			isa = PBXGroup;
			children = (
				CB5577D5219F221E00B698BF /* libLottieReactNative.a */,
			);
			name = Products;
			sourceTree = "<group>";
		};
		CB563C0721C1435B00AE4437 /* Products */ = {
			isa = PBXGroup;
			children = (
				CB563C0B21C1435B00AE4437 /* libQRCode.a */,
			);
			name = Products;
			sourceTree = "<group>";
		};
		CB6626EE2085056C00651519 /* Products */ = {
			isa = PBXGroup;
			children = (
				CB6626F42085056C00651519 /* libSplashScreen.a */,
			);
			name = Products;
			sourceTree = "<group>";
		};
		CB86627A209F36CA00C026E3 /* EntangledIOS */ = {
			isa = PBXGroup;
			children = (
				6014E910217E743000C88675 /* EntangledKit.framework */,
				CB86627D209F36CA00C026E3 /* EntangledIOS.m */,
				CB86627F209F36CA00C026E3 /* EntangledIOS.h */,
			);
			path = EntangledIOS;
			sourceTree = "<group>";
		};
		CBC214E520CE82DC005D8ACB /* Products */ = {
			isa = PBXGroup;
			children = (
				CBC214E920CE82DC005D8ACB /* libRNReactNativeHapticFeedback.a */,
			);
			name = Products;
			sourceTree = "<group>";
		};
		CBEA4C8C2149481F007DA583 /* Products */ = {
			isa = PBXGroup;
			children = (
				CBEA4C912149481F007DA583 /* libReactNativeNavigation.a */,
				CBEA4C932149481F007DA583 /* ReactNativeNavigationTests.xctest */,
			);
			name = Products;
			sourceTree = "<group>";
		};
		CBEC7BFC2108D77000F0020D /* Products */ = {
			isa = PBXGroup;
			children = (
				CBEC7C002108D77100F0020D /* libRNFastCrypto.a */,
			);
			name = Products;
			sourceTree = "<group>";
		};
		CC4DA02F315C59DE24560F554539A682 /* Products */ = {
			isa = PBXGroup;
			children = (
				C983FC068C0763B06409D31B23F70974 /* libRNSecureRandom.a */,
			);
			name = Products;
			sourceTree = "<group>";
		};
		CE40EE8EBF39CF10BC047D98C324410F /* Products */ = {
			isa = PBXGroup;
			children = (
				35204E4DC183F014F73FABC7F779792B /* libRNFS.a */,
				CBC5566E207BA79E00BA0A7F /* libRNFS.a */,
			);
			name = Products;
			sourceTree = "<group>";
		};
		D066F507CD080500B4ADC155EBDCAEE0 /* Products */ = {
			isa = PBXGroup;
			children = (
				E1DE6816AFF1D8279218D82AD1FFCE5B /* libRCTNetwork.a */,
				20E2A76312FA9646D8831AC163B1347E /* libRCTNetwork-tvOS.a */,
			);
			name = Products;
			sourceTree = "<group>";
		};
		D3289A9220C5B1A33A6094B59D944550 /* Products */ = {
			isa = PBXGroup;
			children = (
				7CD2F7585D01863B8EC256EC6A922693 /* libRCTImage.a */,
				E75E2AC8AE8B6798A4135FCB59B0D2EB /* libRCTImage-tvOS.a */,
			);
			name = Products;
			sourceTree = "<group>";
		};
		D5D185367FBB3AAE41D341C7 /* Pods */ = {
			isa = PBXGroup;
			children = (
				94C69E567EC4B020F5822FC7 /* Pods-iotaWallet-tvOS.debug.xcconfig */,
				93AF27DC4948C2C2EF41D1FA /* Pods-iotaWallet-tvOS.release.xcconfig */,
				F5456B99539E3DFAFBC86D23 /* Pods-iotaWallet-tvOSTests.debug.xcconfig */,
				D5BA67ADCF3A3E3973DDF764 /* Pods-iotaWallet-tvOSTests.release.xcconfig */,
			);
			name = Pods;
			sourceTree = "<group>";
		};
		D8E8A3F5A608143069F7B59C205D415C /* Products */ = {
			isa = PBXGroup;
			children = (
				DAD01F1FBF0A65DE7C0418215A512138 /* libRNPrint.a */,
				9A667C3791869710368CDC79243CD4FF /* RNPrintTests.xctest */,
			);
			name = Products;
			sourceTree = "<group>";
		};
		DD933FDF72C371158E64AB9B49B85780 /* Products */ = {
			isa = PBXGroup;
			children = (
				D52AD4114CBE743BE1FE4BBF929B98CA /* libRNSVG.a */,
				7452BF78E5A78F49B42D6A6844855B18 /* libRNSVG-tvOS.a */,
			);
			name = Products;
			sourceTree = "<group>";
		};
		E2852D239E26EBC3B0FDF14796F09044 /* Products */ = {
			isa = PBXGroup;
			children = (
				38822DC4E60A1BDF9DF917E7C1541B3D /* libRCTLinking.a */,
				DF3D8AEB21F074871C1975441A32E214 /* libRCTLinking-tvOS.a */,
			);
			name = Products;
			sourceTree = "<group>";
		};
		E5A4C15555A5061D24DCE7B856718C84 /* iotaWalletTests */ = {
			isa = PBXGroup;
			children = (
				4833D34F12242CF9C19E56F28DD2ECD0 /* Supporting Files */,
				00A81CE60367578E89DC687A3A32D03E /* iotaWalletTests.m */,
			);
			path = iotaWalletTests;
			sourceTree = "<group>";
		};
		EAA54CFDD3A644A7FEB765E4C340E9D9 /* Products */ = {
			isa = PBXGroup;
			children = (
				0431CEEC099BC4CE1F43E0550C4CC291 /* libRNIsDeviceRooted.a */,
			);
			name = Products;
			sourceTree = "<group>";
		};
		ED3DAB9361CC0BDE3D6B8A4C69547387 /* Products */ = {
			isa = PBXGroup;
			children = (
				0DF165D1193E4B4962DABF4E7264F91B /* libRCTWebSocket.a */,
				41ABB0EEDDF4C638791186862B6FCA44 /* libRCTWebSocket-tvOS.a */,
				305530A98AC420D34A3E19B2E9293E19 /* libfishhook.a */,
				BE82952CCA102FD663897F7A37DC8849 /* libfishhook-tvOS.a */,
			);
			name = Products;
			sourceTree = "<group>";
		};
		F4105E831DFAE4418A38F8E9A26B8B15 /* Products */ = {
			isa = PBXGroup;
			children = (
				CBC55639207BA79E00BA0A7F /* libRCTAnimation.a */,
				BE06912F32A64660367B379A5FA9B59C /* libRCTAnimation.a */,
			);
			name = Products;
			sourceTree = "<group>";
		};
/* End PBXGroup section */

/* Begin PBXNativeTarget section */
		1B6F56C5B39768183E212C21E8E213DA /* iotaWallet-tvOS */ = {
			isa = PBXNativeTarget;
			buildConfigurationList = 229CB618801D69BFDE51B861A2C58FE2 /* Build configuration list for PBXNativeTarget "iotaWallet-tvOS" */;
			buildPhases = (
				58346D29D233956FD8AD6589 /* [CP] Check Pods Manifest.lock */,
				9289FDA5BF643E6CF6FB97742A554BFA /* Sources */,
				553CB5E02E5676464BF53656B3C90944 /* Frameworks */,
				BF58EB11F40804AD5DBB7F844142B92C /* Resources */,
				1BD7EDA2A9AC2CE93A0870587E20D397 /* Bundle React Native Code And Images */,
			);
			buildRules = (
			);
			dependencies = (
			);
			name = "iotaWallet-tvOS";
			productName = "iotaWallet-tvOS";
			productReference = 395BD568B613770643095434D5F46E0A /* iotaWallet-tvOS.app */;
			productType = "com.apple.product-type.application";
		};
		30A16F44D53CE8CFD5085B3A66B82141 /* iotaWalletTests */ = {
			isa = PBXNativeTarget;
			buildConfigurationList = 4BA0D5F0EB15D5F5757C545788EF2CDB /* Build configuration list for PBXNativeTarget "iotaWalletTests" */;
			buildPhases = (
				5C36E36590116568CF5849E3 /* [CP] Check Pods Manifest.lock */,
				C361C063B6547DE82583FABCA4550939 /* Sources */,
				89D91232D91529099E9186998E61E7D7 /* Frameworks */,
				8F6FA1D0FA4750EA28804258C2CB6AC6 /* Resources */,
			);
			buildRules = (
			);
			dependencies = (
			);
			name = iotaWalletTests;
			productName = iotaWalletTests;
			productReference = DDB64CC419556333154E3FC1635752BD /* iotaWalletTests.xctest */;
			productType = "com.apple.product-type.bundle.unit-test";
		};
		4848851A00274CA2FFBE307BAEB5F278 /* iotaWallet */ = {
			isa = PBXNativeTarget;
			buildConfigurationList = AF130F8FF7E392E4456F812995AD03FD /* Build configuration list for PBXNativeTarget "iotaWallet" */;
			buildPhases = (
				C670705588253B9974F1143C /* [CP] Check Pods Manifest.lock */,
				3A19CAEF0494A213AEB368179B268023 /* Sources */,
				05D2CE97116646D93A4B9C6E31EB5612 /* Frameworks */,
				FA2076790B54965291BEF26A75A5EDB5 /* Resources */,
				76C74A58CB208D79D2DBCF9020787849 /* Bundle React Native code and images */,
				B59F787FE434CB99F8DA67C59029AF6B /* ShellScript */,
				92EB94016145B67667F30CE79B21D4D5 /* Embed Frameworks */,
				C995FCEDE5D946BC9E976B18 /* Build NodeJS Mobile Native Modules */,
				6F7D336850DB4AC6B0EEF1A0 /* Sign NodeJS Mobile Native Modules */,
				4762E0BF5D164F65BA028503 /* Remove NodeJS Mobile Framework Simulator Strips */,
				F48D073DB4FD998CCE6DB8DE /* [CP] Embed Pods Frameworks */,
			);
			buildRules = (
			);
			dependencies = (
				6020D31D21A5065300159E5A /* PBXTargetDependency */,
				CBDE11BE21AEFFFE00CA1909 /* PBXTargetDependency */,
			);
			name = iotaWallet;
			productName = "Hello World";
			productReference = 2C5A946EA9126EDE841BD16907761375 /* iotaWallet.app */;
			productType = "com.apple.product-type.application";
		};
		8607A222C6B67AC6A2A6E24A446EB268 /* iotaWallet-tvOSTests */ = {
			isa = PBXNativeTarget;
			buildConfigurationList = 287E632BA696962784937BF4BE84857D /* Build configuration list for PBXNativeTarget "iotaWallet-tvOSTests" */;
			buildPhases = (
				1C8C88AE59968844F0D8C59F /* [CP] Check Pods Manifest.lock */,
				20A48ED510B8A5A031F25EB34DD39B95 /* Sources */,
				17A6B85936E519099FAD248D873A5E85 /* Frameworks */,
				7B8DF15560086469F41BFCA408944F5D /* Resources */,
			);
			buildRules = (
			);
			dependencies = (
				482BD5E847E669FCCD5819D2879B3184 /* PBXTargetDependency */,
			);
			name = "iotaWallet-tvOSTests";
			productName = "iotaWallet-tvOSTests";
			productReference = C1445DF81443C91724B6A1603FE7B121 /* iotaWallet-tvOSTests.xctest */;
			productType = "com.apple.product-type.bundle.unit-test";
		};
		B337D5A007B26D2B5F9D16F7E2662744 /* iotaWalletUITests */ = {
			isa = PBXNativeTarget;
			buildConfigurationList = 12FFB4085BE14D3B9E258601F66FE01E /* Build configuration list for PBXNativeTarget "iotaWalletUITests" */;
			buildPhases = (
				11075FA1DE5371B6E0DBE7D34FF2F541 /* Sources */,
				8E6317EA2D08B2557A58B1FB5D9085D4 /* Frameworks */,
				80B69C4642AB51BA4880C4831D3FF552 /* Resources */,
			);
			buildRules = (
			);
			dependencies = (
				BE73D60DB7DADA792CE0511FEEF11D44 /* PBXTargetDependency */,
			);
			name = iotaWalletUITests;
			productName = iotaWalletUITests;
			productReference = 83245F96160937A7C8F0A1D783E30B0C /* iotaWalletUITests.xctest */;
			productType = "com.apple.product-type.bundle.ui-testing";
		};
/* End PBXNativeTarget section */

/* Begin PBXProject section */
		FBC6F77FBF455B92FBB736B0E5DE8E13 /* Project object */ = {
			isa = PBXProject;
			attributes = {
				LastSwiftUpdateCheck = 920;
				LastUpgradeCheck = 940;
				ORGANIZATIONNAME = "IOTA Foundation";
				TargetAttributes = {
					1B6F56C5B39768183E212C21E8E213DA = {
						CreatedOnToolsVersion = 8.2.1;
						ProvisioningStyle = Manual;
					};
					30A16F44D53CE8CFD5085B3A66B82141 = {
						CreatedOnToolsVersion = 6.2;
						DevelopmentTeam = UG77RJKZHH;
						ProvisioningStyle = Automatic;
						TestTargetID = 4848851A00274CA2FFBE307BAEB5F278;
					};
					4848851A00274CA2FFBE307BAEB5F278 = {
						DevelopmentTeam = UG77RJKZHH;
						LastSwiftMigration = 1010;
						ProvisioningStyle = Automatic;
						SystemCapabilities = {
							com.apple.BackgroundModes = {
								enabled = 0;
							};
							com.apple.DataProtection = {
								enabled = 1;
							};
							com.apple.Keychain = {
								enabled = 1;
							};
							com.apple.iCloud = {
								enabled = 1;
							};
						};
					};
					8607A222C6B67AC6A2A6E24A446EB268 = {
						CreatedOnToolsVersion = 8.2.1;
						ProvisioningStyle = Manual;
						TestTargetID = 1B6F56C5B39768183E212C21E8E213DA;
					};
					B337D5A007B26D2B5F9D16F7E2662744 = {
						CreatedOnToolsVersion = 9.2;
						LastSwiftMigration = 1010;
						ProvisioningStyle = Manual;
						TestTargetID = 4848851A00274CA2FFBE307BAEB5F278;
					};
				};
			};
			buildConfigurationList = A3BD3B37F8B3D2A63C098B217B362204 /* Build configuration list for PBXProject "iotaWallet" */;
			compatibilityVersion = "Xcode 3.2";
			developmentRegion = English;
			hasScannedForEncodings = 0;
			knownRegions = (
				fr,
				de,
				"zh-Hans",
				"zh-Hant",
				ja,
				es,
				"es-419",
				it,
				ko,
				nl,
				"pt-BR",
				"pt-PT",
				da,
				fi,
				nb,
				el,
				hi,
				he,
				id,
				ar,
				tr,
				sv,
				ru,
				pl,
				ro,
				sl,
				ur,
				lv,
				Base,
				en,
				cs,
				sk,
			);
			mainGroup = 3FA554CD0D5061D20FBDC112457CF26E;
			productRefGroup = A6A8596B2605B2CC07FAC1A5D3842894 /* Products */;
			projectDirPath = "";
			projectReferences = (
				{
					ProductGroup = 9AF623E71CC4C2FBC8B9F3F30ACE9FE9 /* Products */;
					ProjectRef = FFB7466768C43C0F61CFB10138358A32 /* ART.xcodeproj */;
				},
				{
					ProductGroup = 59F1A29AC9936E37D7CCA793B573FE14 /* Products */;
					ProjectRef = 5BC0CFE5E7DFF31220E78B818DA00C4B /* BugsnagReactNative.xcodeproj */;
				},
				{
					ProductGroup = 456A0E130E7E606051259696F2828C37 /* Products */;
					ProjectRef = 9E17389EF3AB0C14C6843EF1892D81D4 /* KCKeepAwake.xcodeproj */;
				},
				{
					ProductGroup = 6D29DDBF122FCF314A24C85D1B55D2C2 /* Products */;
					ProjectRef = B8B9BB680BF96F04B35C8CF2291F3DF7 /* Lottie.xcodeproj */;
				},
				{
					ProductGroup = CB5577D1219F221E00B698BF /* Products */;
					ProjectRef = CB5577D0219F221E00B698BF /* LottieReactNative.xcodeproj */;
				},
				{
					ProductGroup = 9587AF1D58A6A266E24B67481F9ED9F2 /* Products */;
					ProjectRef = DA959792AD9A5C3642835114D50DE868 /* Pods.xcodeproj */;
				},
				{
					ProductGroup = CB563C0721C1435B00AE4437 /* Products */;
					ProjectRef = 9B7786DA8E9F4FBCA1CD37AF /* QrCode.xcodeproj */;
				},
				{
					ProductGroup = 0442208DB98A7FEC39027C12FBDE05E9 /* Products */;
					ProjectRef = F06C37C0B9522995FB8FC4AACEE1A4A1 /* RCTActionSheet.xcodeproj */;
				},
				{
					ProductGroup = F4105E831DFAE4418A38F8E9A26B8B15 /* Products */;
					ProjectRef = C76D226F8C33DAB67AA9C4D76FCA89C2 /* RCTAnimation.xcodeproj */;
				},
				{
					ProductGroup = A64BD53CDE84E513E2B4B7FC97BC39C9 /* Products */;
					ProjectRef = 79A46F4458348360C0DFE21018DAAF14 /* RCTGeolocation.xcodeproj */;
				},
				{
					ProductGroup = D3289A9220C5B1A33A6094B59D944550 /* Products */;
					ProjectRef = DD581453BAAEDFD13B05710E1CA0B128 /* RCTImage.xcodeproj */;
				},
				{
					ProductGroup = E2852D239E26EBC3B0FDF14796F09044 /* Products */;
					ProjectRef = 2804A8AFECB29F611FC6B2AC4B0C378F /* RCTLinking.xcodeproj */;
				},
				{
					ProductGroup = D066F507CD080500B4ADC155EBDCAEE0 /* Products */;
					ProjectRef = 9EE76A96BDAFEB3F2332A2982168E1CE /* RCTNetwork.xcodeproj */;
				},
				{
					ProductGroup = 717A70D826DDEDFAF811A89C73FA814A /* Products */;
					ProjectRef = AA7E2CA57E62FCA5FD7C3C38C40F7603 /* RCTSettings.xcodeproj */;
				},
				{
					ProductGroup = B8281C75D3DFC104F5853D66C7BE9F84 /* Products */;
					ProjectRef = 679A4B0BB6333961124F2288316630DD /* RCTText.xcodeproj */;
				},
				{
					ProductGroup = BBAF582D2B2BD1070BC430D9655E1316 /* Products */;
					ProjectRef = F2FA8FCAB678228017DD1EBC70517E3F /* RCTVibration.xcodeproj */;
				},
				{
					ProductGroup = ED3DAB9361CC0BDE3D6B8A4C69547387 /* Products */;
					ProjectRef = BC3F9601D8757C3A48CF2AD9CF58F3EA /* RCTWebSocket.xcodeproj */;
				},
				{
					ProductGroup = B8EB94406D3066C2A0007CDAA4C6E24C /* Recovered References */;
					ProjectRef = 33AC314FF1C9CE4F19E8E899E79675B4 /* React.xcodeproj */;
				},
				{
					ProductGroup = 51ACD9C11FA83997FC06ADD580604E62 /* Products */;
					ProjectRef = 78457F3624D0D3C241289BCB545E290E /* ReactNativeFingerprintScanner.xcodeproj */;
				},
				{
					ProductGroup = CBEA4C8C2149481F007DA583 /* Products */;
					ProjectRef = CBEA4C8B2149481F007DA583 /* ReactNativeNavigation.xcodeproj */;
				},
				{
					ProductGroup = 6056CF5020827D2F0006A2F3 /* Products */;
					ProjectRef = 6056CF4F20827D2F0006A2F3 /* RNCamera.xcodeproj */;
				},
				{
					ProductGroup = 2FE9795D77E1EEB677D548CDD97FF948 /* Products */;
					ProjectRef = C39F11B2595A5CFD8F2D51D3B914CD41 /* RNDeviceInfo.xcodeproj */;
				},
				{
					ProductGroup = 60F7E3AF2125EAE7005355C7 /* Products */;
					ProjectRef = 60F7E3AE2125EAE7005355C7 /* RNDocumentPicker.xcodeproj */;
				},
				{
					ProductGroup = B500B74394DFA466050CC553274A3B29 /* Products */;
					ProjectRef = 8B49115E102EED64D1B7D7AC047F1ABF /* RNExitApp.xcodeproj */;
				},
				{
					ProductGroup = CBEC7BFC2108D77000F0020D /* Products */;
					ProjectRef = A01220F4B33D4A79B53254ED /* RNFastCrypto.xcodeproj */;
				},
				{
					ProductGroup = CB305EFF21185EEC00657575 /* Products */;
					ProjectRef = CB305EFE21185EEC00657575 /* RNFetchBlob.xcodeproj */;
				},
				{
					ProductGroup = CE40EE8EBF39CF10BC047D98C324410F /* Products */;
					ProjectRef = 6F63CB3492A71A3A73B8764893BE0F6F /* RNFS.xcodeproj */;
				},
				{
					ProductGroup = EAA54CFDD3A644A7FEB765E4C340E9D9 /* Products */;
					ProjectRef = DE78092CD0C5D3A0316145EFC00548CB /* RNIsDeviceRooted.xcodeproj */;
				},
				{
					ProductGroup = 8ADF7BC563A33720DC2F2399EFC83064 /* Products */;
					ProjectRef = 205C47BA61DC4D6733E748712B4E50C6 /* RNKeychain.xcodeproj */;
				},
				{
					ProductGroup = CB305F7221185F3400657575 /* Products */;
					ProjectRef = 68D1880393EB486F98F90D04 /* RNNodeJsMobile.xcodeproj */;
				},
				{
					ProductGroup = D8E8A3F5A608143069F7B59C205D415C /* Products */;
					ProjectRef = 1380447C6001F40A66D38FBD8AFC3309 /* RNPrint.xcodeproj */;
				},
				{
					ProductGroup = 404F05F3C6DB71501EBCD748C98682BF /* Products */;
					ProjectRef = AB682616086B06AFA962D8B5F1DCAB78 /* RNRandomBytes.xcodeproj */;
				},
				{
					ProductGroup = CBC214E520CE82DC005D8ACB /* Products */;
					ProjectRef = CBC214E420CE82DC005D8ACB /* RNReactNativeHapticFeedback.xcodeproj */;
				},
				{
					ProductGroup = CC4DA02F315C59DE24560F554539A682 /* Products */;
					ProjectRef = 2D84DC61092C2CB09498AB83CAA9B91F /* RNSecureRandom.xcodeproj */;
				},
				{
					ProductGroup = 601BFCE920C367300097D329 /* Products */;
					ProjectRef = 601BFCE820C367300097D329 /* RNShare.xcodeproj */;
				},
				{
					ProductGroup = DD933FDF72C371158E64AB9B49B85780 /* Products */;
					ProjectRef = FF6707891F5797B0CC78F1267EB8F1A2 /* RNSVG.xcodeproj */;
				},
				{
					ProductGroup = 601BFD5D20C39A560097D329 /* Products */;
					ProjectRef = 601BFD5C20C39A560097D329 /* RNViewShot.xcodeproj */;
				},
				{
					ProductGroup = CB6626EE2085056C00651519 /* Products */;
					ProjectRef = CB6626ED2085056C00651519 /* SplashScreen.xcodeproj */;
				},
			);
			projectRoot = "";
			targets = (
				4848851A00274CA2FFBE307BAEB5F278 /* iotaWallet */,
				30A16F44D53CE8CFD5085B3A66B82141 /* iotaWalletTests */,
				1B6F56C5B39768183E212C21E8E213DA /* iotaWallet-tvOS */,
				8607A222C6B67AC6A2A6E24A446EB268 /* iotaWallet-tvOSTests */,
				B337D5A007B26D2B5F9D16F7E2662744 /* iotaWalletUITests */,
			);
		};
/* End PBXProject section */

/* Begin PBXReferenceProxy section */
		0431CEEC099BC4CE1F43E0550C4CC291 /* libRNIsDeviceRooted.a */ = {
			isa = PBXReferenceProxy;
			fileType = archive.ar;
			path = libRNIsDeviceRooted.a;
			remoteRef = C9772B939B4E8110FBC5F859B3227154 /* PBXContainerItemProxy */;
			sourceTree = BUILT_PRODUCTS_DIR;
		};
		0DF165D1193E4B4962DABF4E7264F91B /* libRCTWebSocket.a */ = {
			isa = PBXReferenceProxy;
			fileType = archive.ar;
			path = libRCTWebSocket.a;
			remoteRef = 332664C4BF1AE19847F504D8C9C4CD04 /* PBXContainerItemProxy */;
			sourceTree = BUILT_PRODUCTS_DIR;
		};
		0F586ACB1B483D19A73242AC34185FAD /* libRCTText-tvOS.a */ = {
			isa = PBXReferenceProxy;
			fileType = archive.ar;
			path = "libRCTText-tvOS.a";
			remoteRef = 775CC7B8AD67A515B51E9A77C07B744D /* PBXContainerItemProxy */;
			sourceTree = BUILT_PRODUCTS_DIR;
		};
		19CB0B55DE702DF718E5FD31D6EF66FE /* libRCTSettings.a */ = {
			isa = PBXReferenceProxy;
			fileType = archive.ar;
			path = libRCTSettings.a;
			remoteRef = 6856A093BA67FAE8F7467903505626C0 /* PBXContainerItemProxy */;
			sourceTree = BUILT_PRODUCTS_DIR;
		};
		1C39C72B0107763251937F909D4CE6A1 /* libyoga.a */ = {
			isa = PBXReferenceProxy;
			fileType = archive.ar;
			path = libyoga.a;
			remoteRef = 1A0E14698EE7A4322A9A9B5052F4D0E4 /* PBXContainerItemProxy */;
			sourceTree = BUILT_PRODUCTS_DIR;
		};
		1FFDF2800ED208F6574931A64651435D /* libRNExitApp.a */ = {
			isa = PBXReferenceProxy;
			fileType = archive.ar;
			path = libRNExitApp.a;
			remoteRef = 38AFE775C706DBBC97CB50A593645D49 /* PBXContainerItemProxy */;
			sourceTree = BUILT_PRODUCTS_DIR;
		};
		20E2A76312FA9646D8831AC163B1347E /* libRCTNetwork-tvOS.a */ = {
			isa = PBXReferenceProxy;
			fileType = archive.ar;
			path = "libRCTNetwork-tvOS.a";
			remoteRef = 9C68E6DA3B9F7593ED48E775238CCCE2 /* PBXContainerItemProxy */;
			sourceTree = BUILT_PRODUCTS_DIR;
		};
		263220B07467A090937F126D1EAD4142 /* libLottie.a */ = {
			isa = PBXReferenceProxy;
			fileType = archive.ar;
			path = libLottie.a;
			remoteRef = EAF9F7116A758338A37BB92469F8D297 /* PBXContainerItemProxy */;
			sourceTree = BUILT_PRODUCTS_DIR;
		};
		2A9A65DE849C3D3C9799E3B05D172685 /* libRCTVibration.a */ = {
			isa = PBXReferenceProxy;
			fileType = archive.ar;
			path = libRCTVibration.a;
			remoteRef = BB0F29560ABE8B2A22B932FA4F9EB13B /* PBXContainerItemProxy */;
			sourceTree = BUILT_PRODUCTS_DIR;
		};
		305530A98AC420D34A3E19B2E9293E19 /* libfishhook.a */ = {
			isa = PBXReferenceProxy;
			fileType = archive.ar;
			path = libfishhook.a;
			remoteRef = DCEAB2C2F040EC0C0BEAA70FB12BFF84 /* PBXContainerItemProxy */;
			sourceTree = BUILT_PRODUCTS_DIR;
		};
		35204E4DC183F014F73FABC7F779792B /* libRNFS.a */ = {
			isa = PBXReferenceProxy;
			fileType = archive.ar;
			path = libRNFS.a;
			remoteRef = 759478F697B6B0746DB845F6D5691AD4 /* PBXContainerItemProxy */;
			sourceTree = BUILT_PRODUCTS_DIR;
		};
		38822DC4E60A1BDF9DF917E7C1541B3D /* libRCTLinking.a */ = {
			isa = PBXReferenceProxy;
			fileType = archive.ar;
			path = libRCTLinking.a;
			remoteRef = AE1E283F1BF8C962C215E54FF5A59C24 /* PBXContainerItemProxy */;
			sourceTree = BUILT_PRODUCTS_DIR;
		};
		3C4142FC07FAC3262B48A9BE40CB7F99 /* libprivatedata-tvOS.a */ = {
			isa = PBXReferenceProxy;
			fileType = archive.ar;
			path = "libprivatedata-tvOS.a";
			remoteRef = BAEFC339D0724DE7BFFD78DDD3AC5310 /* PBXContainerItemProxy */;
			sourceTree = BUILT_PRODUCTS_DIR;
		};
		41ABB0EEDDF4C638791186862B6FCA44 /* libRCTWebSocket-tvOS.a */ = {
			isa = PBXReferenceProxy;
			fileType = archive.ar;
			path = "libRCTWebSocket-tvOS.a";
			remoteRef = 09FE410FB8091F5F045ED9DDE13DC25E /* PBXContainerItemProxy */;
			sourceTree = BUILT_PRODUCTS_DIR;
		};
		4319E47FD77B4B10F18A0CCAA9E7CDB1 /* libRCTText.a */ = {
			isa = PBXReferenceProxy;
			fileType = archive.ar;
			path = libRCTText.a;
			remoteRef = 3574B82CD6B55B4ECA9A60938811F5E8 /* PBXContainerItemProxy */;
			sourceTree = BUILT_PRODUCTS_DIR;
		};
		4638EBE17A0D3826A792DF9563570526 /* libjschelpers.a */ = {
			isa = PBXReferenceProxy;
			fileType = archive.ar;
			path = libjschelpers.a;
			remoteRef = 5A8B9CCF1B55558D85C747DCAB652942 /* PBXContainerItemProxy */;
			sourceTree = BUILT_PRODUCTS_DIR;
		};
		4E9F4916217D4EC545458FBE5790E41D /* libRNDeviceInfo-tvOS.a */ = {
			isa = PBXReferenceProxy;
			fileType = archive.ar;
			path = "libRNDeviceInfo-tvOS.a";
			remoteRef = 5A109CA5CC18A16B6414EEC4BBD87090 /* PBXContainerItemProxy */;
			sourceTree = BUILT_PRODUCTS_DIR;
		};
		601BFCED20C367310097D329 /* libRNShare.a */ = {
			isa = PBXReferenceProxy;
			fileType = archive.ar;
			path = libRNShare.a;
			remoteRef = 601BFCEC20C367310097D329 /* PBXContainerItemProxy */;
			sourceTree = BUILT_PRODUCTS_DIR;
		};
		601BFD6120C39A580097D329 /* libRNViewShot.a */ = {
			isa = PBXReferenceProxy;
			fileType = archive.ar;
			path = libRNViewShot.a;
			remoteRef = 601BFD6020C39A580097D329 /* PBXContainerItemProxy */;
			sourceTree = BUILT_PRODUCTS_DIR;
		};
		6056CF5420827D2F0006A2F3 /* libRNCamera.a */ = {
			isa = PBXReferenceProxy;
			fileType = archive.ar;
			path = libRNCamera.a;
			remoteRef = 6056CF5320827D2F0006A2F3 /* PBXContainerItemProxy */;
			sourceTree = BUILT_PRODUCTS_DIR;
		};
		60F7E3B32125EAE7005355C7 /* libRNDocumentPicker.a */ = {
			isa = PBXReferenceProxy;
			fileType = archive.ar;
			path = libRNDocumentPicker.a;
			remoteRef = 60F7E3B22125EAE7005355C7 /* PBXContainerItemProxy */;
			sourceTree = BUILT_PRODUCTS_DIR;
		};
		667F57494F99C69927244B789F08BA39 /* Lottie.framework */ = {
			isa = PBXReferenceProxy;
			fileType = wrapper.framework;
			path = Lottie.framework;
			remoteRef = CD481D22B9AD23CF851BD7CA4F49E762 /* PBXContainerItemProxy */;
			sourceTree = BUILT_PRODUCTS_DIR;
		};
		6D68D9CD64CE2AD239A1BABD810A4043 /* libRNSecureRandom.a */ = {
			isa = PBXReferenceProxy;
			fileType = archive.ar;
			path = libRNSecureRandom.a;
			remoteRef = 896DF047E1C2AB724B776DE78051C2CB /* PBXContainerItemProxy */;
			sourceTree = BUILT_PRODUCTS_DIR;
		};
		73D536AB3A4FAFD8602D41987D9E324F /* libRCTGeolocation.a */ = {
			isa = PBXReferenceProxy;
			fileType = archive.ar;
			path = libRCTGeolocation.a;
			remoteRef = 67F735F37D9C96FFCC1469292012988C /* PBXContainerItemProxy */;
			sourceTree = BUILT_PRODUCTS_DIR;
		};
		73DE2893421CB79475DA9ABBFC68EF31 /* libPods-iotaWallet-tvOS.a */ = {
			isa = PBXReferenceProxy;
			fileType = archive.ar;
			path = "libPods-iotaWallet-tvOS.a";
			remoteRef = 711E35C224595B0412CF470CDBEF29B6 /* PBXContainerItemProxy */;
			sourceTree = BUILT_PRODUCTS_DIR;
		};
		7452BF78E5A78F49B42D6A6844855B18 /* libRNSVG-tvOS.a */ = {
			isa = PBXReferenceProxy;
			fileType = archive.ar;
			path = "libRNSVG-tvOS.a";
			remoteRef = A9F53FC6236324E5330CA31A17570E7E /* PBXContainerItemProxy */;
			sourceTree = BUILT_PRODUCTS_DIR;
		};
		75741D422FC234226BD97F79574086A2 /* libPods-iotaWallet-tvOSTests.a */ = {
			isa = PBXReferenceProxy;
			fileType = archive.ar;
			path = "libPods-iotaWallet-tvOSTests.a";
			remoteRef = FA24DAB4979B0799DCE61A5F32D99523 /* PBXContainerItemProxy */;
			sourceTree = BUILT_PRODUCTS_DIR;
		};
		7CD2F7585D01863B8EC256EC6A922693 /* libRCTImage.a */ = {
			isa = PBXReferenceProxy;
			fileType = archive.ar;
			path = libRCTImage.a;
			remoteRef = EFC046C4FF8A48212FB2D5FCA41020D1 /* PBXContainerItemProxy */;
			sourceTree = BUILT_PRODUCTS_DIR;
		};
		8194F08C899A4B07E4F0D7C10D8A04CE /* Pods_iotaWalletTests.framework */ = {
			isa = PBXReferenceProxy;
			fileType = wrapper.framework;
			path = Pods_iotaWalletTests.framework;
			remoteRef = 5883AA054AC88EAA5EFB34040EA713B2 /* PBXContainerItemProxy */;
			sourceTree = BUILT_PRODUCTS_DIR;
		};
		89DED642A5FCB71765083CCD2A12F54B /* libprivatedata.a */ = {
			isa = PBXReferenceProxy;
			fileType = archive.ar;
			path = libprivatedata.a;
			remoteRef = 5571F4C8A97A7C1CD0F664C7197CC170 /* PBXContainerItemProxy */;
			sourceTree = BUILT_PRODUCTS_DIR;
		};
		9A667C3791869710368CDC79243CD4FF /* RNPrintTests.xctest */ = {
			isa = PBXReferenceProxy;
			fileType = wrapper.cfbundle;
			path = RNPrintTests.xctest;
			remoteRef = 7D78B19441B818F349C13AAD1E712ACC /* PBXContainerItemProxy */;
			sourceTree = BUILT_PRODUCTS_DIR;
		};
		9D772B812DB6C05ECF25775FCAB7E002 /* libcxxreact.a */ = {
			isa = PBXReferenceProxy;
			fileType = archive.ar;
			path = libcxxreact.a;
			remoteRef = C5DB17B47077C54B8CBA62D8E21D3C43 /* PBXContainerItemProxy */;
			sourceTree = BUILT_PRODUCTS_DIR;
		};
		9DBC3C8E34A01D88134F4A69AA32625F /* libdouble-conversion.a */ = {
			isa = PBXReferenceProxy;
			fileType = archive.ar;
			path = "libdouble-conversion.a";
			remoteRef = 91EE908523E2FCEF5CE1B08441483CDE /* PBXContainerItemProxy */;
			sourceTree = BUILT_PRODUCTS_DIR;
		};
		9FEDECF54B08D02E4DA237B29BFA7335 /* libRCTSettings-tvOS.a */ = {
			isa = PBXReferenceProxy;
			fileType = archive.ar;
			path = "libRCTSettings-tvOS.a";
			remoteRef = 02EA84673DE704F9C1AF959030D4D4BC /* PBXContainerItemProxy */;
			sourceTree = BUILT_PRODUCTS_DIR;
		};
		A449CDAA92C2C98ABDF0AE5690864303 /* libthird-party.a */ = {
			isa = PBXReferenceProxy;
			fileType = archive.ar;
			path = "libthird-party.a";
			remoteRef = 5DF1012D7DA4F139622252CC164F122C /* PBXContainerItemProxy */;
			sourceTree = BUILT_PRODUCTS_DIR;
		};
		A7757FB00CE594F07671643433203090 /* Pods_iotaWallet.framework */ = {
			isa = PBXReferenceProxy;
			fileType = wrapper.framework;
			path = Pods_iotaWallet.framework;
			remoteRef = CD9F8E5E7CF2056A65FA532392457FA4 /* PBXContainerItemProxy */;
			sourceTree = BUILT_PRODUCTS_DIR;
		};
		A85B009F6629191C78D363005BC5C04B /* libART.a */ = {
			isa = PBXReferenceProxy;
			fileType = archive.ar;
			path = libART.a;
			remoteRef = 4D28DBFF1C1827558620F9610F7E930B /* PBXContainerItemProxy */;
			sourceTree = BUILT_PRODUCTS_DIR;
		};
		B655981D53B5AE618EDBD102EA41BF51 /* libReact.a */ = {
			isa = PBXReferenceProxy;
			fileType = archive.ar;
			path = libReact.a;
			remoteRef = 01E9A97EB148F57A77EB8C51C72DF720 /* PBXContainerItemProxy */;
			sourceTree = BUILT_PRODUCTS_DIR;
		};
		B844D632C9BC3C7BED60CFEE0A6A52B7 /* libRNRandomBytes.a */ = {
			isa = PBXReferenceProxy;
			fileType = archive.ar;
			path = libRNRandomBytes.a;
			remoteRef = 2FC4A20B76D0682725A7FD3A48E950D9 /* PBXContainerItemProxy */;
			sourceTree = BUILT_PRODUCTS_DIR;
		};
		BBAF9D268952C91DACBF8032E0718926 /* libReactNativeFingerprintScanner.a */ = {
			isa = PBXReferenceProxy;
			fileType = archive.ar;
			path = libReactNativeFingerprintScanner.a;
			remoteRef = C64A41DFA3DFB47F30EDDEB6A2481B24 /* PBXContainerItemProxy */;
			sourceTree = BUILT_PRODUCTS_DIR;
		};
		BE06912F32A64660367B379A5FA9B59C /* libRCTAnimation.a */ = {
			isa = PBXReferenceProxy;
			fileType = archive.ar;
			path = libRCTAnimation.a;
			remoteRef = 77988E9E486F13DB1441A107E9B8BE7D /* PBXContainerItemProxy */;
			sourceTree = BUILT_PRODUCTS_DIR;
		};
		BE82952CCA102FD663897F7A37DC8849 /* libfishhook-tvOS.a */ = {
			isa = PBXReferenceProxy;
			fileType = archive.ar;
			path = "libfishhook-tvOS.a";
			remoteRef = 0124B2E98998F35F47D1A86641804DBA /* PBXContainerItemProxy */;
			sourceTree = BUILT_PRODUCTS_DIR;
		};
		C983FC068C0763B06409D31B23F70974 /* libRNSecureRandom.a */ = {
			isa = PBXReferenceProxy;
			fileType = archive.ar;
			path = libRNSecureRandom.a;
			remoteRef = AECD31E3539474478B838BE6DD5AB37C /* PBXContainerItemProxy */;
			sourceTree = BUILT_PRODUCTS_DIR;
		};
		C9F4F16E746AE853607E2E4D649F9E40 /* libRNDeviceInfo.a */ = {
			isa = PBXReferenceProxy;
			fileType = archive.ar;
			path = libRNDeviceInfo.a;
			remoteRef = 53DB1F47FFBD018460D6B3F399D77096 /* PBXContainerItemProxy */;
			sourceTree = BUILT_PRODUCTS_DIR;
		};
		CB305F0321185EEC00657575 /* libRNFetchBlob.a */ = {
			isa = PBXReferenceProxy;
			fileType = archive.ar;
			path = libRNFetchBlob.a;
			remoteRef = CB305F0221185EEC00657575 /* PBXContainerItemProxy */;
			sourceTree = BUILT_PRODUCTS_DIR;
		};
		CB305F7621185F3400657575 /* libRNNodeJsMobile.a */ = {
			isa = PBXReferenceProxy;
			fileType = archive.ar;
			path = libRNNodeJsMobile.a;
			remoteRef = CB305F7521185F3400657575 /* PBXContainerItemProxy */;
			sourceTree = BUILT_PRODUCTS_DIR;
		};
		CB54CCFD21261E42001F1630 /* CatCrypto.framework */ = {
			isa = PBXReferenceProxy;
			fileType = wrapper.framework;
			path = CatCrypto.framework;
			remoteRef = CB54CCFC21261E42001F1630 /* PBXContainerItemProxy */;
			sourceTree = BUILT_PRODUCTS_DIR;
		};
		CB5577D5219F221E00B698BF /* libLottieReactNative.a */ = {
			isa = PBXReferenceProxy;
			fileType = archive.ar;
			path = libLottieReactNative.a;
			remoteRef = CB5577D4219F221E00B698BF /* PBXContainerItemProxy */;
			sourceTree = BUILT_PRODUCTS_DIR;
		};
		CB563C0B21C1435B00AE4437 /* libQRCode.a */ = {
			isa = PBXReferenceProxy;
			fileType = archive.ar;
			path = libQRCode.a;
			remoteRef = CB563C0A21C1435B00AE4437 /* PBXContainerItemProxy */;
			sourceTree = BUILT_PRODUCTS_DIR;
		};
		CB6626F42085056C00651519 /* libSplashScreen.a */ = {
			isa = PBXReferenceProxy;
			fileType = archive.ar;
			path = libSplashScreen.a;
			remoteRef = CB6626F32085056C00651519 /* PBXContainerItemProxy */;
			sourceTree = BUILT_PRODUCTS_DIR;
		};
		CB8F2AF42095E41E0071A30B /* libRNRandomBytes-tvOS.a */ = {
			isa = PBXReferenceProxy;
			fileType = archive.ar;
			path = "libRNRandomBytes-tvOS.a";
			remoteRef = CB8F2AF32095E41E0071A30B /* PBXContainerItemProxy */;
			sourceTree = BUILT_PRODUCTS_DIR;
		};
		CB967ED8214153CC00F561EB /* libjsinspector.a */ = {
			isa = PBXReferenceProxy;
			fileType = archive.ar;
			path = libjsinspector.a;
			remoteRef = CB967ED7214153CC00F561EB /* PBXContainerItemProxy */;
			sourceTree = BUILT_PRODUCTS_DIR;
		};
		CB967EDA214153CC00F561EB /* libjsinspector-tvOS.a */ = {
			isa = PBXReferenceProxy;
			fileType = archive.ar;
			path = "libjsinspector-tvOS.a";
			remoteRef = CB967ED9214153CC00F561EB /* PBXContainerItemProxy */;
			sourceTree = BUILT_PRODUCTS_DIR;
		};
		CBC214E920CE82DC005D8ACB /* libRNReactNativeHapticFeedback.a */ = {
			isa = PBXReferenceProxy;
			fileType = archive.ar;
			path = libRNReactNativeHapticFeedback.a;
			remoteRef = CBC214E820CE82DC005D8ACB /* PBXContainerItemProxy */;
			sourceTree = BUILT_PRODUCTS_DIR;
		};
		CBC5562C207BA79E00BA0A7F /* Lottie.framework */ = {
			isa = PBXReferenceProxy;
			fileType = wrapper.framework;
			path = Lottie.framework;
			remoteRef = CBC5562B207BA79E00BA0A7F /* PBXContainerItemProxy */;
			sourceTree = BUILT_PRODUCTS_DIR;
		};
		CBC5562E207BA79E00BA0A7F /* Lottie.framework */ = {
			isa = PBXReferenceProxy;
			fileType = wrapper.framework;
			path = Lottie.framework;
			remoteRef = CBC5562D207BA79E00BA0A7F /* PBXContainerItemProxy */;
			sourceTree = BUILT_PRODUCTS_DIR;
		};
		CBC55639207BA79E00BA0A7F /* libRCTAnimation.a */ = {
			isa = PBXReferenceProxy;
			fileType = archive.ar;
			path = libRCTAnimation.a;
			remoteRef = CBC55638207BA79E00BA0A7F /* PBXContainerItemProxy */;
			sourceTree = BUILT_PRODUCTS_DIR;
		};
		CBC5565A207BA79E00BA0A7F /* libReact.a */ = {
			isa = PBXReferenceProxy;
			fileType = archive.ar;
			path = libReact.a;
			remoteRef = CBC55659207BA79E00BA0A7F /* PBXContainerItemProxy */;
			sourceTree = BUILT_PRODUCTS_DIR;
		};
		CBC5565C207BA79E00BA0A7F /* libyoga.a */ = {
			isa = PBXReferenceProxy;
			fileType = archive.ar;
			path = libyoga.a;
			remoteRef = CBC5565B207BA79E00BA0A7F /* PBXContainerItemProxy */;
			sourceTree = BUILT_PRODUCTS_DIR;
		};
		CBC5565E207BA79E00BA0A7F /* libcxxreact.a */ = {
			isa = PBXReferenceProxy;
			fileType = archive.ar;
			path = libcxxreact.a;
			remoteRef = CBC5565D207BA79E00BA0A7F /* PBXContainerItemProxy */;
			sourceTree = BUILT_PRODUCTS_DIR;
		};
		CBC55660207BA79E00BA0A7F /* libjschelpers.a */ = {
			isa = PBXReferenceProxy;
			fileType = archive.ar;
			path = libjschelpers.a;
			remoteRef = CBC5565F207BA79E00BA0A7F /* PBXContainerItemProxy */;
			sourceTree = BUILT_PRODUCTS_DIR;
		};
		CBC55662207BA79E00BA0A7F /* libthird-party.a */ = {
			isa = PBXReferenceProxy;
			fileType = archive.ar;
			path = "libthird-party.a";
			remoteRef = CBC55661207BA79E00BA0A7F /* PBXContainerItemProxy */;
			sourceTree = BUILT_PRODUCTS_DIR;
		};
		CBC55664207BA79E00BA0A7F /* libdouble-conversion.a */ = {
			isa = PBXReferenceProxy;
			fileType = archive.ar;
			path = "libdouble-conversion.a";
			remoteRef = CBC55663207BA79E00BA0A7F /* PBXContainerItemProxy */;
			sourceTree = BUILT_PRODUCTS_DIR;
		};
		CBC5566E207BA79E00BA0A7F /* libRNFS.a */ = {
			isa = PBXReferenceProxy;
			fileType = archive.ar;
			path = libRNFS.a;
			remoteRef = CBC5566D207BA79E00BA0A7F /* PBXContainerItemProxy */;
			sourceTree = BUILT_PRODUCTS_DIR;
		};
		CBEA4C912149481F007DA583 /* libReactNativeNavigation.a */ = {
			isa = PBXReferenceProxy;
			fileType = archive.ar;
			path = libReactNativeNavigation.a;
			remoteRef = CBEA4C902149481F007DA583 /* PBXContainerItemProxy */;
			sourceTree = BUILT_PRODUCTS_DIR;
		};
		CBEA4C932149481F007DA583 /* ReactNativeNavigationTests.xctest */ = {
			isa = PBXReferenceProxy;
			fileType = wrapper.cfbundle;
			path = ReactNativeNavigationTests.xctest;
			remoteRef = CBEA4C922149481F007DA583 /* PBXContainerItemProxy */;
			sourceTree = BUILT_PRODUCTS_DIR;
		};
		CBEC7C002108D77100F0020D /* libRNFastCrypto.a */ = {
			isa = PBXReferenceProxy;
			fileType = archive.ar;
			path = libRNFastCrypto.a;
			remoteRef = CBEC7BFF2108D77100F0020D /* PBXContainerItemProxy */;
			sourceTree = BUILT_PRODUCTS_DIR;
		};
		CBEF619F59D7EBCE4196DF4E7471DFA3 /* libRNFS.a */ = {
			isa = PBXReferenceProxy;
			fileType = archive.ar;
			path = libRNFS.a;
			remoteRef = E1B37F619C11EA96BF3D3EF5382A8D08 /* PBXContainerItemProxy */;
			sourceTree = BUILT_PRODUCTS_DIR;
		};
		CF4DEBD89AF3703CA874122582CB0018 /* libART-tvOS.a */ = {
			isa = PBXReferenceProxy;
			fileType = archive.ar;
			path = "libART-tvOS.a";
			remoteRef = 5A69F80327CBC8DCFAC6DDBEC2E353E4 /* PBXContainerItemProxy */;
			sourceTree = BUILT_PRODUCTS_DIR;
		};
		D373EB5A6D14212CD152A952A67FEB62 /* libRNKeychain.a */ = {
			isa = PBXReferenceProxy;
			fileType = archive.ar;
			path = libRNKeychain.a;
			remoteRef = 52FD8EB486138CC4128FC9CA61B5CE40 /* PBXContainerItemProxy */;
			sourceTree = BUILT_PRODUCTS_DIR;
		};
		D52AD4114CBE743BE1FE4BBF929B98CA /* libRNSVG.a */ = {
			isa = PBXReferenceProxy;
			fileType = archive.ar;
			path = libRNSVG.a;
			remoteRef = 13042E5B4074EDAF295116B369C5720D /* PBXContainerItemProxy */;
			sourceTree = BUILT_PRODUCTS_DIR;
		};
		D9D059D1D71ADA6B83851AE04A4B1989 /* libBugsnagReactNative.a */ = {
			isa = PBXReferenceProxy;
			fileType = archive.ar;
			path = libBugsnagReactNative.a;
			remoteRef = 7D4677BF89393B2A390B1DA255172739 /* PBXContainerItemProxy */;
			sourceTree = BUILT_PRODUCTS_DIR;
		};
		DAD01F1FBF0A65DE7C0418215A512138 /* libRNPrint.a */ = {
			isa = PBXReferenceProxy;
			fileType = archive.ar;
			path = libRNPrint.a;
			remoteRef = 38EDCA31D16E3CD01DBD8999EBEA81FF /* PBXContainerItemProxy */;
			sourceTree = BUILT_PRODUCTS_DIR;
		};
		DF3D8AEB21F074871C1975441A32E214 /* libRCTLinking-tvOS.a */ = {
			isa = PBXReferenceProxy;
			fileType = archive.ar;
			path = "libRCTLinking-tvOS.a";
			remoteRef = BFF2DE68DC51E02575350E595BE05544 /* PBXContainerItemProxy */;
			sourceTree = BUILT_PRODUCTS_DIR;
		};
		E1DE6816AFF1D8279218D82AD1FFCE5B /* libRCTNetwork.a */ = {
			isa = PBXReferenceProxy;
			fileType = archive.ar;
			path = libRCTNetwork.a;
			remoteRef = 9CA17388BD86A06261973A87CA89A2B1 /* PBXContainerItemProxy */;
			sourceTree = BUILT_PRODUCTS_DIR;
		};
		E329CD2AEA74CC4A8A6F37DBBEF1EA5E /* libRCTActionSheet.a */ = {
			isa = PBXReferenceProxy;
			fileType = archive.ar;
			path = libRCTActionSheet.a;
			remoteRef = EDE032656EFB8B4603FCB01A05A9F031 /* PBXContainerItemProxy */;
			sourceTree = BUILT_PRODUCTS_DIR;
		};
		E4F418B6A7C158123D272588757B8B5E /* libKCKeepAwake.a */ = {
			isa = PBXReferenceProxy;
			fileType = archive.ar;
			path = libKCKeepAwake.a;
			remoteRef = D76A2AA2859385389AC38602086305F7 /* PBXContainerItemProxy */;
			sourceTree = BUILT_PRODUCTS_DIR;
		};
		E75E2AC8AE8B6798A4135FCB59B0D2EB /* libRCTImage-tvOS.a */ = {
			isa = PBXReferenceProxy;
			fileType = archive.ar;
			path = "libRCTImage-tvOS.a";
			remoteRef = 07DD23F296417D4BA008AE2ABBCB6EBF /* PBXContainerItemProxy */;
			sourceTree = BUILT_PRODUCTS_DIR;
		};
/* End PBXReferenceProxy section */

/* Begin PBXResourcesBuildPhase section */
		7B8DF15560086469F41BFCA408944F5D /* Resources */ = {
			isa = PBXResourcesBuildPhase;
			buildActionMask = 2147483647;
			files = (
			);
			runOnlyForDeploymentPostprocessing = 0;
		};
		80B69C4642AB51BA4880C4831D3FF552 /* Resources */ = {
			isa = PBXResourcesBuildPhase;
			buildActionMask = 2147483647;
			files = (
			);
			runOnlyForDeploymentPostprocessing = 0;
		};
		8F6FA1D0FA4750EA28804258C2CB6AC6 /* Resources */ = {
			isa = PBXResourcesBuildPhase;
			buildActionMask = 2147483647;
			files = (
			);
			runOnlyForDeploymentPostprocessing = 0;
		};
		BF58EB11F40804AD5DBB7F844142B92C /* Resources */ = {
			isa = PBXResourcesBuildPhase;
			buildActionMask = 2147483647;
			files = (
				BDAE8ABE8DEB4C2EB82EE79A3A5230C8 /* Images.xcassets in Resources */,
			);
			runOnlyForDeploymentPostprocessing = 0;
		};
		FA2076790B54965291BEF26A75A5EDB5 /* Resources */ = {
			isa = PBXResourcesBuildPhase;
			buildActionMask = 2147483647;
			files = (
				54D44899635E65A34FCEAC3EA412BE26 /* Images.xcassets in Resources */,
				CBA5F52620CAAB2A00774D4B /* SourceCodePro-Medium.ttf in Resources */,
				CB98FB9620A0A5BB0047877B /* SourceSansPro-Light.ttf in Resources */,
				CB63E7A5218B544E0084CBFD /* Icons.ttf in Resources */,
				CB61A46620B89E3B004088AA /* SourceSansPro-SemiBold.ttf in Resources */,
				29169BFF0B0644DA1F501101B010A604 /* InfoPlist.strings in Resources */,
				29E9C75A4A87FFC827469A3CFB2D3C89 /* Launch Screen.storyboard in Resources */,
				CB98FB9420A0A5BB0047877B /* SourceSansPro-Bold.ttf in Resources */,
				CB98FB9520A0A5BB0047877B /* SourceSansPro-Regular.ttf in Resources */,
				F47E436883524D18AB563054 /* nodejs-project in Resources */,
				D07D1D9D21444F2D88F12F73 /* builtin_modules in Resources */,
			);
			runOnlyForDeploymentPostprocessing = 0;
		};
/* End PBXResourcesBuildPhase section */

/* Begin PBXShellScriptBuildPhase section */
		1BD7EDA2A9AC2CE93A0870587E20D397 /* Bundle React Native Code And Images */ = {
			isa = PBXShellScriptBuildPhase;
			buildActionMask = 2147483647;
			files = (
			);
			inputPaths = (
			);
			name = "Bundle React Native Code And Images";
			outputPaths = (
			);
			runOnlyForDeploymentPostprocessing = 0;
			shellPath = /bin/sh;
			shellScript = "export NODE_BINARY=node\n../node_modules/react-native/scripts/react-native-xcode.sh";
		};
		1C8C88AE59968844F0D8C59F /* [CP] Check Pods Manifest.lock */ = {
			isa = PBXShellScriptBuildPhase;
			buildActionMask = 2147483647;
			files = (
			);
			inputPaths = (
				"${PODS_PODFILE_DIR_PATH}/Podfile.lock",
				"${PODS_ROOT}/Manifest.lock",
			);
			name = "[CP] Check Pods Manifest.lock";
			outputPaths = (
				"$(DERIVED_FILE_DIR)/Pods-iotaWallet-tvOSTests-checkManifestLockResult.txt",
			);
			runOnlyForDeploymentPostprocessing = 0;
			shellPath = /bin/sh;
			shellScript = "diff \"${PODS_PODFILE_DIR_PATH}/Podfile.lock\" \"${PODS_ROOT}/Manifest.lock\" > /dev/null\nif [ $? != 0 ] ; then\n    # print error to STDERR\n    echo \"error: The sandbox is not in sync with the Podfile.lock. Run 'pod install' or update your CocoaPods installation.\" >&2\n    exit 1\nfi\n# This output is used by Xcode 'outputs' to avoid re-running this script phase.\necho \"SUCCESS\" > \"${SCRIPT_OUTPUT_FILE_0}\"\n";
			showEnvVarsInLog = 0;
		};
		4762E0BF5D164F65BA028503 /* Remove NodeJS Mobile Framework Simulator Strips */ = {
			isa = PBXShellScriptBuildPhase;
			buildActionMask = 2147483647;
			files = (
			);
			inputPaths = (
			);
			name = "Remove NodeJS Mobile Framework Simulator Strips";
			outputPaths = (
			);
			runOnlyForDeploymentPostprocessing = 0;
			shellPath = /bin/sh;
			shellScript = "\nset -e\nFRAMEWORK_BINARY_PATH=\"$TARGET_BUILD_DIR/$FRAMEWORKS_FOLDER_PATH/NodeMobile.framework/NodeMobile\"\nFRAMEWORK_STRIPPED_PATH=\"$FRAMEWORK_BINARY_PATH-strip\"\nif [ \"$PLATFORM_NAME\" != \"iphonesimulator\" ]; then\n  if $(lipo \"$FRAMEWORK_BINARY_PATH\" -verify_arch \"x86_64\") ; then\n    lipo -output \"$FRAMEWORK_STRIPPED_PATH\" -remove \"x86_64\" \"$FRAMEWORK_BINARY_PATH\"\n    rm \"$FRAMEWORK_BINARY_PATH\"\n    mv \"$FRAMEWORK_STRIPPED_PATH\" \"$FRAMEWORK_BINARY_PATH\"\n    echo \"Removed simulator strip from NodeMobile.framework\"\n  fi\nfi\n";
		};
		58346D29D233956FD8AD6589 /* [CP] Check Pods Manifest.lock */ = {
			isa = PBXShellScriptBuildPhase;
			buildActionMask = 2147483647;
			files = (
			);
			inputPaths = (
				"${PODS_PODFILE_DIR_PATH}/Podfile.lock",
				"${PODS_ROOT}/Manifest.lock",
			);
			name = "[CP] Check Pods Manifest.lock";
			outputPaths = (
				"$(DERIVED_FILE_DIR)/Pods-iotaWallet-tvOS-checkManifestLockResult.txt",
			);
			runOnlyForDeploymentPostprocessing = 0;
			shellPath = /bin/sh;
			shellScript = "diff \"${PODS_PODFILE_DIR_PATH}/Podfile.lock\" \"${PODS_ROOT}/Manifest.lock\" > /dev/null\nif [ $? != 0 ] ; then\n    # print error to STDERR\n    echo \"error: The sandbox is not in sync with the Podfile.lock. Run 'pod install' or update your CocoaPods installation.\" >&2\n    exit 1\nfi\n# This output is used by Xcode 'outputs' to avoid re-running this script phase.\necho \"SUCCESS\" > \"${SCRIPT_OUTPUT_FILE_0}\"\n";
			showEnvVarsInLog = 0;
		};
		5C36E36590116568CF5849E3 /* [CP] Check Pods Manifest.lock */ = {
			isa = PBXShellScriptBuildPhase;
			buildActionMask = 2147483647;
			files = (
			);
			inputPaths = (
				"${PODS_PODFILE_DIR_PATH}/Podfile.lock",
				"${PODS_ROOT}/Manifest.lock",
			);
			name = "[CP] Check Pods Manifest.lock";
			outputPaths = (
				"$(DERIVED_FILE_DIR)/Pods-iotaWalletTests-checkManifestLockResult.txt",
			);
			runOnlyForDeploymentPostprocessing = 0;
			shellPath = /bin/sh;
			shellScript = "diff \"${PODS_PODFILE_DIR_PATH}/Podfile.lock\" \"${PODS_ROOT}/Manifest.lock\" > /dev/null\nif [ $? != 0 ] ; then\n    # print error to STDERR\n    echo \"error: The sandbox is not in sync with the Podfile.lock. Run 'pod install' or update your CocoaPods installation.\" >&2\n    exit 1\nfi\n# This output is used by Xcode 'outputs' to avoid re-running this script phase.\necho \"SUCCESS\" > \"${SCRIPT_OUTPUT_FILE_0}\"\n";
			showEnvVarsInLog = 0;
		};
		6F7D336850DB4AC6B0EEF1A0 /* Sign NodeJS Mobile Native Modules */ = {
			isa = PBXShellScriptBuildPhase;
			buildActionMask = 2147483647;
			files = (
			);
			inputPaths = (
			);
			name = "Sign NodeJS Mobile Native Modules";
			outputPaths = (
			);
			runOnlyForDeploymentPostprocessing = 0;
			shellPath = /bin/sh;
			shellScript = "\nset -e\nif [ -z \"$NODEJS_MOBILE_BUILD_NATIVE_MODULES\" ]; then\n# If build native modules preference is not set, look for it in the project's\n#nodejs-assets/BUILD_NATIVE_MODULES.txt file.\nNODEJS_ASSETS_DIR=\"$( cd \"$PROJECT_DIR\" && cd ../nodejs-assets/ && pwd )\"\nPREFERENCE_FILE_PATH=\"$NODEJS_ASSETS_DIR/BUILD_NATIVE_MODULES.txt\"\n  if [ -f \"$PREFERENCE_FILE_PATH\" ]; then\n    NODEJS_MOBILE_BUILD_NATIVE_MODULES=\"$(cat $PREFERENCE_FILE_PATH | xargs)\"\n  fi\nfi\nif [ -z \"$NODEJS_MOBILE_BUILD_NATIVE_MODULES\" ]; then\n# If build native modules preference is not set, try to find .gyp files\n#to turn it on.\n  gypfiles=($(find \"$CODESIGNING_FOLDER_PATH/nodejs-project/\" -type f -name \"*.gyp\"))\n  if [ ${#gypfiles[@]} -gt 0 ]; then\n    NODEJS_MOBILE_BUILD_NATIVE_MODULES=1\n  else\n    NODEJS_MOBILE_BUILD_NATIVE_MODULES=0\n  fi\nfi\nif [ \"1\" != \"$NODEJS_MOBILE_BUILD_NATIVE_MODULES\" ]; then exit 0; fi\n# Delete object files\nfind \"$CODESIGNING_FOLDER_PATH/nodejs-project/\" -name \"*.o\" -type f -delete\nfind \"$CODESIGNING_FOLDER_PATH/nodejs-project/\" -name \"*.a\" -type f -delete\n# Create Info.plist for each framework built and loader override.\nPATCH_SCRIPT_DIR=\"$( cd \"$PROJECT_DIR\" && cd ../node_modules/nodejs-mobile-react-native/scripts/ && pwd )\"\nNODEJS_PROJECT_DIR=\"$( cd \"$CODESIGNING_FOLDER_PATH\" && cd nodejs-project/ && pwd )\"\nnode \"$PATCH_SCRIPT_DIR\"/ios-create-plists-and-dlopen-override.js $NODEJS_PROJECT_DIR\n# Embed every resulting .framework in the application and delete them afterwards.\nembed_framework()\n{\n    FRAMEWORK_NAME=\"$(basename \"$1\")\"\n    cp -r \"$1\" \"$TARGET_BUILD_DIR/$FRAMEWORKS_FOLDER_PATH/\"\n    \n    /usr/bin/codesign --force --sign $EXPANDED_CODE_SIGN_IDENTITY --preserve-metadata=identifier,entitlements,flags --timestamp=none \"$TARGET_BUILD_DIR/$FRAMEWORKS_FOLDER_PATH/$FRAMEWORK_NAME\"\n}\nfind \"$CODESIGNING_FOLDER_PATH/nodejs-project/\" -name \"*.framework\" -type d | while read frmwrk_path; do embed_framework \"$frmwrk_path\"; done\n\n#Delete gyp temporary .deps dependency folders from the project structure.\nfind \"$CODESIGNING_FOLDER_PATH/nodejs-project/\" -path \"*/.deps/*\" -delete\nfind \"$CODESIGNING_FOLDER_PATH/nodejs-project/\" -name \".deps\" -type d -delete\n\n#Delete frameworks from their build paths\nfind \"$CODESIGNING_FOLDER_PATH/nodejs-project/\" -path \"*/*.framework/*\" -delete\nfind \"$CODESIGNING_FOLDER_PATH/nodejs-project/\" -name \"*.framework\" -type d -delete\n";
		};
		76C74A58CB208D79D2DBCF9020787849 /* Bundle React Native code and images */ = {
			isa = PBXShellScriptBuildPhase;
			buildActionMask = 2147483647;
			files = (
			);
			inputPaths = (
			);
			name = "Bundle React Native code and images";
			outputPaths = (
			);
			runOnlyForDeploymentPostprocessing = 0;
			shellPath = /bin/sh;
			shellScript = "export NODE_BINARY=node\n../node_modules/react-native/scripts/react-native-xcode.sh";
		};
		B59F787FE434CB99F8DA67C59029AF6B /* ShellScript */ = {
			isa = PBXShellScriptBuildPhase;
			buildActionMask = 2147483647;
			files = (
			);
			inputPaths = (
			);
			outputPaths = (
			);
			runOnlyForDeploymentPostprocessing = 0;
			shellPath = /bin/sh;
			shellScript = "if [ \"$CONFIGURATION\" == \"Release\" ]\nthen /usr/bin/perl -pe 's/(BUILD_NUMBER = )(\\d+)/$1.($2+1)/eg' -i buildnumber.xcconfig\nfi";
		};
		C670705588253B9974F1143C /* [CP] Check Pods Manifest.lock */ = {
			isa = PBXShellScriptBuildPhase;
			buildActionMask = 2147483647;
			files = (
			);
			inputPaths = (
				"${PODS_PODFILE_DIR_PATH}/Podfile.lock",
				"${PODS_ROOT}/Manifest.lock",
			);
			name = "[CP] Check Pods Manifest.lock";
			outputPaths = (
				"$(DERIVED_FILE_DIR)/Pods-iotaWallet-checkManifestLockResult.txt",
			);
			runOnlyForDeploymentPostprocessing = 0;
			shellPath = /bin/sh;
			shellScript = "diff \"${PODS_PODFILE_DIR_PATH}/Podfile.lock\" \"${PODS_ROOT}/Manifest.lock\" > /dev/null\nif [ $? != 0 ] ; then\n    # print error to STDERR\n    echo \"error: The sandbox is not in sync with the Podfile.lock. Run 'pod install' or update your CocoaPods installation.\" >&2\n    exit 1\nfi\n# This output is used by Xcode 'outputs' to avoid re-running this script phase.\necho \"SUCCESS\" > \"${SCRIPT_OUTPUT_FILE_0}\"\n";
			showEnvVarsInLog = 0;
		};
		C995FCEDE5D946BC9E976B18 /* Build NodeJS Mobile Native Modules */ = {
			isa = PBXShellScriptBuildPhase;
			buildActionMask = 2147483647;
			files = (
			);
			inputPaths = (
			);
			name = "Build NodeJS Mobile Native Modules";
			outputPaths = (
			);
			runOnlyForDeploymentPostprocessing = 0;
			shellPath = /bin/sh;
			shellScript = "\nset -e\nif [ -z \"$NODEJS_MOBILE_BUILD_NATIVE_MODULES\" ]; then\n# If build native modules preference is not set, look for it in the project's\n#nodejs-assets/BUILD_NATIVE_MODULES.txt file.\nNODEJS_ASSETS_DIR=\"$( cd \"$PROJECT_DIR\" && cd ../nodejs-assets/ && pwd )\"\nPREFERENCE_FILE_PATH=\"$NODEJS_ASSETS_DIR/BUILD_NATIVE_MODULES.txt\"\n  if [ -f \"$PREFERENCE_FILE_PATH\" ]; then\n    NODEJS_MOBILE_BUILD_NATIVE_MODULES=\"$(cat $PREFERENCE_FILE_PATH | xargs)\"\n  fi\nfi\nif [ -z \"$NODEJS_MOBILE_BUILD_NATIVE_MODULES\" ]; then\n# If build native modules preference is not set, try to find .gyp files\n#to turn it on.\n  gypfiles=($(find \"$CODESIGNING_FOLDER_PATH/nodejs-project/\" -type f -name \"*.gyp\"))\n  if [ ${#gypfiles[@]} -gt 0 ]; then\n    NODEJS_MOBILE_BUILD_NATIVE_MODULES=1\n  else\n    NODEJS_MOBILE_BUILD_NATIVE_MODULES=0\n  fi\nfi\nif [ \"1\" != \"$NODEJS_MOBILE_BUILD_NATIVE_MODULES\" ]; then exit 0; fi\n# Delete object files that may already come from within the npm package.\nfind \"$CODESIGNING_FOLDER_PATH/nodejs-project/\" -name \"*.o\" -type f -delete\nfind \"$CODESIGNING_FOLDER_PATH/nodejs-project/\" -name \"*.a\" -type f -delete\nfind \"$CODESIGNING_FOLDER_PATH/nodejs-project/\" -name \"*.node\" -type f -delete\n# Delete bundle contents that may be there from previous builds.\nfind \"$CODESIGNING_FOLDER_PATH/nodejs-project/\" -path \"*/*.node/*\" -delete\nfind \"$CODESIGNING_FOLDER_PATH/nodejs-project/\" -name \"*.node\" -type d -delete\nfind \"$CODESIGNING_FOLDER_PATH/nodejs-project/\" -path \"*/*.framework/*\" -delete\nfind \"$CODESIGNING_FOLDER_PATH/nodejs-project/\" -name \"*.framework\" -type d -delete\n# Apply patches to the modules package.json\nif [ -d \"$CODESIGNING_FOLDER_PATH\"/nodejs-project/node_modules/ ]; then\n  PATCH_SCRIPT_DIR=\"$( cd \"$PROJECT_DIR\" && cd ../node_modules/nodejs-mobile-react-native/scripts/ && pwd )\"\n  NODEJS_PROJECT_MODULES_DIR=\"$( cd \"$CODESIGNING_FOLDER_PATH\" && cd nodejs-project/node_modules/ && pwd )\"\n  node \"$PATCH_SCRIPT_DIR\"/patch-package.js $NODEJS_PROJECT_MODULES_DIR\nfi\n# Get the nodejs-mobile-gyp location\nif [ -d \"$PROJECT_DIR/../node_modules/nodejs-mobile-gyp/\" ]; then\n  NODEJS_MOBILE_GYP_DIR=\"$( cd \"$PROJECT_DIR\" && cd ../node_modules/nodejs-mobile-gyp/ && pwd )\"\nelse\n  NODEJS_MOBILE_GYP_DIR=\"$( cd \"$PROJECT_DIR\" && cd ../node_modules/nodejs-mobile-react-native/node_modules/nodejs-mobile-gyp/ && pwd )\"\nfi\nNODEJS_MOBILE_GYP_BIN_FILE=\"$NODEJS_MOBILE_GYP_DIR\"/bin/node-gyp.js\n# Rebuild modules with right environment\nNODEJS_HEADERS_DIR=\"$( cd \"$PROJECT_DIR\" && cd ../node_modules/nodejs-mobile-react-native/ios/libnode/ && pwd )\"\npushd $CODESIGNING_FOLDER_PATH/nodejs-project/\nif [ \"$PLATFORM_NAME\" == \"iphoneos\" ]\nthen\n  GYP_DEFINES=\"OS=ios\" npm_config_nodedir=\"$NODEJS_HEADERS_DIR\" npm_config_node_gyp=\"$NODEJS_MOBILE_GYP_BIN_FILE\" npm_config_platform=\"ios\" npm_config_format=\"make-ios\" npm_config_node_engine=\"chakracore\" npm_config_arch=\"arm64\" npm --verbose rebuild --build-from-source\nelse\n  GYP_DEFINES=\"OS=ios\" npm_config_nodedir=\"$NODEJS_HEADERS_DIR\" npm_config_node_gyp=\"$NODEJS_MOBILE_GYP_BIN_FILE\" npm_config_platform=\"ios\" npm_config_format=\"make-ios\" npm_config_node_engine=\"chakracore\" npm_config_arch=\"x64\" npm --verbose rebuild --build-from-source\nfi\npopd\n";
		};
		F48D073DB4FD998CCE6DB8DE /* [CP] Embed Pods Frameworks */ = {
			isa = PBXShellScriptBuildPhase;
			buildActionMask = 2147483647;
			files = (
			);
			inputPaths = (
				"${SRCROOT}/Pods/Target Support Files/Pods-iotaWallet/Pods-iotaWallet-frameworks.sh",
				"${BUILT_PRODUCTS_DIR}/CatCrypto/CatCrypto.framework",
			);
			name = "[CP] Embed Pods Frameworks";
			outputPaths = (
				"${TARGET_BUILD_DIR}/${FRAMEWORKS_FOLDER_PATH}/CatCrypto.framework",
			);
			runOnlyForDeploymentPostprocessing = 0;
			shellPath = /bin/sh;
			shellScript = "\"${SRCROOT}/Pods/Target Support Files/Pods-iotaWallet/Pods-iotaWallet-frameworks.sh\"\n";
			showEnvVarsInLog = 0;
		};
/* End PBXShellScriptBuildPhase section */

/* Begin PBXSourcesBuildPhase section */
		11075FA1DE5371B6E0DBE7D34FF2F541 /* Sources */ = {
			isa = PBXSourcesBuildPhase;
			buildActionMask = 2147483647;
			files = (
				307E93B97FDF6F53908903B07505AC30 /* SnapshotHelper.swift in Sources */,
				0C51C393ABBB0B4BD4B93D710474ACE6 /* iotaWalletUITests.swift in Sources */,
			);
			runOnlyForDeploymentPostprocessing = 0;
		};
		20A48ED510B8A5A031F25EB34DD39B95 /* Sources */ = {
			isa = PBXSourcesBuildPhase;
			buildActionMask = 2147483647;
			files = (
				F834CDED8A9A63C142A683ADB8483369 /* iotaWalletTests.m in Sources */,
			);
			runOnlyForDeploymentPostprocessing = 0;
		};
		3A19CAEF0494A213AEB368179B268023 /* Sources */ = {
			isa = PBXSourcesBuildPhase;
			buildActionMask = 2147483647;
			files = (
				6079ACE02110DD2C005B21CB /* Argon2IOS.swift in Sources */,
				962469C90FA6C9D7DB8B0F1D49DD98E7 /* AppDelegate.m in Sources */,
				6079C42420D95F18006B252E /* Empty.swift in Sources */,
				CB866281209F36CA00C026E3 /* EntangledIOS.m in Sources */,
				3E58EC90CE11629FBA816AAD96D16464 /* main.m in Sources */,
				6079AD4E2110E752005B21CB /* Argon2IOS.m in Sources */,
				6079ACDE2110BE6B005B21CB /* Argon2Core.swift in Sources */,
			);
			runOnlyForDeploymentPostprocessing = 0;
		};
		9289FDA5BF643E6CF6FB97742A554BFA /* Sources */ = {
			isa = PBXSourcesBuildPhase;
			buildActionMask = 2147483647;
			files = (
				150B45CC76085653FBC10B5A7B4E16F0 /* AppDelegate.m in Sources */,
				7201963BD0BAE41A9958AC15A84AAA5F /* main.m in Sources */,
			);
			runOnlyForDeploymentPostprocessing = 0;
		};
		C361C063B6547DE82583FABCA4550939 /* Sources */ = {
			isa = PBXSourcesBuildPhase;
			buildActionMask = 2147483647;
			files = (
				E4F9AC494F8CC3C172EA66A4EF42D078 /* iotaWalletTests.m in Sources */,
			);
			runOnlyForDeploymentPostprocessing = 0;
		};
/* End PBXSourcesBuildPhase section */

/* Begin PBXTargetDependency section */
		482BD5E847E669FCCD5819D2879B3184 /* PBXTargetDependency */ = {
			isa = PBXTargetDependency;
			target = 1B6F56C5B39768183E212C21E8E213DA /* iotaWallet-tvOS */;
			targetProxy = 28BD818916EC80191B9C06F5C44796AA /* PBXContainerItemProxy */;
		};
		6020D31D21A5065300159E5A /* PBXTargetDependency */ = {
			isa = PBXTargetDependency;
			name = Lottie_iOS;
			targetProxy = 6020D31C21A5065300159E5A /* PBXContainerItemProxy */;
		};
		BE73D60DB7DADA792CE0511FEEF11D44 /* PBXTargetDependency */ = {
			isa = PBXTargetDependency;
			target = 4848851A00274CA2FFBE307BAEB5F278 /* iotaWallet */;
			targetProxy = 569242DFF3FE79F261B75B97749FC745 /* PBXContainerItemProxy */;
		};
		CBDE11BE21AEFFFE00CA1909 /* PBXTargetDependency */ = {
			isa = PBXTargetDependency;
			name = Lottie_iOS;
			targetProxy = CBDE11BD21AEFFFE00CA1909 /* PBXContainerItemProxy */;
		};
/* End PBXTargetDependency section */

/* Begin PBXVariantGroup section */
		49A551A49165ED5CFBE87EE1B7C5CCA8 /* InfoPlist.strings */ = {
			isa = PBXVariantGroup;
			children = (
				14D027E0235A94DEC3CFA3995F921E99 /* ar */,
				212C440FB237BBD7248FBF1D2199EFD2 /* cs */,
				C883F8A0B4031CE53D5E48217339975E /* da */,
				55B2218ED7B66ED5B4EEF139189CDFB2 /* de */,
				A1FAED857304034D3DCD87D13F961C48 /* el */,
				72D17A4D37252C0BC0DB1F93F39557A8 /* en */,
				36D4352CBA24C83AC9A32D4C0C8118E8 /* es */,
				F937ECCF0BA4BC3A155C89B3B7ECE27D /* es-419 */,
				D6579997ECA951BF786CFC9441D56F53 /* fi */,
				E3A5CC95D9B27ABCF4FAD971B8E3AC51 /* fr */,
				D2C796029F4A68C167C1F1F5176A5819 /* he */,
				78890E2D6D34AE7E540EA17AF52C9982 /* hi */,
				F05FB5124D5FDAF46BC578870641ED07 /* id */,
				EEF5BF9089B89A57B0EABB4E6415A676 /* it */,
				BD40B3B9B6FE961CF3495A75D646774F /* ja */,
				FA966CD6F6AC4A56AAE33F729009A387 /* ko */,
				AC72D5B1A4088A6371731AAF2D0B9E73 /* lv */,
				687E262F066E4DDBCEFF44A4BC7F44A7 /* nb */,
				66A2C53DEF25AEDEB72FDC924EBABB8D /* nl */,
				DF7DDCE91109086B70E5F0239B13774C /* pl */,
				2CF64F79A3674FBC3EAFD7BD016CA0C3 /* pt-BR */,
				64A04B0E69E2398FF12B202BA93DEFED /* pt-PT */,
				C989B5B2E21BB76597A51E0EFEA9B547 /* ro */,
				12700CD34950855970059E347E3ECCEF /* ru */,
				81FD04ABA0D7E5DDAC025C79AC565404 /* sk */,
				BA9A0E2287F5A0014ABE9284EBD2C4D8 /* sl */,
				5D730345CF75A62E99A5B317731440D2 /* sv */,
				0CB89A9AF630BA398ED6B667116B3086 /* tr */,
				000050334277DFF6E9BC09832C011408 /* ur */,
				703CD715859580C6F93AD2C3B9BF240C /* zh-Hans */,
				F0BCFBFA4C88ED7E91943BDB49D788DE /* zh-Hant */,
			);
			name = InfoPlist.strings;
			sourceTree = "<group>";
		};
/* End PBXVariantGroup section */

/* Begin XCBuildConfiguration section */
		2E5397219FE6BFB92B66674C2DE598F9 /* Release */ = {
			isa = XCBuildConfiguration;
			buildSettings = {
				ALWAYS_SEARCH_USER_PATHS = NO;
				CLANG_ANALYZER_LOCALIZABILITY_NONLOCALIZED = YES;
				CLANG_CXX_LANGUAGE_STANDARD = "gnu++0x";
				CLANG_CXX_LIBRARY = "libc++";
				CLANG_ENABLE_MODULES = YES;
				CLANG_ENABLE_OBJC_ARC = YES;
				CLANG_WARN_BLOCK_CAPTURE_AUTORELEASING = YES;
				CLANG_WARN_BOOL_CONVERSION = YES;
				CLANG_WARN_COMMA = YES;
				CLANG_WARN_CONSTANT_CONVERSION = YES;
				CLANG_WARN_DEPRECATED_OBJC_IMPLEMENTATIONS = YES;
				CLANG_WARN_DIRECT_OBJC_ISA_USAGE = YES_ERROR;
				CLANG_WARN_EMPTY_BODY = YES;
				CLANG_WARN_ENUM_CONVERSION = YES;
				CLANG_WARN_INFINITE_RECURSION = YES;
				CLANG_WARN_INT_CONVERSION = YES;
				CLANG_WARN_NON_LITERAL_NULL_CONVERSION = YES;
				CLANG_WARN_OBJC_IMPLICIT_RETAIN_SELF = YES;
				CLANG_WARN_OBJC_LITERAL_CONVERSION = YES;
				CLANG_WARN_OBJC_ROOT_CLASS = YES_ERROR;
				CLANG_WARN_RANGE_LOOP_ANALYSIS = YES;
				CLANG_WARN_STRICT_PROTOTYPES = YES;
				CLANG_WARN_SUSPICIOUS_MOVE = YES;
				CLANG_WARN_UNREACHABLE_CODE = YES;
				CLANG_WARN__DUPLICATE_METHOD_MATCH = YES;
				CODE_SIGN_IDENTITY = "iPhone Developer";
				"CODE_SIGN_IDENTITY[sdk=iphoneos*]" = "iPhone Developer";
				CODE_SIGN_STYLE = Manual;
				COPY_PHASE_STRIP = YES;
				ENABLE_BITCODE = YES;
				ENABLE_NS_ASSERTIONS = NO;
				ENABLE_STRICT_OBJC_MSGSEND = YES;
				GCC_C_LANGUAGE_STANDARD = gnu99;
				GCC_NO_COMMON_BLOCKS = YES;
				GCC_WARN_64_TO_32_BIT_CONVERSION = YES;
				GCC_WARN_ABOUT_RETURN_TYPE = YES_ERROR;
				GCC_WARN_UNDECLARED_SELECTOR = YES;
				GCC_WARN_UNINITIALIZED_AUTOS = YES_AGGRESSIVE;
				GCC_WARN_UNUSED_FUNCTION = YES;
				GCC_WARN_UNUSED_VARIABLE = YES;
				HEADER_SEARCH_PATHS = "$(SRCROOT)/../node_modules/react-native-navigation/ios/**";
				IPHONEOS_DEPLOYMENT_TARGET = 11.0;
				MTL_ENABLE_DEBUG_INFO = NO;
				SDKROOT = iphoneos;
				SWIFT_COMPILATION_MODE = wholemodule;
				VALIDATE_PRODUCT = YES;
				VALID_ARCHS = "$(ARCHS_STANDARD_64_BIT)";
			};
			name = Release;
		};
		54708D3C2D8F9B58C86D79D3E967D808 /* Release */ = {
			isa = XCBuildConfiguration;
			buildSettings = {
				ALWAYS_EMBED_SWIFT_STANDARD_LIBRARIES = YES;
				CLANG_ANALYZER_NONNULL = YES;
				CLANG_ANALYZER_NUMBER_OBJECT_CONVERSION = YES_AGGRESSIVE;
				CLANG_CXX_LANGUAGE_STANDARD = "gnu++14";
				CLANG_WARN_DOCUMENTATION_COMMENTS = YES;
				CLANG_WARN_UNGUARDED_AVAILABILITY = YES_AGGRESSIVE;
				CODE_SIGN_IDENTITY = "iPhone Developer";
				CODE_SIGN_STYLE = Manual;
				COPY_PHASE_STRIP = NO;
				DEBUG_INFORMATION_FORMAT = "dwarf-with-dsym";
				DEVELOPMENT_TEAM = "";
				ENABLE_BITCODE = YES;
				FRAMEWORK_SEARCH_PATHS = (
					"$(inherited)",
					"\"../node_modules/nodejs-mobile-react-native/ios\"",
					"\"../node_modules/nodejs-mobile-react-native/ios\"",
				);
				GCC_C_LANGUAGE_STANDARD = gnu11;
				INFOPLIST_FILE = iotaWalletUITests/Info.plist;
				IPHONEOS_DEPLOYMENT_TARGET = 11.2;
				LD_RUNPATH_SEARCH_PATHS = "$(inherited) @executable_path/Frameworks @loader_path/Frameworks";
				LIBRARY_SEARCH_PATHS = (
					"$(inherited)",
					"\"$(SRCROOT)/$(TARGET_NAME)\"",
				);
				PRODUCT_BUNDLE_IDENTIFIER = com.iota.iotaWalletUITests;
				PRODUCT_NAME = "$(TARGET_NAME)";
				PROVISIONING_PROFILE_SPECIFIER = "";
				SWIFT_OPTIMIZATION_LEVEL = "-Owholemodule";
				SWIFT_SWIFT3_OBJC_INFERENCE = Default;
				SWIFT_VERSION = 4.2;
				TARGETED_DEVICE_FAMILY = "1,2";
				TEST_TARGET_NAME = iotaWallet;
			};
			name = Release;
		};
		611B7A6B86760C0E9A40C3C579A9579A /* Debug */ = {
			isa = XCBuildConfiguration;
			baseConfigurationReference = F5456B99539E3DFAFBC86D23 /* Pods-iotaWallet-tvOSTests.debug.xcconfig */;
			buildSettings = {
				BUNDLE_LOADER = "$(TEST_HOST)";
				CLANG_ANALYZER_NONNULL = YES;
				CLANG_WARN_DOCUMENTATION_COMMENTS = YES;
				CLANG_WARN_INFINITE_RECURSION = YES;
				CLANG_WARN_SUSPICIOUS_MOVE = YES;
				CODE_SIGN_IDENTITY = "iPhone Developer";
				CODE_SIGN_STYLE = Manual;
				DEBUG_INFORMATION_FORMAT = dwarf;
				DEVELOPMENT_TEAM = "";
				ENABLE_BITCODE = YES;
				ENABLE_TESTABILITY = YES;
				FRAMEWORK_SEARCH_PATHS = (
					"$(inherited)",
					"\"../node_modules/nodejs-mobile-react-native/ios\"",
					"\"../node_modules/nodejs-mobile-react-native/ios\"",
				);
				GCC_NO_COMMON_BLOCKS = YES;
				INFOPLIST_FILE = "iotaWallet-tvOSTests/Info.plist";
				LD_RUNPATH_SEARCH_PATHS = "$(inherited) @executable_path/Frameworks @loader_path/Frameworks";
				LIBRARY_SEARCH_PATHS = (
					"$(inherited)",
					"\"$(SRCROOT)/$(TARGET_NAME)\"",
				);
				PRODUCT_BUNDLE_IDENTIFIER = "com.facebook.REACT.iotaWallet-tvOSTests";
				PRODUCT_NAME = "$(TARGET_NAME)";
				PROVISIONING_PROFILE_SPECIFIER = "";
				SDKROOT = appletvos;
				TEST_HOST = "$(BUILT_PRODUCTS_DIR)/iotaWallet-tvOS.app/iotaWallet-tvOS";
				TVOS_DEPLOYMENT_TARGET = 10.1;
			};
			name = Debug;
		};
		628BCCD8ADDD0FC8E734E5D97EDE0C08 /* Debug */ = {
			isa = XCBuildConfiguration;
			baseConfigurationReference = FC0C813F80FE9398560C13E6CC59C201 /* iotaWallet-debug-config.xcconfig */;
			buildSettings = {
				ASSETCATALOG_COMPILER_APPICON_NAME = AppIcon;
				ASSETCATALOG_COMPILER_LAUNCHIMAGE_NAME = LaunchImage;
				ASSETCATALOG_WARNINGS = YES;
				CLANG_ENABLE_MODULES = YES;
				CODE_SIGN_ENTITLEMENTS = iotaWallet/iotaWallet.entitlements;
				CODE_SIGN_IDENTITY = "iPhone Distribution";
				"CODE_SIGN_IDENTITY[sdk=iphoneos*]" = "iPhone Developer";
<<<<<<< HEAD
				CODE_SIGN_STYLE = Automatic;
				CURRENT_PROJECT_VERSION = 36;
=======
				CODE_SIGN_STYLE = Manual;
				CURRENT_PROJECT_VERSION = 37;
>>>>>>> 71a9bad5
				DEAD_CODE_STRIPPING = NO;
				DEVELOPMENT_TEAM = UG77RJKZHH;
				ENABLE_BITCODE = YES;
				FRAMEWORK_SEARCH_PATHS = (
					"$(inherited)",
					"$(PROJECT_DIR)/EntangledIOS",
					"\"../node_modules/nodejs-mobile-react-native/ios\"",
				);
				GCC_OPTIMIZATION_LEVEL = 0;
				HEADER_SEARCH_PATHS = (
					"<Multiple",
					"values>",
					"$(SRCROOT)/../node_modules/react-native-splash-screen/ios/**",
					"$(SRCROOT)/../node_modules/react-native-qr-scanner/ios/QrCode",
				);
				IBC_WARNINGS = YES;
				INFOPLIST_FILE = iotaWallet/Info.plist;
				INFOPLIST_OTHER_PREPROCESSOR_FLAGS = "";
				INFOPLIST_PREFIX_HEADER = "";
				INFOPLIST_PREPROCESS = NO;
				LD_RUNPATH_SEARCH_PATHS = "$(inherited) @executable_path/Frameworks";
				LIBRARY_SEARCH_PATHS = (
					"$(inherited)",
					"$(PROJECT_DIR)/EntangledIOS",
				);
				OTHER_CFLAGS = (
					"$(inherited)",
					"-iquote",
					"\"${PODS_CONFIGURATION_BUILD_DIR}/IotaKit/IotaKit.framework/Headers\"",
					"-isystem",
					"\"${PODS_ROOT}/Headers/Public\"",
					"-isystem",
					"-isystem",
					"-fstack-protector-all",
				);
				OTHER_LDFLAGS = (
					"$(inherited)",
					"-ObjC",
					"-lc++",
				);
				PRODUCT_BUNDLE_IDENTIFIER = com.iota.trinity;
				PRODUCT_NAME = iotaWallet;
				PROVISIONING_PROFILE = "";
				PROVISIONING_PROFILE_SPECIFIER = "Trinity Distribution Profile";
				SWIFT_OBJC_BRIDGING_HEADER = "iotaWallet/iotaWallet-Bridging-Header.h";
				SWIFT_OPTIMIZATION_LEVEL = "-Onone";
				SWIFT_SWIFT3_OBJC_INFERENCE = Default;
				SWIFT_VERSION = 4.2;
				VALID_ARCHS = "$(ARCHS_STANDARD_64_BIT)";
				VERSIONING_SYSTEM = "apple-generic";
			};
			name = Debug;
		};
		6E75FBCECD50020CBFEFED84B41BD355 /* Debug */ = {
			isa = XCBuildConfiguration;
			buildSettings = {
				ALWAYS_EMBED_SWIFT_STANDARD_LIBRARIES = YES;
				CLANG_ANALYZER_NONNULL = YES;
				CLANG_ANALYZER_NUMBER_OBJECT_CONVERSION = YES_AGGRESSIVE;
				CLANG_CXX_LANGUAGE_STANDARD = "gnu++14";
				CLANG_WARN_DOCUMENTATION_COMMENTS = YES;
				CLANG_WARN_UNGUARDED_AVAILABILITY = YES_AGGRESSIVE;
				CODE_SIGN_IDENTITY = "iPhone Developer";
				CODE_SIGN_STYLE = Manual;
				DEBUG_INFORMATION_FORMAT = dwarf;
				DEVELOPMENT_TEAM = "";
				ENABLE_BITCODE = YES;
				FRAMEWORK_SEARCH_PATHS = (
					"$(inherited)",
					"\"../node_modules/nodejs-mobile-react-native/ios\"",
					"\"../node_modules/nodejs-mobile-react-native/ios\"",
				);
				GCC_C_LANGUAGE_STANDARD = gnu11;
				INFOPLIST_FILE = iotaWalletUITests/Info.plist;
				IPHONEOS_DEPLOYMENT_TARGET = 11.2;
				LD_RUNPATH_SEARCH_PATHS = "$(inherited) @executable_path/Frameworks @loader_path/Frameworks";
				LIBRARY_SEARCH_PATHS = (
					"$(inherited)",
					"\"$(SRCROOT)/$(TARGET_NAME)\"",
				);
				PRODUCT_BUNDLE_IDENTIFIER = com.iota.iotaWalletUITests;
				PRODUCT_NAME = "$(TARGET_NAME)";
				PROVISIONING_PROFILE_SPECIFIER = "";
				SWIFT_ACTIVE_COMPILATION_CONDITIONS = DEBUG;
				SWIFT_OPTIMIZATION_LEVEL = "-Onone";
				SWIFT_SWIFT3_OBJC_INFERENCE = Default;
				SWIFT_VERSION = 4.2;
				TARGETED_DEVICE_FAMILY = "1,2";
				TEST_TARGET_NAME = iotaWallet;
			};
			name = Debug;
		};
		7DDD0F08DA9139FA743C2E673AD7F8C2 /* Debug */ = {
			isa = XCBuildConfiguration;
			baseConfigurationReference = 94C69E567EC4B020F5822FC7 /* Pods-iotaWallet-tvOS.debug.xcconfig */;
			buildSettings = {
				ASSETCATALOG_COMPILER_APPICON_NAME = "App Icon & Top Shelf Image";
				ASSETCATALOG_COMPILER_LAUNCHIMAGE_NAME = LaunchImage;
				CLANG_ANALYZER_NONNULL = YES;
				CLANG_WARN_DOCUMENTATION_COMMENTS = YES;
				CLANG_WARN_INFINITE_RECURSION = YES;
				CLANG_WARN_SUSPICIOUS_MOVE = YES;
				CODE_SIGN_IDENTITY = "iPhone Developer";
				"CODE_SIGN_IDENTITY[sdk=appletvos*]" = "iPhone Developer";
				CODE_SIGN_STYLE = Manual;
				DEBUG_INFORMATION_FORMAT = dwarf;
				DEVELOPMENT_TEAM = "";
				ENABLE_BITCODE = YES;
				ENABLE_TESTABILITY = YES;
				FRAMEWORK_SEARCH_PATHS = (
					"$(inherited)",
					"\"../node_modules/nodejs-mobile-react-native/ios\"",
					"\"../node_modules/nodejs-mobile-react-native/ios\"",
				);
				GCC_NO_COMMON_BLOCKS = YES;
				HEADER_SEARCH_PATHS = (
					"$(inherited)",
					"$(SRCROOT)/../node_modules/react-native-clipboard/RNClipboard",
					"$(SRCROOT)/../node_modules/react-native-fingerprint-scanner/ios",
					"$(SRCROOT)/../node_modules/react-native-fast-crypto/ios/**",
					"$(SRCROOT)/../node_modules/nodejs-mobile-react-native/ios/**",
					"$(SRCROOT)/../node_modules/react-native-qr-scanner/ios/QrCode",
				);
				INFOPLIST_FILE = "iotaWallet-tvOS/Info.plist";
				LD_RUNPATH_SEARCH_PATHS = "$(inherited) @executable_path/Frameworks";
				LIBRARY_SEARCH_PATHS = (
					"$(inherited)",
					"\"$(SRCROOT)/$(TARGET_NAME)\"",
				);
				OTHER_LDFLAGS = (
					"-ObjC",
					"-lc++",
				);
				PRODUCT_BUNDLE_IDENTIFIER = "com.facebook.REACT.iotaWallet-tvOS";
				PRODUCT_NAME = "$(TARGET_NAME)";
				PROVISIONING_PROFILE_SPECIFIER = "";
				SDKROOT = appletvos;
				TARGETED_DEVICE_FAMILY = 3;
				TVOS_DEPLOYMENT_TARGET = 9.2;
			};
			name = Debug;
		};
		8E3378A29B8417F4F67AC30BA5829215 /* Release */ = {
			isa = XCBuildConfiguration;
			baseConfigurationReference = D5BA67ADCF3A3E3973DDF764 /* Pods-iotaWallet-tvOSTests.release.xcconfig */;
			buildSettings = {
				BUNDLE_LOADER = "$(TEST_HOST)";
				CLANG_ANALYZER_NONNULL = YES;
				CLANG_WARN_DOCUMENTATION_COMMENTS = YES;
				CLANG_WARN_INFINITE_RECURSION = YES;
				CLANG_WARN_SUSPICIOUS_MOVE = YES;
				CODE_SIGN_IDENTITY = "iPhone Developer";
				CODE_SIGN_STYLE = Manual;
				COPY_PHASE_STRIP = NO;
				DEBUG_INFORMATION_FORMAT = "dwarf-with-dsym";
				DEVELOPMENT_TEAM = "";
				ENABLE_BITCODE = YES;
				FRAMEWORK_SEARCH_PATHS = (
					"$(inherited)",
					"\"../node_modules/nodejs-mobile-react-native/ios\"",
					"\"../node_modules/nodejs-mobile-react-native/ios\"",
				);
				GCC_NO_COMMON_BLOCKS = YES;
				INFOPLIST_FILE = "iotaWallet-tvOSTests/Info.plist";
				LD_RUNPATH_SEARCH_PATHS = "$(inherited) @executable_path/Frameworks @loader_path/Frameworks";
				LIBRARY_SEARCH_PATHS = (
					"$(inherited)",
					"\"$(SRCROOT)/$(TARGET_NAME)\"",
				);
				PRODUCT_BUNDLE_IDENTIFIER = "com.facebook.REACT.iotaWallet-tvOSTests";
				PRODUCT_NAME = "$(TARGET_NAME)";
				PROVISIONING_PROFILE_SPECIFIER = "";
				SDKROOT = appletvos;
				TEST_HOST = "$(BUILT_PRODUCTS_DIR)/iotaWallet-tvOS.app/iotaWallet-tvOS";
				TVOS_DEPLOYMENT_TARGET = 10.1;
			};
			name = Release;
		};
		BA56D1E88F8ACD6A9D56C678D0919924 /* Debug */ = {
			isa = XCBuildConfiguration;
			baseConfigurationReference = 5C64D2219E425907A910B0F3A28CD9F1 /* iotaWalletTests-debug-config.xcconfig */;
			buildSettings = {
				ALWAYS_EMBED_SWIFT_STANDARD_LIBRARIES = NO;
				BUNDLE_LOADER = "$(TEST_HOST)";
				CODE_SIGN_IDENTITY = "iPhone Developer";
				CODE_SIGN_STYLE = Automatic;
				DEVELOPMENT_TEAM = UG77RJKZHH;
				ENABLE_BITCODE = NO;
				FRAMEWORK_SEARCH_PATHS = (
					"$(inherited)",
					"\"../node_modules/nodejs-mobile-react-native/ios\"",
					"\"../node_modules/nodejs-mobile-react-native/ios\"",
				);
				GCC_PREPROCESSOR_DEFINITIONS = (
					"DEBUG=1",
					"$(inherited)",
				);
				HEADER_SEARCH_PATHS = (
					"$(inherited)",
					"$(SRCROOT)/../node_modules/react-native-clipboard/RNClipboard",
					"$(SRCROOT)/../node_modules/react-native-fingerprint-scanner/ios",
					"$(SRCROOT)/../node_modules/react-native-fast-crypto/ios/**",
					"$(SRCROOT)/../node_modules/nodejs-mobile-react-native/ios/**",
					"$(SRCROOT)/../node_modules/react-native-qr-scanner/ios/QrCode",
				);
				INFOPLIST_FILE = iotaWalletTests/Info.plist;
				IPHONEOS_DEPLOYMENT_TARGET = 8.0;
				LD_RUNPATH_SEARCH_PATHS = "$(inherited) @executable_path/Frameworks @loader_path/Frameworks";
				LIBRARY_SEARCH_PATHS = (
					"$(inherited)",
					"\"$(SRCROOT)/$(TARGET_NAME)\"",
				);
				MACH_O_TYPE = mh_bundle;
				OTHER_LDFLAGS = (
					"-ObjC",
					"-lc++",
				);
				PRODUCT_BUNDLE_IDENTIFIER = "org.reactjs.native.example.$(PRODUCT_NAME:rfc1034identifier)";
				PRODUCT_NAME = "$(TARGET_NAME)";
				PROVISIONING_PROFILE_SPECIFIER = "";
				TEST_HOST = "$(BUILT_PRODUCTS_DIR)/iotaWallet.app/iotaWallet";
			};
			name = Debug;
		};
		BCFB382C052C8044AFD1446DB04A6C04 /* Debug */ = {
			isa = XCBuildConfiguration;
			buildSettings = {
				ALWAYS_SEARCH_USER_PATHS = NO;
				CLANG_ANALYZER_LOCALIZABILITY_NONLOCALIZED = YES;
				CLANG_CXX_LANGUAGE_STANDARD = "gnu++0x";
				CLANG_CXX_LIBRARY = "libc++";
				CLANG_ENABLE_MODULES = YES;
				CLANG_ENABLE_OBJC_ARC = YES;
				CLANG_WARN_BLOCK_CAPTURE_AUTORELEASING = YES;
				CLANG_WARN_BOOL_CONVERSION = YES;
				CLANG_WARN_COMMA = YES;
				CLANG_WARN_CONSTANT_CONVERSION = YES;
				CLANG_WARN_DEPRECATED_OBJC_IMPLEMENTATIONS = YES;
				CLANG_WARN_DIRECT_OBJC_ISA_USAGE = YES_ERROR;
				CLANG_WARN_EMPTY_BODY = YES;
				CLANG_WARN_ENUM_CONVERSION = YES;
				CLANG_WARN_INFINITE_RECURSION = YES;
				CLANG_WARN_INT_CONVERSION = YES;
				CLANG_WARN_NON_LITERAL_NULL_CONVERSION = YES;
				CLANG_WARN_OBJC_IMPLICIT_RETAIN_SELF = YES;
				CLANG_WARN_OBJC_LITERAL_CONVERSION = YES;
				CLANG_WARN_OBJC_ROOT_CLASS = YES_ERROR;
				CLANG_WARN_RANGE_LOOP_ANALYSIS = YES;
				CLANG_WARN_STRICT_PROTOTYPES = YES;
				CLANG_WARN_SUSPICIOUS_MOVE = YES;
				CLANG_WARN_UNREACHABLE_CODE = YES;
				CLANG_WARN__DUPLICATE_METHOD_MATCH = YES;
				CODE_SIGN_IDENTITY = "iPhone Developer";
				"CODE_SIGN_IDENTITY[sdk=iphoneos*]" = "iPhone Developer";
				CODE_SIGN_STYLE = Manual;
				COPY_PHASE_STRIP = NO;
				ENABLE_BITCODE = YES;
				ENABLE_STRICT_OBJC_MSGSEND = YES;
				ENABLE_TESTABILITY = YES;
				GCC_C_LANGUAGE_STANDARD = gnu99;
				GCC_DYNAMIC_NO_PIC = NO;
				GCC_NO_COMMON_BLOCKS = YES;
				GCC_OPTIMIZATION_LEVEL = 0;
				GCC_PREPROCESSOR_DEFINITIONS = (
					"DEBUG=1",
					"$(inherited)",
				);
				GCC_SYMBOLS_PRIVATE_EXTERN = NO;
				GCC_WARN_64_TO_32_BIT_CONVERSION = YES;
				GCC_WARN_ABOUT_RETURN_TYPE = YES_ERROR;
				GCC_WARN_UNDECLARED_SELECTOR = YES;
				GCC_WARN_UNINITIALIZED_AUTOS = YES_AGGRESSIVE;
				GCC_WARN_UNUSED_FUNCTION = YES;
				GCC_WARN_UNUSED_VARIABLE = YES;
				HEADER_SEARCH_PATHS = "$(SRCROOT)/../node_modules/react-native-navigation/ios/**";
				IPHONEOS_DEPLOYMENT_TARGET = 11.0;
				MTL_ENABLE_DEBUG_INFO = YES;
				ONLY_ACTIVE_ARCH = YES;
				SDKROOT = iphoneos;
				SWIFT_OPTIMIZATION_LEVEL = "-Owholemodule";
				VALID_ARCHS = "$(ARCHS_STANDARD_64_BIT)";
			};
			name = Debug;
		};
		C59D55A5A1CBBEE239AD9F272DAFE0EE /* Release */ = {
			isa = XCBuildConfiguration;
			baseConfigurationReference = 93AF27DC4948C2C2EF41D1FA /* Pods-iotaWallet-tvOS.release.xcconfig */;
			buildSettings = {
				ASSETCATALOG_COMPILER_APPICON_NAME = "App Icon & Top Shelf Image";
				ASSETCATALOG_COMPILER_LAUNCHIMAGE_NAME = LaunchImage;
				CLANG_ANALYZER_NONNULL = YES;
				CLANG_WARN_DOCUMENTATION_COMMENTS = YES;
				CLANG_WARN_INFINITE_RECURSION = YES;
				CLANG_WARN_SUSPICIOUS_MOVE = YES;
				CODE_SIGN_IDENTITY = "iPhone Developer";
				"CODE_SIGN_IDENTITY[sdk=appletvos*]" = "iPhone Developer";
				CODE_SIGN_STYLE = Manual;
				COPY_PHASE_STRIP = NO;
				DEBUG_INFORMATION_FORMAT = "dwarf-with-dsym";
				DEVELOPMENT_TEAM = "";
				ENABLE_BITCODE = YES;
				FRAMEWORK_SEARCH_PATHS = (
					"$(inherited)",
					"\"../node_modules/nodejs-mobile-react-native/ios\"",
					"\"../node_modules/nodejs-mobile-react-native/ios\"",
				);
				GCC_NO_COMMON_BLOCKS = YES;
				HEADER_SEARCH_PATHS = (
					"$(inherited)",
					"$(SRCROOT)/../node_modules/react-native-clipboard/RNClipboard",
					"$(SRCROOT)/../node_modules/react-native-fingerprint-scanner/ios",
					"$(SRCROOT)/../node_modules/react-native-fast-crypto/ios/**",
					"$(SRCROOT)/../node_modules/nodejs-mobile-react-native/ios/**",
					"$(SRCROOT)/../node_modules/react-native-qr-scanner/ios/QrCode",
				);
				INFOPLIST_FILE = "iotaWallet-tvOS/Info.plist";
				LD_RUNPATH_SEARCH_PATHS = "$(inherited) @executable_path/Frameworks";
				LIBRARY_SEARCH_PATHS = (
					"$(inherited)",
					"\"$(SRCROOT)/$(TARGET_NAME)\"",
				);
				OTHER_LDFLAGS = (
					"-ObjC",
					"-lc++",
				);
				PRODUCT_BUNDLE_IDENTIFIER = "com.facebook.REACT.iotaWallet-tvOS";
				PRODUCT_NAME = "$(TARGET_NAME)";
				PROVISIONING_PROFILE_SPECIFIER = "";
				SDKROOT = appletvos;
				TARGETED_DEVICE_FAMILY = 3;
				TVOS_DEPLOYMENT_TARGET = 9.2;
			};
			name = Release;
		};
		E125CF87FF71CE32828FCAD0DF73E43B /* Release */ = {
			isa = XCBuildConfiguration;
			baseConfigurationReference = 40E70A189B0FFF62EE8AE0E04401F815 /* iotaWalletTests-release-config.xcconfig */;
			buildSettings = {
				ALWAYS_EMBED_SWIFT_STANDARD_LIBRARIES = NO;
				BUNDLE_LOADER = "$(TEST_HOST)";
				CODE_SIGN_IDENTITY = "iPhone Developer";
				CODE_SIGN_STYLE = Automatic;
				COPY_PHASE_STRIP = NO;
				DEVELOPMENT_TEAM = UG77RJKZHH;
				ENABLE_BITCODE = NO;
				FRAMEWORK_SEARCH_PATHS = (
					"$(inherited)",
					"\"../node_modules/nodejs-mobile-react-native/ios\"",
					"\"../node_modules/nodejs-mobile-react-native/ios\"",
				);
				HEADER_SEARCH_PATHS = (
					"$(inherited)",
					"$(SRCROOT)/../node_modules/react-native-tcp/ios/**",
					"$(SRCROOT)/../node_modules/react-native-clipboard/RNClipboard",
					"$(SRCROOT)/../node_modules/react-native-fingerprint-scanner/ios",
					"$(SRCROOT)/../node_modules/react-native-fast-crypto/ios/**",
					"$(SRCROOT)/../node_modules/nodejs-mobile-react-native/ios/**",
					"$(SRCROOT)/../node_modules/react-native-qr-scanner/ios/QrCode",
				);
				INFOPLIST_FILE = iotaWalletTests/Info.plist;
				IPHONEOS_DEPLOYMENT_TARGET = 8.0;
				LD_RUNPATH_SEARCH_PATHS = "$(inherited) @executable_path/Frameworks @loader_path/Frameworks";
				LIBRARY_SEARCH_PATHS = (
					"$(inherited)",
					"\"$(SRCROOT)/$(TARGET_NAME)\"",
				);
				MACH_O_TYPE = mh_bundle;
				OTHER_LDFLAGS = (
					"-ObjC",
					"-lc++",
				);
				PRODUCT_BUNDLE_IDENTIFIER = "org.reactjs.native.example.$(PRODUCT_NAME:rfc1034identifier)";
				PRODUCT_NAME = "$(TARGET_NAME)";
				PROVISIONING_PROFILE_SPECIFIER = "";
				TEST_HOST = "$(BUILT_PRODUCTS_DIR)/iotaWallet.app/iotaWallet";
			};
			name = Release;
		};
		FE346EC30248653FF956E422EC404B15 /* Release */ = {
			isa = XCBuildConfiguration;
			baseConfigurationReference = A402C8584E5EA99F404511B6FE64D661 /* iotaWallet-release-config.xcconfig */;
			buildSettings = {
				ASSETCATALOG_COMPILER_APPICON_NAME = AppIcon;
				ASSETCATALOG_COMPILER_LAUNCHIMAGE_NAME = LaunchImage;
				ASSETCATALOG_WARNINGS = YES;
				CODE_SIGN_ENTITLEMENTS = iotaWallet/iotaWallet.entitlements;
				CODE_SIGN_IDENTITY = "iPhone Developer";
				"CODE_SIGN_IDENTITY[sdk=iphoneos*]" = "iPhone Developer";
<<<<<<< HEAD
				CODE_SIGN_STYLE = Automatic;
				CURRENT_PROJECT_VERSION = 36;
=======
				CODE_SIGN_STYLE = Manual;
				CURRENT_PROJECT_VERSION = 37;
>>>>>>> 71a9bad5
				DEVELOPMENT_TEAM = "";
				ENABLE_BITCODE = YES;
				FRAMEWORK_SEARCH_PATHS = (
					"$(inherited)",
					"$(PROJECT_DIR)/EntangledIOS",
					"\"../node_modules/nodejs-mobile-react-native/ios\"",
				);
				HEADER_SEARCH_PATHS = (
					"<Multiple",
					"values>",
					"$(SRCROOT)/../node_modules/react-native-splash-screen/ios",
					"$(SRCROOT)/../node_modules/react-native-qr-scanner/ios/QrCode",
				);
				IBC_WARNINGS = YES;
				INFOPLIST_FILE = iotaWallet/Info.plist;
				INFOPLIST_OTHER_PREPROCESSOR_FLAGS = "";
				INFOPLIST_PREFIX_HEADER = "";
				INFOPLIST_PREPROCESS = NO;
				LD_RUNPATH_SEARCH_PATHS = "$(inherited) @executable_path/Frameworks";
				LIBRARY_SEARCH_PATHS = (
					"$(inherited)",
					"$(PROJECT_DIR)/EntangledIOS",
				);
				OTHER_CFLAGS = (
					"$(inherited)",
					"-iquote",
					"\"${PODS_CONFIGURATION_BUILD_DIR}/IotaKit/IotaKit.framework/Headers\"",
					"-isystem",
					"\"${PODS_ROOT}/Headers/Public\"",
					"-isystem",
					"-isystem",
					"-fstack-protector-all",
				);
				OTHER_LDFLAGS = (
					"$(inherited)",
					"-ObjC",
					"-lc++",
				);
				PRODUCT_BUNDLE_IDENTIFIER = com.iota.trinity;
				PRODUCT_NAME = iotaWallet;
				PROVISIONING_PROFILE = "";
				PROVISIONING_PROFILE_SPECIFIER = "";
				SWIFT_OBJC_BRIDGING_HEADER = "iotaWallet/iotaWallet-Bridging-Header.h";
				SWIFT_SWIFT3_OBJC_INFERENCE = Default;
				SWIFT_VERSION = 4.2;
				VALID_ARCHS = "$(ARCHS_STANDARD_64_BIT)";
				VERSIONING_SYSTEM = "apple-generic";
			};
			name = Release;
		};
/* End XCBuildConfiguration section */

/* Begin XCConfigurationList section */
		12FFB4085BE14D3B9E258601F66FE01E /* Build configuration list for PBXNativeTarget "iotaWalletUITests" */ = {
			isa = XCConfigurationList;
			buildConfigurations = (
				6E75FBCECD50020CBFEFED84B41BD355 /* Debug */,
				54708D3C2D8F9B58C86D79D3E967D808 /* Release */,
			);
			defaultConfigurationIsVisible = 0;
			defaultConfigurationName = Release;
		};
		229CB618801D69BFDE51B861A2C58FE2 /* Build configuration list for PBXNativeTarget "iotaWallet-tvOS" */ = {
			isa = XCConfigurationList;
			buildConfigurations = (
				7DDD0F08DA9139FA743C2E673AD7F8C2 /* Debug */,
				C59D55A5A1CBBEE239AD9F272DAFE0EE /* Release */,
			);
			defaultConfigurationIsVisible = 0;
			defaultConfigurationName = Release;
		};
		287E632BA696962784937BF4BE84857D /* Build configuration list for PBXNativeTarget "iotaWallet-tvOSTests" */ = {
			isa = XCConfigurationList;
			buildConfigurations = (
				611B7A6B86760C0E9A40C3C579A9579A /* Debug */,
				8E3378A29B8417F4F67AC30BA5829215 /* Release */,
			);
			defaultConfigurationIsVisible = 0;
			defaultConfigurationName = Release;
		};
		4BA0D5F0EB15D5F5757C545788EF2CDB /* Build configuration list for PBXNativeTarget "iotaWalletTests" */ = {
			isa = XCConfigurationList;
			buildConfigurations = (
				BA56D1E88F8ACD6A9D56C678D0919924 /* Debug */,
				E125CF87FF71CE32828FCAD0DF73E43B /* Release */,
			);
			defaultConfigurationIsVisible = 0;
			defaultConfigurationName = Release;
		};
		A3BD3B37F8B3D2A63C098B217B362204 /* Build configuration list for PBXProject "iotaWallet" */ = {
			isa = XCConfigurationList;
			buildConfigurations = (
				BCFB382C052C8044AFD1446DB04A6C04 /* Debug */,
				2E5397219FE6BFB92B66674C2DE598F9 /* Release */,
			);
			defaultConfigurationIsVisible = 0;
			defaultConfigurationName = Release;
		};
		AF130F8FF7E392E4456F812995AD03FD /* Build configuration list for PBXNativeTarget "iotaWallet" */ = {
			isa = XCConfigurationList;
			buildConfigurations = (
				628BCCD8ADDD0FC8E734E5D97EDE0C08 /* Debug */,
				FE346EC30248653FF956E422EC404B15 /* Release */,
			);
			defaultConfigurationIsVisible = 0;
			defaultConfigurationName = Release;
		};
/* End XCConfigurationList section */
	};
	rootObject = FBC6F77FBF455B92FBB736B0E5DE8E13 /* Project object */;
}<|MERGE_RESOLUTION|>--- conflicted
+++ resolved
@@ -1570,14 +1570,12 @@
 					};
 					30A16F44D53CE8CFD5085B3A66B82141 = {
 						CreatedOnToolsVersion = 6.2;
-						DevelopmentTeam = UG77RJKZHH;
-						ProvisioningStyle = Automatic;
+						ProvisioningStyle = Manual;
 						TestTargetID = 4848851A00274CA2FFBE307BAEB5F278;
 					};
 					4848851A00274CA2FFBE307BAEB5F278 = {
-						DevelopmentTeam = UG77RJKZHH;
 						LastSwiftMigration = 1010;
-						ProvisioningStyle = Automatic;
+						ProvisioningStyle = Manual;
 						SystemCapabilities = {
 							com.apple.BackgroundModes = {
 								enabled = 0;
@@ -2840,17 +2838,12 @@
 				ASSETCATALOG_WARNINGS = YES;
 				CLANG_ENABLE_MODULES = YES;
 				CODE_SIGN_ENTITLEMENTS = iotaWallet/iotaWallet.entitlements;
-				CODE_SIGN_IDENTITY = "iPhone Distribution";
+				CODE_SIGN_IDENTITY = "iPhone Developer";
 				"CODE_SIGN_IDENTITY[sdk=iphoneos*]" = "iPhone Developer";
-<<<<<<< HEAD
-				CODE_SIGN_STYLE = Automatic;
-				CURRENT_PROJECT_VERSION = 36;
-=======
 				CODE_SIGN_STYLE = Manual;
 				CURRENT_PROJECT_VERSION = 37;
->>>>>>> 71a9bad5
 				DEAD_CODE_STRIPPING = NO;
-				DEVELOPMENT_TEAM = UG77RJKZHH;
+				DEVELOPMENT_TEAM = "";
 				ENABLE_BITCODE = YES;
 				FRAMEWORK_SEARCH_PATHS = (
 					"$(inherited)",
@@ -2892,7 +2885,7 @@
 				PRODUCT_BUNDLE_IDENTIFIER = com.iota.trinity;
 				PRODUCT_NAME = iotaWallet;
 				PROVISIONING_PROFILE = "";
-				PROVISIONING_PROFILE_SPECIFIER = "Trinity Distribution Profile";
+				PROVISIONING_PROFILE_SPECIFIER = "";
 				SWIFT_OBJC_BRIDGING_HEADER = "iotaWallet/iotaWallet-Bridging-Header.h";
 				SWIFT_OPTIMIZATION_LEVEL = "-Onone";
 				SWIFT_SWIFT3_OBJC_INFERENCE = Default;
@@ -3034,8 +3027,8 @@
 				ALWAYS_EMBED_SWIFT_STANDARD_LIBRARIES = NO;
 				BUNDLE_LOADER = "$(TEST_HOST)";
 				CODE_SIGN_IDENTITY = "iPhone Developer";
-				CODE_SIGN_STYLE = Automatic;
-				DEVELOPMENT_TEAM = UG77RJKZHH;
+				CODE_SIGN_STYLE = Manual;
+				DEVELOPMENT_TEAM = "";
 				ENABLE_BITCODE = NO;
 				FRAMEWORK_SEARCH_PATHS = (
 					"$(inherited)",
@@ -3190,9 +3183,9 @@
 				ALWAYS_EMBED_SWIFT_STANDARD_LIBRARIES = NO;
 				BUNDLE_LOADER = "$(TEST_HOST)";
 				CODE_SIGN_IDENTITY = "iPhone Developer";
-				CODE_SIGN_STYLE = Automatic;
+				CODE_SIGN_STYLE = Manual;
 				COPY_PHASE_STRIP = NO;
-				DEVELOPMENT_TEAM = UG77RJKZHH;
+				DEVELOPMENT_TEAM = "";
 				ENABLE_BITCODE = NO;
 				FRAMEWORK_SEARCH_PATHS = (
 					"$(inherited)",
@@ -3237,13 +3230,8 @@
 				CODE_SIGN_ENTITLEMENTS = iotaWallet/iotaWallet.entitlements;
 				CODE_SIGN_IDENTITY = "iPhone Developer";
 				"CODE_SIGN_IDENTITY[sdk=iphoneos*]" = "iPhone Developer";
-<<<<<<< HEAD
-				CODE_SIGN_STYLE = Automatic;
-				CURRENT_PROJECT_VERSION = 36;
-=======
 				CODE_SIGN_STYLE = Manual;
 				CURRENT_PROJECT_VERSION = 37;
->>>>>>> 71a9bad5
 				DEVELOPMENT_TEAM = "";
 				ENABLE_BITCODE = YES;
 				FRAMEWORK_SEARCH_PATHS = (
