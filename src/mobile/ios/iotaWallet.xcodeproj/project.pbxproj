// !$*UTF8*$!
{
	archiveVersion = 1;
	classes = {
	};
	objectVersion = 46;
	objects = {

/* Begin PBXBuildFile section */
		0C2504A17226DF5FFD3C2A54AD060E8A /* libBugsnagReactNative.a in Frameworks */ = {isa = PBXBuildFile; fileRef = D9D059D1D71ADA6B83851AE04A4B1989 /* libBugsnagReactNative.a */; };
		0C51C393ABBB0B4BD4B93D710474ACE6 /* iotaWalletUITests.swift in Sources */ = {isa = PBXBuildFile; fileRef = A9DBF0EEB7DBFA315A0D6839E79A5924 /* iotaWalletUITests.swift */; };
		150B45CC76085653FBC10B5A7B4E16F0 /* AppDelegate.m in Sources */ = {isa = PBXBuildFile; fileRef = 3AFCA4EA113044613D95E46BDAC0C1E3 /* AppDelegate.m */; };
<<<<<<< HEAD
		1AB1A343ADD541F89F9211E6 /* libRealmReact.a in Frameworks */ = {isa = PBXBuildFile; fileRef = 2CA53E63FD004D9AAEAE93E3 /* libRealmReact.a */; };
=======
>>>>>>> b84e12d0
		1D90A630DF083C6894C70C1D9936A0A9 /* libRCTText-tvOS.a in Frameworks */ = {isa = PBXBuildFile; fileRef = 0F586ACB1B483D19A73242AC34185FAD /* libRCTText-tvOS.a */; };
		227F5ECF692F599792F69DC4D573B2E6 /* libRCTActionSheet.a in Frameworks */ = {isa = PBXBuildFile; fileRef = E329CD2AEA74CC4A8A6F37DBBEF1EA5E /* libRCTActionSheet.a */; };
		23DBCEF31158ED28593321DF /* libPods-iotaWallet-tvOSTests.a in Frameworks */ = {isa = PBXBuildFile; fileRef = F94248EA7BCF6FA1B4742792 /* libPods-iotaWallet-tvOSTests.a */; };
		29169BFF0B0644DA1F501101B010A604 /* InfoPlist.strings in Resources */ = {isa = PBXBuildFile; fileRef = 49A551A49165ED5CFBE87EE1B7C5CCA8 /* InfoPlist.strings */; };
		29E9C75A4A87FFC827469A3CFB2D3C89 /* Launch Screen.storyboard in Resources */ = {isa = PBXBuildFile; fileRef = 6EB779EC5853FB7A3F49999F69549ACA /* Launch Screen.storyboard */; };
		2AD31ECE2D7512D06C6BA29BD082EAE7 /* libRCTText.a in Frameworks */ = {isa = PBXBuildFile; fileRef = 4319E47FD77B4B10F18A0CCAA9E7CDB1 /* libRCTText.a */; };
		2F852D5F92D3F66B78914D33F296087F /* libLottie.a in Frameworks */ = {isa = PBXBuildFile; fileRef = 263220B07467A090937F126D1EAD4142 /* libLottie.a */; };
		307E93B97FDF6F53908903B07505AC30 /* SnapshotHelper.swift in Sources */ = {isa = PBXBuildFile; fileRef = 06E920A6AB840A93E25B7B234FEF27E6 /* SnapshotHelper.swift */; };
		38DDAF07C8480BD137CF60C851B9DB02 /* libRCTSettings-tvOS.a in Frameworks */ = {isa = PBXBuildFile; fileRef = 9FEDECF54B08D02E4DA237B29BFA7335 /* libRCTSettings-tvOS.a */; };
		3D089B147B065DF500AFDE15871144F7 /* libRNExitApp.a in Frameworks */ = {isa = PBXBuildFile; fileRef = 1FFDF2800ED208F6574931A64651435D /* libRNExitApp.a */; };
		3E58EC90CE11629FBA816AAD96D16464 /* main.m in Sources */ = {isa = PBXBuildFile; fileRef = ED0FDEA3EDE9090E04563794CE9A92B7 /* main.m */; settings = {COMPILER_FLAGS = "-fobjc-arc"; }; };
		412B533C94F35A1287B87CBF50D0679C /* libRNSecureRandom.a in Frameworks */ = {isa = PBXBuildFile; fileRef = 6D68D9CD64CE2AD239A1BABD810A4043 /* libRNSecureRandom.a */; };
		433C08A6CD7B4756B8AB60D9 /* libRealmReact.a in Frameworks */ = {isa = PBXBuildFile; fileRef = 2B7C6DFAB3774A55A19B8611 /* libRealmReact.a */; };
		4A4F5E775D301A641C32594E736C0E3A /* libz.tbd in Frameworks */ = {isa = PBXBuildFile; fileRef = F799E10140F3477803D1C73A2F97B01B /* libz.tbd */; };
		54D44899635E65A34FCEAC3EA412BE26 /* Images.xcassets in Resources */ = {isa = PBXBuildFile; fileRef = CFA2B84C183CC39F995C8E04CC713DDB /* Images.xcassets */; };
<<<<<<< HEAD
		5613EA5FACE7DF227C991290F2E89D02 /* libRCTAnimation.a in Frameworks */ = {isa = PBXBuildFile; fileRef = BE06912F32A64660367B379A5FA9B59C /* libRCTAnimation.a */; };
		5FB6FD850C0F4804AB3811CD /* libc++.tbd in Frameworks */ = {isa = PBXBuildFile; fileRef = 92D474EDCA8A4E27A77D5144 /* libc++.tbd */; };
=======
>>>>>>> b84e12d0
		6014E911217E743000C88675 /* EntangledKit.framework in Frameworks */ = {isa = PBXBuildFile; fileRef = 6014E910217E743000C88675 /* EntangledKit.framework */; };
		601BFCEE20C367660097D329 /* libRNShare.a in Frameworks */ = {isa = PBXBuildFile; fileRef = 601BFCED20C367310097D329 /* libRNShare.a */; };
		601BFCF020C3677F0097D329 /* Social.framework in Frameworks */ = {isa = PBXBuildFile; fileRef = 601BFCEF20C3677E0097D329 /* Social.framework */; };
		601BFCF220C3679D0097D329 /* MessageUI.framework in Frameworks */ = {isa = PBXBuildFile; fileRef = 601BFCF120C3679D0097D329 /* MessageUI.framework */; };
		601BFD6220C39A610097D329 /* libRNViewShot.a in Frameworks */ = {isa = PBXBuildFile; fileRef = 601BFD6120C39A580097D329 /* libRNViewShot.a */; };
<<<<<<< HEAD
		6020D31A21A5065300159E5A /* Lottie.framework in Frameworks */ = {isa = PBXBuildFile; fileRef = CBC5562C207BA79E00BA0A7F /* Lottie.framework */; };
		6020D31B21A5065300159E5A /* Lottie.framework in Embed Frameworks */ = {isa = PBXBuildFile; fileRef = CBC5562C207BA79E00BA0A7F /* Lottie.framework */; settings = {ATTRIBUTES = (CodeSignOnCopy, RemoveHeadersOnCopy, ); }; };
=======
>>>>>>> b84e12d0
		6020D31E21A5077600159E5A /* libRCTAnimation.a in Frameworks */ = {isa = PBXBuildFile; fileRef = CBC55639207BA79E00BA0A7F /* libRCTAnimation.a */; };
		6020D31F21A507BC00159E5A /* libReact.a in Frameworks */ = {isa = PBXBuildFile; fileRef = CBC5565A207BA79E00BA0A7F /* libReact.a */; };
		6020D32021A5080100159E5A /* libReact.a in Frameworks */ = {isa = PBXBuildFile; fileRef = CBC5565A207BA79E00BA0A7F /* libReact.a */; };
		6056CF5520827D3C0006A2F3 /* libRNCamera.a in Frameworks */ = {isa = PBXBuildFile; fileRef = 6056CF5420827D2F0006A2F3 /* libRNCamera.a */; };
		6056CF5C20827E370006A2F3 /* libReactNativePermissions.a in Frameworks */ = {isa = PBXBuildFile; fileRef = 6056CF5B20827E2E0006A2F3 /* libReactNativePermissions.a */; };
		6079ACDE2110BE6B005B21CB /* Argon2Core.swift in Sources */ = {isa = PBXBuildFile; fileRef = 6079ACDD2110BE6B005B21CB /* Argon2Core.swift */; };
		6079ACE02110DD2C005B21CB /* Argon2IOS.swift in Sources */ = {isa = PBXBuildFile; fileRef = 6079ACDF2110DD2C005B21CB /* Argon2IOS.swift */; };
		6079AD4E2110E752005B21CB /* Argon2IOS.m in Sources */ = {isa = PBXBuildFile; fileRef = 6079AD4D2110E752005B21CB /* Argon2IOS.m */; };
		6079C42420D95F18006B252E /* Empty.swift in Sources */ = {isa = PBXBuildFile; fileRef = 6079C42320D95F17006B252E /* Empty.swift */; };
		60F7E4242125EBE7005355C7 /* libRNDocumentPicker.a in Frameworks */ = {isa = PBXBuildFile; fileRef = 60F7E3B32125EAE7005355C7 /* libRNDocumentPicker.a */; };
		653C5DB7CF56434CA39B6922 /* libRNNodeJsMobile.a in Frameworks */ = {isa = PBXBuildFile; fileRef = F8482B7D9E05463F9505DCB4 /* libRNNodeJsMobile.a */; };
		6ED5CBEF7B1A39258C560F6CDCD36254 /* libKCKeepAwake.a in Frameworks */ = {isa = PBXBuildFile; fileRef = E4F418B6A7C158123D272588757B8B5E /* libKCKeepAwake.a */; };
		7201963BD0BAE41A9958AC15A84AAA5F /* main.m in Sources */ = {isa = PBXBuildFile; fileRef = ED0FDEA3EDE9090E04563794CE9A92B7 /* main.m */; };
		735D5C80D9DA0474412A6BED /* libPods-iotaWallet-tvOS.a in Frameworks */ = {isa = PBXBuildFile; fileRef = F6D3ACED5A5A03890087B45B /* libPods-iotaWallet-tvOS.a */; };
		7EC4E13223F8F69B1629B42AA455DA9F /* libReactNativeFingerprintScanner.a in Frameworks */ = {isa = PBXBuildFile; fileRef = BDAF54583946132D35A957921197D3E8 /* libReactNativeFingerprintScanner.a */; };
		85277BB9448BC0DF88CC1F206C0E4BF7 /* libRCTSettings.a in Frameworks */ = {isa = PBXBuildFile; fileRef = 19CB0B55DE702DF718E5FD31D6EF66FE /* libRCTSettings.a */; };
		85A815D84AC90B46C352C4B867C1BF36 /* libRCTLinking-tvOS.a in Frameworks */ = {isa = PBXBuildFile; fileRef = DF3D8AEB21F074871C1975441A32E214 /* libRCTLinking-tvOS.a */; };
		907F583DC55B493F8247A9D8 /* libc++.tbd in Frameworks */ = {isa = PBXBuildFile; fileRef = 699374375A5B4E09ADC1C0AE /* libc++.tbd */; };
		962469C90FA6C9D7DB8B0F1D49DD98E7 /* AppDelegate.m in Sources */ = {isa = PBXBuildFile; fileRef = 3AFCA4EA113044613D95E46BDAC0C1E3 /* AppDelegate.m */; settings = {COMPILER_FLAGS = "-fobjc-arc"; }; };
		963E1215D830F1A7FF25B2365C494F64 /* libRCTAnimation.a in Frameworks */ = {isa = PBXBuildFile; fileRef = BE06912F32A64660367B379A5FA9B59C /* libRCTAnimation.a */; };
		9C3391094835A6A9B3A79A2E /* Pods_iotaWalletTests.framework in Frameworks */ = {isa = PBXBuildFile; fileRef = 7E0F74EC093A52113A8EC89B /* Pods_iotaWalletTests.framework */; };
		9D768D7930E8E00194C0FCC710EDD212 /* libRCTNetwork.a in Frameworks */ = {isa = PBXBuildFile; fileRef = E1DE6816AFF1D8279218D82AD1FFCE5B /* libRCTNetwork.a */; };
		A813279F828AD23228F254CEB4047F77 /* libRNRandomBytes.a in Frameworks */ = {isa = PBXBuildFile; fileRef = B844D632C9BC3C7BED60CFEE0A6A52B7 /* libRNRandomBytes.a */; };
		AC1DC503F1AF3CEE085E1EAA4DB30EF4 /* libRCTWebSocket.a in Frameworks */ = {isa = PBXBuildFile; fileRef = 0DF165D1193E4B4962DABF4E7264F91B /* libRCTWebSocket.a */; };
		BA960278C14E736AFA2379DE03059CB8 /* libRCTImage-tvOS.a in Frameworks */ = {isa = PBXBuildFile; fileRef = E75E2AC8AE8B6798A4135FCB59B0D2EB /* libRCTImage-tvOS.a */; };
		BC0B4879EC021013E3B1766E92C2A64B /* libRNPrint.a in Frameworks */ = {isa = PBXBuildFile; fileRef = DAD01F1FBF0A65DE7C0418215A512138 /* libRNPrint.a */; };
		BDAE8ABE8DEB4C2EB82EE79A3A5230C8 /* Images.xcassets in Resources */ = {isa = PBXBuildFile; fileRef = CFA2B84C183CC39F995C8E04CC713DDB /* Images.xcassets */; };
		C2F42249DD5989B1962B809D5CCC00F3 /* libART.a in Frameworks */ = {isa = PBXBuildFile; fileRef = A85B009F6629191C78D363005BC5C04B /* libART.a */; };
		C4646F689AA9CF8E8FFC65C04944FF13 /* libRCTImage.a in Frameworks */ = {isa = PBXBuildFile; fileRef = 7CD2F7585D01863B8EC256EC6A922693 /* libRCTImage.a */; };
		C63F4449914D3D19E3C83C38F602BFB5 /* libRNDeviceInfo.a in Frameworks */ = {isa = PBXBuildFile; fileRef = C9F4F16E746AE853607E2E4D649F9E40 /* libRNDeviceInfo.a */; };
		CA8AF202D45B7B9C48CB844FE4029B34 /* libRCTLinking.a in Frameworks */ = {isa = PBXBuildFile; fileRef = 38822DC4E60A1BDF9DF917E7C1541B3D /* libRCTLinking.a */; };
		CB305F0421185EF800657575 /* libRNFetchBlob.a in Frameworks */ = {isa = PBXBuildFile; fileRef = CB305F0321185EEC00657575 /* libRNFetchBlob.a */; };
		CB61A46620B89E3B004088AA /* SourceSansPro-SemiBold.ttf in Resources */ = {isa = PBXBuildFile; fileRef = CB61A46520B89E3A004088AA /* SourceSansPro-SemiBold.ttf */; };
		CB63E7A5218B544E0084CBFD /* Icons.ttf in Resources */ = {isa = PBXBuildFile; fileRef = CB63E7A4218B544E0084CBFD /* Icons.ttf */; };
		CB6626F52085057F00651519 /* libSplashScreen.a in Frameworks */ = {isa = PBXBuildFile; fileRef = CB6626F42085056C00651519 /* libSplashScreen.a */; };
		CB866281209F36CA00C026E3 /* EntangledIOS.m in Sources */ = {isa = PBXBuildFile; fileRef = CB86627D209F36CA00C026E3 /* EntangledIOS.m */; };
		CB98FB9420A0A5BB0047877B /* SourceSansPro-Bold.ttf in Resources */ = {isa = PBXBuildFile; fileRef = CB98FB9120A0A5BB0047877B /* SourceSansPro-Bold.ttf */; };
		CB98FB9520A0A5BB0047877B /* SourceSansPro-Regular.ttf in Resources */ = {isa = PBXBuildFile; fileRef = CB98FB9220A0A5BB0047877B /* SourceSansPro-Regular.ttf */; };
		CB98FB9620A0A5BB0047877B /* SourceSansPro-Light.ttf in Resources */ = {isa = PBXBuildFile; fileRef = CB98FB9320A0A5BB0047877B /* SourceSansPro-Light.ttf */; };
		CBA5F52620CAAB2A00774D4B /* SourceCodePro-Medium.ttf in Resources */ = {isa = PBXBuildFile; fileRef = CBA5F52520CAAB2A00774D4B /* SourceCodePro-Medium.ttf */; };
		CBC214EA20CE82EC005D8ACB /* libRNReactNativeHapticFeedback.a in Frameworks */ = {isa = PBXBuildFile; fileRef = CBC214E920CE82DC005D8ACB /* libRNReactNativeHapticFeedback.a */; };
		CBDE11BB21AEFFFE00CA1909 /* Lottie.framework in Frameworks */ = {isa = PBXBuildFile; fileRef = CBC5562C207BA79E00BA0A7F /* Lottie.framework */; };
		CBDE11BC21AEFFFE00CA1909 /* Lottie.framework in Embed Frameworks */ = {isa = PBXBuildFile; fileRef = CBC5562C207BA79E00BA0A7F /* Lottie.framework */; settings = {ATTRIBUTES = (CodeSignOnCopy, RemoveHeadersOnCopy, ); }; };
		CBDE11BF21AF008D00CA1909 /* libLottieReactNative.a in Frameworks */ = {isa = PBXBuildFile; fileRef = CB5577D5219F221E00B698BF /* libLottieReactNative.a */; };
		CBEA4C9421494823007DA583 /* libReactNativeNavigation.a in Frameworks */ = {isa = PBXBuildFile; fileRef = CBEA4C912149481F007DA583 /* libReactNativeNavigation.a */; };
		CBEC7C012108D78900F0020D /* libRNFastCrypto.a in Frameworks */ = {isa = PBXBuildFile; fileRef = CBEC7C002108D77100F0020D /* libRNFastCrypto.a */; };
		CDC76600A03C06457F99259512D7F713 /* libRNIsDeviceRooted.a in Frameworks */ = {isa = PBXBuildFile; fileRef = 0431CEEC099BC4CE1F43E0550C4CC291 /* libRNIsDeviceRooted.a */; };
		CF626DD9FBB494210B780417 /* Pods_iotaWallet.framework in Frameworks */ = {isa = PBXBuildFile; fileRef = 890341AF0F2DE4E9DCB80928 /* Pods_iotaWallet.framework */; };
		D07D1D9D21444F2D88F12F73 /* builtin_modules in Resources */ = {isa = PBXBuildFile; fileRef = 42679A0E830D4AD2A0F60146 /* builtin_modules */; };
		D1DC0968101C454F996F0262 /* NodeMobile.framework in Embed Frameworks */ = {isa = PBXBuildFile; fileRef = CB7A0253632148CC9F004F24 /* NodeMobile.framework */; settings = {ATTRIBUTES = (CodeSignOnCopy, ); }; };
		D51793D4E78BCB702D9FFAA1A3356153 /* libRNSVG.a in Frameworks */ = {isa = PBXBuildFile; fileRef = 48E60D4ABEBFCB6EC7FCE9538A5FF83F /* libRNSVG.a */; };
		D67B7F52CD8EA6422597645960A1C079 /* libRCTWebSocket-tvOS.a in Frameworks */ = {isa = PBXBuildFile; fileRef = 41ABB0EEDDF4C638791186862B6FCA44 /* libRCTWebSocket-tvOS.a */; };
		D9A1C4460153C2A24C3B5ACB9EF492CF /* libRNKeychain.a in Frameworks */ = {isa = PBXBuildFile; fileRef = D373EB5A6D14212CD152A952A67FEB62 /* libRNKeychain.a */; };
		DDA136528BBDF91C4395B590FD2C59F1 /* libRCTVibration.a in Frameworks */ = {isa = PBXBuildFile; fileRef = 2A9A65DE849C3D3C9799E3B05D172685 /* libRCTVibration.a */; };
		E3AE8565650D2534125883D55649D450 /* libRCTGeolocation.a in Frameworks */ = {isa = PBXBuildFile; fileRef = 73D536AB3A4FAFD8602D41987D9E324F /* libRCTGeolocation.a */; };
		E4F9AC494F8CC3C172EA66A4EF42D078 /* iotaWalletTests.m in Sources */ = {isa = PBXBuildFile; fileRef = 00A81CE60367578E89DC687A3A32D03E /* iotaWalletTests.m */; };
		ED98F17365B425CCC63B364164E2ABB6 /* libRCTNetwork-tvOS.a in Frameworks */ = {isa = PBXBuildFile; fileRef = 20E2A76312FA9646D8831AC163B1347E /* libRCTNetwork-tvOS.a */; };
		F19CAE1462E2409387028CD1 /* NodeMobile.framework in Frameworks */ = {isa = PBXBuildFile; fileRef = CB7A0253632148CC9F004F24 /* NodeMobile.framework */; };
		F43A0D26643270FD3A4BFD2691C35E43 /* libReact.a in Frameworks */ = {isa = PBXBuildFile; fileRef = B655981D53B5AE618EDBD102EA41BF51 /* libReact.a */; };
		F47E436883524D18AB563054 /* nodejs-project in Resources */ = {isa = PBXBuildFile; fileRef = C6679B3BCAC742D9A6A13DC5 /* nodejs-project */; };
		F834CDED8A9A63C142A683ADB8483369 /* iotaWalletTests.m in Sources */ = {isa = PBXBuildFile; fileRef = 00A81CE60367578E89DC687A3A32D03E /* iotaWalletTests.m */; };
/* End PBXBuildFile section */

/* Begin PBXContainerItemProxy section */
		0124B2E98998F35F47D1A86641804DBA /* PBXContainerItemProxy */ = {
			isa = PBXContainerItemProxy;
			containerPortal = BC3F9601D8757C3A48CF2AD9CF58F3EA /* RCTWebSocket.xcodeproj */;
			proxyType = 2;
			remoteGlobalIDString = D3C0CD0CC2A0DCF35402F761CE87C921;
			remoteInfo = "fishhook-tvOS";
		};
		01E9A97EB148F57A77EB8C51C72DF720 /* PBXContainerItemProxy */ = {
			isa = PBXContainerItemProxy;
			containerPortal = 33AC314FF1C9CE4F19E8E899E79675B4 /* React.xcodeproj */;
			proxyType = 2;
			remoteGlobalIDString = CF504A40B8E958E0176D5D93B130DE69;
			remoteInfo = "React-tvOS";
		};
		02EA84673DE704F9C1AF959030D4D4BC /* PBXContainerItemProxy */ = {
			isa = PBXContainerItemProxy;
			containerPortal = AA7E2CA57E62FCA5FD7C3C38C40F7603 /* RCTSettings.xcodeproj */;
			proxyType = 2;
			remoteGlobalIDString = E438715ACF8142FF978746F6C90F75F4;
			remoteInfo = "RCTSettings-tvOS";
		};
		07DD23F296417D4BA008AE2ABBCB6EBF /* PBXContainerItemProxy */ = {
			isa = PBXContainerItemProxy;
			containerPortal = DD581453BAAEDFD13B05710E1CA0B128 /* RCTImage.xcodeproj */;
			proxyType = 2;
			remoteGlobalIDString = 020D738479264C158D3BA3DA55E729B3;
			remoteInfo = "RCTImage-tvOS";
		};
		09FE410FB8091F5F045ED9DDE13DC25E /* PBXContainerItemProxy */ = {
			isa = PBXContainerItemProxy;
			containerPortal = BC3F9601D8757C3A48CF2AD9CF58F3EA /* RCTWebSocket.xcodeproj */;
			proxyType = 2;
			remoteGlobalIDString = F681F53DC5643A49BF60DF2F3918E12B;
			remoteInfo = "RCTWebSocket-tvOS";
		};
		13042E5B4074EDAF295116B369C5720D /* PBXContainerItemProxy */ = {
			isa = PBXContainerItemProxy;
			containerPortal = FF6707891F5797B0CC78F1267EB8F1A2 /* RNSVG.xcodeproj */;
			proxyType = 2;
			remoteGlobalIDString = 8FC6ED6D1C4D731F31185E885E51AAC2;
			remoteInfo = RNSVG;
		};
		1A0E14698EE7A4322A9A9B5052F4D0E4 /* PBXContainerItemProxy */ = {
			isa = PBXContainerItemProxy;
			containerPortal = 33AC314FF1C9CE4F19E8E899E79675B4 /* React.xcodeproj */;
			proxyType = 2;
			remoteGlobalIDString = D09A20E9314FCC90115E1E28BD5DB357;
			remoteInfo = "yoga-tvOS";
		};
		28BD818916EC80191B9C06F5C44796AA /* PBXContainerItemProxy */ = {
			isa = PBXContainerItemProxy;
			containerPortal = FBC6F77FBF455B92FBB736B0E5DE8E13 /* Project object */;
			proxyType = 1;
			remoteGlobalIDString = 1B6F56C5B39768183E212C21E8E213DA;
			remoteInfo = "iotaWallet-tvOS";
		};
		2FC4A20B76D0682725A7FD3A48E950D9 /* PBXContainerItemProxy */ = {
			isa = PBXContainerItemProxy;
			containerPortal = AB682616086B06AFA962D8B5F1DCAB78 /* RNRandomBytes.xcodeproj */;
			proxyType = 2;
			remoteGlobalIDString = 19675A53F87A783EDF4A1B7B63715F9E;
			remoteInfo = RNRandomBytes;
		};
		332664C4BF1AE19847F504D8C9C4CD04 /* PBXContainerItemProxy */ = {
			isa = PBXContainerItemProxy;
			containerPortal = BC3F9601D8757C3A48CF2AD9CF58F3EA /* RCTWebSocket.xcodeproj */;
			proxyType = 2;
			remoteGlobalIDString = BCF351C3D91067AA4B325E17903DAAA1;
			remoteInfo = RCTWebSocket;
		};
		3574B82CD6B55B4ECA9A60938811F5E8 /* PBXContainerItemProxy */ = {
			isa = PBXContainerItemProxy;
			containerPortal = 679A4B0BB6333961124F2288316630DD /* RCTText.xcodeproj */;
			proxyType = 2;
			remoteGlobalIDString = A4D72EC1D4B5C9CB371E18BBAE099733;
			remoteInfo = RCTText;
		};
		38AFE775C706DBBC97CB50A593645D49 /* PBXContainerItemProxy */ = {
			isa = PBXContainerItemProxy;
			containerPortal = 8B49115E102EED64D1B7D7AC047F1ABF /* RNExitApp.xcodeproj */;
			proxyType = 2;
			remoteGlobalIDString = 9B5A609A9190035B1791BB99C6421FB0;
			remoteInfo = RNExitApp;
		};
		38EDCA31D16E3CD01DBD8999EBEA81FF /* PBXContainerItemProxy */ = {
			isa = PBXContainerItemProxy;
			containerPortal = 1380447C6001F40A66D38FBD8AFC3309 /* RNPrint.xcodeproj */;
			proxyType = 2;
			remoteGlobalIDString = A89D8908DE1BC6C91B1F468B5AFC2D9A;
			remoteInfo = RNPrint;
		};
		4D28DBFF1C1827558620F9610F7E930B /* PBXContainerItemProxy */ = {
			isa = PBXContainerItemProxy;
			containerPortal = FFB7466768C43C0F61CFB10138358A32 /* ART.xcodeproj */;
			proxyType = 2;
			remoteGlobalIDString = 031C808306A9F4CC443164FF24A9C8B8;
			remoteInfo = ART;
		};
		52FD8EB486138CC4128FC9CA61B5CE40 /* PBXContainerItemProxy */ = {
			isa = PBXContainerItemProxy;
			containerPortal = 205C47BA61DC4D6733E748712B4E50C6 /* RNKeychain.xcodeproj */;
			proxyType = 2;
			remoteGlobalIDString = 64AB4BC0B731B8886CE38E4B4D9B6143;
			remoteInfo = RNKeychain;
		};
		53DB1F47FFBD018460D6B3F399D77096 /* PBXContainerItemProxy */ = {
			isa = PBXContainerItemProxy;
			containerPortal = C39F11B2595A5CFD8F2D51D3B914CD41 /* RNDeviceInfo.xcodeproj */;
			proxyType = 2;
			remoteGlobalIDString = BB2FA10E2C30D4A08CF36C1FF58AC616;
			remoteInfo = RNDeviceInfo;
		};
		5571F4C8A97A7C1CD0F664C7197CC170 /* PBXContainerItemProxy */ = {
			isa = PBXContainerItemProxy;
			containerPortal = 33AC314FF1C9CE4F19E8E899E79675B4 /* React.xcodeproj */;
			proxyType = 2;
			remoteGlobalIDString = E93E4FB7814E631784F57347FAF75E71;
			remoteInfo = privatedata;
		};
		569242DFF3FE79F261B75B97749FC745 /* PBXContainerItemProxy */ = {
			isa = PBXContainerItemProxy;
			containerPortal = FBC6F77FBF455B92FBB736B0E5DE8E13 /* Project object */;
			proxyType = 1;
			remoteGlobalIDString = 4848851A00274CA2FFBE307BAEB5F278;
			remoteInfo = iotaWallet;
		};
		5883AA054AC88EAA5EFB34040EA713B2 /* PBXContainerItemProxy */ = {
			isa = PBXContainerItemProxy;
			containerPortal = DA959792AD9A5C3642835114D50DE868 /* Pods.xcodeproj */;
			proxyType = 2;
			remoteGlobalIDString = 0F8DC3779B2D7DBEDD94C8C596B3BBFC;
			remoteInfo = "Pods-iotaWalletTests";
		};
		5A109CA5CC18A16B6414EEC4BBD87090 /* PBXContainerItemProxy */ = {
			isa = PBXContainerItemProxy;
			containerPortal = C39F11B2595A5CFD8F2D51D3B914CD41 /* RNDeviceInfo.xcodeproj */;
			proxyType = 2;
			remoteGlobalIDString = F157C5185B41B6A5D118E992853CF64C;
			remoteInfo = "RNDeviceInfo-tvOS";
		};
		5A69F80327CBC8DCFAC6DDBEC2E353E4 /* PBXContainerItemProxy */ = {
			isa = PBXContainerItemProxy;
			containerPortal = FFB7466768C43C0F61CFB10138358A32 /* ART.xcodeproj */;
			proxyType = 2;
			remoteGlobalIDString = 8926D8C49D7F71B16EF71429B52E1590;
			remoteInfo = "ART-tvOS";
		};
		5A8B9CCF1B55558D85C747DCAB652942 /* PBXContainerItemProxy */ = {
			isa = PBXContainerItemProxy;
			containerPortal = 33AC314FF1C9CE4F19E8E899E79675B4 /* React.xcodeproj */;
			proxyType = 2;
			remoteGlobalIDString = 18B08881C70E8703C88B96E4DC60FB25;
			remoteInfo = "jschelpers-tvOS";
		};
		5DF1012D7DA4F139622252CC164F122C /* PBXContainerItemProxy */ = {
			isa = PBXContainerItemProxy;
			containerPortal = 33AC314FF1C9CE4F19E8E899E79675B4 /* React.xcodeproj */;
			proxyType = 2;
			remoteGlobalIDString = ECE344CBB22E9B14926747E3FB76B0F3;
			remoteInfo = "third-party-tvOS";
		};
		60159088217BA51F00B746A8 /* PBXContainerItemProxy */ = {
			isa = PBXContainerItemProxy;
			containerPortal = 6BA32972BAD24F7ABBA45866 /* RealmReact.xcodeproj */;
			proxyType = 2;
			remoteGlobalIDString = F60690131CA2766F0003FB26;
			remoteInfo = RealmReact;
		};
		601BFCEC20C367310097D329 /* PBXContainerItemProxy */ = {
			isa = PBXContainerItemProxy;
			containerPortal = 601BFCE820C367300097D329 /* RNShare.xcodeproj */;
			proxyType = 2;
			remoteGlobalIDString = 134814201AA4EA6300B7C361;
			remoteInfo = RNShare;
		};
		601BFD6020C39A580097D329 /* PBXContainerItemProxy */ = {
			isa = PBXContainerItemProxy;
			containerPortal = 601BFD5C20C39A560097D329 /* RNViewShot.xcodeproj */;
			proxyType = 2;
			remoteGlobalIDString = 134814201AA4EA6300B7C361;
			remoteInfo = RNViewShot;
		};
		6020D31C21A5065300159E5A /* PBXContainerItemProxy */ = {
			isa = PBXContainerItemProxy;
			containerPortal = B8B9BB680BF96F04B35C8CF2291F3DF7 /* Lottie.xcodeproj */;
			proxyType = 1;
			remoteGlobalIDString = 62CA59B71E3C173B002D7188;
			remoteInfo = Lottie_iOS;
		};
		6056CF5320827D2F0006A2F3 /* PBXContainerItemProxy */ = {
			isa = PBXContainerItemProxy;
			containerPortal = 6056CF4F20827D2F0006A2F3 /* RNCamera.xcodeproj */;
			proxyType = 2;
			remoteGlobalIDString = 4107012F1ACB723B00C6AA39;
			remoteInfo = RNCamera;
		};
		6056CF5A20827E2E0006A2F3 /* PBXContainerItemProxy */ = {
			isa = PBXContainerItemProxy;
			containerPortal = 6056CF5620827E2E0006A2F3 /* ReactNativePermissions.xcodeproj */;
			proxyType = 2;
			remoteGlobalIDString = 9D23B34F1C767B80008B4819;
			remoteInfo = ReactNativePermissions;
		};
		60F7E3B22125EAE7005355C7 /* PBXContainerItemProxy */ = {
			isa = PBXContainerItemProxy;
			containerPortal = 60F7E3AE2125EAE7005355C7 /* RNDocumentPicker.xcodeproj */;
			proxyType = 2;
			remoteGlobalIDString = E01DD9DB1D2311A600C39062;
			remoteInfo = RNDocumentPicker;
		};
		67F735F37D9C96FFCC1469292012988C /* PBXContainerItemProxy */ = {
			isa = PBXContainerItemProxy;
			containerPortal = 79A46F4458348360C0DFE21018DAAF14 /* RCTGeolocation.xcodeproj */;
			proxyType = 2;
			remoteGlobalIDString = 78510E1974839EACED295CFC857494F6;
			remoteInfo = RCTGeolocation;
		};
		6856A093BA67FAE8F7467903505626C0 /* PBXContainerItemProxy */ = {
			isa = PBXContainerItemProxy;
			containerPortal = AA7E2CA57E62FCA5FD7C3C38C40F7603 /* RCTSettings.xcodeproj */;
			proxyType = 2;
			remoteGlobalIDString = 78510E1974839EACED295CFC857494F6;
			remoteInfo = RCTSettings;
		};
		711E35C224595B0412CF470CDBEF29B6 /* PBXContainerItemProxy */ = {
			isa = PBXContainerItemProxy;
			containerPortal = DA959792AD9A5C3642835114D50DE868 /* Pods.xcodeproj */;
			proxyType = 2;
			remoteGlobalIDString = 4C63162E257EDE6A7ADC9635F0D4F070;
			remoteInfo = "Pods-iotaWallet-tvOS";
		};
		759478F697B6B0746DB845F6D5691AD4 /* PBXContainerItemProxy */ = {
			isa = PBXContainerItemProxy;
			containerPortal = 6F63CB3492A71A3A73B8764893BE0F6F /* RNFS.xcodeproj */;
			proxyType = 2;
			remoteGlobalIDString = 485BB6C7C02932ADD9E0FF3F5AC701E4;
			remoteInfo = RNFS;
		};
		775CC7B8AD67A515B51E9A77C07B744D /* PBXContainerItemProxy */ = {
			isa = PBXContainerItemProxy;
			containerPortal = 679A4B0BB6333961124F2288316630DD /* RCTText.xcodeproj */;
			proxyType = 2;
			remoteGlobalIDString = 96EBCBEC82455D1D012A9F03402BEFC3;
			remoteInfo = "RCTText-tvOS";
		};
		77988E9E486F13DB1441A107E9B8BE7D /* PBXContainerItemProxy */ = {
			isa = PBXContainerItemProxy;
			containerPortal = C76D226F8C33DAB67AA9C4D76FCA89C2 /* RCTAnimation.xcodeproj */;
			proxyType = 2;
			remoteGlobalIDString = 21E588B71BF1F84B8D762E330C0AC4F3;
			remoteInfo = "RCTAnimation-tvOS";
		};
		7D4677BF89393B2A390B1DA255172739 /* PBXContainerItemProxy */ = {
			isa = PBXContainerItemProxy;
			containerPortal = 5BC0CFE5E7DFF31220E78B818DA00C4B /* BugsnagReactNative.xcodeproj */;
			proxyType = 2;
			remoteGlobalIDString = AAD350002AC55DF6BF64E75164ECD260;
			remoteInfo = BugsnagReactNative;
		};
		7D78B19441B818F349C13AAD1E712ACC /* PBXContainerItemProxy */ = {
			isa = PBXContainerItemProxy;
			containerPortal = 1380447C6001F40A66D38FBD8AFC3309 /* RNPrint.xcodeproj */;
			proxyType = 2;
			remoteGlobalIDString = 05DCE99E5CDB80B53B40FFB5818D5E46;
			remoteInfo = RNPrintTests;
		};
		80896F7A2178B69F0037ABD0 /* PBXContainerItemProxy */ = {
			isa = PBXContainerItemProxy;
			containerPortal = E680B9504C0F4C3AB50FE203 /* RealmReact.xcodeproj */;
			proxyType = 2;
			remoteGlobalIDString = F60690131CA2766F0003FB26;
			remoteInfo = RealmReact;
		};
		896DF047E1C2AB724B776DE78051C2CB /* PBXContainerItemProxy */ = {
			isa = PBXContainerItemProxy;
			containerPortal = 2D84DC61092C2CB09498AB83CAA9B91F /* RNSecureRandom.xcodeproj */;
			proxyType = 2;
			remoteGlobalIDString = 78510E1974839EACED295CFC857494F6;
			remoteInfo = RNSecureRandom;
		};
		91EE908523E2FCEF5CE1B08441483CDE /* PBXContainerItemProxy */ = {
			isa = PBXContainerItemProxy;
			containerPortal = 33AC314FF1C9CE4F19E8E899E79675B4 /* React.xcodeproj */;
			proxyType = 2;
			remoteGlobalIDString = C04ED8978D16D35E6A93DD49E333C044;
			remoteInfo = "double-conversion";
		};
		9C68E6DA3B9F7593ED48E775238CCCE2 /* PBXContainerItemProxy */ = {
			isa = PBXContainerItemProxy;
			containerPortal = 9EE76A96BDAFEB3F2332A2982168E1CE /* RCTNetwork.xcodeproj */;
			proxyType = 2;
			remoteGlobalIDString = 418E698C3984C5601C2DFC0B2D42B685;
			remoteInfo = "RCTNetwork-tvOS";
		};
		9CA17388BD86A06261973A87CA89A2B1 /* PBXContainerItemProxy */ = {
			isa = PBXContainerItemProxy;
			containerPortal = 9EE76A96BDAFEB3F2332A2982168E1CE /* RCTNetwork.xcodeproj */;
			proxyType = 2;
			remoteGlobalIDString = FE5372B7E44DB7690403082B29D16439;
			remoteInfo = RCTNetwork;
		};
		A9F53FC6236324E5330CA31A17570E7E /* PBXContainerItemProxy */ = {
			isa = PBXContainerItemProxy;
			containerPortal = FF6707891F5797B0CC78F1267EB8F1A2 /* RNSVG.xcodeproj */;
			proxyType = 2;
			remoteGlobalIDString = 012B409CA37B1D18B7B59EDF994C004D;
			remoteInfo = "RNSVG-tvOS";
		};
		AE1E283F1BF8C962C215E54FF5A59C24 /* PBXContainerItemProxy */ = {
			isa = PBXContainerItemProxy;
			containerPortal = 2804A8AFECB29F611FC6B2AC4B0C378F /* RCTLinking.xcodeproj */;
			proxyType = 2;
			remoteGlobalIDString = 78510E1974839EACED295CFC857494F6;
			remoteInfo = RCTLinking;
		};
		AECD31E3539474478B838BE6DD5AB37C /* PBXContainerItemProxy */ = {
			isa = PBXContainerItemProxy;
			containerPortal = 2D84DC61092C2CB09498AB83CAA9B91F /* RNSecureRandom.xcodeproj */;
			proxyType = 2;
			remoteGlobalIDString = 2B22E2DB7A20050C2C61CCDA26147DF3;
			remoteInfo = RNSecureRandom;
		};
		BAEFC339D0724DE7BFFD78DDD3AC5310 /* PBXContainerItemProxy */ = {
			isa = PBXContainerItemProxy;
			containerPortal = 33AC314FF1C9CE4F19E8E899E79675B4 /* React.xcodeproj */;
			proxyType = 2;
			remoteGlobalIDString = E3EEC3D0925CD89F5D6404D5ABCC7C04;
			remoteInfo = "privatedata-tvOS";
		};
		BB0F29560ABE8B2A22B932FA4F9EB13B /* PBXContainerItemProxy */ = {
			isa = PBXContainerItemProxy;
			containerPortal = F2FA8FCAB678228017DD1EBC70517E3F /* RCTVibration.xcodeproj */;
			proxyType = 2;
			remoteGlobalIDString = 81E020ED3495D87DA9048AA8C8046816;
			remoteInfo = RCTVibration;
		};
		BFF2DE68DC51E02575350E595BE05544 /* PBXContainerItemProxy */ = {
			isa = PBXContainerItemProxy;
			containerPortal = 2804A8AFECB29F611FC6B2AC4B0C378F /* RCTLinking.xcodeproj */;
			proxyType = 2;
			remoteGlobalIDString = DDD5A0882AECED76E1F8F47D1F00C91F;
			remoteInfo = "RCTLinking-tvOS";
		};
		C5DB17B47077C54B8CBA62D8E21D3C43 /* PBXContainerItemProxy */ = {
			isa = PBXContainerItemProxy;
			containerPortal = 33AC314FF1C9CE4F19E8E899E79675B4 /* React.xcodeproj */;
			proxyType = 2;
			remoteGlobalIDString = 2612BB86487FD701D8396FD7C01B59E3;
			remoteInfo = "cxxreact-tvOS";
		};
		C64A41DFA3DFB47F30EDDEB6A2481B24 /* PBXContainerItemProxy */ = {
			isa = PBXContainerItemProxy;
			containerPortal = 78457F3624D0D3C241289BCB545E290E /* ReactNativeFingerprintScanner.xcodeproj */;
			proxyType = 2;
			remoteGlobalIDString = 78510E1974839EACED295CFC857494F6;
			remoteInfo = ReactNativeFingerprintScanner;
		};
		C9772B939B4E8110FBC5F859B3227154 /* PBXContainerItemProxy */ = {
			isa = PBXContainerItemProxy;
			containerPortal = DE78092CD0C5D3A0316145EFC00548CB /* RNIsDeviceRooted.xcodeproj */;
			proxyType = 2;
			remoteGlobalIDString = 78510E1974839EACED295CFC857494F6;
			remoteInfo = RNIsDeviceRooted;
		};
		CB305F0221185EEC00657575 /* PBXContainerItemProxy */ = {
			isa = PBXContainerItemProxy;
			containerPortal = CB305EFE21185EEC00657575 /* RNFetchBlob.xcodeproj */;
			proxyType = 2;
			remoteGlobalIDString = A15C300E1CD25C330074CB35;
			remoteInfo = RNFetchBlob;
		};
		CB305F7521185F3400657575 /* PBXContainerItemProxy */ = {
			isa = PBXContainerItemProxy;
			containerPortal = 68D1880393EB486F98F90D04 /* RNNodeJsMobile.xcodeproj */;
			proxyType = 2;
			remoteGlobalIDString = 134814201AA4EA6300B7C361;
			remoteInfo = RNNodeJsMobile;
		};
		CB54CCFC21261E42001F1630 /* PBXContainerItemProxy */ = {
			isa = PBXContainerItemProxy;
			containerPortal = DA959792AD9A5C3642835114D50DE868 /* Pods.xcodeproj */;
			proxyType = 2;
			remoteGlobalIDString = 08053213D1F0595394F6BC28F519D907;
			remoteInfo = CatCrypto;
		};
		CB5577D4219F221E00B698BF /* PBXContainerItemProxy */ = {
			isa = PBXContainerItemProxy;
			containerPortal = CB5577D0219F221E00B698BF /* LottieReactNative.xcodeproj */;
			proxyType = 2;
			remoteGlobalIDString = 11FA5C511C4A1296003AC2EE;
			remoteInfo = LottieReactNative;
		};
		CB6626F32085056C00651519 /* PBXContainerItemProxy */ = {
			isa = PBXContainerItemProxy;
			containerPortal = CB6626ED2085056C00651519 /* SplashScreen.xcodeproj */;
			proxyType = 2;
			remoteGlobalIDString = 3D7682761D8E76B80014119E;
			remoteInfo = SplashScreen;
		};
		CB8F2AF32095E41E0071A30B /* PBXContainerItemProxy */ = {
			isa = PBXContainerItemProxy;
			containerPortal = AB682616086B06AFA962D8B5F1DCAB78 /* RNRandomBytes.xcodeproj */;
			proxyType = 2;
			remoteGlobalIDString = 163CDE4E2087CAD3001065FB;
			remoteInfo = "RNRandomBytes-tvOS";
		};
		CB967ED7214153CC00F561EB /* PBXContainerItemProxy */ = {
			isa = PBXContainerItemProxy;
			containerPortal = 33AC314FF1C9CE4F19E8E899E79675B4 /* React.xcodeproj */;
			proxyType = 2;
			remoteGlobalIDString = EBF21BDC1FC498900052F4D5;
			remoteInfo = jsinspector;
		};
		CB967ED9214153CC00F561EB /* PBXContainerItemProxy */ = {
			isa = PBXContainerItemProxy;
			containerPortal = 33AC314FF1C9CE4F19E8E899E79675B4 /* React.xcodeproj */;
			proxyType = 2;
			remoteGlobalIDString = EBF21BFA1FC4989A0052F4D5;
			remoteInfo = "jsinspector-tvOS";
		};
		CBC214E820CE82DC005D8ACB /* PBXContainerItemProxy */ = {
			isa = PBXContainerItemProxy;
			containerPortal = CBC214E420CE82DC005D8ACB /* RNReactNativeHapticFeedback.xcodeproj */;
			proxyType = 2;
			remoteGlobalIDString = 134814201AA4EA6300B7C361;
			remoteInfo = RNReactNativeHapticFeedback;
		};
		CBC5562B207BA79E00BA0A7F /* PBXContainerItemProxy */ = {
			isa = PBXContainerItemProxy;
			containerPortal = B8B9BB680BF96F04B35C8CF2291F3DF7 /* Lottie.xcodeproj */;
			proxyType = 2;
			remoteGlobalIDString = 62CA59B81E3C173B002D7188;
			remoteInfo = Lottie_iOS;
		};
		CBC5562D207BA79E00BA0A7F /* PBXContainerItemProxy */ = {
			isa = PBXContainerItemProxy;
			containerPortal = B8B9BB680BF96F04B35C8CF2291F3DF7 /* Lottie.xcodeproj */;
			proxyType = 2;
			remoteGlobalIDString = 8C5379761FB471D100C1BC65;
			remoteInfo = Lottie_tvOS;
		};
		CBC55638207BA79E00BA0A7F /* PBXContainerItemProxy */ = {
			isa = PBXContainerItemProxy;
			containerPortal = C76D226F8C33DAB67AA9C4D76FCA89C2 /* RCTAnimation.xcodeproj */;
			proxyType = 2;
			remoteGlobalIDString = 134814201AA4EA6300B7C361;
			remoteInfo = RCTAnimation;
		};
		CBC55659207BA79E00BA0A7F /* PBXContainerItemProxy */ = {
			isa = PBXContainerItemProxy;
			containerPortal = 33AC314FF1C9CE4F19E8E899E79675B4 /* React.xcodeproj */;
			proxyType = 2;
			remoteGlobalIDString = 83CBBA2E1A601D0E00E9B192;
			remoteInfo = React;
		};
		CBC5565B207BA79E00BA0A7F /* PBXContainerItemProxy */ = {
			isa = PBXContainerItemProxy;
			containerPortal = 33AC314FF1C9CE4F19E8E899E79675B4 /* React.xcodeproj */;
			proxyType = 2;
			remoteGlobalIDString = 3D3C059A1DE3340900C268FA;
			remoteInfo = yoga;
		};
		CBC5565D207BA79E00BA0A7F /* PBXContainerItemProxy */ = {
			isa = PBXContainerItemProxy;
			containerPortal = 33AC314FF1C9CE4F19E8E899E79675B4 /* React.xcodeproj */;
			proxyType = 2;
			remoteGlobalIDString = 3D3CD9251DE5FBEC00167DC4;
			remoteInfo = cxxreact;
		};
		CBC5565F207BA79E00BA0A7F /* PBXContainerItemProxy */ = {
			isa = PBXContainerItemProxy;
			containerPortal = 33AC314FF1C9CE4F19E8E899E79675B4 /* React.xcodeproj */;
			proxyType = 2;
			remoteGlobalIDString = 3D3CD90B1DE5FBD600167DC4;
			remoteInfo = jschelpers;
		};
		CBC55661207BA79E00BA0A7F /* PBXContainerItemProxy */ = {
			isa = PBXContainerItemProxy;
			containerPortal = 33AC314FF1C9CE4F19E8E899E79675B4 /* React.xcodeproj */;
			proxyType = 2;
			remoteGlobalIDString = 139D7ECE1E25DB7D00323FB7;
			remoteInfo = "third-party";
		};
		CBC55663207BA79E00BA0A7F /* PBXContainerItemProxy */ = {
			isa = PBXContainerItemProxy;
			containerPortal = 33AC314FF1C9CE4F19E8E899E79675B4 /* React.xcodeproj */;
			proxyType = 2;
			remoteGlobalIDString = 3D383D621EBD27B9005632C8;
			remoteInfo = "double-conversion-tvOS";
		};
		CBC5566D207BA79E00BA0A7F /* PBXContainerItemProxy */ = {
			isa = PBXContainerItemProxy;
			containerPortal = 6F63CB3492A71A3A73B8764893BE0F6F /* RNFS.xcodeproj */;
			proxyType = 2;
			remoteGlobalIDString = 6456441F1EB8DA9100672408;
			remoteInfo = "RNFS-tvOS";
		};
		CBDE11BD21AEFFFE00CA1909 /* PBXContainerItemProxy */ = {
			isa = PBXContainerItemProxy;
			containerPortal = B8B9BB680BF96F04B35C8CF2291F3DF7 /* Lottie.xcodeproj */;
			proxyType = 1;
			remoteGlobalIDString = 62CA59B71E3C173B002D7188;
			remoteInfo = Lottie_iOS;
		};
		CBEA4C902149481F007DA583 /* PBXContainerItemProxy */ = {
			isa = PBXContainerItemProxy;
			containerPortal = CBEA4C8B2149481F007DA583 /* ReactNativeNavigation.xcodeproj */;
			proxyType = 2;
			remoteGlobalIDString = D8AFADBD1BEE6F3F00A4592D;
			remoteInfo = ReactNativeNavigation;
		};
		CBEA4C922149481F007DA583 /* PBXContainerItemProxy */ = {
			isa = PBXContainerItemProxy;
			containerPortal = CBEA4C8B2149481F007DA583 /* ReactNativeNavigation.xcodeproj */;
			proxyType = 2;
			remoteGlobalIDString = 7B49FEBB1E95090800DEB3EA;
			remoteInfo = ReactNativeNavigationTests;
		};
		CBEC7BFF2108D77100F0020D /* PBXContainerItemProxy */ = {
			isa = PBXContainerItemProxy;
			containerPortal = A01220F4B33D4A79B53254ED /* RNFastCrypto.xcodeproj */;
			proxyType = 2;
			remoteGlobalIDString = 134814201AA4EA6300B7C361;
			remoteInfo = RNFastCrypto;
		};
		CD481D22B9AD23CF851BD7CA4F49E762 /* PBXContainerItemProxy */ = {
			isa = PBXContainerItemProxy;
			containerPortal = B8B9BB680BF96F04B35C8CF2291F3DF7 /* Lottie.xcodeproj */;
			proxyType = 2;
			remoteGlobalIDString = 20C664BA0BD1D6082996589914C2E964;
			remoteInfo = Lottie_macOS;
		};
		CD9F8E5E7CF2056A65FA532392457FA4 /* PBXContainerItemProxy */ = {
			isa = PBXContainerItemProxy;
			containerPortal = DA959792AD9A5C3642835114D50DE868 /* Pods.xcodeproj */;
			proxyType = 2;
			remoteGlobalIDString = 808559CA0DEA550FBA85BC7EE0A28017;
			remoteInfo = "Pods-iotaWallet";
		};
		D76A2AA2859385389AC38602086305F7 /* PBXContainerItemProxy */ = {
			isa = PBXContainerItemProxy;
			containerPortal = 9E17389EF3AB0C14C6843EF1892D81D4 /* KCKeepAwake.xcodeproj */;
			proxyType = 2;
			remoteGlobalIDString = 78510E1974839EACED295CFC857494F6;
			remoteInfo = KCKeepAwake;
		};
		DCEAB2C2F040EC0C0BEAA70FB12BFF84 /* PBXContainerItemProxy */ = {
			isa = PBXContainerItemProxy;
			containerPortal = BC3F9601D8757C3A48CF2AD9CF58F3EA /* RCTWebSocket.xcodeproj */;
			proxyType = 2;
			remoteGlobalIDString = D40EE680EAD499E5F218A7D52844D890;
			remoteInfo = fishhook;
		};
		E1B37F619C11EA96BF3D3EF5382A8D08 /* PBXContainerItemProxy */ = {
			isa = PBXContainerItemProxy;
			containerPortal = 6F63CB3492A71A3A73B8764893BE0F6F /* RNFS.xcodeproj */;
			proxyType = 2;
			remoteGlobalIDString = 3237B02C4F3AB8BA7DBDEAF7904FB34B;
			remoteInfo = RNFS;
		};
		EAF9F7116A758338A37BB92469F8D297 /* PBXContainerItemProxy */ = {
			isa = PBXContainerItemProxy;
			containerPortal = B8B9BB680BF96F04B35C8CF2291F3DF7 /* Lottie.xcodeproj */;
			proxyType = 2;
			remoteGlobalIDString = CB817F2045392F14F60CFFD8C1E03980;
			remoteInfo = LottieLibraryIOS;
		};
		EDE032656EFB8B4603FCB01A05A9F031 /* PBXContainerItemProxy */ = {
			isa = PBXContainerItemProxy;
			containerPortal = F06C37C0B9522995FB8FC4AACEE1A4A1 /* RCTActionSheet.xcodeproj */;
			proxyType = 2;
			remoteGlobalIDString = 78510E1974839EACED295CFC857494F6;
			remoteInfo = RCTActionSheet;
		};
		EFC046C4FF8A48212FB2D5FCA41020D1 /* PBXContainerItemProxy */ = {
			isa = PBXContainerItemProxy;
			containerPortal = DD581453BAAEDFD13B05710E1CA0B128 /* RCTImage.xcodeproj */;
			proxyType = 2;
			remoteGlobalIDString = 2DF5328292D2C3CE0E4E3F14DEEC0FB4;
			remoteInfo = RCTImage;
		};
		FA24DAB4979B0799DCE61A5F32D99523 /* PBXContainerItemProxy */ = {
			isa = PBXContainerItemProxy;
			containerPortal = DA959792AD9A5C3642835114D50DE868 /* Pods.xcodeproj */;
			proxyType = 2;
			remoteGlobalIDString = C547FEE055FA19142BD07CE4A5F81798;
			remoteInfo = "Pods-iotaWallet-tvOSTests";
		};
/* End PBXContainerItemProxy section */

/* Begin PBXCopyFilesBuildPhase section */
		92EB94016145B67667F30CE79B21D4D5 /* Embed Frameworks */ = {
			isa = PBXCopyFilesBuildPhase;
			buildActionMask = 12;
			dstPath = "";
			dstSubfolderSpec = 10;
			files = (
				D1DC0968101C454F996F0262 /* NodeMobile.framework in Embed Frameworks */,
<<<<<<< HEAD
				6020D31B21A5065300159E5A /* Lottie.framework in Embed Frameworks */,
=======
				CBDE11BC21AEFFFE00CA1909 /* Lottie.framework in Embed Frameworks */,
>>>>>>> b84e12d0
			);
			name = "Embed Frameworks";
			runOnlyForDeploymentPostprocessing = 0;
		};
/* End PBXCopyFilesBuildPhase section */

/* Begin PBXFileReference section */
		000050334277DFF6E9BC09832C011408 /* ur */ = {isa = PBXFileReference; lastKnownFileType = text.plist.strings; name = ur; path = ur.lproj/InfoPlist.strings; sourceTree = "<group>"; };
		00A81CE60367578E89DC687A3A32D03E /* iotaWalletTests.m */ = {isa = PBXFileReference; lastKnownFileType = sourcecode.c.objc; path = iotaWalletTests.m; sourceTree = "<group>"; };
		06E920A6AB840A93E25B7B234FEF27E6 /* SnapshotHelper.swift */ = {isa = PBXFileReference; fileEncoding = 4; lastKnownFileType = sourcecode.swift; path = SnapshotHelper.swift; sourceTree = "<group>"; };
		0CB89A9AF630BA398ED6B667116B3086 /* tr */ = {isa = PBXFileReference; lastKnownFileType = text.plist.strings; name = tr; path = tr.lproj/InfoPlist.strings; sourceTree = "<group>"; };
		12700CD34950855970059E347E3ECCEF /* ru */ = {isa = PBXFileReference; lastKnownFileType = text.plist.strings; name = ru; path = ru.lproj/InfoPlist.strings; sourceTree = "<group>"; };
		1380447C6001F40A66D38FBD8AFC3309 /* RNPrint.xcodeproj */ = {isa = PBXFileReference; lastKnownFileType = "wrapper.pb-project"; name = RNPrint.xcodeproj; path = "../node_modules/react-native-print/ios/RNPrint.xcodeproj"; sourceTree = "<group>"; };
		14D027E0235A94DEC3CFA3995F921E99 /* ar */ = {isa = PBXFileReference; lastKnownFileType = text.plist.strings; name = ar; path = ar.lproj/InfoPlist.strings; sourceTree = "<group>"; };
		1A114AFE31653EBA7706861B9B5706C0 /* ios_bindings-fl.a */ = {isa = PBXFileReference; lastKnownFileType = archive.ar; name = "ios_bindings-fl.a"; path = "../../../../../../var/tmp/_bazel_rajiv/f375e5a0d7be270644e1885aff9a8d6e/execroot/org_iota_entangled/bazel-out/ios-x86_64-min9.0-applebin_ios-ios_x86_64-fastbuild/bin/mobile/interface/ios_bindings-fl.a"; sourceTree = "<group>"; };
		1E03CB0A809B5BED4BE0DCAF8776D770 /* main.jsbundle */ = {isa = PBXFileReference; fileEncoding = 4; lastKnownFileType = text; path = main.jsbundle; sourceTree = "<group>"; };
		205C47BA61DC4D6733E748712B4E50C6 /* RNKeychain.xcodeproj */ = {isa = PBXFileReference; lastKnownFileType = "wrapper.pb-project"; name = RNKeychain.xcodeproj; path = "../node_modules/react-native-keychain/RNKeychain.xcodeproj"; sourceTree = "<group>"; };
		212C440FB237BBD7248FBF1D2199EFD2 /* cs */ = {isa = PBXFileReference; lastKnownFileType = text.plist.strings; name = cs; path = cs.lproj/InfoPlist.strings; sourceTree = "<group>"; };
		2804A8AFECB29F611FC6B2AC4B0C378F /* RCTLinking.xcodeproj */ = {isa = PBXFileReference; lastKnownFileType = "wrapper.pb-project"; name = RCTLinking.xcodeproj; path = "../node_modules/react-native/Libraries/LinkingIOS/RCTLinking.xcodeproj"; sourceTree = "<group>"; };
		2B7C6DFAB3774A55A19B8611 /* libRealmReact.a */ = {isa = PBXFileReference; explicitFileType = undefined; fileEncoding = 9; includeInIndex = 0; lastKnownFileType = archive.ar; path = libRealmReact.a; sourceTree = "<group>"; };
		2C5A946EA9126EDE841BD16907761375 /* iotaWallet.app */ = {isa = PBXFileReference; explicitFileType = wrapper.application; includeInIndex = 0; path = iotaWallet.app; sourceTree = BUILT_PRODUCTS_DIR; };
		2CA53E63FD004D9AAEAE93E3 /* libRealmReact.a */ = {isa = PBXFileReference; explicitFileType = undefined; fileEncoding = 9; includeInIndex = 0; lastKnownFileType = archive.ar; path = libRealmReact.a; sourceTree = "<group>"; };
		2CF64F79A3674FBC3EAFD7BD016CA0C3 /* pt-BR */ = {isa = PBXFileReference; lastKnownFileType = text.plist.strings; name = "pt-BR"; path = "pt-BR.lproj/InfoPlist.strings"; sourceTree = "<group>"; };
		2D84DC61092C2CB09498AB83CAA9B91F /* RNSecureRandom.xcodeproj */ = {isa = PBXFileReference; lastKnownFileType = "wrapper.pb-project"; name = RNSecureRandom.xcodeproj; path = "../node_modules/react-native-securerandom/ios/RNSecureRandom.xcodeproj"; sourceTree = "<group>"; };
		33AC314FF1C9CE4F19E8E899E79675B4 /* React.xcodeproj */ = {isa = PBXFileReference; lastKnownFileType = "wrapper.pb-project"; name = React.xcodeproj; path = "../node_modules/react-native/React/React.xcodeproj"; sourceTree = "<group>"; };
		36D4352CBA24C83AC9A32D4C0C8118E8 /* es */ = {isa = PBXFileReference; lastKnownFileType = text.plist.strings; name = es; path = es.lproj/InfoPlist.strings; sourceTree = "<group>"; };
		395BD568B613770643095434D5F46E0A /* iotaWallet-tvOS.app */ = {isa = PBXFileReference; explicitFileType = wrapper.application; includeInIndex = 0; path = "iotaWallet-tvOS.app"; sourceTree = BUILT_PRODUCTS_DIR; };
		3AFCA4EA113044613D95E46BDAC0C1E3 /* AppDelegate.m */ = {isa = PBXFileReference; fileEncoding = 4; lastKnownFileType = sourcecode.c.objc; name = AppDelegate.m; path = iotaWallet/AppDelegate.m; sourceTree = "<group>"; };
		3ED8B034A474AECCC552AF72B1AE4884 /* iotaWallet.entitlements */ = {isa = PBXFileReference; lastKnownFileType = text.plist.entitlements; name = iotaWallet.entitlements; path = iotaWallet/iotaWallet.entitlements; sourceTree = "<group>"; };
		40E70A189B0FFF62EE8AE0E04401F815 /* iotaWalletTests-release-config.xcconfig */ = {isa = PBXFileReference; lastKnownFileType = text.xcconfig; path = "iotaWalletTests-release-config.xcconfig"; sourceTree = "<group>"; };
		42679A0E830D4AD2A0F60146 /* builtin_modules */ = {isa = PBXFileReference; explicitFileType = undefined; fileEncoding = 9; includeInIndex = 0; lastKnownFileType = unknown; name = builtin_modules; path = "../node_modules/nodejs-mobile-react-native/install/resources/nodejs-modules/builtin_modules"; sourceTree = "<group>"; };
		42B1F9997C45E2DF708A76D353723F28 /* AppDelegate.h */ = {isa = PBXFileReference; fileEncoding = 4; lastKnownFileType = sourcecode.c.h; name = AppDelegate.h; path = iotaWallet/AppDelegate.h; sourceTree = "<group>"; };
		456BB4607FD94AC0BA37A7C9 /* libRNFastCrypto.a */ = {isa = PBXFileReference; explicitFileType = undefined; fileEncoding = 9; includeInIndex = 0; lastKnownFileType = archive.ar; path = libRNFastCrypto.a; sourceTree = "<group>"; };
		48E60D4ABEBFCB6EC7FCE9538A5FF83F /* libRNSVG.a */ = {isa = PBXFileReference; explicitFileType = undefined; fileEncoding = 9; includeInIndex = 0; lastKnownFileType = archive.ar; path = libRNSVG.a; sourceTree = "<group>"; };
		55B2218ED7B66ED5B4EEF139189CDFB2 /* de */ = {isa = PBXFileReference; lastKnownFileType = text.plist.strings; name = de; path = de.lproj/InfoPlist.strings; sourceTree = "<group>"; };
		5BC0CFE5E7DFF31220E78B818DA00C4B /* BugsnagReactNative.xcodeproj */ = {isa = PBXFileReference; lastKnownFileType = "wrapper.pb-project"; name = BugsnagReactNative.xcodeproj; path = "../node_modules/bugsnag-react-native/cocoa/BugsnagReactNative.xcodeproj"; sourceTree = "<group>"; };
		5C64D2219E425907A910B0F3A28CD9F1 /* iotaWalletTests-debug-config.xcconfig */ = {isa = PBXFileReference; lastKnownFileType = text.xcconfig; path = "iotaWalletTests-debug-config.xcconfig"; sourceTree = "<group>"; };
		5D730345CF75A62E99A5B317731440D2 /* sv */ = {isa = PBXFileReference; lastKnownFileType = text.plist.strings; name = sv; path = sv.lproj/InfoPlist.strings; sourceTree = "<group>"; };
		6014E910217E743000C88675 /* EntangledKit.framework */ = {isa = PBXFileReference; lastKnownFileType = wrapper.framework; path = EntangledKit.framework; sourceTree = "<group>"; };
		601BFCE820C367300097D329 /* RNShare.xcodeproj */ = {isa = PBXFileReference; lastKnownFileType = "wrapper.pb-project"; name = RNShare.xcodeproj; path = "../node_modules/react-native-share/ios/RNShare.xcodeproj"; sourceTree = "<group>"; };
		601BFCEF20C3677E0097D329 /* Social.framework */ = {isa = PBXFileReference; lastKnownFileType = wrapper.framework; name = Social.framework; path = System/Library/Frameworks/Social.framework; sourceTree = SDKROOT; };
		601BFCF120C3679D0097D329 /* MessageUI.framework */ = {isa = PBXFileReference; lastKnownFileType = wrapper.framework; name = MessageUI.framework; path = System/Library/Frameworks/MessageUI.framework; sourceTree = SDKROOT; };
		601BFD5C20C39A560097D329 /* RNViewShot.xcodeproj */ = {isa = PBXFileReference; lastKnownFileType = "wrapper.pb-project"; name = RNViewShot.xcodeproj; path = "../node_modules/react-native-view-shot/ios/RNViewShot.xcodeproj"; sourceTree = "<group>"; };
		6056CF4F20827D2F0006A2F3 /* RNCamera.xcodeproj */ = {isa = PBXFileReference; lastKnownFileType = "wrapper.pb-project"; name = RNCamera.xcodeproj; path = "../node_modules/react-native-camera/ios/RNCamera.xcodeproj"; sourceTree = "<group>"; };
		6056CF5620827E2E0006A2F3 /* ReactNativePermissions.xcodeproj */ = {isa = PBXFileReference; lastKnownFileType = "wrapper.pb-project"; name = ReactNativePermissions.xcodeproj; path = "../node_modules/react-native-permissions/ios/ReactNativePermissions.xcodeproj"; sourceTree = "<group>"; };
		6079ACDD2110BE6B005B21CB /* Argon2Core.swift */ = {isa = PBXFileReference; lastKnownFileType = sourcecode.swift; path = Argon2Core.swift; sourceTree = "<group>"; };
		6079ACDF2110DD2C005B21CB /* Argon2IOS.swift */ = {isa = PBXFileReference; lastKnownFileType = sourcecode.swift; path = Argon2IOS.swift; sourceTree = "<group>"; };
		6079AD4D2110E752005B21CB /* Argon2IOS.m */ = {isa = PBXFileReference; lastKnownFileType = sourcecode.c.objc; path = Argon2IOS.m; sourceTree = "<group>"; };
		6079C42320D95F17006B252E /* Empty.swift */ = {isa = PBXFileReference; lastKnownFileType = sourcecode.swift; name = Empty.swift; path = iotaWallet/Empty.swift; sourceTree = "<group>"; };
		6079C42520D95F85006B252E /* iotaWallet-Bridging-Header.h */ = {isa = PBXFileReference; fileEncoding = 4; lastKnownFileType = sourcecode.c.h; name = "iotaWallet-Bridging-Header.h"; path = "iotaWallet/iotaWallet-Bridging-Header.h"; sourceTree = "<group>"; };
		60F7E3AE2125EAE7005355C7 /* RNDocumentPicker.xcodeproj */ = {isa = PBXFileReference; lastKnownFileType = "wrapper.pb-project"; name = RNDocumentPicker.xcodeproj; path = "../node_modules/react-native-document-picker/ios/RNDocumentPicker.xcodeproj"; sourceTree = "<group>"; };
		64A04B0E69E2398FF12B202BA93DEFED /* pt-PT */ = {isa = PBXFileReference; lastKnownFileType = text.plist.strings; name = "pt-PT"; path = "pt-PT.lproj/InfoPlist.strings"; sourceTree = "<group>"; };
		66A2C53DEF25AEDEB72FDC924EBABB8D /* nl */ = {isa = PBXFileReference; lastKnownFileType = text.plist.strings; name = nl; path = nl.lproj/InfoPlist.strings; sourceTree = "<group>"; };
		679A4B0BB6333961124F2288316630DD /* RCTText.xcodeproj */ = {isa = PBXFileReference; lastKnownFileType = "wrapper.pb-project"; name = RCTText.xcodeproj; path = "../node_modules/react-native/Libraries/Text/RCTText.xcodeproj"; sourceTree = "<group>"; };
		67EDAC9474CCB127E47DDAA9D0A40C1A /* buildnumber.xcconfig */ = {isa = PBXFileReference; lastKnownFileType = text.xcconfig; path = buildnumber.xcconfig; sourceTree = "<group>"; };
		687E262F066E4DDBCEFF44A4BC7F44A7 /* nb */ = {isa = PBXFileReference; lastKnownFileType = text.plist.strings; name = nb; path = nb.lproj/InfoPlist.strings; sourceTree = "<group>"; };
		68D1880393EB486F98F90D04 /* RNNodeJsMobile.xcodeproj */ = {isa = PBXFileReference; explicitFileType = undefined; fileEncoding = 9; includeInIndex = 0; lastKnownFileType = "wrapper.pb-project"; name = RNNodeJsMobile.xcodeproj; path = "../node_modules/nodejs-mobile-react-native/ios/RNNodeJsMobile.xcodeproj"; sourceTree = "<group>"; };
		6BA32972BAD24F7ABBA45866 /* RealmReact.xcodeproj */ = {isa = PBXFileReference; explicitFileType = undefined; fileEncoding = 9; includeInIndex = 0; lastKnownFileType = "wrapper.pb-project"; name = RealmReact.xcodeproj; path = "../node_modules/realm/react-native/ios/RealmReact.xcodeproj"; sourceTree = "<group>"; };
		6EB779EC5853FB7A3F49999F69549ACA /* Launch Screen.storyboard */ = {isa = PBXFileReference; lastKnownFileType = file.storyboard; path = "Launch Screen.storyboard"; sourceTree = "<group>"; };
		6F63CB3492A71A3A73B8764893BE0F6F /* RNFS.xcodeproj */ = {isa = PBXFileReference; lastKnownFileType = "wrapper.pb-project"; name = RNFS.xcodeproj; path = "../node_modules/react-native-fs/RNFS.xcodeproj"; sourceTree = "<group>"; };
		703CD715859580C6F93AD2C3B9BF240C /* zh-Hans */ = {isa = PBXFileReference; lastKnownFileType = text.plist.strings; name = "zh-Hans"; path = "zh-Hans.lproj/InfoPlist.strings"; sourceTree = "<group>"; };
		72D17A4D37252C0BC0DB1F93F39557A8 /* en */ = {isa = PBXFileReference; lastKnownFileType = text.plist.strings; name = en; path = en.lproj/InfoPlist.strings; sourceTree = "<group>"; };
		78457F3624D0D3C241289BCB545E290E /* ReactNativeFingerprintScanner.xcodeproj */ = {isa = PBXFileReference; explicitFileType = undefined; fileEncoding = 9; includeInIndex = 0; lastKnownFileType = "wrapper.pb-project"; name = ReactNativeFingerprintScanner.xcodeproj; path = "../node_modules/react-native-fingerprint-scanner/ios/ReactNativeFingerprintScanner.xcodeproj"; sourceTree = "<group>"; };
		78890E2D6D34AE7E540EA17AF52C9982 /* hi */ = {isa = PBXFileReference; lastKnownFileType = text.plist.strings; name = hi; path = hi.lproj/InfoPlist.strings; sourceTree = "<group>"; };
		79A46F4458348360C0DFE21018DAAF14 /* RCTGeolocation.xcodeproj */ = {isa = PBXFileReference; lastKnownFileType = "wrapper.pb-project"; name = RCTGeolocation.xcodeproj; path = "../node_modules/react-native/Libraries/Geolocation/RCTGeolocation.xcodeproj"; sourceTree = "<group>"; };
		7E0F74EC093A52113A8EC89B /* Pods_iotaWalletTests.framework */ = {isa = PBXFileReference; explicitFileType = wrapper.framework; includeInIndex = 0; path = Pods_iotaWalletTests.framework; sourceTree = BUILT_PRODUCTS_DIR; };
		81FD04ABA0D7E5DDAC025C79AC565404 /* sk */ = {isa = PBXFileReference; lastKnownFileType = text.plist.strings; name = sk; path = sk.lproj/InfoPlist.strings; sourceTree = "<group>"; };
		83245F96160937A7C8F0A1D783E30B0C /* iotaWalletUITests.xctest */ = {isa = PBXFileReference; explicitFileType = wrapper.cfbundle; includeInIndex = 0; path = iotaWalletUITests.xctest; sourceTree = BUILT_PRODUCTS_DIR; };
		890341AF0F2DE4E9DCB80928 /* Pods_iotaWallet.framework */ = {isa = PBXFileReference; explicitFileType = wrapper.framework; includeInIndex = 0; path = Pods_iotaWallet.framework; sourceTree = BUILT_PRODUCTS_DIR; };
		8B49115E102EED64D1B7D7AC047F1ABF /* RNExitApp.xcodeproj */ = {isa = PBXFileReference; lastKnownFileType = "wrapper.pb-project"; name = RNExitApp.xcodeproj; path = "../node_modules/react-native-exit-app/ios/RNExitApp.xcodeproj"; sourceTree = "<group>"; };
		92D474EDCA8A4E27A77D5144 /* libc++.tbd */ = {isa = PBXFileReference; explicitFileType = undefined; fileEncoding = 9; includeInIndex = 0; lastKnownFileType = "sourcecode.text-based-dylib-definition"; name = "libc++.tbd"; path = "usr/lib/libc++.tbd"; sourceTree = SDKROOT; };
		93AF27DC4948C2C2EF41D1FA /* Pods-iotaWallet-tvOS.release.xcconfig */ = {isa = PBXFileReference; includeInIndex = 1; lastKnownFileType = text.xcconfig; name = "Pods-iotaWallet-tvOS.release.xcconfig"; path = "Pods/Target Support Files/Pods-iotaWallet-tvOS/Pods-iotaWallet-tvOS.release.xcconfig"; sourceTree = "<group>"; };
		94C69E567EC4B020F5822FC7 /* Pods-iotaWallet-tvOS.debug.xcconfig */ = {isa = PBXFileReference; includeInIndex = 1; lastKnownFileType = text.xcconfig; name = "Pods-iotaWallet-tvOS.debug.xcconfig"; path = "Pods/Target Support Files/Pods-iotaWallet-tvOS/Pods-iotaWallet-tvOS.debug.xcconfig"; sourceTree = "<group>"; };
		9E17389EF3AB0C14C6843EF1892D81D4 /* KCKeepAwake.xcodeproj */ = {isa = PBXFileReference; lastKnownFileType = "wrapper.pb-project"; name = KCKeepAwake.xcodeproj; path = "../node_modules/react-native-keep-awake/ios/KCKeepAwake.xcodeproj"; sourceTree = "<group>"; };
		9EE76A96BDAFEB3F2332A2982168E1CE /* RCTNetwork.xcodeproj */ = {isa = PBXFileReference; lastKnownFileType = "wrapper.pb-project"; name = RCTNetwork.xcodeproj; path = "../node_modules/react-native/Libraries/Network/RCTNetwork.xcodeproj"; sourceTree = "<group>"; };
		A01220F4B33D4A79B53254ED /* RNFastCrypto.xcodeproj */ = {isa = PBXFileReference; explicitFileType = undefined; fileEncoding = 9; includeInIndex = 0; lastKnownFileType = "wrapper.pb-project"; name = RNFastCrypto.xcodeproj; path = "../node_modules/react-native-fast-crypto/ios/RNFastCrypto.xcodeproj"; sourceTree = "<group>"; };
		A1FAED857304034D3DCD87D13F961C48 /* el */ = {isa = PBXFileReference; lastKnownFileType = text.plist.strings; name = el; path = el.lproj/InfoPlist.strings; sourceTree = "<group>"; };
		A402C8584E5EA99F404511B6FE64D661 /* iotaWallet-release-config.xcconfig */ = {isa = PBXFileReference; lastKnownFileType = text.xcconfig; path = "iotaWallet-release-config.xcconfig"; sourceTree = "<group>"; };
		A9DBF0EEB7DBFA315A0D6839E79A5924 /* iotaWalletUITests.swift */ = {isa = PBXFileReference; lastKnownFileType = sourcecode.swift; path = iotaWalletUITests.swift; sourceTree = "<group>"; };
		AA7E2CA57E62FCA5FD7C3C38C40F7603 /* RCTSettings.xcodeproj */ = {isa = PBXFileReference; lastKnownFileType = "wrapper.pb-project"; name = RCTSettings.xcodeproj; path = "../node_modules/react-native/Libraries/Settings/RCTSettings.xcodeproj"; sourceTree = "<group>"; };
		AB682616086B06AFA962D8B5F1DCAB78 /* RNRandomBytes.xcodeproj */ = {isa = PBXFileReference; lastKnownFileType = "wrapper.pb-project"; name = RNRandomBytes.xcodeproj; path = "../node_modules/react-native-randombytes/RNRandomBytes.xcodeproj"; sourceTree = "<group>"; };
		AC72D5B1A4088A6371731AAF2D0B9E73 /* lv */ = {isa = PBXFileReference; lastKnownFileType = text.plist.strings; name = lv; path = lv.lproj/InfoPlist.strings; sourceTree = "<group>"; };
		B8B9BB680BF96F04B35C8CF2291F3DF7 /* Lottie.xcodeproj */ = {isa = PBXFileReference; lastKnownFileType = "wrapper.pb-project"; name = Lottie.xcodeproj; path = "../node_modules/lottie-ios/Lottie.xcodeproj"; sourceTree = "<group>"; };
		B9ADFB0323609A2A5F0E73076170CC73 /* Info.plist */ = {isa = PBXFileReference; lastKnownFileType = text.plist.xml; path = Info.plist; sourceTree = "<group>"; };
		BA9A0E2287F5A0014ABE9284EBD2C4D8 /* sl */ = {isa = PBXFileReference; lastKnownFileType = text.plist.strings; name = sl; path = sl.lproj/InfoPlist.strings; sourceTree = "<group>"; };
		BC3F9601D8757C3A48CF2AD9CF58F3EA /* RCTWebSocket.xcodeproj */ = {isa = PBXFileReference; lastKnownFileType = "wrapper.pb-project"; name = RCTWebSocket.xcodeproj; path = "../node_modules/react-native/Libraries/WebSocket/RCTWebSocket.xcodeproj"; sourceTree = "<group>"; };
		BD40B3B9B6FE961CF3495A75D646774F /* ja */ = {isa = PBXFileReference; lastKnownFileType = text.plist.strings; name = ja; path = ja.lproj/InfoPlist.strings; sourceTree = "<group>"; };
		BDAF54583946132D35A957921197D3E8 /* libReactNativeFingerprintScanner.a */ = {isa = PBXFileReference; explicitFileType = undefined; fileEncoding = 9; includeInIndex = 0; lastKnownFileType = archive.ar; path = libReactNativeFingerprintScanner.a; sourceTree = "<group>"; };
		C1445DF81443C91724B6A1603FE7B121 /* iotaWallet-tvOSTests.xctest */ = {isa = PBXFileReference; explicitFileType = wrapper.cfbundle; includeInIndex = 0; path = "iotaWallet-tvOSTests.xctest"; sourceTree = BUILT_PRODUCTS_DIR; };
		C39F11B2595A5CFD8F2D51D3B914CD41 /* RNDeviceInfo.xcodeproj */ = {isa = PBXFileReference; lastKnownFileType = "wrapper.pb-project"; name = RNDeviceInfo.xcodeproj; path = "../node_modules/react-native-device-info/RNDeviceInfo.xcodeproj"; sourceTree = "<group>"; };
		C6679B3BCAC742D9A6A13DC5 /* nodejs-project */ = {isa = PBXFileReference; explicitFileType = undefined; fileEncoding = 9; includeInIndex = 0; lastKnownFileType = unknown; name = "nodejs-project"; path = "../nodejs-assets/nodejs-project"; sourceTree = "<group>"; };
		C76D226F8C33DAB67AA9C4D76FCA89C2 /* RCTAnimation.xcodeproj */ = {isa = PBXFileReference; lastKnownFileType = "wrapper.pb-project"; name = RCTAnimation.xcodeproj; path = "../node_modules/react-native/Libraries/NativeAnimation/RCTAnimation.xcodeproj"; sourceTree = "<group>"; };
		C883F8A0B4031CE53D5E48217339975E /* da */ = {isa = PBXFileReference; lastKnownFileType = text.plist.strings; name = da; path = da.lproj/InfoPlist.strings; sourceTree = "<group>"; };
		C989B5B2E21BB76597A51E0EFEA9B547 /* ro */ = {isa = PBXFileReference; lastKnownFileType = text.plist.strings; name = ro; path = ro.lproj/InfoPlist.strings; sourceTree = "<group>"; };
		CB305EFE21185EEC00657575 /* RNFetchBlob.xcodeproj */ = {isa = PBXFileReference; lastKnownFileType = "wrapper.pb-project"; name = RNFetchBlob.xcodeproj; path = "../node_modules/rn-fetch-blob/ios/RNFetchBlob.xcodeproj"; sourceTree = "<group>"; };
		CB5577D0219F221E00B698BF /* LottieReactNative.xcodeproj */ = {isa = PBXFileReference; lastKnownFileType = "wrapper.pb-project"; name = LottieReactNative.xcodeproj; path = "../node_modules/lottie-react-native/src/ios/LottieReactNative.xcodeproj"; sourceTree = "<group>"; };
		CB61A46520B89E3A004088AA /* SourceSansPro-SemiBold.ttf */ = {isa = PBXFileReference; lastKnownFileType = file; name = "SourceSansPro-SemiBold.ttf"; path = "../../shared/custom-fonts/SourceSansPro-SemiBold.ttf"; sourceTree = "<group>"; };
		CB63E7A4218B544E0084CBFD /* Icons.ttf */ = {isa = PBXFileReference; lastKnownFileType = file; name = Icons.ttf; path = ../../shared/icons/Icons.ttf; sourceTree = "<group>"; };
		CB6626ED2085056C00651519 /* SplashScreen.xcodeproj */ = {isa = PBXFileReference; lastKnownFileType = "wrapper.pb-project"; name = SplashScreen.xcodeproj; path = "../node_modules/react-native-splash-screen/ios/SplashScreen.xcodeproj"; sourceTree = "<group>"; };
		CB7A0253632148CC9F004F24 /* NodeMobile.framework */ = {isa = PBXFileReference; explicitFileType = undefined; fileEncoding = 9; includeInIndex = 0; lastKnownFileType = wrapper.framework; name = NodeMobile.framework; path = "../node_modules/nodejs-mobile-react-native/ios/NodeMobile.framework"; sourceTree = "<group>"; };
		CB86627D209F36CA00C026E3 /* EntangledIOS.m */ = {isa = PBXFileReference; fileEncoding = 4; lastKnownFileType = sourcecode.c.objc; path = EntangledIOS.m; sourceTree = "<group>"; };
		CB86627F209F36CA00C026E3 /* EntangledIOS.h */ = {isa = PBXFileReference; fileEncoding = 4; lastKnownFileType = sourcecode.c.h; path = EntangledIOS.h; sourceTree = "<group>"; };
		CB98FB9120A0A5BB0047877B /* SourceSansPro-Bold.ttf */ = {isa = PBXFileReference; lastKnownFileType = file; name = "SourceSansPro-Bold.ttf"; path = "../../shared/custom-fonts/SourceSansPro-Bold.ttf"; sourceTree = "<group>"; };
		CB98FB9220A0A5BB0047877B /* SourceSansPro-Regular.ttf */ = {isa = PBXFileReference; lastKnownFileType = file; name = "SourceSansPro-Regular.ttf"; path = "../../shared/custom-fonts/SourceSansPro-Regular.ttf"; sourceTree = "<group>"; };
		CB98FB9320A0A5BB0047877B /* SourceSansPro-Light.ttf */ = {isa = PBXFileReference; lastKnownFileType = file; name = "SourceSansPro-Light.ttf"; path = "../../shared/custom-fonts/SourceSansPro-Light.ttf"; sourceTree = "<group>"; };
		CBA5F52520CAAB2A00774D4B /* SourceCodePro-Medium.ttf */ = {isa = PBXFileReference; lastKnownFileType = file; name = "SourceCodePro-Medium.ttf"; path = "../../shared/custom-fonts/SourceCodePro-Medium.ttf"; sourceTree = "<group>"; };
		CBC214E420CE82DC005D8ACB /* RNReactNativeHapticFeedback.xcodeproj */ = {isa = PBXFileReference; lastKnownFileType = "wrapper.pb-project"; name = RNReactNativeHapticFeedback.xcodeproj; path = "../node_modules/react-native-haptic-feedback/ios/RNReactNativeHapticFeedback.xcodeproj"; sourceTree = "<group>"; };
		CBEA4C8B2149481F007DA583 /* ReactNativeNavigation.xcodeproj */ = {isa = PBXFileReference; lastKnownFileType = "wrapper.pb-project"; name = ReactNativeNavigation.xcodeproj; path = "../node_modules/react-native-navigation/lib/ios/ReactNativeNavigation.xcodeproj"; sourceTree = "<group>"; };
		CFA2B84C183CC39F995C8E04CC713DDB /* Images.xcassets */ = {isa = PBXFileReference; lastKnownFileType = folder.assetcatalog; name = Images.xcassets; path = iotaWallet/Images.xcassets; sourceTree = "<group>"; };
		D2C796029F4A68C167C1F1F5176A5819 /* he */ = {isa = PBXFileReference; lastKnownFileType = text.plist.strings; name = he; path = he.lproj/InfoPlist.strings; sourceTree = "<group>"; };
		D5BA67ADCF3A3E3973DDF764 /* Pods-iotaWallet-tvOSTests.release.xcconfig */ = {isa = PBXFileReference; includeInIndex = 1; lastKnownFileType = text.xcconfig; name = "Pods-iotaWallet-tvOSTests.release.xcconfig"; path = "Pods/Target Support Files/Pods-iotaWallet-tvOSTests/Pods-iotaWallet-tvOSTests.release.xcconfig"; sourceTree = "<group>"; };
		D6579997ECA951BF786CFC9441D56F53 /* fi */ = {isa = PBXFileReference; lastKnownFileType = text.plist.strings; name = fi; path = fi.lproj/InfoPlist.strings; sourceTree = "<group>"; };
		DA959792AD9A5C3642835114D50DE868 /* Pods.xcodeproj */ = {isa = PBXFileReference; lastKnownFileType = "wrapper.pb-project"; name = Pods.xcodeproj; path = Pods/Pods.xcodeproj; sourceTree = "<group>"; };
		DD581453BAAEDFD13B05710E1CA0B128 /* RCTImage.xcodeproj */ = {isa = PBXFileReference; lastKnownFileType = "wrapper.pb-project"; name = RCTImage.xcodeproj; path = "../node_modules/react-native/Libraries/Image/RCTImage.xcodeproj"; sourceTree = "<group>"; };
		DDB64CC419556333154E3FC1635752BD /* iotaWalletTests.xctest */ = {isa = PBXFileReference; explicitFileType = wrapper.cfbundle; includeInIndex = 0; path = iotaWalletTests.xctest; sourceTree = BUILT_PRODUCTS_DIR; };
		DE78092CD0C5D3A0316145EFC00548CB /* RNIsDeviceRooted.xcodeproj */ = {isa = PBXFileReference; lastKnownFileType = "wrapper.pb-project"; name = RNIsDeviceRooted.xcodeproj; path = "../node_modules/react-native-is-device-rooted/ios/RNIsDeviceRooted.xcodeproj"; sourceTree = "<group>"; };
		DF7DDCE91109086B70E5F0239B13774C /* pl */ = {isa = PBXFileReference; lastKnownFileType = text.plist.strings; name = pl; path = pl.lproj/InfoPlist.strings; sourceTree = "<group>"; };
		DFF7F2DF242CD80F15A83C96A62910D0 /* Info.plist */ = {isa = PBXFileReference; lastKnownFileType = text.plist.xml; path = Info.plist; sourceTree = "<group>"; };
		E3A5CC95D9B27ABCF4FAD971B8E3AC51 /* fr */ = {isa = PBXFileReference; lastKnownFileType = text.plist.strings; name = fr; path = fr.lproj/InfoPlist.strings; sourceTree = "<group>"; };
		E680B9504C0F4C3AB50FE203 /* RealmReact.xcodeproj */ = {isa = PBXFileReference; explicitFileType = undefined; fileEncoding = 9; includeInIndex = 0; lastKnownFileType = "wrapper.pb-project"; name = RealmReact.xcodeproj; path = "../node_modules/realm/react-native/ios/RealmReact.xcodeproj"; sourceTree = "<group>"; };
		ED0FDEA3EDE9090E04563794CE9A92B7 /* main.m */ = {isa = PBXFileReference; fileEncoding = 4; lastKnownFileType = sourcecode.c.objc; name = main.m; path = iotaWallet/main.m; sourceTree = "<group>"; };
		EEAE9D5C606B7556253D3AD01EB78CE0 /* Info.plist */ = {isa = PBXFileReference; fileEncoding = 4; lastKnownFileType = text.plist.xml; name = Info.plist; path = iotaWallet/Info.plist; sourceTree = "<group>"; };
		EEF5BF9089B89A57B0EABB4E6415A676 /* it */ = {isa = PBXFileReference; lastKnownFileType = text.plist.strings; name = it; path = it.lproj/InfoPlist.strings; sourceTree = "<group>"; };
		F05FB5124D5FDAF46BC578870641ED07 /* id */ = {isa = PBXFileReference; lastKnownFileType = text.plist.strings; name = id; path = id.lproj/InfoPlist.strings; sourceTree = "<group>"; };
		F06C37C0B9522995FB8FC4AACEE1A4A1 /* RCTActionSheet.xcodeproj */ = {isa = PBXFileReference; lastKnownFileType = "wrapper.pb-project"; name = RCTActionSheet.xcodeproj; path = "../node_modules/react-native/Libraries/ActionSheetIOS/RCTActionSheet.xcodeproj"; sourceTree = "<group>"; };
		F0BCFBFA4C88ED7E91943BDB49D788DE /* zh-Hant */ = {isa = PBXFileReference; lastKnownFileType = text.plist.strings; name = "zh-Hant"; path = "zh-Hant.lproj/InfoPlist.strings"; sourceTree = "<group>"; };
		F2FA8FCAB678228017DD1EBC70517E3F /* RCTVibration.xcodeproj */ = {isa = PBXFileReference; lastKnownFileType = "wrapper.pb-project"; name = RCTVibration.xcodeproj; path = "../node_modules/react-native/Libraries/Vibration/RCTVibration.xcodeproj"; sourceTree = "<group>"; };
		F5456B99539E3DFAFBC86D23 /* Pods-iotaWallet-tvOSTests.debug.xcconfig */ = {isa = PBXFileReference; includeInIndex = 1; lastKnownFileType = text.xcconfig; name = "Pods-iotaWallet-tvOSTests.debug.xcconfig"; path = "Pods/Target Support Files/Pods-iotaWallet-tvOSTests/Pods-iotaWallet-tvOSTests.debug.xcconfig"; sourceTree = "<group>"; };
		F6D3ACED5A5A03890087B45B /* libPods-iotaWallet-tvOS.a */ = {isa = PBXFileReference; explicitFileType = archive.ar; includeInIndex = 0; path = "libPods-iotaWallet-tvOS.a"; sourceTree = BUILT_PRODUCTS_DIR; };
		F799E10140F3477803D1C73A2F97B01B /* libz.tbd */ = {isa = PBXFileReference; lastKnownFileType = "sourcecode.text-based-dylib-definition"; name = libz.tbd; path = usr/lib/libz.tbd; sourceTree = SDKROOT; };
		F8482B7D9E05463F9505DCB4 /* libRNNodeJsMobile.a */ = {isa = PBXFileReference; explicitFileType = undefined; fileEncoding = 9; includeInIndex = 0; lastKnownFileType = archive.ar; path = libRNNodeJsMobile.a; sourceTree = "<group>"; };
		F937ECCF0BA4BC3A155C89B3B7ECE27D /* es-419 */ = {isa = PBXFileReference; lastKnownFileType = text.plist.strings; name = "es-419"; path = "es-419.lproj/InfoPlist.strings"; sourceTree = "<group>"; };
		F94248EA7BCF6FA1B4742792 /* libPods-iotaWallet-tvOSTests.a */ = {isa = PBXFileReference; explicitFileType = archive.ar; includeInIndex = 0; path = "libPods-iotaWallet-tvOSTests.a"; sourceTree = BUILT_PRODUCTS_DIR; };
		FA966CD6F6AC4A56AAE33F729009A387 /* ko */ = {isa = PBXFileReference; lastKnownFileType = text.plist.strings; name = ko; path = ko.lproj/InfoPlist.strings; sourceTree = "<group>"; };
		FC0C813F80FE9398560C13E6CC59C201 /* iotaWallet-debug-config.xcconfig */ = {isa = PBXFileReference; fileEncoding = 4; lastKnownFileType = text.xcconfig; path = "iotaWallet-debug-config.xcconfig"; sourceTree = "<group>"; };
		FF6707891F5797B0CC78F1267EB8F1A2 /* RNSVG.xcodeproj */ = {isa = PBXFileReference; explicitFileType = undefined; fileEncoding = 9; includeInIndex = 0; lastKnownFileType = "wrapper.pb-project"; name = RNSVG.xcodeproj; path = "../node_modules/react-native-svg/ios/RNSVG.xcodeproj"; sourceTree = "<group>"; };
		FFB7466768C43C0F61CFB10138358A32 /* ART.xcodeproj */ = {isa = PBXFileReference; lastKnownFileType = "wrapper.pb-project"; name = ART.xcodeproj; path = "../node_modules/react-native/Libraries/ART/ART.xcodeproj"; sourceTree = "<group>"; };
/* End PBXFileReference section */

/* Begin PBXFrameworksBuildPhase section */
		05D2CE97116646D93A4B9C6E31EB5612 /* Frameworks */ = {
			isa = PBXFrameworksBuildPhase;
			buildActionMask = 2147483647;
			files = (
<<<<<<< HEAD
=======
				CBDE11BF21AF008D00CA1909 /* libLottieReactNative.a in Frameworks */,
>>>>>>> b84e12d0
				6020D31F21A507BC00159E5A /* libReact.a in Frameworks */,
				6020D31E21A5077600159E5A /* libRCTAnimation.a in Frameworks */,
				CBEA4C9421494823007DA583 /* libReactNativeNavigation.a in Frameworks */,
				60F7E4242125EBE7005355C7 /* libRNDocumentPicker.a in Frameworks */,
				CB305F0421185EF800657575 /* libRNFetchBlob.a in Frameworks */,
				CBDE11BB21AEFFFE00CA1909 /* Lottie.framework in Frameworks */,
				CBEC7C012108D78900F0020D /* libRNFastCrypto.a in Frameworks */,
				601BFD6220C39A610097D329 /* libRNViewShot.a in Frameworks */,
				6020D31A21A5065300159E5A /* Lottie.framework in Frameworks */,
				601BFCF220C3679D0097D329 /* MessageUI.framework in Frameworks */,
				601BFCF020C3677F0097D329 /* Social.framework in Frameworks */,
				601BFCEE20C367660097D329 /* libRNShare.a in Frameworks */,
				CBC214EA20CE82EC005D8ACB /* libRNReactNativeHapticFeedback.a in Frameworks */,
				CB6626F52085057F00651519 /* libSplashScreen.a in Frameworks */,
				6014E911217E743000C88675 /* EntangledKit.framework in Frameworks */,
				6056CF5C20827E370006A2F3 /* libReactNativePermissions.a in Frameworks */,
				6056CF5520827D3C0006A2F3 /* libRNCamera.a in Frameworks */,
				C2F42249DD5989B1962B809D5CCC00F3 /* libART.a in Frameworks */,
				0C2504A17226DF5FFD3C2A54AD060E8A /* libBugsnagReactNative.a in Frameworks */,
				6ED5CBEF7B1A39258C560F6CDCD36254 /* libKCKeepAwake.a in Frameworks */,
				2F852D5F92D3F66B78914D33F296087F /* libLottie.a in Frameworks */,
				227F5ECF692F599792F69DC4D573B2E6 /* libRCTActionSheet.a in Frameworks */,
				E3AE8565650D2534125883D55649D450 /* libRCTGeolocation.a in Frameworks */,
				C4646F689AA9CF8E8FFC65C04944FF13 /* libRCTImage.a in Frameworks */,
				CA8AF202D45B7B9C48CB844FE4029B34 /* libRCTLinking.a in Frameworks */,
				9D768D7930E8E00194C0FCC710EDD212 /* libRCTNetwork.a in Frameworks */,
				85277BB9448BC0DF88CC1F206C0E4BF7 /* libRCTSettings.a in Frameworks */,
				2AD31ECE2D7512D06C6BA29BD082EAE7 /* libRCTText.a in Frameworks */,
				DDA136528BBDF91C4395B590FD2C59F1 /* libRCTVibration.a in Frameworks */,
				AC1DC503F1AF3CEE085E1EAA4DB30EF4 /* libRCTWebSocket.a in Frameworks */,
				C63F4449914D3D19E3C83C38F602BFB5 /* libRNDeviceInfo.a in Frameworks */,
				3D089B147B065DF500AFDE15871144F7 /* libRNExitApp.a in Frameworks */,
				CDC76600A03C06457F99259512D7F713 /* libRNIsDeviceRooted.a in Frameworks */,
				D9A1C4460153C2A24C3B5ACB9EF492CF /* libRNKeychain.a in Frameworks */,
				BC0B4879EC021013E3B1766E92C2A64B /* libRNPrint.a in Frameworks */,
				A813279F828AD23228F254CEB4047F77 /* libRNRandomBytes.a in Frameworks */,
				D51793D4E78BCB702D9FFAA1A3356153 /* libRNSVG.a in Frameworks */,
				412B533C94F35A1287B87CBF50D0679C /* libRNSecureRandom.a in Frameworks */,
				7EC4E13223F8F69B1629B42AA455DA9F /* libReactNativeFingerprintScanner.a in Frameworks */,
				4A4F5E775D301A641C32594E736C0E3A /* libz.tbd in Frameworks */,
				CF626DD9FBB494210B780417 /* Pods_iotaWallet.framework in Frameworks */,
				653C5DB7CF56434CA39B6922 /* libRNNodeJsMobile.a in Frameworks */,
				F19CAE1462E2409387028CD1 /* NodeMobile.framework in Frameworks */,
				1AB1A343ADD541F89F9211E6 /* libRealmReact.a in Frameworks */,
				5FB6FD850C0F4804AB3811CD /* libc++.tbd in Frameworks */,
			);
			runOnlyForDeploymentPostprocessing = 0;
		};
		17A6B85936E519099FAD248D873A5E85 /* Frameworks */ = {
			isa = PBXFrameworksBuildPhase;
			buildActionMask = 2147483647;
			files = (
				23DBCEF31158ED28593321DF /* libPods-iotaWallet-tvOSTests.a in Frameworks */,
			);
			runOnlyForDeploymentPostprocessing = 0;
		};
		553CB5E02E5676464BF53656B3C90944 /* Frameworks */ = {
			isa = PBXFrameworksBuildPhase;
			buildActionMask = 2147483647;
			files = (
				963E1215D830F1A7FF25B2365C494F64 /* libRCTAnimation.a in Frameworks */,
				BA960278C14E736AFA2379DE03059CB8 /* libRCTImage-tvOS.a in Frameworks */,
				85A815D84AC90B46C352C4B867C1BF36 /* libRCTLinking-tvOS.a in Frameworks */,
				ED98F17365B425CCC63B364164E2ABB6 /* libRCTNetwork-tvOS.a in Frameworks */,
				38DDAF07C8480BD137CF60C851B9DB02 /* libRCTSettings-tvOS.a in Frameworks */,
				1D90A630DF083C6894C70C1D9936A0A9 /* libRCTText-tvOS.a in Frameworks */,
				D67B7F52CD8EA6422597645960A1C079 /* libRCTWebSocket-tvOS.a in Frameworks */,
				F43A0D26643270FD3A4BFD2691C35E43 /* libReact.a in Frameworks */,
				735D5C80D9DA0474412A6BED /* libPods-iotaWallet-tvOS.a in Frameworks */,
			);
			runOnlyForDeploymentPostprocessing = 0;
		};
		89D91232D91529099E9186998E61E7D7 /* Frameworks */ = {
			isa = PBXFrameworksBuildPhase;
			buildActionMask = 2147483647;
			files = (
				6020D32021A5080100159E5A /* libReact.a in Frameworks */,
				9C3391094835A6A9B3A79A2E /* Pods_iotaWalletTests.framework in Frameworks */,
			);
			runOnlyForDeploymentPostprocessing = 0;
		};
		8E6317EA2D08B2557A58B1FB5D9085D4 /* Frameworks */ = {
			isa = PBXFrameworksBuildPhase;
			buildActionMask = 2147483647;
			files = (
			);
			runOnlyForDeploymentPostprocessing = 0;
		};
/* End PBXFrameworksBuildPhase section */

/* Begin PBXGroup section */
		0442208DB98A7FEC39027C12FBDE05E9 /* Products */ = {
			isa = PBXGroup;
			children = (
				E329CD2AEA74CC4A8A6F37DBBEF1EA5E /* libRCTActionSheet.a */,
			);
			name = Products;
			sourceTree = "<group>";
		};
		0615A4F7D0026D822A624F7C6A4761CD /* iotaWalletUITests */ = {
			isa = PBXGroup;
			children = (
				DFF7F2DF242CD80F15A83C96A62910D0 /* Info.plist */,
				06E920A6AB840A93E25B7B234FEF27E6 /* SnapshotHelper.swift */,
				A9DBF0EEB7DBFA315A0D6839E79A5924 /* iotaWalletUITests.swift */,
			);
			path = iotaWalletUITests;
			sourceTree = "<group>";
		};
		0FE432859717DE312B0951A32FFC9F0C /* Frameworks */ = {
			isa = PBXGroup;
			children = (
				601BFCF120C3679D0097D329 /* MessageUI.framework */,
				601BFCEF20C3677E0097D329 /* Social.framework */,
				1A114AFE31653EBA7706861B9B5706C0 /* ios_bindings-fl.a */,
				F799E10140F3477803D1C73A2F97B01B /* libz.tbd */,
				890341AF0F2DE4E9DCB80928 /* Pods_iotaWallet.framework */,
				F6D3ACED5A5A03890087B45B /* libPods-iotaWallet-tvOS.a */,
				F94248EA7BCF6FA1B4742792 /* libPods-iotaWallet-tvOSTests.a */,
				7E0F74EC093A52113A8EC89B /* Pods_iotaWalletTests.framework */,
				CB7A0253632148CC9F004F24 /* NodeMobile.framework */,
				92D474EDCA8A4E27A77D5144 /* libc++.tbd */,
			);
			name = Frameworks;
			sourceTree = "<group>";
		};
		2FE9795D77E1EEB677D548CDD97FF948 /* Products */ = {
			isa = PBXGroup;
			children = (
				C9F4F16E746AE853607E2E4D649F9E40 /* libRNDeviceInfo.a */,
				4E9F4916217D4EC545458FBE5790E41D /* libRNDeviceInfo-tvOS.a */,
			);
			name = Products;
			sourceTree = "<group>";
		};
		3B537B39817BE965218CAE954AED9DE5 /* iotaWallet */ = {
			isa = PBXGroup;
			children = (
				42B1F9997C45E2DF708A76D353723F28 /* AppDelegate.h */,
				3AFCA4EA113044613D95E46BDAC0C1E3 /* AppDelegate.m */,
				CFA2B84C183CC39F995C8E04CC713DDB /* Images.xcassets */,
				EEAE9D5C606B7556253D3AD01EB78CE0 /* Info.plist */,
				49A551A49165ED5CFBE87EE1B7C5CCA8 /* InfoPlist.strings */,
				6EB779EC5853FB7A3F49999F69549ACA /* Launch Screen.storyboard */,
				3ED8B034A474AECCC552AF72B1AE4884 /* iotaWallet.entitlements */,
				1E03CB0A809B5BED4BE0DCAF8776D770 /* main.jsbundle */,
				ED0FDEA3EDE9090E04563794CE9A92B7 /* main.m */,
				6079C42320D95F17006B252E /* Empty.swift */,
				6079C42520D95F85006B252E /* iotaWallet-Bridging-Header.h */,
			);
			name = iotaWallet;
			sourceTree = "<group>";
		};
		3FA554CD0D5061D20FBDC112457CF26E = {
			isa = PBXGroup;
			children = (
				60A097C62110BDE7008180C9 /* Argon2 */,
				CB63E7A4218B544E0084CBFD /* Icons.ttf */,
				CBA5F52520CAAB2A00774D4B /* SourceCodePro-Medium.ttf */,
				CB61A46520B89E3A004088AA /* SourceSansPro-SemiBold.ttf */,
				CB98FB9120A0A5BB0047877B /* SourceSansPro-Bold.ttf */,
				CB98FB9320A0A5BB0047877B /* SourceSansPro-Light.ttf */,
				CB98FB9220A0A5BB0047877B /* SourceSansPro-Regular.ttf */,
				CB86627A209F36CA00C026E3 /* EntangledIOS */,
				5DA47AA1F43DF8347817216AFD81E3B8 /* Config */,
				0FE432859717DE312B0951A32FFC9F0C /* Frameworks */,
				6C07637C2BD02779C4E072737C53A2E3 /* Libraries */,
				A6A8596B2605B2CC07FAC1A5D3842894 /* Products */,
				C50DC7D36BBD0DBAB3399175FC4DAE94 /* Recovered References */,
				3B537B39817BE965218CAE954AED9DE5 /* iotaWallet */,
				E5A4C15555A5061D24DCE7B856718C84 /* iotaWalletTests */,
				0615A4F7D0026D822A624F7C6A4761CD /* iotaWalletUITests */,
				D5D185367FBB3AAE41D341C7 /* Pods */,
				C6679B3BCAC742D9A6A13DC5 /* nodejs-project */,
				42679A0E830D4AD2A0F60146 /* builtin_modules */,
			);
			indentWidth = 2;
			sourceTree = "<group>";
			tabWidth = 2;
		};
		404F05F3C6DB71501EBCD748C98682BF /* Products */ = {
			isa = PBXGroup;
			children = (
				B844D632C9BC3C7BED60CFEE0A6A52B7 /* libRNRandomBytes.a */,
				CB8F2AF42095E41E0071A30B /* libRNRandomBytes-tvOS.a */,
			);
			name = Products;
			sourceTree = "<group>";
		};
		456A0E130E7E606051259696F2828C37 /* Products */ = {
			isa = PBXGroup;
			children = (
				E4F418B6A7C158123D272588757B8B5E /* libKCKeepAwake.a */,
			);
			name = Products;
			sourceTree = "<group>";
		};
		4833D34F12242CF9C19E56F28DD2ECD0 /* Supporting Files */ = {
			isa = PBXGroup;
			children = (
				B9ADFB0323609A2A5F0E73076170CC73 /* Info.plist */,
			);
			name = "Supporting Files";
			sourceTree = "<group>";
		};
		51ACD9C11FA83997FC06ADD580604E62 /* Products */ = {
			isa = PBXGroup;
			children = (
				BBAF9D268952C91DACBF8032E0718926 /* libReactNativeFingerprintScanner.a */,
			);
			name = Products;
			sourceTree = "<group>";
		};
		59F1A29AC9936E37D7CCA793B573FE14 /* Products */ = {
			isa = PBXGroup;
			children = (
				D9D059D1D71ADA6B83851AE04A4B1989 /* libBugsnagReactNative.a */,
			);
			name = Products;
			sourceTree = "<group>";
		};
		5DA47AA1F43DF8347817216AFD81E3B8 /* Config */ = {
			isa = PBXGroup;
			children = (
				67EDAC9474CCB127E47DDAA9D0A40C1A /* buildnumber.xcconfig */,
				FC0C813F80FE9398560C13E6CC59C201 /* iotaWallet-debug-config.xcconfig */,
				A402C8584E5EA99F404511B6FE64D661 /* iotaWallet-release-config.xcconfig */,
				5C64D2219E425907A910B0F3A28CD9F1 /* iotaWalletTests-debug-config.xcconfig */,
				40E70A189B0FFF62EE8AE0E04401F815 /* iotaWalletTests-release-config.xcconfig */,
			);
			path = Config;
			sourceTree = "<group>";
		};
		60159085217BA51F00B746A8 /* Products */ = {
			isa = PBXGroup;
			children = (
				60159089217BA51F00B746A8 /* libRealmReact.a */,
			);
			name = Products;
			sourceTree = "<group>";
		};
		601BFCE920C367300097D329 /* Products */ = {
			isa = PBXGroup;
			children = (
				601BFCED20C367310097D329 /* libRNShare.a */,
			);
			name = Products;
			sourceTree = "<group>";
		};
		601BFD5D20C39A560097D329 /* Products */ = {
			isa = PBXGroup;
			children = (
				601BFD6120C39A580097D329 /* libRNViewShot.a */,
			);
			name = Products;
			sourceTree = "<group>";
		};
		6056CF5020827D2F0006A2F3 /* Products */ = {
			isa = PBXGroup;
			children = (
				6056CF5420827D2F0006A2F3 /* libRNCamera.a */,
			);
			name = Products;
			sourceTree = "<group>";
		};
		6056CF5720827E2E0006A2F3 /* Products */ = {
			isa = PBXGroup;
			children = (
				6056CF5B20827E2E0006A2F3 /* libReactNativePermissions.a */,
			);
			name = Products;
			sourceTree = "<group>";
		};
		60A097C62110BDE7008180C9 /* Argon2 */ = {
			isa = PBXGroup;
			children = (
				6079ACDD2110BE6B005B21CB /* Argon2Core.swift */,
				6079ACDF2110DD2C005B21CB /* Argon2IOS.swift */,
				6079AD4D2110E752005B21CB /* Argon2IOS.m */,
			);
			path = Argon2;
			sourceTree = "<group>";
		};
		60F7E3AF2125EAE7005355C7 /* Products */ = {
			isa = PBXGroup;
			children = (
				60F7E3B32125EAE7005355C7 /* libRNDocumentPicker.a */,
			);
			name = Products;
			sourceTree = "<group>";
		};
		6C07637C2BD02779C4E072737C53A2E3 /* Libraries */ = {
			isa = PBXGroup;
			children = (
				CB5577D0219F221E00B698BF /* LottieReactNative.xcodeproj */,
				CBEA4C8B2149481F007DA583 /* ReactNativeNavigation.xcodeproj */,
				60F7E3AE2125EAE7005355C7 /* RNDocumentPicker.xcodeproj */,
				CB305EFE21185EEC00657575 /* RNFetchBlob.xcodeproj */,
				601BFD5C20C39A560097D329 /* RNViewShot.xcodeproj */,
				601BFCE820C367300097D329 /* RNShare.xcodeproj */,
				CBC214E420CE82DC005D8ACB /* RNReactNativeHapticFeedback.xcodeproj */,
				CB6626ED2085056C00651519 /* SplashScreen.xcodeproj */,
				6056CF5620827E2E0006A2F3 /* ReactNativePermissions.xcodeproj */,
				6056CF4F20827D2F0006A2F3 /* RNCamera.xcodeproj */,
				FFB7466768C43C0F61CFB10138358A32 /* ART.xcodeproj */,
				5BC0CFE5E7DFF31220E78B818DA00C4B /* BugsnagReactNative.xcodeproj */,
				9E17389EF3AB0C14C6843EF1892D81D4 /* KCKeepAwake.xcodeproj */,
				B8B9BB680BF96F04B35C8CF2291F3DF7 /* Lottie.xcodeproj */,
				DA959792AD9A5C3642835114D50DE868 /* Pods.xcodeproj */,
				F06C37C0B9522995FB8FC4AACEE1A4A1 /* RCTActionSheet.xcodeproj */,
				C76D226F8C33DAB67AA9C4D76FCA89C2 /* RCTAnimation.xcodeproj */,
				79A46F4458348360C0DFE21018DAAF14 /* RCTGeolocation.xcodeproj */,
				DD581453BAAEDFD13B05710E1CA0B128 /* RCTImage.xcodeproj */,
				2804A8AFECB29F611FC6B2AC4B0C378F /* RCTLinking.xcodeproj */,
				9EE76A96BDAFEB3F2332A2982168E1CE /* RCTNetwork.xcodeproj */,
				AA7E2CA57E62FCA5FD7C3C38C40F7603 /* RCTSettings.xcodeproj */,
				679A4B0BB6333961124F2288316630DD /* RCTText.xcodeproj */,
				F2FA8FCAB678228017DD1EBC70517E3F /* RCTVibration.xcodeproj */,
				BC3F9601D8757C3A48CF2AD9CF58F3EA /* RCTWebSocket.xcodeproj */,
				C39F11B2595A5CFD8F2D51D3B914CD41 /* RNDeviceInfo.xcodeproj */,
				8B49115E102EED64D1B7D7AC047F1ABF /* RNExitApp.xcodeproj */,
				6F63CB3492A71A3A73B8764893BE0F6F /* RNFS.xcodeproj */,
				DE78092CD0C5D3A0316145EFC00548CB /* RNIsDeviceRooted.xcodeproj */,
				205C47BA61DC4D6733E748712B4E50C6 /* RNKeychain.xcodeproj */,
				1380447C6001F40A66D38FBD8AFC3309 /* RNPrint.xcodeproj */,
				AB682616086B06AFA962D8B5F1DCAB78 /* RNRandomBytes.xcodeproj */,
				FF6707891F5797B0CC78F1267EB8F1A2 /* RNSVG.xcodeproj */,
				2D84DC61092C2CB09498AB83CAA9B91F /* RNSecureRandom.xcodeproj */,
				33AC314FF1C9CE4F19E8E899E79675B4 /* React.xcodeproj */,
				78457F3624D0D3C241289BCB545E290E /* ReactNativeFingerprintScanner.xcodeproj */,
				A01220F4B33D4A79B53254ED /* RNFastCrypto.xcodeproj */,
				68D1880393EB486F98F90D04 /* RNNodeJsMobile.xcodeproj */,

				6BA32972BAD24F7ABBA45866 /* RealmReact.xcodeproj */,
			);
			name = Libraries;
			sourceTree = "<group>";
		};
		6D29DDBF122FCF314A24C85D1B55D2C2 /* Products */ = {
			isa = PBXGroup;
			children = (
				CBC5562C207BA79E00BA0A7F /* Lottie.framework */,
				667F57494F99C69927244B789F08BA39 /* Lottie.framework */,
				CBC5562E207BA79E00BA0A7F /* Lottie.framework */,
				263220B07467A090937F126D1EAD4142 /* libLottie.a */,
			);
			name = Products;
			sourceTree = "<group>";
		};
		717A70D826DDEDFAF811A89C73FA814A /* Products */ = {
			isa = PBXGroup;
			children = (
				19CB0B55DE702DF718E5FD31D6EF66FE /* libRCTSettings.a */,
				9FEDECF54B08D02E4DA237B29BFA7335 /* libRCTSettings-tvOS.a */,
			);
			name = Products;
			sourceTree = "<group>";
		};
		80896F772178B69F0037ABD0 /* Products */ = {
			isa = PBXGroup;
			children = (
				80896F7B2178B69F0037ABD0 /* libRealmReact.a */,
			);
			name = Products;
			sourceTree = "<group>";
		};
		8ADF7BC563A33720DC2F2399EFC83064 /* Products */ = {
			isa = PBXGroup;
			children = (
				D373EB5A6D14212CD152A952A67FEB62 /* libRNKeychain.a */,
			);
			name = Products;
			sourceTree = "<group>";
		};
		9587AF1D58A6A266E24B67481F9ED9F2 /* Products */ = {
			isa = PBXGroup;
			children = (
				CB54CCFD21261E42001F1630 /* CatCrypto.framework */,
				A7757FB00CE594F07671643433203090 /* Pods_iotaWallet.framework */,
				73DE2893421CB79475DA9ABBFC68EF31 /* libPods-iotaWallet-tvOS.a */,
				75741D422FC234226BD97F79574086A2 /* libPods-iotaWallet-tvOSTests.a */,
				8194F08C899A4B07E4F0D7C10D8A04CE /* Pods_iotaWalletTests.framework */,
			);
			name = Products;
			sourceTree = "<group>";
		};
		9AF623E71CC4C2FBC8B9F3F30ACE9FE9 /* Products */ = {
			isa = PBXGroup;
			children = (
				A85B009F6629191C78D363005BC5C04B /* libART.a */,
				CF4DEBD89AF3703CA874122582CB0018 /* libART-tvOS.a */,
			);
			name = Products;
			sourceTree = "<group>";
		};
		A64BD53CDE84E513E2B4B7FC97BC39C9 /* Products */ = {
			isa = PBXGroup;
			children = (
				73D536AB3A4FAFD8602D41987D9E324F /* libRCTGeolocation.a */,
			);
			name = Products;
			sourceTree = "<group>";
		};
		A6A8596B2605B2CC07FAC1A5D3842894 /* Products */ = {
			isa = PBXGroup;
			children = (
				395BD568B613770643095434D5F46E0A /* iotaWallet-tvOS.app */,
				C1445DF81443C91724B6A1603FE7B121 /* iotaWallet-tvOSTests.xctest */,
				2C5A946EA9126EDE841BD16907761375 /* iotaWallet.app */,
				DDB64CC419556333154E3FC1635752BD /* iotaWalletTests.xctest */,
				83245F96160937A7C8F0A1D783E30B0C /* iotaWalletUITests.xctest */,
				CBEF619F59D7EBCE4196DF4E7471DFA3 /* libRNFS.a */,
			);
			name = Products;
			sourceTree = "<group>";
		};
		B500B74394DFA466050CC553274A3B29 /* Products */ = {
			isa = PBXGroup;
			children = (
				1FFDF2800ED208F6574931A64651435D /* libRNExitApp.a */,
			);
			name = Products;
			sourceTree = "<group>";
		};
		B8281C75D3DFC104F5853D66C7BE9F84 /* Products */ = {
			isa = PBXGroup;
			children = (
				4319E47FD77B4B10F18A0CCAA9E7CDB1 /* libRCTText.a */,
				0F586ACB1B483D19A73242AC34185FAD /* libRCTText-tvOS.a */,
			);
			name = Products;
			sourceTree = "<group>";
		};
		B8EB94406D3066C2A0007CDAA4C6E24C /* Recovered References */ = {
			isa = PBXGroup;
			children = (
				CBC5565A207BA79E00BA0A7F /* libReact.a */,
				B655981D53B5AE618EDBD102EA41BF51 /* libReact.a */,
				CBC5565C207BA79E00BA0A7F /* libyoga.a */,
				1C39C72B0107763251937F909D4CE6A1 /* libyoga.a */,
				CBC5565E207BA79E00BA0A7F /* libcxxreact.a */,
				9D772B812DB6C05ECF25775FCAB7E002 /* libcxxreact.a */,
				CBC55660207BA79E00BA0A7F /* libjschelpers.a */,
				4638EBE17A0D3826A792DF9563570526 /* libjschelpers.a */,
				CB967ED8214153CC00F561EB /* libjsinspector.a */,
				CB967EDA214153CC00F561EB /* libjsinspector-tvOS.a */,
				CBC55662207BA79E00BA0A7F /* libthird-party.a */,
				A449CDAA92C2C98ABDF0AE5690864303 /* libthird-party.a */,
				9DBC3C8E34A01D88134F4A69AA32625F /* libdouble-conversion.a */,
				CBC55664207BA79E00BA0A7F /* libdouble-conversion.a */,
				89DED642A5FCB71765083CCD2A12F54B /* libprivatedata.a */,
				3C4142FC07FAC3262B48A9BE40CB7F99 /* libprivatedata-tvOS.a */,
			);
			name = "Recovered References";
			sourceTree = "<group>";
		};
		BBAF582D2B2BD1070BC430D9655E1316 /* Products */ = {
			isa = PBXGroup;
			children = (
				2A9A65DE849C3D3C9799E3B05D172685 /* libRCTVibration.a */,
			);
			name = Products;
			sourceTree = "<group>";
		};
		C50DC7D36BBD0DBAB3399175FC4DAE94 /* Recovered References */ = {
			isa = PBXGroup;
			children = (
				48E60D4ABEBFCB6EC7FCE9538A5FF83F /* libRNSVG.a */,
				6D68D9CD64CE2AD239A1BABD810A4043 /* libRNSecureRandom.a */,
				BDAF54583946132D35A957921197D3E8 /* libReactNativeFingerprintScanner.a */,
				456BB4607FD94AC0BA37A7C9 /* libRNFastCrypto.a */,
				F8482B7D9E05463F9505DCB4 /* libRNNodeJsMobile.a */,

				2CA53E63FD004D9AAEAE93E3 /* libRealmReact.a */,
			);
			name = "Recovered References";
			sourceTree = "<group>";
		};
		CB305EFF21185EEC00657575 /* Products */ = {
			isa = PBXGroup;
			children = (
				CB305F0321185EEC00657575 /* libRNFetchBlob.a */,
			);
			name = Products;
			sourceTree = "<group>";
		};
		CB305F7221185F3400657575 /* Products */ = {
			isa = PBXGroup;
			children = (
				CB305F7621185F3400657575 /* libRNNodeJsMobile.a */,
			);
			name = Products;
			sourceTree = "<group>";
		};
		CB5577D1219F221E00B698BF /* Products */ = {
			isa = PBXGroup;
			children = (
				CB5577D5219F221E00B698BF /* libLottieReactNative.a */,
			);
			name = Products;
			sourceTree = "<group>";
		};
		CB6626EE2085056C00651519 /* Products */ = {
			isa = PBXGroup;
			children = (
				CB6626F42085056C00651519 /* libSplashScreen.a */,
			);
			name = Products;
			sourceTree = "<group>";
		};
		CB86627A209F36CA00C026E3 /* EntangledIOS */ = {
			isa = PBXGroup;
			children = (
				6014E910217E743000C88675 /* EntangledKit.framework */,
				CB86627D209F36CA00C026E3 /* EntangledIOS.m */,
				CB86627F209F36CA00C026E3 /* EntangledIOS.h */,
			);
			path = EntangledIOS;
			sourceTree = "<group>";
		};
		CBC214E520CE82DC005D8ACB /* Products */ = {
			isa = PBXGroup;
			children = (
				CBC214E920CE82DC005D8ACB /* libRNReactNativeHapticFeedback.a */,
			);
			name = Products;
			sourceTree = "<group>";
		};
		CBEA4C8C2149481F007DA583 /* Products */ = {
			isa = PBXGroup;
			children = (
				CBEA4C912149481F007DA583 /* libReactNativeNavigation.a */,
				CBEA4C932149481F007DA583 /* ReactNativeNavigationTests.xctest */,
			);
			name = Products;
			sourceTree = "<group>";
		};
		CBEC7BFC2108D77000F0020D /* Products */ = {
			isa = PBXGroup;
			children = (
				CBEC7C002108D77100F0020D /* libRNFastCrypto.a */,
			);
			name = Products;
			sourceTree = "<group>";
		};
		CC4DA02F315C59DE24560F554539A682 /* Products */ = {
			isa = PBXGroup;
			children = (
				C983FC068C0763B06409D31B23F70974 /* libRNSecureRandom.a */,
			);
			name = Products;
			sourceTree = "<group>";
		};
		CE40EE8EBF39CF10BC047D98C324410F /* Products */ = {
			isa = PBXGroup;
			children = (
				35204E4DC183F014F73FABC7F779792B /* libRNFS.a */,
				CBC5566E207BA79E00BA0A7F /* libRNFS.a */,
			);
			name = Products;
			sourceTree = "<group>";
		};
		D066F507CD080500B4ADC155EBDCAEE0 /* Products */ = {
			isa = PBXGroup;
			children = (
				E1DE6816AFF1D8279218D82AD1FFCE5B /* libRCTNetwork.a */,
				20E2A76312FA9646D8831AC163B1347E /* libRCTNetwork-tvOS.a */,
			);
			name = Products;
			sourceTree = "<group>";
		};
		D3289A9220C5B1A33A6094B59D944550 /* Products */ = {
			isa = PBXGroup;
			children = (
				7CD2F7585D01863B8EC256EC6A922693 /* libRCTImage.a */,
				E75E2AC8AE8B6798A4135FCB59B0D2EB /* libRCTImage-tvOS.a */,
			);
			name = Products;
			sourceTree = "<group>";
		};
		D5D185367FBB3AAE41D341C7 /* Pods */ = {
			isa = PBXGroup;
			children = (
				94C69E567EC4B020F5822FC7 /* Pods-iotaWallet-tvOS.debug.xcconfig */,
				93AF27DC4948C2C2EF41D1FA /* Pods-iotaWallet-tvOS.release.xcconfig */,
				F5456B99539E3DFAFBC86D23 /* Pods-iotaWallet-tvOSTests.debug.xcconfig */,
				D5BA67ADCF3A3E3973DDF764 /* Pods-iotaWallet-tvOSTests.release.xcconfig */,
			);
			name = Pods;
			sourceTree = "<group>";
		};
		D8E8A3F5A608143069F7B59C205D415C /* Products */ = {
			isa = PBXGroup;
			children = (
				DAD01F1FBF0A65DE7C0418215A512138 /* libRNPrint.a */,
				9A667C3791869710368CDC79243CD4FF /* RNPrintTests.xctest */,
			);
			name = Products;
			sourceTree = "<group>";
		};
		DD933FDF72C371158E64AB9B49B85780 /* Products */ = {
			isa = PBXGroup;
			children = (
				D52AD4114CBE743BE1FE4BBF929B98CA /* libRNSVG.a */,
				7452BF78E5A78F49B42D6A6844855B18 /* libRNSVG-tvOS.a */,
			);
			name = Products;
			sourceTree = "<group>";
		};
		E2852D239E26EBC3B0FDF14796F09044 /* Products */ = {
			isa = PBXGroup;
			children = (
				38822DC4E60A1BDF9DF917E7C1541B3D /* libRCTLinking.a */,
				DF3D8AEB21F074871C1975441A32E214 /* libRCTLinking-tvOS.a */,
			);
			name = Products;
			sourceTree = "<group>";
		};
		E5A4C15555A5061D24DCE7B856718C84 /* iotaWalletTests */ = {
			isa = PBXGroup;
			children = (
				4833D34F12242CF9C19E56F28DD2ECD0 /* Supporting Files */,
				00A81CE60367578E89DC687A3A32D03E /* iotaWalletTests.m */,
			);
			path = iotaWalletTests;
			sourceTree = "<group>";
		};
		EAA54CFDD3A644A7FEB765E4C340E9D9 /* Products */ = {
			isa = PBXGroup;
			children = (
				0431CEEC099BC4CE1F43E0550C4CC291 /* libRNIsDeviceRooted.a */,
			);
			name = Products;
			sourceTree = "<group>";
		};
		ED3DAB9361CC0BDE3D6B8A4C69547387 /* Products */ = {
			isa = PBXGroup;
			children = (
				0DF165D1193E4B4962DABF4E7264F91B /* libRCTWebSocket.a */,
				41ABB0EEDDF4C638791186862B6FCA44 /* libRCTWebSocket-tvOS.a */,
				305530A98AC420D34A3E19B2E9293E19 /* libfishhook.a */,
				BE82952CCA102FD663897F7A37DC8849 /* libfishhook-tvOS.a */,
			);
			name = Products;
			sourceTree = "<group>";
		};
		F4105E831DFAE4418A38F8E9A26B8B15 /* Products */ = {
			isa = PBXGroup;
			children = (
				CBC55639207BA79E00BA0A7F /* libRCTAnimation.a */,
				BE06912F32A64660367B379A5FA9B59C /* libRCTAnimation.a */,
			);
			name = Products;
			sourceTree = "<group>";
		};
/* End PBXGroup section */

/* Begin PBXNativeTarget section */
		1B6F56C5B39768183E212C21E8E213DA /* iotaWallet-tvOS */ = {
			isa = PBXNativeTarget;
			buildConfigurationList = 229CB618801D69BFDE51B861A2C58FE2 /* Build configuration list for PBXNativeTarget "iotaWallet-tvOS" */;
			buildPhases = (
				58346D29D233956FD8AD6589 /* [CP] Check Pods Manifest.lock */,
				9289FDA5BF643E6CF6FB97742A554BFA /* Sources */,
				553CB5E02E5676464BF53656B3C90944 /* Frameworks */,
				BF58EB11F40804AD5DBB7F844142B92C /* Resources */,
				1BD7EDA2A9AC2CE93A0870587E20D397 /* Bundle React Native Code And Images */,
			);
			buildRules = (
			);
			dependencies = (
			);
			name = "iotaWallet-tvOS";
			productName = "iotaWallet-tvOS";
			productReference = 395BD568B613770643095434D5F46E0A /* iotaWallet-tvOS.app */;
			productType = "com.apple.product-type.application";
		};
		30A16F44D53CE8CFD5085B3A66B82141 /* iotaWalletTests */ = {
			isa = PBXNativeTarget;
			buildConfigurationList = 4BA0D5F0EB15D5F5757C545788EF2CDB /* Build configuration list for PBXNativeTarget "iotaWalletTests" */;
			buildPhases = (
				5C36E36590116568CF5849E3 /* [CP] Check Pods Manifest.lock */,
				C361C063B6547DE82583FABCA4550939 /* Sources */,
				89D91232D91529099E9186998E61E7D7 /* Frameworks */,
				8F6FA1D0FA4750EA28804258C2CB6AC6 /* Resources */,
			);
			buildRules = (
			);
			dependencies = (
			);
			name = iotaWalletTests;
			productName = iotaWalletTests;
			productReference = DDB64CC419556333154E3FC1635752BD /* iotaWalletTests.xctest */;
			productType = "com.apple.product-type.bundle.unit-test";
		};
		4848851A00274CA2FFBE307BAEB5F278 /* iotaWallet */ = {
			isa = PBXNativeTarget;
			buildConfigurationList = AF130F8FF7E392E4456F812995AD03FD /* Build configuration list for PBXNativeTarget "iotaWallet" */;
			buildPhases = (
				C670705588253B9974F1143C /* [CP] Check Pods Manifest.lock */,
				3A19CAEF0494A213AEB368179B268023 /* Sources */,
				05D2CE97116646D93A4B9C6E31EB5612 /* Frameworks */,
				FA2076790B54965291BEF26A75A5EDB5 /* Resources */,
				76C74A58CB208D79D2DBCF9020787849 /* Bundle React Native code and images */,
				B59F787FE434CB99F8DA67C59029AF6B /* ShellScript */,
				92EB94016145B67667F30CE79B21D4D5 /* Embed Frameworks */,
				C995FCEDE5D946BC9E976B18 /* Build NodeJS Mobile Native Modules */,
				6F7D336850DB4AC6B0EEF1A0 /* Sign NodeJS Mobile Native Modules */,
				4762E0BF5D164F65BA028503 /* Remove NodeJS Mobile Framework Simulator Strips */,
				F48D073DB4FD998CCE6DB8DE /* [CP] Embed Pods Frameworks */,
			);
			buildRules = (
			);
			dependencies = (
<<<<<<< HEAD
				BCF502FF716E49969EFEC3E7DA65262E /* PBXTargetDependency */,
				6020D31D21A5065300159E5A /* PBXTargetDependency */,
=======
				6020D31D21A5065300159E5A /* PBXTargetDependency */,
				CBDE11BE21AEFFFE00CA1909 /* PBXTargetDependency */,
>>>>>>> b84e12d0
			);
			name = iotaWallet;
			productName = "Hello World";
			productReference = 2C5A946EA9126EDE841BD16907761375 /* iotaWallet.app */;
			productType = "com.apple.product-type.application";
		};
		8607A222C6B67AC6A2A6E24A446EB268 /* iotaWallet-tvOSTests */ = {
			isa = PBXNativeTarget;
			buildConfigurationList = 287E632BA696962784937BF4BE84857D /* Build configuration list for PBXNativeTarget "iotaWallet-tvOSTests" */;
			buildPhases = (
				1C8C88AE59968844F0D8C59F /* [CP] Check Pods Manifest.lock */,
				20A48ED510B8A5A031F25EB34DD39B95 /* Sources */,
				17A6B85936E519099FAD248D873A5E85 /* Frameworks */,
				7B8DF15560086469F41BFCA408944F5D /* Resources */,
			);
			buildRules = (
			);
			dependencies = (
				482BD5E847E669FCCD5819D2879B3184 /* PBXTargetDependency */,
			);
			name = "iotaWallet-tvOSTests";
			productName = "iotaWallet-tvOSTests";
			productReference = C1445DF81443C91724B6A1603FE7B121 /* iotaWallet-tvOSTests.xctest */;
			productType = "com.apple.product-type.bundle.unit-test";
		};
		B337D5A007B26D2B5F9D16F7E2662744 /* iotaWalletUITests */ = {
			isa = PBXNativeTarget;
			buildConfigurationList = 12FFB4085BE14D3B9E258601F66FE01E /* Build configuration list for PBXNativeTarget "iotaWalletUITests" */;
			buildPhases = (
				11075FA1DE5371B6E0DBE7D34FF2F541 /* Sources */,
				8E6317EA2D08B2557A58B1FB5D9085D4 /* Frameworks */,
				80B69C4642AB51BA4880C4831D3FF552 /* Resources */,
			);
			buildRules = (
			);
			dependencies = (
				BE73D60DB7DADA792CE0511FEEF11D44 /* PBXTargetDependency */,
			);
			name = iotaWalletUITests;
			productName = iotaWalletUITests;
			productReference = 83245F96160937A7C8F0A1D783E30B0C /* iotaWalletUITests.xctest */;
			productType = "com.apple.product-type.bundle.ui-testing";
		};
/* End PBXNativeTarget section */

/* Begin PBXProject section */
		FBC6F77FBF455B92FBB736B0E5DE8E13 /* Project object */ = {
			isa = PBXProject;
			attributes = {
				LastSwiftUpdateCheck = 920;
				LastUpgradeCheck = 940;
				ORGANIZATIONNAME = "IOTA Foundation";
				TargetAttributes = {
					1B6F56C5B39768183E212C21E8E213DA = {
						CreatedOnToolsVersion = 8.2.1;
						ProvisioningStyle = Manual;
					};
					30A16F44D53CE8CFD5085B3A66B82141 = {
						CreatedOnToolsVersion = 6.2;
						ProvisioningStyle = Manual;
						TestTargetID = 4848851A00274CA2FFBE307BAEB5F278;
					};
					4848851A00274CA2FFBE307BAEB5F278 = {
						LastSwiftMigration = 1010;
						ProvisioningStyle = Manual;
						SystemCapabilities = {
							com.apple.BackgroundModes = {
								enabled = 0;
							};
							com.apple.DataProtection = {
								enabled = 1;
							};
							com.apple.Keychain = {
								enabled = 1;
							};
							com.apple.iCloud = {
								enabled = 1;
							};
						};
					};
					8607A222C6B67AC6A2A6E24A446EB268 = {
						CreatedOnToolsVersion = 8.2.1;
						ProvisioningStyle = Manual;
						TestTargetID = 1B6F56C5B39768183E212C21E8E213DA;
					};
					B337D5A007B26D2B5F9D16F7E2662744 = {
						CreatedOnToolsVersion = 9.2;
						LastSwiftMigration = 1010;
						ProvisioningStyle = Manual;
						TestTargetID = 4848851A00274CA2FFBE307BAEB5F278;
					};
				};
			};
			buildConfigurationList = A3BD3B37F8B3D2A63C098B217B362204 /* Build configuration list for PBXProject "iotaWallet" */;
			compatibilityVersion = "Xcode 3.2";
			developmentRegion = English;
			hasScannedForEncodings = 0;
			knownRegions = (
				fr,
				de,
				"zh-Hans",
				"zh-Hant",
				ja,
				es,
				"es-419",
				it,
				ko,
				nl,
				"pt-BR",
				"pt-PT",
				da,
				fi,
				nb,
				el,
				hi,
				he,
				id,
				ar,
				tr,
				sv,
				ru,
				pl,
				ro,
				sl,
				ur,
				lv,
				Base,
				en,
				cs,
				sk,
			);
			mainGroup = 3FA554CD0D5061D20FBDC112457CF26E;
			productRefGroup = A6A8596B2605B2CC07FAC1A5D3842894 /* Products */;
			projectDirPath = "";
			projectReferences = (
				{
					ProductGroup = 9AF623E71CC4C2FBC8B9F3F30ACE9FE9 /* Products */;
					ProjectRef = FFB7466768C43C0F61CFB10138358A32 /* ART.xcodeproj */;
				},
				{
					ProductGroup = 59F1A29AC9936E37D7CCA793B573FE14 /* Products */;
					ProjectRef = 5BC0CFE5E7DFF31220E78B818DA00C4B /* BugsnagReactNative.xcodeproj */;
				},
				{
					ProductGroup = 456A0E130E7E606051259696F2828C37 /* Products */;
					ProjectRef = 9E17389EF3AB0C14C6843EF1892D81D4 /* KCKeepAwake.xcodeproj */;
				},
				{
					ProductGroup = 6D29DDBF122FCF314A24C85D1B55D2C2 /* Products */;
					ProjectRef = B8B9BB680BF96F04B35C8CF2291F3DF7 /* Lottie.xcodeproj */;
				},
				{
					ProductGroup = CB5577D1219F221E00B698BF /* Products */;
					ProjectRef = CB5577D0219F221E00B698BF /* LottieReactNative.xcodeproj */;
				},
				{
					ProductGroup = 9587AF1D58A6A266E24B67481F9ED9F2 /* Products */;
					ProjectRef = DA959792AD9A5C3642835114D50DE868 /* Pods.xcodeproj */;
				},
				{
					ProductGroup = 0442208DB98A7FEC39027C12FBDE05E9 /* Products */;
					ProjectRef = F06C37C0B9522995FB8FC4AACEE1A4A1 /* RCTActionSheet.xcodeproj */;
				},
				{
					ProductGroup = F4105E831DFAE4418A38F8E9A26B8B15 /* Products */;
					ProjectRef = C76D226F8C33DAB67AA9C4D76FCA89C2 /* RCTAnimation.xcodeproj */;
				},
				{
					ProductGroup = A64BD53CDE84E513E2B4B7FC97BC39C9 /* Products */;
					ProjectRef = 79A46F4458348360C0DFE21018DAAF14 /* RCTGeolocation.xcodeproj */;
				},
				{
					ProductGroup = D3289A9220C5B1A33A6094B59D944550 /* Products */;
					ProjectRef = DD581453BAAEDFD13B05710E1CA0B128 /* RCTImage.xcodeproj */;
				},
				{
					ProductGroup = E2852D239E26EBC3B0FDF14796F09044 /* Products */;
					ProjectRef = 2804A8AFECB29F611FC6B2AC4B0C378F /* RCTLinking.xcodeproj */;
				},
				{
					ProductGroup = D066F507CD080500B4ADC155EBDCAEE0 /* Products */;
					ProjectRef = 9EE76A96BDAFEB3F2332A2982168E1CE /* RCTNetwork.xcodeproj */;
				},
				{
					ProductGroup = 717A70D826DDEDFAF811A89C73FA814A /* Products */;
					ProjectRef = AA7E2CA57E62FCA5FD7C3C38C40F7603 /* RCTSettings.xcodeproj */;
				},
				{
					ProductGroup = B8281C75D3DFC104F5853D66C7BE9F84 /* Products */;
					ProjectRef = 679A4B0BB6333961124F2288316630DD /* RCTText.xcodeproj */;
				},
				{
					ProductGroup = BBAF582D2B2BD1070BC430D9655E1316 /* Products */;
					ProjectRef = F2FA8FCAB678228017DD1EBC70517E3F /* RCTVibration.xcodeproj */;
				},
				{
					ProductGroup = ED3DAB9361CC0BDE3D6B8A4C69547387 /* Products */;
					ProjectRef = BC3F9601D8757C3A48CF2AD9CF58F3EA /* RCTWebSocket.xcodeproj */;
				},
				{
					ProductGroup = B8EB94406D3066C2A0007CDAA4C6E24C /* Recovered References */;
					ProjectRef = 33AC314FF1C9CE4F19E8E899E79675B4 /* React.xcodeproj */;
				},
				{
					ProductGroup = 51ACD9C11FA83997FC06ADD580604E62 /* Products */;
					ProjectRef = 78457F3624D0D3C241289BCB545E290E /* ReactNativeFingerprintScanner.xcodeproj */;
				},
				{
					ProductGroup = CBEA4C8C2149481F007DA583 /* Products */;
					ProjectRef = CBEA4C8B2149481F007DA583 /* ReactNativeNavigation.xcodeproj */;
				},
				{
					ProductGroup = 6056CF5720827E2E0006A2F3 /* Products */;
					ProjectRef = 6056CF5620827E2E0006A2F3 /* ReactNativePermissions.xcodeproj */;
				},
				{

					ProductGroup = 60159085217BA51F00B746A8 /* Products */;
					ProjectRef = 6BA32972BAD24F7ABBA45866 /* RealmReact.xcodeproj */;
				},
				{
					ProductGroup = 6056CF5020827D2F0006A2F3 /* Products */;
					ProjectRef = 6056CF4F20827D2F0006A2F3 /* RNCamera.xcodeproj */;
				},
				{
					ProductGroup = 2FE9795D77E1EEB677D548CDD97FF948 /* Products */;
					ProjectRef = C39F11B2595A5CFD8F2D51D3B914CD41 /* RNDeviceInfo.xcodeproj */;
				},
				{
					ProductGroup = 60F7E3AF2125EAE7005355C7 /* Products */;
					ProjectRef = 60F7E3AE2125EAE7005355C7 /* RNDocumentPicker.xcodeproj */;
				},
				{
					ProductGroup = B500B74394DFA466050CC553274A3B29 /* Products */;
					ProjectRef = 8B49115E102EED64D1B7D7AC047F1ABF /* RNExitApp.xcodeproj */;
				},
				{
					ProductGroup = CBEC7BFC2108D77000F0020D /* Products */;
					ProjectRef = A01220F4B33D4A79B53254ED /* RNFastCrypto.xcodeproj */;
				},
				{
					ProductGroup = CB305EFF21185EEC00657575 /* Products */;
					ProjectRef = CB305EFE21185EEC00657575 /* RNFetchBlob.xcodeproj */;
				},
				{
					ProductGroup = CE40EE8EBF39CF10BC047D98C324410F /* Products */;
					ProjectRef = 6F63CB3492A71A3A73B8764893BE0F6F /* RNFS.xcodeproj */;
				},
				{
					ProductGroup = EAA54CFDD3A644A7FEB765E4C340E9D9 /* Products */;
					ProjectRef = DE78092CD0C5D3A0316145EFC00548CB /* RNIsDeviceRooted.xcodeproj */;
				},
				{
					ProductGroup = 8ADF7BC563A33720DC2F2399EFC83064 /* Products */;
					ProjectRef = 205C47BA61DC4D6733E748712B4E50C6 /* RNKeychain.xcodeproj */;
				},
				{
					ProductGroup = CB305F7221185F3400657575 /* Products */;
					ProjectRef = 68D1880393EB486F98F90D04 /* RNNodeJsMobile.xcodeproj */;
				},
				{
					ProductGroup = D8E8A3F5A608143069F7B59C205D415C /* Products */;
					ProjectRef = 1380447C6001F40A66D38FBD8AFC3309 /* RNPrint.xcodeproj */;
				},
				{
					ProductGroup = 404F05F3C6DB71501EBCD748C98682BF /* Products */;
					ProjectRef = AB682616086B06AFA962D8B5F1DCAB78 /* RNRandomBytes.xcodeproj */;
				},
				{
					ProductGroup = CBC214E520CE82DC005D8ACB /* Products */;
					ProjectRef = CBC214E420CE82DC005D8ACB /* RNReactNativeHapticFeedback.xcodeproj */;
				},
				{
					ProductGroup = CC4DA02F315C59DE24560F554539A682 /* Products */;
					ProjectRef = 2D84DC61092C2CB09498AB83CAA9B91F /* RNSecureRandom.xcodeproj */;
				},
				{
					ProductGroup = 601BFCE920C367300097D329 /* Products */;
					ProjectRef = 601BFCE820C367300097D329 /* RNShare.xcodeproj */;
				},
				{
					ProductGroup = DD933FDF72C371158E64AB9B49B85780 /* Products */;
					ProjectRef = FF6707891F5797B0CC78F1267EB8F1A2 /* RNSVG.xcodeproj */;
				},
				{
					ProductGroup = 601BFD5D20C39A560097D329 /* Products */;
					ProjectRef = 601BFD5C20C39A560097D329 /* RNViewShot.xcodeproj */;
				},
				{
					ProductGroup = CB6626EE2085056C00651519 /* Products */;
					ProjectRef = CB6626ED2085056C00651519 /* SplashScreen.xcodeproj */;
				},
			);
			projectRoot = "";
			targets = (
				4848851A00274CA2FFBE307BAEB5F278 /* iotaWallet */,
				30A16F44D53CE8CFD5085B3A66B82141 /* iotaWalletTests */,
				1B6F56C5B39768183E212C21E8E213DA /* iotaWallet-tvOS */,
				8607A222C6B67AC6A2A6E24A446EB268 /* iotaWallet-tvOSTests */,
				B337D5A007B26D2B5F9D16F7E2662744 /* iotaWalletUITests */,
			);
		};
/* End PBXProject section */

/* Begin PBXReferenceProxy section */
		0431CEEC099BC4CE1F43E0550C4CC291 /* libRNIsDeviceRooted.a */ = {
			isa = PBXReferenceProxy;
			fileType = archive.ar;
			path = libRNIsDeviceRooted.a;
			remoteRef = C9772B939B4E8110FBC5F859B3227154 /* PBXContainerItemProxy */;
			sourceTree = BUILT_PRODUCTS_DIR;
		};
		0DF165D1193E4B4962DABF4E7264F91B /* libRCTWebSocket.a */ = {
			isa = PBXReferenceProxy;
			fileType = archive.ar;
			path = libRCTWebSocket.a;
			remoteRef = 332664C4BF1AE19847F504D8C9C4CD04 /* PBXContainerItemProxy */;
			sourceTree = BUILT_PRODUCTS_DIR;
		};
		0F586ACB1B483D19A73242AC34185FAD /* libRCTText-tvOS.a */ = {
			isa = PBXReferenceProxy;
			fileType = archive.ar;
			path = "libRCTText-tvOS.a";
			remoteRef = 775CC7B8AD67A515B51E9A77C07B744D /* PBXContainerItemProxy */;
			sourceTree = BUILT_PRODUCTS_DIR;
		};
		19CB0B55DE702DF718E5FD31D6EF66FE /* libRCTSettings.a */ = {
			isa = PBXReferenceProxy;
			fileType = archive.ar;
			path = libRCTSettings.a;
			remoteRef = 6856A093BA67FAE8F7467903505626C0 /* PBXContainerItemProxy */;
			sourceTree = BUILT_PRODUCTS_DIR;
		};
		1C39C72B0107763251937F909D4CE6A1 /* libyoga.a */ = {
			isa = PBXReferenceProxy;
			fileType = archive.ar;
			path = libyoga.a;
			remoteRef = 1A0E14698EE7A4322A9A9B5052F4D0E4 /* PBXContainerItemProxy */;
			sourceTree = BUILT_PRODUCTS_DIR;
		};
		1FFDF2800ED208F6574931A64651435D /* libRNExitApp.a */ = {
			isa = PBXReferenceProxy;
			fileType = archive.ar;
			path = libRNExitApp.a;
			remoteRef = 38AFE775C706DBBC97CB50A593645D49 /* PBXContainerItemProxy */;
			sourceTree = BUILT_PRODUCTS_DIR;
		};
		20E2A76312FA9646D8831AC163B1347E /* libRCTNetwork-tvOS.a */ = {
			isa = PBXReferenceProxy;
			fileType = archive.ar;
			path = "libRCTNetwork-tvOS.a";
			remoteRef = 9C68E6DA3B9F7593ED48E775238CCCE2 /* PBXContainerItemProxy */;
			sourceTree = BUILT_PRODUCTS_DIR;
		};
		263220B07467A090937F126D1EAD4142 /* libLottie.a */ = {
			isa = PBXReferenceProxy;
			fileType = archive.ar;
			path = libLottie.a;
			remoteRef = EAF9F7116A758338A37BB92469F8D297 /* PBXContainerItemProxy */;
			sourceTree = BUILT_PRODUCTS_DIR;
		};
		2A9A65DE849C3D3C9799E3B05D172685 /* libRCTVibration.a */ = {
			isa = PBXReferenceProxy;
			fileType = archive.ar;
			path = libRCTVibration.a;
			remoteRef = BB0F29560ABE8B2A22B932FA4F9EB13B /* PBXContainerItemProxy */;
			sourceTree = BUILT_PRODUCTS_DIR;
		};
		305530A98AC420D34A3E19B2E9293E19 /* libfishhook.a */ = {
			isa = PBXReferenceProxy;
			fileType = archive.ar;
			path = libfishhook.a;
			remoteRef = DCEAB2C2F040EC0C0BEAA70FB12BFF84 /* PBXContainerItemProxy */;
			sourceTree = BUILT_PRODUCTS_DIR;
		};
		35204E4DC183F014F73FABC7F779792B /* libRNFS.a */ = {
			isa = PBXReferenceProxy;
			fileType = archive.ar;
			path = libRNFS.a;
			remoteRef = 759478F697B6B0746DB845F6D5691AD4 /* PBXContainerItemProxy */;
			sourceTree = BUILT_PRODUCTS_DIR;
		};
		38822DC4E60A1BDF9DF917E7C1541B3D /* libRCTLinking.a */ = {
			isa = PBXReferenceProxy;
			fileType = archive.ar;
			path = libRCTLinking.a;
			remoteRef = AE1E283F1BF8C962C215E54FF5A59C24 /* PBXContainerItemProxy */;
			sourceTree = BUILT_PRODUCTS_DIR;
		};
		3C4142FC07FAC3262B48A9BE40CB7F99 /* libprivatedata-tvOS.a */ = {
			isa = PBXReferenceProxy;
			fileType = archive.ar;
			path = "libprivatedata-tvOS.a";
			remoteRef = BAEFC339D0724DE7BFFD78DDD3AC5310 /* PBXContainerItemProxy */;
			sourceTree = BUILT_PRODUCTS_DIR;
		};
		41ABB0EEDDF4C638791186862B6FCA44 /* libRCTWebSocket-tvOS.a */ = {
			isa = PBXReferenceProxy;
			fileType = archive.ar;
			path = "libRCTWebSocket-tvOS.a";
			remoteRef = 09FE410FB8091F5F045ED9DDE13DC25E /* PBXContainerItemProxy */;
			sourceTree = BUILT_PRODUCTS_DIR;
		};
		4319E47FD77B4B10F18A0CCAA9E7CDB1 /* libRCTText.a */ = {
			isa = PBXReferenceProxy;
			fileType = archive.ar;
			path = libRCTText.a;
			remoteRef = 3574B82CD6B55B4ECA9A60938811F5E8 /* PBXContainerItemProxy */;
			sourceTree = BUILT_PRODUCTS_DIR;
		};
		4638EBE17A0D3826A792DF9563570526 /* libjschelpers.a */ = {
			isa = PBXReferenceProxy;
			fileType = archive.ar;
			path = libjschelpers.a;
			remoteRef = 5A8B9CCF1B55558D85C747DCAB652942 /* PBXContainerItemProxy */;
			sourceTree = BUILT_PRODUCTS_DIR;
		};
		4E9F4916217D4EC545458FBE5790E41D /* libRNDeviceInfo-tvOS.a */ = {
			isa = PBXReferenceProxy;
			fileType = archive.ar;
			path = "libRNDeviceInfo-tvOS.a";
			remoteRef = 5A109CA5CC18A16B6414EEC4BBD87090 /* PBXContainerItemProxy */;
			sourceTree = BUILT_PRODUCTS_DIR;
		};
		60159089217BA51F00B746A8 /* libRealmReact.a */ = {
			isa = PBXReferenceProxy;
			fileType = archive.ar;
			path = libRealmReact.a;
			remoteRef = 60159088217BA51F00B746A8 /* PBXContainerItemProxy */;
			sourceTree = BUILT_PRODUCTS_DIR;
		};
		601BFCED20C367310097D329 /* libRNShare.a */ = {
			isa = PBXReferenceProxy;
			fileType = archive.ar;
			path = libRNShare.a;
			remoteRef = 601BFCEC20C367310097D329 /* PBXContainerItemProxy */;
			sourceTree = BUILT_PRODUCTS_DIR;
		};
		601BFD6120C39A580097D329 /* libRNViewShot.a */ = {
			isa = PBXReferenceProxy;
			fileType = archive.ar;
			path = libRNViewShot.a;
			remoteRef = 601BFD6020C39A580097D329 /* PBXContainerItemProxy */;
			sourceTree = BUILT_PRODUCTS_DIR;
		};
		6056CF5420827D2F0006A2F3 /* libRNCamera.a */ = {
			isa = PBXReferenceProxy;
			fileType = archive.ar;
			path = libRNCamera.a;
			remoteRef = 6056CF5320827D2F0006A2F3 /* PBXContainerItemProxy */;
			sourceTree = BUILT_PRODUCTS_DIR;
		};
		6056CF5B20827E2E0006A2F3 /* libReactNativePermissions.a */ = {
			isa = PBXReferenceProxy;
			fileType = archive.ar;
			path = libReactNativePermissions.a;
			remoteRef = 6056CF5A20827E2E0006A2F3 /* PBXContainerItemProxy */;
			sourceTree = BUILT_PRODUCTS_DIR;
		};
		60F7E3B32125EAE7005355C7 /* libRNDocumentPicker.a */ = {
			isa = PBXReferenceProxy;
			fileType = archive.ar;
			path = libRNDocumentPicker.a;
			remoteRef = 60F7E3B22125EAE7005355C7 /* PBXContainerItemProxy */;
			sourceTree = BUILT_PRODUCTS_DIR;
		};
		667F57494F99C69927244B789F08BA39 /* Lottie.framework */ = {
			isa = PBXReferenceProxy;
			fileType = wrapper.framework;
			path = Lottie.framework;
			remoteRef = CD481D22B9AD23CF851BD7CA4F49E762 /* PBXContainerItemProxy */;
			sourceTree = BUILT_PRODUCTS_DIR;
		};
		6D68D9CD64CE2AD239A1BABD810A4043 /* libRNSecureRandom.a */ = {
			isa = PBXReferenceProxy;
			fileType = archive.ar;
			path = libRNSecureRandom.a;
			remoteRef = 896DF047E1C2AB724B776DE78051C2CB /* PBXContainerItemProxy */;
			sourceTree = BUILT_PRODUCTS_DIR;
		};
		73D536AB3A4FAFD8602D41987D9E324F /* libRCTGeolocation.a */ = {
			isa = PBXReferenceProxy;
			fileType = archive.ar;
			path = libRCTGeolocation.a;
			remoteRef = 67F735F37D9C96FFCC1469292012988C /* PBXContainerItemProxy */;
			sourceTree = BUILT_PRODUCTS_DIR;
		};
		73DE2893421CB79475DA9ABBFC68EF31 /* libPods-iotaWallet-tvOS.a */ = {
			isa = PBXReferenceProxy;
			fileType = archive.ar;
			path = "libPods-iotaWallet-tvOS.a";
			remoteRef = 711E35C224595B0412CF470CDBEF29B6 /* PBXContainerItemProxy */;
			sourceTree = BUILT_PRODUCTS_DIR;
		};
		7452BF78E5A78F49B42D6A6844855B18 /* libRNSVG-tvOS.a */ = {
			isa = PBXReferenceProxy;
			fileType = archive.ar;
			path = "libRNSVG-tvOS.a";
			remoteRef = A9F53FC6236324E5330CA31A17570E7E /* PBXContainerItemProxy */;
			sourceTree = BUILT_PRODUCTS_DIR;
		};
		75741D422FC234226BD97F79574086A2 /* libPods-iotaWallet-tvOSTests.a */ = {
			isa = PBXReferenceProxy;
			fileType = archive.ar;
			path = "libPods-iotaWallet-tvOSTests.a";
			remoteRef = FA24DAB4979B0799DCE61A5F32D99523 /* PBXContainerItemProxy */;
			sourceTree = BUILT_PRODUCTS_DIR;
		};
		7CD2F7585D01863B8EC256EC6A922693 /* libRCTImage.a */ = {
			isa = PBXReferenceProxy;
			fileType = archive.ar;
			path = libRCTImage.a;
			remoteRef = EFC046C4FF8A48212FB2D5FCA41020D1 /* PBXContainerItemProxy */;
			sourceTree = BUILT_PRODUCTS_DIR;
		};
		80896F7B2178B69F0037ABD0 /* libRealmReact.a */ = {
			isa = PBXReferenceProxy;
			fileType = archive.ar;
			path = libRealmReact.a;
			remoteRef = 80896F7A2178B69F0037ABD0 /* PBXContainerItemProxy */;
			sourceTree = BUILT_PRODUCTS_DIR;
		};
		8194F08C899A4B07E4F0D7C10D8A04CE /* Pods_iotaWalletTests.framework */ = {
			isa = PBXReferenceProxy;
			fileType = wrapper.framework;
			path = Pods_iotaWalletTests.framework;
			remoteRef = 5883AA054AC88EAA5EFB34040EA713B2 /* PBXContainerItemProxy */;
			sourceTree = BUILT_PRODUCTS_DIR;
		};
		89DED642A5FCB71765083CCD2A12F54B /* libprivatedata.a */ = {
			isa = PBXReferenceProxy;
			fileType = archive.ar;
			path = libprivatedata.a;
			remoteRef = 5571F4C8A97A7C1CD0F664C7197CC170 /* PBXContainerItemProxy */;
			sourceTree = BUILT_PRODUCTS_DIR;
		};
		9A667C3791869710368CDC79243CD4FF /* RNPrintTests.xctest */ = {
			isa = PBXReferenceProxy;
			fileType = wrapper.cfbundle;
			path = RNPrintTests.xctest;
			remoteRef = 7D78B19441B818F349C13AAD1E712ACC /* PBXContainerItemProxy */;
			sourceTree = BUILT_PRODUCTS_DIR;
		};
		9D772B812DB6C05ECF25775FCAB7E002 /* libcxxreact.a */ = {
			isa = PBXReferenceProxy;
			fileType = archive.ar;
			path = libcxxreact.a;
			remoteRef = C5DB17B47077C54B8CBA62D8E21D3C43 /* PBXContainerItemProxy */;
			sourceTree = BUILT_PRODUCTS_DIR;
		};
		9DBC3C8E34A01D88134F4A69AA32625F /* libdouble-conversion.a */ = {
			isa = PBXReferenceProxy;
			fileType = archive.ar;
			path = "libdouble-conversion.a";
			remoteRef = 91EE908523E2FCEF5CE1B08441483CDE /* PBXContainerItemProxy */;
			sourceTree = BUILT_PRODUCTS_DIR;
		};
		9FEDECF54B08D02E4DA237B29BFA7335 /* libRCTSettings-tvOS.a */ = {
			isa = PBXReferenceProxy;
			fileType = archive.ar;
			path = "libRCTSettings-tvOS.a";
			remoteRef = 02EA84673DE704F9C1AF959030D4D4BC /* PBXContainerItemProxy */;
			sourceTree = BUILT_PRODUCTS_DIR;
		};
		A449CDAA92C2C98ABDF0AE5690864303 /* libthird-party.a */ = {
			isa = PBXReferenceProxy;
			fileType = archive.ar;
			path = "libthird-party.a";
			remoteRef = 5DF1012D7DA4F139622252CC164F122C /* PBXContainerItemProxy */;
			sourceTree = BUILT_PRODUCTS_DIR;
		};
		A7757FB00CE594F07671643433203090 /* Pods_iotaWallet.framework */ = {
			isa = PBXReferenceProxy;
			fileType = wrapper.framework;
			path = Pods_iotaWallet.framework;
			remoteRef = CD9F8E5E7CF2056A65FA532392457FA4 /* PBXContainerItemProxy */;
			sourceTree = BUILT_PRODUCTS_DIR;
		};
		A85B009F6629191C78D363005BC5C04B /* libART.a */ = {
			isa = PBXReferenceProxy;
			fileType = archive.ar;
			path = libART.a;
			remoteRef = 4D28DBFF1C1827558620F9610F7E930B /* PBXContainerItemProxy */;
			sourceTree = BUILT_PRODUCTS_DIR;
		};
		B655981D53B5AE618EDBD102EA41BF51 /* libReact.a */ = {
			isa = PBXReferenceProxy;
			fileType = archive.ar;
			path = libReact.a;
			remoteRef = 01E9A97EB148F57A77EB8C51C72DF720 /* PBXContainerItemProxy */;
			sourceTree = BUILT_PRODUCTS_DIR;
		};
		B844D632C9BC3C7BED60CFEE0A6A52B7 /* libRNRandomBytes.a */ = {
			isa = PBXReferenceProxy;
			fileType = archive.ar;
			path = libRNRandomBytes.a;
			remoteRef = 2FC4A20B76D0682725A7FD3A48E950D9 /* PBXContainerItemProxy */;
			sourceTree = BUILT_PRODUCTS_DIR;
		};
		BBAF9D268952C91DACBF8032E0718926 /* libReactNativeFingerprintScanner.a */ = {
			isa = PBXReferenceProxy;
			fileType = archive.ar;
			path = libReactNativeFingerprintScanner.a;
			remoteRef = C64A41DFA3DFB47F30EDDEB6A2481B24 /* PBXContainerItemProxy */;
			sourceTree = BUILT_PRODUCTS_DIR;
		};
		BE06912F32A64660367B379A5FA9B59C /* libRCTAnimation.a */ = {
			isa = PBXReferenceProxy;
			fileType = archive.ar;
			path = libRCTAnimation.a;
			remoteRef = 77988E9E486F13DB1441A107E9B8BE7D /* PBXContainerItemProxy */;
			sourceTree = BUILT_PRODUCTS_DIR;
		};
		BE82952CCA102FD663897F7A37DC8849 /* libfishhook-tvOS.a */ = {
			isa = PBXReferenceProxy;
			fileType = archive.ar;
			path = "libfishhook-tvOS.a";
			remoteRef = 0124B2E98998F35F47D1A86641804DBA /* PBXContainerItemProxy */;
			sourceTree = BUILT_PRODUCTS_DIR;
		};
		C983FC068C0763B06409D31B23F70974 /* libRNSecureRandom.a */ = {
			isa = PBXReferenceProxy;
			fileType = archive.ar;
			path = libRNSecureRandom.a;
			remoteRef = AECD31E3539474478B838BE6DD5AB37C /* PBXContainerItemProxy */;
			sourceTree = BUILT_PRODUCTS_DIR;
		};
		C9F4F16E746AE853607E2E4D649F9E40 /* libRNDeviceInfo.a */ = {
			isa = PBXReferenceProxy;
			fileType = archive.ar;
			path = libRNDeviceInfo.a;
			remoteRef = 53DB1F47FFBD018460D6B3F399D77096 /* PBXContainerItemProxy */;
			sourceTree = BUILT_PRODUCTS_DIR;
		};
		CB305F0321185EEC00657575 /* libRNFetchBlob.a */ = {
			isa = PBXReferenceProxy;
			fileType = archive.ar;
			path = libRNFetchBlob.a;
			remoteRef = CB305F0221185EEC00657575 /* PBXContainerItemProxy */;
			sourceTree = BUILT_PRODUCTS_DIR;
		};
		CB305F7621185F3400657575 /* libRNNodeJsMobile.a */ = {
			isa = PBXReferenceProxy;
			fileType = archive.ar;
			path = libRNNodeJsMobile.a;
			remoteRef = CB305F7521185F3400657575 /* PBXContainerItemProxy */;
			sourceTree = BUILT_PRODUCTS_DIR;
		};
		CB54CCFD21261E42001F1630 /* CatCrypto.framework */ = {
			isa = PBXReferenceProxy;
			fileType = wrapper.framework;
			path = CatCrypto.framework;
			remoteRef = CB54CCFC21261E42001F1630 /* PBXContainerItemProxy */;
			sourceTree = BUILT_PRODUCTS_DIR;
		};
		CB5577D5219F221E00B698BF /* libLottieReactNative.a */ = {
			isa = PBXReferenceProxy;
			fileType = archive.ar;
			path = libLottieReactNative.a;
			remoteRef = CB5577D4219F221E00B698BF /* PBXContainerItemProxy */;
			sourceTree = BUILT_PRODUCTS_DIR;
		};
		CB6626F42085056C00651519 /* libSplashScreen.a */ = {
			isa = PBXReferenceProxy;
			fileType = archive.ar;
			path = libSplashScreen.a;
			remoteRef = CB6626F32085056C00651519 /* PBXContainerItemProxy */;
			sourceTree = BUILT_PRODUCTS_DIR;
		};
		CB8F2AF42095E41E0071A30B /* libRNRandomBytes-tvOS.a */ = {
			isa = PBXReferenceProxy;
			fileType = archive.ar;
			path = "libRNRandomBytes-tvOS.a";
			remoteRef = CB8F2AF32095E41E0071A30B /* PBXContainerItemProxy */;
			sourceTree = BUILT_PRODUCTS_DIR;
		};
		CB967ED8214153CC00F561EB /* libjsinspector.a */ = {
			isa = PBXReferenceProxy;
			fileType = archive.ar;
			path = libjsinspector.a;
			remoteRef = CB967ED7214153CC00F561EB /* PBXContainerItemProxy */;
			sourceTree = BUILT_PRODUCTS_DIR;
		};
		CB967EDA214153CC00F561EB /* libjsinspector-tvOS.a */ = {
			isa = PBXReferenceProxy;
			fileType = archive.ar;
			path = "libjsinspector-tvOS.a";
			remoteRef = CB967ED9214153CC00F561EB /* PBXContainerItemProxy */;
			sourceTree = BUILT_PRODUCTS_DIR;
		};
		CBC214E920CE82DC005D8ACB /* libRNReactNativeHapticFeedback.a */ = {
			isa = PBXReferenceProxy;
			fileType = archive.ar;
			path = libRNReactNativeHapticFeedback.a;
			remoteRef = CBC214E820CE82DC005D8ACB /* PBXContainerItemProxy */;
			sourceTree = BUILT_PRODUCTS_DIR;
		};
		CBC5562C207BA79E00BA0A7F /* Lottie.framework */ = {
			isa = PBXReferenceProxy;
			fileType = wrapper.framework;
			path = Lottie.framework;
			remoteRef = CBC5562B207BA79E00BA0A7F /* PBXContainerItemProxy */;
			sourceTree = BUILT_PRODUCTS_DIR;
		};
		CBC5562E207BA79E00BA0A7F /* Lottie.framework */ = {
			isa = PBXReferenceProxy;
			fileType = wrapper.framework;
			path = Lottie.framework;
			remoteRef = CBC5562D207BA79E00BA0A7F /* PBXContainerItemProxy */;
			sourceTree = BUILT_PRODUCTS_DIR;
		};
		CBC55639207BA79E00BA0A7F /* libRCTAnimation.a */ = {
			isa = PBXReferenceProxy;
			fileType = archive.ar;
			path = libRCTAnimation.a;
			remoteRef = CBC55638207BA79E00BA0A7F /* PBXContainerItemProxy */;
			sourceTree = BUILT_PRODUCTS_DIR;
		};
		CBC5565A207BA79E00BA0A7F /* libReact.a */ = {
			isa = PBXReferenceProxy;
			fileType = archive.ar;
			path = libReact.a;
			remoteRef = CBC55659207BA79E00BA0A7F /* PBXContainerItemProxy */;
			sourceTree = BUILT_PRODUCTS_DIR;
		};
		CBC5565C207BA79E00BA0A7F /* libyoga.a */ = {
			isa = PBXReferenceProxy;
			fileType = archive.ar;
			path = libyoga.a;
			remoteRef = CBC5565B207BA79E00BA0A7F /* PBXContainerItemProxy */;
			sourceTree = BUILT_PRODUCTS_DIR;
		};
		CBC5565E207BA79E00BA0A7F /* libcxxreact.a */ = {
			isa = PBXReferenceProxy;
			fileType = archive.ar;
			path = libcxxreact.a;
			remoteRef = CBC5565D207BA79E00BA0A7F /* PBXContainerItemProxy */;
			sourceTree = BUILT_PRODUCTS_DIR;
		};
		CBC55660207BA79E00BA0A7F /* libjschelpers.a */ = {
			isa = PBXReferenceProxy;
			fileType = archive.ar;
			path = libjschelpers.a;
			remoteRef = CBC5565F207BA79E00BA0A7F /* PBXContainerItemProxy */;
			sourceTree = BUILT_PRODUCTS_DIR;
		};
		CBC55662207BA79E00BA0A7F /* libthird-party.a */ = {
			isa = PBXReferenceProxy;
			fileType = archive.ar;
			path = "libthird-party.a";
			remoteRef = CBC55661207BA79E00BA0A7F /* PBXContainerItemProxy */;
			sourceTree = BUILT_PRODUCTS_DIR;
		};
		CBC55664207BA79E00BA0A7F /* libdouble-conversion.a */ = {
			isa = PBXReferenceProxy;
			fileType = archive.ar;
			path = "libdouble-conversion.a";
			remoteRef = CBC55663207BA79E00BA0A7F /* PBXContainerItemProxy */;
			sourceTree = BUILT_PRODUCTS_DIR;
		};
		CBC5566E207BA79E00BA0A7F /* libRNFS.a */ = {
			isa = PBXReferenceProxy;
			fileType = archive.ar;
			path = libRNFS.a;
			remoteRef = CBC5566D207BA79E00BA0A7F /* PBXContainerItemProxy */;
			sourceTree = BUILT_PRODUCTS_DIR;
		};
		CBEA4C912149481F007DA583 /* libReactNativeNavigation.a */ = {
			isa = PBXReferenceProxy;
			fileType = archive.ar;
			path = libReactNativeNavigation.a;
			remoteRef = CBEA4C902149481F007DA583 /* PBXContainerItemProxy */;
			sourceTree = BUILT_PRODUCTS_DIR;
		};
		CBEA4C932149481F007DA583 /* ReactNativeNavigationTests.xctest */ = {
			isa = PBXReferenceProxy;
			fileType = wrapper.cfbundle;
			path = ReactNativeNavigationTests.xctest;
			remoteRef = CBEA4C922149481F007DA583 /* PBXContainerItemProxy */;
			sourceTree = BUILT_PRODUCTS_DIR;
		};
		CBEC7C002108D77100F0020D /* libRNFastCrypto.a */ = {
			isa = PBXReferenceProxy;
			fileType = archive.ar;
			path = libRNFastCrypto.a;
			remoteRef = CBEC7BFF2108D77100F0020D /* PBXContainerItemProxy */;
			sourceTree = BUILT_PRODUCTS_DIR;
		};
		CBEF619F59D7EBCE4196DF4E7471DFA3 /* libRNFS.a */ = {
			isa = PBXReferenceProxy;
			fileType = archive.ar;
			path = libRNFS.a;
			remoteRef = E1B37F619C11EA96BF3D3EF5382A8D08 /* PBXContainerItemProxy */;
			sourceTree = BUILT_PRODUCTS_DIR;
		};
		CF4DEBD89AF3703CA874122582CB0018 /* libART-tvOS.a */ = {
			isa = PBXReferenceProxy;
			fileType = archive.ar;
			path = "libART-tvOS.a";
			remoteRef = 5A69F80327CBC8DCFAC6DDBEC2E353E4 /* PBXContainerItemProxy */;
			sourceTree = BUILT_PRODUCTS_DIR;
		};
		D373EB5A6D14212CD152A952A67FEB62 /* libRNKeychain.a */ = {
			isa = PBXReferenceProxy;
			fileType = archive.ar;
			path = libRNKeychain.a;
			remoteRef = 52FD8EB486138CC4128FC9CA61B5CE40 /* PBXContainerItemProxy */;
			sourceTree = BUILT_PRODUCTS_DIR;
		};
		D52AD4114CBE743BE1FE4BBF929B98CA /* libRNSVG.a */ = {
			isa = PBXReferenceProxy;
			fileType = archive.ar;
			path = libRNSVG.a;
			remoteRef = 13042E5B4074EDAF295116B369C5720D /* PBXContainerItemProxy */;
			sourceTree = BUILT_PRODUCTS_DIR;
		};
		D9D059D1D71ADA6B83851AE04A4B1989 /* libBugsnagReactNative.a */ = {
			isa = PBXReferenceProxy;
			fileType = archive.ar;
			path = libBugsnagReactNative.a;
			remoteRef = 7D4677BF89393B2A390B1DA255172739 /* PBXContainerItemProxy */;
			sourceTree = BUILT_PRODUCTS_DIR;
		};
		DAD01F1FBF0A65DE7C0418215A512138 /* libRNPrint.a */ = {
			isa = PBXReferenceProxy;
			fileType = archive.ar;
			path = libRNPrint.a;
			remoteRef = 38EDCA31D16E3CD01DBD8999EBEA81FF /* PBXContainerItemProxy */;
			sourceTree = BUILT_PRODUCTS_DIR;
		};
		DF3D8AEB21F074871C1975441A32E214 /* libRCTLinking-tvOS.a */ = {
			isa = PBXReferenceProxy;
			fileType = archive.ar;
			path = "libRCTLinking-tvOS.a";
			remoteRef = BFF2DE68DC51E02575350E595BE05544 /* PBXContainerItemProxy */;
			sourceTree = BUILT_PRODUCTS_DIR;
		};
		E1DE6816AFF1D8279218D82AD1FFCE5B /* libRCTNetwork.a */ = {
			isa = PBXReferenceProxy;
			fileType = archive.ar;
			path = libRCTNetwork.a;
			remoteRef = 9CA17388BD86A06261973A87CA89A2B1 /* PBXContainerItemProxy */;
			sourceTree = BUILT_PRODUCTS_DIR;
		};
		E329CD2AEA74CC4A8A6F37DBBEF1EA5E /* libRCTActionSheet.a */ = {
			isa = PBXReferenceProxy;
			fileType = archive.ar;
			path = libRCTActionSheet.a;
			remoteRef = EDE032656EFB8B4603FCB01A05A9F031 /* PBXContainerItemProxy */;
			sourceTree = BUILT_PRODUCTS_DIR;
		};
		E4F418B6A7C158123D272588757B8B5E /* libKCKeepAwake.a */ = {
			isa = PBXReferenceProxy;
			fileType = archive.ar;
			path = libKCKeepAwake.a;
			remoteRef = D76A2AA2859385389AC38602086305F7 /* PBXContainerItemProxy */;
			sourceTree = BUILT_PRODUCTS_DIR;
		};
		E75E2AC8AE8B6798A4135FCB59B0D2EB /* libRCTImage-tvOS.a */ = {
			isa = PBXReferenceProxy;
			fileType = archive.ar;
			path = "libRCTImage-tvOS.a";
			remoteRef = 07DD23F296417D4BA008AE2ABBCB6EBF /* PBXContainerItemProxy */;
			sourceTree = BUILT_PRODUCTS_DIR;
		};
/* End PBXReferenceProxy section */

/* Begin PBXResourcesBuildPhase section */
		7B8DF15560086469F41BFCA408944F5D /* Resources */ = {
			isa = PBXResourcesBuildPhase;
			buildActionMask = 2147483647;
			files = (
			);
			runOnlyForDeploymentPostprocessing = 0;
		};
		80B69C4642AB51BA4880C4831D3FF552 /* Resources */ = {
			isa = PBXResourcesBuildPhase;
			buildActionMask = 2147483647;
			files = (
			);
			runOnlyForDeploymentPostprocessing = 0;
		};
		8F6FA1D0FA4750EA28804258C2CB6AC6 /* Resources */ = {
			isa = PBXResourcesBuildPhase;
			buildActionMask = 2147483647;
			files = (
			);
			runOnlyForDeploymentPostprocessing = 0;
		};
		BF58EB11F40804AD5DBB7F844142B92C /* Resources */ = {
			isa = PBXResourcesBuildPhase;
			buildActionMask = 2147483647;
			files = (
				BDAE8ABE8DEB4C2EB82EE79A3A5230C8 /* Images.xcassets in Resources */,
			);
			runOnlyForDeploymentPostprocessing = 0;
		};
		FA2076790B54965291BEF26A75A5EDB5 /* Resources */ = {
			isa = PBXResourcesBuildPhase;
			buildActionMask = 2147483647;
			files = (
				54D44899635E65A34FCEAC3EA412BE26 /* Images.xcassets in Resources */,
				CBA5F52620CAAB2A00774D4B /* SourceCodePro-Medium.ttf in Resources */,
				CB98FB9620A0A5BB0047877B /* SourceSansPro-Light.ttf in Resources */,
				CB63E7A5218B544E0084CBFD /* Icons.ttf in Resources */,
				CB61A46620B89E3B004088AA /* SourceSansPro-SemiBold.ttf in Resources */,
				29169BFF0B0644DA1F501101B010A604 /* InfoPlist.strings in Resources */,
				29E9C75A4A87FFC827469A3CFB2D3C89 /* Launch Screen.storyboard in Resources */,
				CB98FB9420A0A5BB0047877B /* SourceSansPro-Bold.ttf in Resources */,
				CB98FB9520A0A5BB0047877B /* SourceSansPro-Regular.ttf in Resources */,
				F47E436883524D18AB563054 /* nodejs-project in Resources */,
				D07D1D9D21444F2D88F12F73 /* builtin_modules in Resources */,
			);
			runOnlyForDeploymentPostprocessing = 0;
		};
/* End PBXResourcesBuildPhase section */

/* Begin PBXShellScriptBuildPhase section */
		1BD7EDA2A9AC2CE93A0870587E20D397 /* Bundle React Native Code And Images */ = {
			isa = PBXShellScriptBuildPhase;
			buildActionMask = 2147483647;
			files = (
			);
			inputPaths = (
			);
			name = "Bundle React Native Code And Images";
			outputPaths = (
			);
			runOnlyForDeploymentPostprocessing = 0;
			shellPath = /bin/sh;
			shellScript = "export NODE_BINARY=node\n../node_modules/react-native/scripts/react-native-xcode.sh";
		};
		1C8C88AE59968844F0D8C59F /* [CP] Check Pods Manifest.lock */ = {
			isa = PBXShellScriptBuildPhase;
			buildActionMask = 2147483647;
			files = (
			);
			inputPaths = (
				"${PODS_PODFILE_DIR_PATH}/Podfile.lock",
				"${PODS_ROOT}/Manifest.lock",
			);
			name = "[CP] Check Pods Manifest.lock";
			outputPaths = (
				"$(DERIVED_FILE_DIR)/Pods-iotaWallet-tvOSTests-checkManifestLockResult.txt",
			);
			runOnlyForDeploymentPostprocessing = 0;
			shellPath = /bin/sh;
			shellScript = "diff \"${PODS_PODFILE_DIR_PATH}/Podfile.lock\" \"${PODS_ROOT}/Manifest.lock\" > /dev/null\nif [ $? != 0 ] ; then\n    # print error to STDERR\n    echo \"error: The sandbox is not in sync with the Podfile.lock. Run 'pod install' or update your CocoaPods installation.\" >&2\n    exit 1\nfi\n# This output is used by Xcode 'outputs' to avoid re-running this script phase.\necho \"SUCCESS\" > \"${SCRIPT_OUTPUT_FILE_0}\"\n";
			showEnvVarsInLog = 0;
		};
		4762E0BF5D164F65BA028503 /* Remove NodeJS Mobile Framework Simulator Strips */ = {
			isa = PBXShellScriptBuildPhase;
			buildActionMask = 2147483647;
			files = (
			);
			inputPaths = (
			);
			name = "Remove NodeJS Mobile Framework Simulator Strips";
			outputPaths = (
			);
			runOnlyForDeploymentPostprocessing = 0;
			shellPath = /bin/sh;
			shellScript = "\nset -e\nFRAMEWORK_BINARY_PATH=\"$TARGET_BUILD_DIR/$FRAMEWORKS_FOLDER_PATH/NodeMobile.framework/NodeMobile\"\nFRAMEWORK_STRIPPED_PATH=\"$FRAMEWORK_BINARY_PATH-strip\"\nif [ \"$PLATFORM_NAME\" != \"iphonesimulator\" ]; then\n  if $(lipo \"$FRAMEWORK_BINARY_PATH\" -verify_arch \"x86_64\") ; then\n    lipo -output \"$FRAMEWORK_STRIPPED_PATH\" -remove \"x86_64\" \"$FRAMEWORK_BINARY_PATH\"\n    rm \"$FRAMEWORK_BINARY_PATH\"\n    mv \"$FRAMEWORK_STRIPPED_PATH\" \"$FRAMEWORK_BINARY_PATH\"\n    echo \"Removed simulator strip from NodeMobile.framework\"\n  fi\nfi\n";
		};
		58346D29D233956FD8AD6589 /* [CP] Check Pods Manifest.lock */ = {
			isa = PBXShellScriptBuildPhase;
			buildActionMask = 2147483647;
			files = (
			);
			inputPaths = (
				"${PODS_PODFILE_DIR_PATH}/Podfile.lock",
				"${PODS_ROOT}/Manifest.lock",
			);
			name = "[CP] Check Pods Manifest.lock";
			outputPaths = (
				"$(DERIVED_FILE_DIR)/Pods-iotaWallet-tvOS-checkManifestLockResult.txt",
			);
			runOnlyForDeploymentPostprocessing = 0;
			shellPath = /bin/sh;
			shellScript = "diff \"${PODS_PODFILE_DIR_PATH}/Podfile.lock\" \"${PODS_ROOT}/Manifest.lock\" > /dev/null\nif [ $? != 0 ] ; then\n    # print error to STDERR\n    echo \"error: The sandbox is not in sync with the Podfile.lock. Run 'pod install' or update your CocoaPods installation.\" >&2\n    exit 1\nfi\n# This output is used by Xcode 'outputs' to avoid re-running this script phase.\necho \"SUCCESS\" > \"${SCRIPT_OUTPUT_FILE_0}\"\n";
			showEnvVarsInLog = 0;
		};
		5C36E36590116568CF5849E3 /* [CP] Check Pods Manifest.lock */ = {
			isa = PBXShellScriptBuildPhase;
			buildActionMask = 2147483647;
			files = (
			);
			inputPaths = (
				"${PODS_PODFILE_DIR_PATH}/Podfile.lock",
				"${PODS_ROOT}/Manifest.lock",
			);
			name = "[CP] Check Pods Manifest.lock";
			outputPaths = (
				"$(DERIVED_FILE_DIR)/Pods-iotaWalletTests-checkManifestLockResult.txt",
			);
			runOnlyForDeploymentPostprocessing = 0;
			shellPath = /bin/sh;
			shellScript = "diff \"${PODS_PODFILE_DIR_PATH}/Podfile.lock\" \"${PODS_ROOT}/Manifest.lock\" > /dev/null\nif [ $? != 0 ] ; then\n    # print error to STDERR\n    echo \"error: The sandbox is not in sync with the Podfile.lock. Run 'pod install' or update your CocoaPods installation.\" >&2\n    exit 1\nfi\n# This output is used by Xcode 'outputs' to avoid re-running this script phase.\necho \"SUCCESS\" > \"${SCRIPT_OUTPUT_FILE_0}\"\n";
			showEnvVarsInLog = 0;
		};
		6F7D336850DB4AC6B0EEF1A0 /* Sign NodeJS Mobile Native Modules */ = {
			isa = PBXShellScriptBuildPhase;
			buildActionMask = 2147483647;
			files = (
			);
			inputPaths = (
			);
			name = "Sign NodeJS Mobile Native Modules";
			outputPaths = (
			);
			runOnlyForDeploymentPostprocessing = 0;
			shellPath = /bin/sh;
			shellScript = "\nset -e\nif [ -z \"$NODEJS_MOBILE_BUILD_NATIVE_MODULES\" ]; then\n# If build native modules preference is not set, look for it in the project's\n#nodejs-assets/BUILD_NATIVE_MODULES.txt file.\nNODEJS_ASSETS_DIR=\"$( cd \"$PROJECT_DIR\" && cd ../nodejs-assets/ && pwd )\"\nPREFERENCE_FILE_PATH=\"$NODEJS_ASSETS_DIR/BUILD_NATIVE_MODULES.txt\"\n  if [ -f \"$PREFERENCE_FILE_PATH\" ]; then\n    NODEJS_MOBILE_BUILD_NATIVE_MODULES=\"$(cat $PREFERENCE_FILE_PATH | xargs)\"\n  fi\nfi\nif [ -z \"$NODEJS_MOBILE_BUILD_NATIVE_MODULES\" ]; then\n# If build native modules preference is not set, try to find .gyp files\n#to turn it on.\n  gypfiles=($(find \"$CODESIGNING_FOLDER_PATH/nodejs-project/\" -type f -name \"*.gyp\"))\n  if [ ${#gypfiles[@]} -gt 0 ]; then\n    NODEJS_MOBILE_BUILD_NATIVE_MODULES=1\n  else\n    NODEJS_MOBILE_BUILD_NATIVE_MODULES=0\n  fi\nfi\nif [ \"1\" != \"$NODEJS_MOBILE_BUILD_NATIVE_MODULES\" ]; then exit 0; fi\n# Delete object files\nfind \"$CODESIGNING_FOLDER_PATH/nodejs-project/\" -name \"*.o\" -type f -delete\nfind \"$CODESIGNING_FOLDER_PATH/nodejs-project/\" -name \"*.a\" -type f -delete\n# Create Info.plist for each framework built and loader override.\nPATCH_SCRIPT_DIR=\"$( cd \"$PROJECT_DIR\" && cd ../node_modules/nodejs-mobile-react-native/scripts/ && pwd )\"\nNODEJS_PROJECT_DIR=\"$( cd \"$CODESIGNING_FOLDER_PATH\" && cd nodejs-project/ && pwd )\"\nnode \"$PATCH_SCRIPT_DIR\"/ios-create-plists-and-dlopen-override.js $NODEJS_PROJECT_DIR\n# Embed every resulting .framework in the application and delete them afterwards.\nembed_framework()\n{\n    FRAMEWORK_NAME=\"$(basename \"$1\")\"\n    cp -r \"$1\" \"$TARGET_BUILD_DIR/$FRAMEWORKS_FOLDER_PATH/\"\n    \n    /usr/bin/codesign --force --sign $EXPANDED_CODE_SIGN_IDENTITY --preserve-metadata=identifier,entitlements,flags --timestamp=none \"$TARGET_BUILD_DIR/$FRAMEWORKS_FOLDER_PATH/$FRAMEWORK_NAME\"\n}\nfind \"$CODESIGNING_FOLDER_PATH/nodejs-project/\" -name \"*.framework\" -type d | while read frmwrk_path; do embed_framework \"$frmwrk_path\"; done\n\n#Delete gyp temporary .deps dependency folders from the project structure.\nfind \"$CODESIGNING_FOLDER_PATH/nodejs-project/\" -path \"*/.deps/*\" -delete\nfind \"$CODESIGNING_FOLDER_PATH/nodejs-project/\" -name \".deps\" -type d -delete\n\n#Delete frameworks from their build paths\nfind \"$CODESIGNING_FOLDER_PATH/nodejs-project/\" -path \"*/*.framework/*\" -delete\nfind \"$CODESIGNING_FOLDER_PATH/nodejs-project/\" -name \"*.framework\" -type d -delete\n";
		};
		76C74A58CB208D79D2DBCF9020787849 /* Bundle React Native code and images */ = {
			isa = PBXShellScriptBuildPhase;
			buildActionMask = 2147483647;
			files = (
			);
			inputPaths = (
			);
			name = "Bundle React Native code and images";
			outputPaths = (
			);
			runOnlyForDeploymentPostprocessing = 0;
			shellPath = /bin/sh;
			shellScript = "export NODE_BINARY=node\n../node_modules/react-native/scripts/react-native-xcode.sh";
		};
		B59F787FE434CB99F8DA67C59029AF6B /* ShellScript */ = {
			isa = PBXShellScriptBuildPhase;
			buildActionMask = 2147483647;
			files = (
			);
			inputPaths = (
			);
			outputPaths = (
			);
			runOnlyForDeploymentPostprocessing = 0;
			shellPath = /bin/sh;
			shellScript = "if [ \"$CONFIGURATION\" == \"Release\" ]\nthen /usr/bin/perl -pe 's/(BUILD_NUMBER = )(\\d+)/$1.($2+1)/eg' -i buildnumber.xcconfig\nfi";
		};
		C670705588253B9974F1143C /* [CP] Check Pods Manifest.lock */ = {
			isa = PBXShellScriptBuildPhase;
			buildActionMask = 2147483647;
			files = (
			);
			inputPaths = (
				"${PODS_PODFILE_DIR_PATH}/Podfile.lock",
				"${PODS_ROOT}/Manifest.lock",
			);
			name = "[CP] Check Pods Manifest.lock";
			outputPaths = (
				"$(DERIVED_FILE_DIR)/Pods-iotaWallet-checkManifestLockResult.txt",
			);
			runOnlyForDeploymentPostprocessing = 0;
			shellPath = /bin/sh;
			shellScript = "diff \"${PODS_PODFILE_DIR_PATH}/Podfile.lock\" \"${PODS_ROOT}/Manifest.lock\" > /dev/null\nif [ $? != 0 ] ; then\n    # print error to STDERR\n    echo \"error: The sandbox is not in sync with the Podfile.lock. Run 'pod install' or update your CocoaPods installation.\" >&2\n    exit 1\nfi\n# This output is used by Xcode 'outputs' to avoid re-running this script phase.\necho \"SUCCESS\" > \"${SCRIPT_OUTPUT_FILE_0}\"\n";
			showEnvVarsInLog = 0;
		};
		C995FCEDE5D946BC9E976B18 /* Build NodeJS Mobile Native Modules */ = {
			isa = PBXShellScriptBuildPhase;
			buildActionMask = 2147483647;
			files = (
			);
			inputPaths = (
			);
			name = "Build NodeJS Mobile Native Modules";
			outputPaths = (
			);
			runOnlyForDeploymentPostprocessing = 0;
			shellPath = /bin/sh;
			shellScript = "\nset -e\nif [ -z \"$NODEJS_MOBILE_BUILD_NATIVE_MODULES\" ]; then\n# If build native modules preference is not set, look for it in the project's\n#nodejs-assets/BUILD_NATIVE_MODULES.txt file.\nNODEJS_ASSETS_DIR=\"$( cd \"$PROJECT_DIR\" && cd ../nodejs-assets/ && pwd )\"\nPREFERENCE_FILE_PATH=\"$NODEJS_ASSETS_DIR/BUILD_NATIVE_MODULES.txt\"\n  if [ -f \"$PREFERENCE_FILE_PATH\" ]; then\n    NODEJS_MOBILE_BUILD_NATIVE_MODULES=\"$(cat $PREFERENCE_FILE_PATH | xargs)\"\n  fi\nfi\nif [ -z \"$NODEJS_MOBILE_BUILD_NATIVE_MODULES\" ]; then\n# If build native modules preference is not set, try to find .gyp files\n#to turn it on.\n  gypfiles=($(find \"$CODESIGNING_FOLDER_PATH/nodejs-project/\" -type f -name \"*.gyp\"))\n  if [ ${#gypfiles[@]} -gt 0 ]; then\n    NODEJS_MOBILE_BUILD_NATIVE_MODULES=1\n  else\n    NODEJS_MOBILE_BUILD_NATIVE_MODULES=0\n  fi\nfi\nif [ \"1\" != \"$NODEJS_MOBILE_BUILD_NATIVE_MODULES\" ]; then exit 0; fi\n# Delete object files that may already come from within the npm package.\nfind \"$CODESIGNING_FOLDER_PATH/nodejs-project/\" -name \"*.o\" -type f -delete\nfind \"$CODESIGNING_FOLDER_PATH/nodejs-project/\" -name \"*.a\" -type f -delete\nfind \"$CODESIGNING_FOLDER_PATH/nodejs-project/\" -name \"*.node\" -type f -delete\n# Delete bundle contents that may be there from previous builds.\nfind \"$CODESIGNING_FOLDER_PATH/nodejs-project/\" -path \"*/*.node/*\" -delete\nfind \"$CODESIGNING_FOLDER_PATH/nodejs-project/\" -name \"*.node\" -type d -delete\nfind \"$CODESIGNING_FOLDER_PATH/nodejs-project/\" -path \"*/*.framework/*\" -delete\nfind \"$CODESIGNING_FOLDER_PATH/nodejs-project/\" -name \"*.framework\" -type d -delete\n# Apply patches to the modules package.json\nif [ -d \"$CODESIGNING_FOLDER_PATH\"/nodejs-project/node_modules/ ]; then\n  PATCH_SCRIPT_DIR=\"$( cd \"$PROJECT_DIR\" && cd ../node_modules/nodejs-mobile-react-native/scripts/ && pwd )\"\n  NODEJS_PROJECT_MODULES_DIR=\"$( cd \"$CODESIGNING_FOLDER_PATH\" && cd nodejs-project/node_modules/ && pwd )\"\n  node \"$PATCH_SCRIPT_DIR\"/patch-package.js $NODEJS_PROJECT_MODULES_DIR\nfi\n# Get the nodejs-mobile-gyp location\nif [ -d \"$PROJECT_DIR/../node_modules/nodejs-mobile-gyp/\" ]; then\n  NODEJS_MOBILE_GYP_DIR=\"$( cd \"$PROJECT_DIR\" && cd ../node_modules/nodejs-mobile-gyp/ && pwd )\"\nelse\n  NODEJS_MOBILE_GYP_DIR=\"$( cd \"$PROJECT_DIR\" && cd ../node_modules/nodejs-mobile-react-native/node_modules/nodejs-mobile-gyp/ && pwd )\"\nfi\nNODEJS_MOBILE_GYP_BIN_FILE=\"$NODEJS_MOBILE_GYP_DIR\"/bin/node-gyp.js\n# Rebuild modules with right environment\nNODEJS_HEADERS_DIR=\"$( cd \"$PROJECT_DIR\" && cd ../node_modules/nodejs-mobile-react-native/ios/libnode/ && pwd )\"\npushd $CODESIGNING_FOLDER_PATH/nodejs-project/\nif [ \"$PLATFORM_NAME\" == \"iphoneos\" ]\nthen\n  GYP_DEFINES=\"OS=ios\" npm_config_nodedir=\"$NODEJS_HEADERS_DIR\" npm_config_node_gyp=\"$NODEJS_MOBILE_GYP_BIN_FILE\" npm_config_platform=\"ios\" npm_config_format=\"make-ios\" npm_config_node_engine=\"chakracore\" npm_config_arch=\"arm64\" npm --verbose rebuild --build-from-source\nelse\n  GYP_DEFINES=\"OS=ios\" npm_config_nodedir=\"$NODEJS_HEADERS_DIR\" npm_config_node_gyp=\"$NODEJS_MOBILE_GYP_BIN_FILE\" npm_config_platform=\"ios\" npm_config_format=\"make-ios\" npm_config_node_engine=\"chakracore\" npm_config_arch=\"x64\" npm --verbose rebuild --build-from-source\nfi\npopd\n";
		};
		F48D073DB4FD998CCE6DB8DE /* [CP] Embed Pods Frameworks */ = {
			isa = PBXShellScriptBuildPhase;
			buildActionMask = 2147483647;
			files = (
			);
			inputPaths = (
				"${SRCROOT}/Pods/Target Support Files/Pods-iotaWallet/Pods-iotaWallet-frameworks.sh",
				"${BUILT_PRODUCTS_DIR}/CatCrypto/CatCrypto.framework",
			);
			name = "[CP] Embed Pods Frameworks";
			outputPaths = (
				"${TARGET_BUILD_DIR}/${FRAMEWORKS_FOLDER_PATH}/CatCrypto.framework",
			);
			runOnlyForDeploymentPostprocessing = 0;
			shellPath = /bin/sh;
			shellScript = "\"${SRCROOT}/Pods/Target Support Files/Pods-iotaWallet/Pods-iotaWallet-frameworks.sh\"\n";
			showEnvVarsInLog = 0;
		};
/* End PBXShellScriptBuildPhase section */

/* Begin PBXSourcesBuildPhase section */
		11075FA1DE5371B6E0DBE7D34FF2F541 /* Sources */ = {
			isa = PBXSourcesBuildPhase;
			buildActionMask = 2147483647;
			files = (
				307E93B97FDF6F53908903B07505AC30 /* SnapshotHelper.swift in Sources */,
				0C51C393ABBB0B4BD4B93D710474ACE6 /* iotaWalletUITests.swift in Sources */,
			);
			runOnlyForDeploymentPostprocessing = 0;
		};
		20A48ED510B8A5A031F25EB34DD39B95 /* Sources */ = {
			isa = PBXSourcesBuildPhase;
			buildActionMask = 2147483647;
			files = (
				F834CDED8A9A63C142A683ADB8483369 /* iotaWalletTests.m in Sources */,
			);
			runOnlyForDeploymentPostprocessing = 0;
		};
		3A19CAEF0494A213AEB368179B268023 /* Sources */ = {
			isa = PBXSourcesBuildPhase;
			buildActionMask = 2147483647;
			files = (
				6079ACE02110DD2C005B21CB /* Argon2IOS.swift in Sources */,
				962469C90FA6C9D7DB8B0F1D49DD98E7 /* AppDelegate.m in Sources */,
				6079C42420D95F18006B252E /* Empty.swift in Sources */,
				CB866281209F36CA00C026E3 /* EntangledIOS.m in Sources */,
				3E58EC90CE11629FBA816AAD96D16464 /* main.m in Sources */,
				6079AD4E2110E752005B21CB /* Argon2IOS.m in Sources */,
				6079ACDE2110BE6B005B21CB /* Argon2Core.swift in Sources */,
			);
			runOnlyForDeploymentPostprocessing = 0;
		};
		9289FDA5BF643E6CF6FB97742A554BFA /* Sources */ = {
			isa = PBXSourcesBuildPhase;
			buildActionMask = 2147483647;
			files = (
				150B45CC76085653FBC10B5A7B4E16F0 /* AppDelegate.m in Sources */,
				7201963BD0BAE41A9958AC15A84AAA5F /* main.m in Sources */,
			);
			runOnlyForDeploymentPostprocessing = 0;
		};
		C361C063B6547DE82583FABCA4550939 /* Sources */ = {
			isa = PBXSourcesBuildPhase;
			buildActionMask = 2147483647;
			files = (
				E4F9AC494F8CC3C172EA66A4EF42D078 /* iotaWalletTests.m in Sources */,
			);
			runOnlyForDeploymentPostprocessing = 0;
		};
/* End PBXSourcesBuildPhase section */

/* Begin PBXTargetDependency section */
		482BD5E847E669FCCD5819D2879B3184 /* PBXTargetDependency */ = {
			isa = PBXTargetDependency;
			target = 1B6F56C5B39768183E212C21E8E213DA /* iotaWallet-tvOS */;
			targetProxy = 28BD818916EC80191B9C06F5C44796AA /* PBXContainerItemProxy */;
		};
		6020D31D21A5065300159E5A /* PBXTargetDependency */ = {
<<<<<<< HEAD
			isa = PBXTargetDependency;
			name = Lottie_iOS;
			targetProxy = 6020D31C21A5065300159E5A /* PBXContainerItemProxy */;
		};
		BCF502FF716E49969EFEC3E7DA65262E /* PBXTargetDependency */ = {
=======
>>>>>>> b84e12d0
			isa = PBXTargetDependency;
			name = Lottie_iOS;
			targetProxy = 6020D31C21A5065300159E5A /* PBXContainerItemProxy */;
		};
		BE73D60DB7DADA792CE0511FEEF11D44 /* PBXTargetDependency */ = {
			isa = PBXTargetDependency;
			target = 4848851A00274CA2FFBE307BAEB5F278 /* iotaWallet */;
			targetProxy = 569242DFF3FE79F261B75B97749FC745 /* PBXContainerItemProxy */;
		};
		CBDE11BE21AEFFFE00CA1909 /* PBXTargetDependency */ = {
			isa = PBXTargetDependency;
			name = Lottie_iOS;
			targetProxy = CBDE11BD21AEFFFE00CA1909 /* PBXContainerItemProxy */;
		};
/* End PBXTargetDependency section */

/* Begin PBXVariantGroup section */
		49A551A49165ED5CFBE87EE1B7C5CCA8 /* InfoPlist.strings */ = {
			isa = PBXVariantGroup;
			children = (
				14D027E0235A94DEC3CFA3995F921E99 /* ar */,
				212C440FB237BBD7248FBF1D2199EFD2 /* cs */,
				C883F8A0B4031CE53D5E48217339975E /* da */,
				55B2218ED7B66ED5B4EEF139189CDFB2 /* de */,
				A1FAED857304034D3DCD87D13F961C48 /* el */,
				72D17A4D37252C0BC0DB1F93F39557A8 /* en */,
				36D4352CBA24C83AC9A32D4C0C8118E8 /* es */,
				F937ECCF0BA4BC3A155C89B3B7ECE27D /* es-419 */,
				D6579997ECA951BF786CFC9441D56F53 /* fi */,
				E3A5CC95D9B27ABCF4FAD971B8E3AC51 /* fr */,
				D2C796029F4A68C167C1F1F5176A5819 /* he */,
				78890E2D6D34AE7E540EA17AF52C9982 /* hi */,
				F05FB5124D5FDAF46BC578870641ED07 /* id */,
				EEF5BF9089B89A57B0EABB4E6415A676 /* it */,
				BD40B3B9B6FE961CF3495A75D646774F /* ja */,
				FA966CD6F6AC4A56AAE33F729009A387 /* ko */,
				AC72D5B1A4088A6371731AAF2D0B9E73 /* lv */,
				687E262F066E4DDBCEFF44A4BC7F44A7 /* nb */,
				66A2C53DEF25AEDEB72FDC924EBABB8D /* nl */,
				DF7DDCE91109086B70E5F0239B13774C /* pl */,
				2CF64F79A3674FBC3EAFD7BD016CA0C3 /* pt-BR */,
				64A04B0E69E2398FF12B202BA93DEFED /* pt-PT */,
				C989B5B2E21BB76597A51E0EFEA9B547 /* ro */,
				12700CD34950855970059E347E3ECCEF /* ru */,
				81FD04ABA0D7E5DDAC025C79AC565404 /* sk */,
				BA9A0E2287F5A0014ABE9284EBD2C4D8 /* sl */,
				5D730345CF75A62E99A5B317731440D2 /* sv */,
				0CB89A9AF630BA398ED6B667116B3086 /* tr */,
				000050334277DFF6E9BC09832C011408 /* ur */,
				703CD715859580C6F93AD2C3B9BF240C /* zh-Hans */,
				F0BCFBFA4C88ED7E91943BDB49D788DE /* zh-Hant */,
			);
			name = InfoPlist.strings;
			sourceTree = "<group>";
		};
/* End PBXVariantGroup section */

/* Begin XCBuildConfiguration section */
		2E5397219FE6BFB92B66674C2DE598F9 /* Release */ = {
			isa = XCBuildConfiguration;
			buildSettings = {
				ALWAYS_SEARCH_USER_PATHS = NO;
				CLANG_ANALYZER_LOCALIZABILITY_NONLOCALIZED = YES;
				CLANG_CXX_LANGUAGE_STANDARD = "gnu++0x";
				CLANG_CXX_LIBRARY = "libc++";
				CLANG_ENABLE_MODULES = YES;
				CLANG_ENABLE_OBJC_ARC = YES;
				CLANG_WARN_BLOCK_CAPTURE_AUTORELEASING = YES;
				CLANG_WARN_BOOL_CONVERSION = YES;
				CLANG_WARN_COMMA = YES;
				CLANG_WARN_CONSTANT_CONVERSION = YES;
				CLANG_WARN_DEPRECATED_OBJC_IMPLEMENTATIONS = YES;
				CLANG_WARN_DIRECT_OBJC_ISA_USAGE = YES_ERROR;
				CLANG_WARN_EMPTY_BODY = YES;
				CLANG_WARN_ENUM_CONVERSION = YES;
				CLANG_WARN_INFINITE_RECURSION = YES;
				CLANG_WARN_INT_CONVERSION = YES;
				CLANG_WARN_NON_LITERAL_NULL_CONVERSION = YES;
				CLANG_WARN_OBJC_IMPLICIT_RETAIN_SELF = YES;
				CLANG_WARN_OBJC_LITERAL_CONVERSION = YES;
				CLANG_WARN_OBJC_ROOT_CLASS = YES_ERROR;
				CLANG_WARN_RANGE_LOOP_ANALYSIS = YES;
				CLANG_WARN_STRICT_PROTOTYPES = YES;
				CLANG_WARN_SUSPICIOUS_MOVE = YES;
				CLANG_WARN_UNREACHABLE_CODE = YES;
				CLANG_WARN__DUPLICATE_METHOD_MATCH = YES;
				CODE_SIGN_IDENTITY = "iPhone Developer";
				"CODE_SIGN_IDENTITY[sdk=iphoneos*]" = "iPhone Developer";
				CODE_SIGN_STYLE = Manual;
				COPY_PHASE_STRIP = YES;
				ENABLE_BITCODE = YES;
				ENABLE_NS_ASSERTIONS = NO;
				ENABLE_STRICT_OBJC_MSGSEND = YES;
				GCC_C_LANGUAGE_STANDARD = gnu99;
				GCC_NO_COMMON_BLOCKS = YES;
				GCC_WARN_64_TO_32_BIT_CONVERSION = YES;
				GCC_WARN_ABOUT_RETURN_TYPE = YES_ERROR;
				GCC_WARN_UNDECLARED_SELECTOR = YES;
				GCC_WARN_UNINITIALIZED_AUTOS = YES_AGGRESSIVE;
				GCC_WARN_UNUSED_FUNCTION = YES;
				GCC_WARN_UNUSED_VARIABLE = YES;
				HEADER_SEARCH_PATHS = "$(SRCROOT)/../node_modules/react-native-navigation/ios/**";
				IPHONEOS_DEPLOYMENT_TARGET = 11.0;
				MTL_ENABLE_DEBUG_INFO = NO;
				SDKROOT = iphoneos;
				SWIFT_COMPILATION_MODE = wholemodule;
				VALIDATE_PRODUCT = YES;
				VALID_ARCHS = "$(ARCHS_STANDARD_64_BIT)";
			};
			name = Release;
		};
		54708D3C2D8F9B58C86D79D3E967D808 /* Release */ = {
			isa = XCBuildConfiguration;
			buildSettings = {
				ALWAYS_EMBED_SWIFT_STANDARD_LIBRARIES = YES;
				CLANG_ANALYZER_NONNULL = YES;
				CLANG_ANALYZER_NUMBER_OBJECT_CONVERSION = YES_AGGRESSIVE;
				CLANG_CXX_LANGUAGE_STANDARD = "gnu++14";
				CLANG_WARN_DOCUMENTATION_COMMENTS = YES;
				CLANG_WARN_UNGUARDED_AVAILABILITY = YES_AGGRESSIVE;
				CODE_SIGN_IDENTITY = "iPhone Developer";
				CODE_SIGN_STYLE = Manual;
				COPY_PHASE_STRIP = NO;
				DEBUG_INFORMATION_FORMAT = "dwarf-with-dsym";
				DEVELOPMENT_TEAM = "";
				ENABLE_BITCODE = YES;
				FRAMEWORK_SEARCH_PATHS = (
					"$(inherited)",
					"\"../node_modules/nodejs-mobile-react-native/ios\"",
					"\"../node_modules/nodejs-mobile-react-native/ios\"",
				);
				GCC_C_LANGUAGE_STANDARD = gnu11;
				INFOPLIST_FILE = iotaWalletUITests/Info.plist;
				IPHONEOS_DEPLOYMENT_TARGET = 11.2;
				LD_RUNPATH_SEARCH_PATHS = "$(inherited) @executable_path/Frameworks @loader_path/Frameworks";
				LIBRARY_SEARCH_PATHS = (
					"$(inherited)",
					"\"$(SRCROOT)/$(TARGET_NAME)\"",
				);
				PRODUCT_BUNDLE_IDENTIFIER = com.iota.iotaWalletUITests;
				PRODUCT_NAME = "$(TARGET_NAME)";
				PROVISIONING_PROFILE_SPECIFIER = "";
				SWIFT_OPTIMIZATION_LEVEL = "-Owholemodule";
				SWIFT_SWIFT3_OBJC_INFERENCE = Default;
				SWIFT_VERSION = 4.2;
				TARGETED_DEVICE_FAMILY = "1,2";
				TEST_TARGET_NAME = iotaWallet;
			};
			name = Release;
		};
		611B7A6B86760C0E9A40C3C579A9579A /* Debug */ = {
			isa = XCBuildConfiguration;
			baseConfigurationReference = F5456B99539E3DFAFBC86D23 /* Pods-iotaWallet-tvOSTests.debug.xcconfig */;
			buildSettings = {
				BUNDLE_LOADER = "$(TEST_HOST)";
				CLANG_ANALYZER_NONNULL = YES;
				CLANG_WARN_DOCUMENTATION_COMMENTS = YES;
				CLANG_WARN_INFINITE_RECURSION = YES;
				CLANG_WARN_SUSPICIOUS_MOVE = YES;
				CODE_SIGN_IDENTITY = "iPhone Developer";
				CODE_SIGN_STYLE = Manual;
				DEBUG_INFORMATION_FORMAT = dwarf;
				DEVELOPMENT_TEAM = "";
				ENABLE_BITCODE = YES;
				ENABLE_TESTABILITY = YES;
				FRAMEWORK_SEARCH_PATHS = (
					"$(inherited)",
					"\"../node_modules/nodejs-mobile-react-native/ios\"",
					"\"../node_modules/nodejs-mobile-react-native/ios\"",
				);
				GCC_NO_COMMON_BLOCKS = YES;
				INFOPLIST_FILE = "iotaWallet-tvOSTests/Info.plist";
				LD_RUNPATH_SEARCH_PATHS = "$(inherited) @executable_path/Frameworks @loader_path/Frameworks";
				LIBRARY_SEARCH_PATHS = (
					"$(inherited)",
					"\"$(SRCROOT)/$(TARGET_NAME)\"",
				);
				PRODUCT_BUNDLE_IDENTIFIER = "com.facebook.REACT.iotaWallet-tvOSTests";
				PRODUCT_NAME = "$(TARGET_NAME)";
				PROVISIONING_PROFILE_SPECIFIER = "";
				SDKROOT = appletvos;
				TEST_HOST = "$(BUILT_PRODUCTS_DIR)/iotaWallet-tvOS.app/iotaWallet-tvOS";
				TVOS_DEPLOYMENT_TARGET = 10.1;
			};
			name = Debug;
		};
		628BCCD8ADDD0FC8E734E5D97EDE0C08 /* Debug */ = {
			isa = XCBuildConfiguration;
			baseConfigurationReference = FC0C813F80FE9398560C13E6CC59C201 /* iotaWallet-debug-config.xcconfig */;
			buildSettings = {
				ASSETCATALOG_COMPILER_APPICON_NAME = AppIcon;
				ASSETCATALOG_COMPILER_LAUNCHIMAGE_NAME = LaunchImage;
				ASSETCATALOG_WARNINGS = YES;
				CLANG_ENABLE_MODULES = YES;
				CODE_SIGN_ENTITLEMENTS = iotaWallet/iotaWallet.entitlements;
				CODE_SIGN_IDENTITY = "iPhone Developer";
				"CODE_SIGN_IDENTITY[sdk=iphoneos*]" = "iPhone Developer";
				CODE_SIGN_STYLE = Manual;
				CURRENT_PROJECT_VERSION = 29;
				DEAD_CODE_STRIPPING = NO;
				DEVELOPMENT_TEAM = "";
				ENABLE_BITCODE = YES;
				FRAMEWORK_SEARCH_PATHS = (
					"$(inherited)",
					"$(PROJECT_DIR)/EntangledIOS",
					"\"../node_modules/nodejs-mobile-react-native/ios\"",
				);
				GCC_OPTIMIZATION_LEVEL = 0;
				HEADER_SEARCH_PATHS = (
					"<Multiple",
					"values>",
					"$(SRCROOT)/../node_modules/react-native-splash-screen/ios/**",
<<<<<<< HEAD
					"$(SRCROOT)/../node_modules/realm/src/**",
=======
>>>>>>> b84e12d0
				);
				IBC_WARNINGS = YES;
				INFOPLIST_FILE = iotaWallet/Info.plist;
				INFOPLIST_OTHER_PREPROCESSOR_FLAGS = "";
				INFOPLIST_PREFIX_HEADER = "";
				INFOPLIST_PREPROCESS = NO;
				LD_RUNPATH_SEARCH_PATHS = "$(inherited) @executable_path/Frameworks";
				LIBRARY_SEARCH_PATHS = (
					"$(inherited)",
					"$(PROJECT_DIR)/EntangledIOS",
				);
				OTHER_CFLAGS = (
					"$(inherited)",
					"-iquote",
					"\"${PODS_CONFIGURATION_BUILD_DIR}/IotaKit/IotaKit.framework/Headers\"",
					"-isystem",
					"\"${PODS_ROOT}/Headers/Public\"",
					"-isystem",
					"-isystem",
					"-fstack-protector-all",
				);
				OTHER_LDFLAGS = (
					"$(inherited)",
					"-ObjC",
					"-lc++",
				);
				PRODUCT_BUNDLE_IDENTIFIER = com.iota.trinity;
				PRODUCT_NAME = iotaWallet;
				PROVISIONING_PROFILE = "";
				PROVISIONING_PROFILE_SPECIFIER = "";
				SWIFT_OBJC_BRIDGING_HEADER = "iotaWallet/iotaWallet-Bridging-Header.h";
				SWIFT_OPTIMIZATION_LEVEL = "-Onone";
				SWIFT_SWIFT3_OBJC_INFERENCE = Default;
				SWIFT_VERSION = 4.2;
				VALID_ARCHS = "$(ARCHS_STANDARD_64_BIT)";
				VERSIONING_SYSTEM = "apple-generic";
			};
			name = Debug;
		};
		6E75FBCECD50020CBFEFED84B41BD355 /* Debug */ = {
			isa = XCBuildConfiguration;
			buildSettings = {
				ALWAYS_EMBED_SWIFT_STANDARD_LIBRARIES = YES;
				CLANG_ANALYZER_NONNULL = YES;
				CLANG_ANALYZER_NUMBER_OBJECT_CONVERSION = YES_AGGRESSIVE;
				CLANG_CXX_LANGUAGE_STANDARD = "gnu++14";
				CLANG_WARN_DOCUMENTATION_COMMENTS = YES;
				CLANG_WARN_UNGUARDED_AVAILABILITY = YES_AGGRESSIVE;
				CODE_SIGN_IDENTITY = "iPhone Developer";
				CODE_SIGN_STYLE = Manual;
				DEBUG_INFORMATION_FORMAT = dwarf;
				DEVELOPMENT_TEAM = "";
				ENABLE_BITCODE = YES;
				FRAMEWORK_SEARCH_PATHS = (
					"$(inherited)",
					"\"../node_modules/nodejs-mobile-react-native/ios\"",
					"\"../node_modules/nodejs-mobile-react-native/ios\"",
				);
				GCC_C_LANGUAGE_STANDARD = gnu11;
				INFOPLIST_FILE = iotaWalletUITests/Info.plist;
				IPHONEOS_DEPLOYMENT_TARGET = 11.2;
				LD_RUNPATH_SEARCH_PATHS = "$(inherited) @executable_path/Frameworks @loader_path/Frameworks";
				LIBRARY_SEARCH_PATHS = (
					"$(inherited)",
					"\"$(SRCROOT)/$(TARGET_NAME)\"",
				);
				PRODUCT_BUNDLE_IDENTIFIER = com.iota.iotaWalletUITests;
				PRODUCT_NAME = "$(TARGET_NAME)";
				PROVISIONING_PROFILE_SPECIFIER = "";
				SWIFT_ACTIVE_COMPILATION_CONDITIONS = DEBUG;
				SWIFT_OPTIMIZATION_LEVEL = "-Onone";
				SWIFT_SWIFT3_OBJC_INFERENCE = Default;
				SWIFT_VERSION = 4.2;
				TARGETED_DEVICE_FAMILY = "1,2";
				TEST_TARGET_NAME = iotaWallet;
			};
			name = Debug;
		};
		7DDD0F08DA9139FA743C2E673AD7F8C2 /* Debug */ = {
			isa = XCBuildConfiguration;
			baseConfigurationReference = 94C69E567EC4B020F5822FC7 /* Pods-iotaWallet-tvOS.debug.xcconfig */;
			buildSettings = {
				ASSETCATALOG_COMPILER_APPICON_NAME = "App Icon & Top Shelf Image";
				ASSETCATALOG_COMPILER_LAUNCHIMAGE_NAME = LaunchImage;
				CLANG_ANALYZER_NONNULL = YES;
				CLANG_WARN_DOCUMENTATION_COMMENTS = YES;
				CLANG_WARN_INFINITE_RECURSION = YES;
				CLANG_WARN_SUSPICIOUS_MOVE = YES;
				CODE_SIGN_IDENTITY = "iPhone Developer";
				"CODE_SIGN_IDENTITY[sdk=appletvos*]" = "iPhone Developer";
				CODE_SIGN_STYLE = Manual;
				DEBUG_INFORMATION_FORMAT = dwarf;
				DEVELOPMENT_TEAM = "";
				ENABLE_BITCODE = YES;
				ENABLE_TESTABILITY = YES;
				FRAMEWORK_SEARCH_PATHS = (
					"$(inherited)",
					"\"../node_modules/nodejs-mobile-react-native/ios\"",
					"\"../node_modules/nodejs-mobile-react-native/ios\"",
				);
				GCC_NO_COMMON_BLOCKS = YES;
				HEADER_SEARCH_PATHS = (
					"$(inherited)",
					"$(SRCROOT)/../node_modules/react-native-clipboard/RNClipboard",
					"$(SRCROOT)/../node_modules/react-native-fingerprint-scanner/ios",
					"$(SRCROOT)/../node_modules/react-native-fast-crypto/ios/**",
					"$(SRCROOT)/../node_modules/nodejs-mobile-react-native/ios/**",
					"$(SRCROOT)/../node_modules/realm/src/**",
				);
				INFOPLIST_FILE = "iotaWallet-tvOS/Info.plist";
				LD_RUNPATH_SEARCH_PATHS = "$(inherited) @executable_path/Frameworks";
				LIBRARY_SEARCH_PATHS = (
					"$(inherited)",
					"\"$(SRCROOT)/$(TARGET_NAME)\"",
				);
				OTHER_LDFLAGS = (
					"-ObjC",
					"-lc++",
				);
				PRODUCT_BUNDLE_IDENTIFIER = "com.facebook.REACT.iotaWallet-tvOS";
				PRODUCT_NAME = "$(TARGET_NAME)";
				PROVISIONING_PROFILE_SPECIFIER = "";
				SDKROOT = appletvos;
				TARGETED_DEVICE_FAMILY = 3;
				TVOS_DEPLOYMENT_TARGET = 9.2;
			};
			name = Debug;
		};
		8E3378A29B8417F4F67AC30BA5829215 /* Release */ = {
			isa = XCBuildConfiguration;
			baseConfigurationReference = D5BA67ADCF3A3E3973DDF764 /* Pods-iotaWallet-tvOSTests.release.xcconfig */;
			buildSettings = {
				BUNDLE_LOADER = "$(TEST_HOST)";
				CLANG_ANALYZER_NONNULL = YES;
				CLANG_WARN_DOCUMENTATION_COMMENTS = YES;
				CLANG_WARN_INFINITE_RECURSION = YES;
				CLANG_WARN_SUSPICIOUS_MOVE = YES;
				CODE_SIGN_IDENTITY = "iPhone Developer";
				CODE_SIGN_STYLE = Manual;
				COPY_PHASE_STRIP = NO;
				DEBUG_INFORMATION_FORMAT = "dwarf-with-dsym";
				DEVELOPMENT_TEAM = "";
				ENABLE_BITCODE = YES;
				FRAMEWORK_SEARCH_PATHS = (
					"$(inherited)",
					"\"../node_modules/nodejs-mobile-react-native/ios\"",
					"\"../node_modules/nodejs-mobile-react-native/ios\"",
				);
				GCC_NO_COMMON_BLOCKS = YES;
				INFOPLIST_FILE = "iotaWallet-tvOSTests/Info.plist";
				LD_RUNPATH_SEARCH_PATHS = "$(inherited) @executable_path/Frameworks @loader_path/Frameworks";
				LIBRARY_SEARCH_PATHS = (
					"$(inherited)",
					"\"$(SRCROOT)/$(TARGET_NAME)\"",
				);
				PRODUCT_BUNDLE_IDENTIFIER = "com.facebook.REACT.iotaWallet-tvOSTests";
				PRODUCT_NAME = "$(TARGET_NAME)";
				PROVISIONING_PROFILE_SPECIFIER = "";
				SDKROOT = appletvos;
				TEST_HOST = "$(BUILT_PRODUCTS_DIR)/iotaWallet-tvOS.app/iotaWallet-tvOS";
				TVOS_DEPLOYMENT_TARGET = 10.1;
			};
			name = Release;
		};
		BA56D1E88F8ACD6A9D56C678D0919924 /* Debug */ = {
			isa = XCBuildConfiguration;
			baseConfigurationReference = 5C64D2219E425907A910B0F3A28CD9F1 /* iotaWalletTests-debug-config.xcconfig */;
			buildSettings = {
				ALWAYS_EMBED_SWIFT_STANDARD_LIBRARIES = NO;
				BUNDLE_LOADER = "$(TEST_HOST)";
				CODE_SIGN_IDENTITY = "iPhone Developer";
				CODE_SIGN_STYLE = Manual;
				DEVELOPMENT_TEAM = "";
				ENABLE_BITCODE = NO;
				FRAMEWORK_SEARCH_PATHS = (
					"$(inherited)",
					"\"../node_modules/nodejs-mobile-react-native/ios\"",
					"\"../node_modules/nodejs-mobile-react-native/ios\"",
				);
				GCC_PREPROCESSOR_DEFINITIONS = (
					"DEBUG=1",
					"$(inherited)",
				);
				HEADER_SEARCH_PATHS = (
					"$(inherited)",
					"$(SRCROOT)/../node_modules/react-native-clipboard/RNClipboard",
					"$(SRCROOT)/../node_modules/react-native-fingerprint-scanner/ios",
					"$(SRCROOT)/../node_modules/react-native-fast-crypto/ios/**",
					"$(SRCROOT)/../node_modules/nodejs-mobile-react-native/ios/**",
					"$(SRCROOT)/../node_modules/realm/src/**",
				);
				INFOPLIST_FILE = iotaWalletTests/Info.plist;
				IPHONEOS_DEPLOYMENT_TARGET = 8.0;
				LD_RUNPATH_SEARCH_PATHS = "$(inherited) @executable_path/Frameworks @loader_path/Frameworks";
				LIBRARY_SEARCH_PATHS = (
					"$(inherited)",
					"\"$(SRCROOT)/$(TARGET_NAME)\"",
				);
				MACH_O_TYPE = mh_bundle;
				OTHER_LDFLAGS = (
					"-ObjC",
					"-lc++",
				);
				PRODUCT_BUNDLE_IDENTIFIER = "org.reactjs.native.example.$(PRODUCT_NAME:rfc1034identifier)";
				PRODUCT_NAME = "$(TARGET_NAME)";
				PROVISIONING_PROFILE_SPECIFIER = "";
				TEST_HOST = "$(BUILT_PRODUCTS_DIR)/iotaWallet.app/iotaWallet";
			};
			name = Debug;
		};
		BCFB382C052C8044AFD1446DB04A6C04 /* Debug */ = {
			isa = XCBuildConfiguration;
			buildSettings = {
				ALWAYS_SEARCH_USER_PATHS = NO;
				CLANG_ANALYZER_LOCALIZABILITY_NONLOCALIZED = YES;
				CLANG_CXX_LANGUAGE_STANDARD = "gnu++0x";
				CLANG_CXX_LIBRARY = "libc++";
				CLANG_ENABLE_MODULES = YES;
				CLANG_ENABLE_OBJC_ARC = YES;
				CLANG_WARN_BLOCK_CAPTURE_AUTORELEASING = YES;
				CLANG_WARN_BOOL_CONVERSION = YES;
				CLANG_WARN_COMMA = YES;
				CLANG_WARN_CONSTANT_CONVERSION = YES;
				CLANG_WARN_DEPRECATED_OBJC_IMPLEMENTATIONS = YES;
				CLANG_WARN_DIRECT_OBJC_ISA_USAGE = YES_ERROR;
				CLANG_WARN_EMPTY_BODY = YES;
				CLANG_WARN_ENUM_CONVERSION = YES;
				CLANG_WARN_INFINITE_RECURSION = YES;
				CLANG_WARN_INT_CONVERSION = YES;
				CLANG_WARN_NON_LITERAL_NULL_CONVERSION = YES;
				CLANG_WARN_OBJC_IMPLICIT_RETAIN_SELF = YES;
				CLANG_WARN_OBJC_LITERAL_CONVERSION = YES;
				CLANG_WARN_OBJC_ROOT_CLASS = YES_ERROR;
				CLANG_WARN_RANGE_LOOP_ANALYSIS = YES;
				CLANG_WARN_STRICT_PROTOTYPES = YES;
				CLANG_WARN_SUSPICIOUS_MOVE = YES;
				CLANG_WARN_UNREACHABLE_CODE = YES;
				CLANG_WARN__DUPLICATE_METHOD_MATCH = YES;
				CODE_SIGN_IDENTITY = "iPhone Developer";
				"CODE_SIGN_IDENTITY[sdk=iphoneos*]" = "iPhone Developer";
				CODE_SIGN_STYLE = Manual;
				COPY_PHASE_STRIP = NO;
				ENABLE_BITCODE = YES;
				ENABLE_STRICT_OBJC_MSGSEND = YES;
				ENABLE_TESTABILITY = YES;
				GCC_C_LANGUAGE_STANDARD = gnu99;
				GCC_DYNAMIC_NO_PIC = NO;
				GCC_NO_COMMON_BLOCKS = YES;
				GCC_OPTIMIZATION_LEVEL = 0;
				GCC_PREPROCESSOR_DEFINITIONS = (
					"DEBUG=1",
					"$(inherited)",
				);
				GCC_SYMBOLS_PRIVATE_EXTERN = NO;
				GCC_WARN_64_TO_32_BIT_CONVERSION = YES;
				GCC_WARN_ABOUT_RETURN_TYPE = YES_ERROR;
				GCC_WARN_UNDECLARED_SELECTOR = YES;
				GCC_WARN_UNINITIALIZED_AUTOS = YES_AGGRESSIVE;
				GCC_WARN_UNUSED_FUNCTION = YES;
				GCC_WARN_UNUSED_VARIABLE = YES;
				HEADER_SEARCH_PATHS = "$(SRCROOT)/../node_modules/react-native-navigation/ios/**";
				IPHONEOS_DEPLOYMENT_TARGET = 11.0;
				MTL_ENABLE_DEBUG_INFO = YES;
				ONLY_ACTIVE_ARCH = YES;
				SDKROOT = iphoneos;
				SWIFT_OPTIMIZATION_LEVEL = "-Owholemodule";
				VALID_ARCHS = "$(ARCHS_STANDARD_64_BIT)";
			};
			name = Debug;
		};
		C59D55A5A1CBBEE239AD9F272DAFE0EE /* Release */ = {
			isa = XCBuildConfiguration;
			baseConfigurationReference = 93AF27DC4948C2C2EF41D1FA /* Pods-iotaWallet-tvOS.release.xcconfig */;
			buildSettings = {
				ASSETCATALOG_COMPILER_APPICON_NAME = "App Icon & Top Shelf Image";
				ASSETCATALOG_COMPILER_LAUNCHIMAGE_NAME = LaunchImage;
				CLANG_ANALYZER_NONNULL = YES;
				CLANG_WARN_DOCUMENTATION_COMMENTS = YES;
				CLANG_WARN_INFINITE_RECURSION = YES;
				CLANG_WARN_SUSPICIOUS_MOVE = YES;
				CODE_SIGN_IDENTITY = "iPhone Developer";
				"CODE_SIGN_IDENTITY[sdk=appletvos*]" = "iPhone Developer";
				CODE_SIGN_STYLE = Manual;
				COPY_PHASE_STRIP = NO;
				DEBUG_INFORMATION_FORMAT = "dwarf-with-dsym";
				DEVELOPMENT_TEAM = "";
				ENABLE_BITCODE = YES;
				FRAMEWORK_SEARCH_PATHS = (
					"$(inherited)",
					"\"../node_modules/nodejs-mobile-react-native/ios\"",
					"\"../node_modules/nodejs-mobile-react-native/ios\"",
				);
				GCC_NO_COMMON_BLOCKS = YES;
				HEADER_SEARCH_PATHS = (
					"$(inherited)",
					"$(SRCROOT)/../node_modules/react-native-clipboard/RNClipboard",
					"$(SRCROOT)/../node_modules/react-native-fingerprint-scanner/ios",
					"$(SRCROOT)/../node_modules/react-native-fast-crypto/ios/**",
					"$(SRCROOT)/../node_modules/nodejs-mobile-react-native/ios/**",
					"$(SRCROOT)/../node_modules/realm/src/**",
				);
				INFOPLIST_FILE = "iotaWallet-tvOS/Info.plist";
				LD_RUNPATH_SEARCH_PATHS = "$(inherited) @executable_path/Frameworks";
				LIBRARY_SEARCH_PATHS = (
					"$(inherited)",
					"\"$(SRCROOT)/$(TARGET_NAME)\"",
				);
				OTHER_LDFLAGS = (
					"-ObjC",
					"-lc++",
				);
				PRODUCT_BUNDLE_IDENTIFIER = "com.facebook.REACT.iotaWallet-tvOS";
				PRODUCT_NAME = "$(TARGET_NAME)";
				PROVISIONING_PROFILE_SPECIFIER = "";
				SDKROOT = appletvos;
				TARGETED_DEVICE_FAMILY = 3;
				TVOS_DEPLOYMENT_TARGET = 9.2;
			};
			name = Release;
		};
		E125CF87FF71CE32828FCAD0DF73E43B /* Release */ = {
			isa = XCBuildConfiguration;
			baseConfigurationReference = 40E70A189B0FFF62EE8AE0E04401F815 /* iotaWalletTests-release-config.xcconfig */;
			buildSettings = {
				ALWAYS_EMBED_SWIFT_STANDARD_LIBRARIES = NO;
				BUNDLE_LOADER = "$(TEST_HOST)";
				CODE_SIGN_IDENTITY = "iPhone Developer";
				CODE_SIGN_STYLE = Manual;
				COPY_PHASE_STRIP = NO;
				DEVELOPMENT_TEAM = "";
				ENABLE_BITCODE = NO;
				FRAMEWORK_SEARCH_PATHS = (
					"$(inherited)",
					"\"../node_modules/nodejs-mobile-react-native/ios\"",
					"\"../node_modules/nodejs-mobile-react-native/ios\"",
				);
				HEADER_SEARCH_PATHS = (
					"$(inherited)",
					"$(SRCROOT)/../node_modules/react-native-tcp/ios/**",
					"$(SRCROOT)/../node_modules/react-native-clipboard/RNClipboard",
					"$(SRCROOT)/../node_modules/react-native-fingerprint-scanner/ios",
					"$(SRCROOT)/../node_modules/react-native-fast-crypto/ios/**",
					"$(SRCROOT)/../node_modules/nodejs-mobile-react-native/ios/**",
					"$(SRCROOT)/../node_modules/realm/src/**",
				);
				INFOPLIST_FILE = iotaWalletTests/Info.plist;
				IPHONEOS_DEPLOYMENT_TARGET = 8.0;
				LD_RUNPATH_SEARCH_PATHS = "$(inherited) @executable_path/Frameworks @loader_path/Frameworks";
				LIBRARY_SEARCH_PATHS = (
					"$(inherited)",
					"\"$(SRCROOT)/$(TARGET_NAME)\"",
				);
				MACH_O_TYPE = mh_bundle;
				OTHER_LDFLAGS = (
					"-ObjC",
					"-lc++",
				);
				PRODUCT_BUNDLE_IDENTIFIER = "org.reactjs.native.example.$(PRODUCT_NAME:rfc1034identifier)";
				PRODUCT_NAME = "$(TARGET_NAME)";
				PROVISIONING_PROFILE_SPECIFIER = "";
				TEST_HOST = "$(BUILT_PRODUCTS_DIR)/iotaWallet.app/iotaWallet";
			};
			name = Release;
		};
		FE346EC30248653FF956E422EC404B15 /* Release */ = {
			isa = XCBuildConfiguration;
			baseConfigurationReference = A402C8584E5EA99F404511B6FE64D661 /* iotaWallet-release-config.xcconfig */;
			buildSettings = {
				ASSETCATALOG_COMPILER_APPICON_NAME = AppIcon;
				ASSETCATALOG_COMPILER_LAUNCHIMAGE_NAME = LaunchImage;
				ASSETCATALOG_WARNINGS = YES;
				CODE_SIGN_ENTITLEMENTS = iotaWallet/iotaWallet.entitlements;
				CODE_SIGN_IDENTITY = "iPhone Developer";
				"CODE_SIGN_IDENTITY[sdk=iphoneos*]" = "iPhone Developer";
				CODE_SIGN_STYLE = Manual;
				CURRENT_PROJECT_VERSION = 29;
				DEVELOPMENT_TEAM = "";
				ENABLE_BITCODE = YES;
				FRAMEWORK_SEARCH_PATHS = (
					"$(inherited)",
					"$(PROJECT_DIR)/EntangledIOS",
					"\"../node_modules/nodejs-mobile-react-native/ios\"",
				);
				HEADER_SEARCH_PATHS = (
					"<Multiple",
					"values>",
					"$(SRCROOT)/../node_modules/react-native-splash-screen/ios",
<<<<<<< HEAD
					"$(SRCROOT)/../node_modules/realm/src/**",
=======
>>>>>>> b84e12d0
				);
				IBC_WARNINGS = YES;
				INFOPLIST_FILE = iotaWallet/Info.plist;
				INFOPLIST_OTHER_PREPROCESSOR_FLAGS = "";
				INFOPLIST_PREFIX_HEADER = "";
				INFOPLIST_PREPROCESS = NO;
				LD_RUNPATH_SEARCH_PATHS = "$(inherited) @executable_path/Frameworks";
				LIBRARY_SEARCH_PATHS = (
					"$(inherited)",
					"$(PROJECT_DIR)/EntangledIOS",
				);
				OTHER_CFLAGS = (
					"$(inherited)",
					"-iquote",
					"\"${PODS_CONFIGURATION_BUILD_DIR}/IotaKit/IotaKit.framework/Headers\"",
					"-isystem",
					"\"${PODS_ROOT}/Headers/Public\"",
					"-isystem",
					"-isystem",
					"-fstack-protector-all",
				);
				OTHER_LDFLAGS = (
					"$(inherited)",
					"-ObjC",
					"-lc++",
				);
				PRODUCT_BUNDLE_IDENTIFIER = com.iota.trinity;
				PRODUCT_NAME = iotaWallet;
				PROVISIONING_PROFILE = "";
				PROVISIONING_PROFILE_SPECIFIER = "";
				SWIFT_OBJC_BRIDGING_HEADER = "iotaWallet/iotaWallet-Bridging-Header.h";
				SWIFT_SWIFT3_OBJC_INFERENCE = Default;
				SWIFT_VERSION = 4.2;
				VALID_ARCHS = "$(ARCHS_STANDARD_64_BIT)";
				VERSIONING_SYSTEM = "apple-generic";
			};
			name = Release;
		};
/* End XCBuildConfiguration section */

/* Begin XCConfigurationList section */
		12FFB4085BE14D3B9E258601F66FE01E /* Build configuration list for PBXNativeTarget "iotaWalletUITests" */ = {
			isa = XCConfigurationList;
			buildConfigurations = (
				6E75FBCECD50020CBFEFED84B41BD355 /* Debug */,
				54708D3C2D8F9B58C86D79D3E967D808 /* Release */,
			);
			defaultConfigurationIsVisible = 0;
			defaultConfigurationName = Release;
		};
		229CB618801D69BFDE51B861A2C58FE2 /* Build configuration list for PBXNativeTarget "iotaWallet-tvOS" */ = {
			isa = XCConfigurationList;
			buildConfigurations = (
				7DDD0F08DA9139FA743C2E673AD7F8C2 /* Debug */,
				C59D55A5A1CBBEE239AD9F272DAFE0EE /* Release */,
			);
			defaultConfigurationIsVisible = 0;
			defaultConfigurationName = Release;
		};
		287E632BA696962784937BF4BE84857D /* Build configuration list for PBXNativeTarget "iotaWallet-tvOSTests" */ = {
			isa = XCConfigurationList;
			buildConfigurations = (
				611B7A6B86760C0E9A40C3C579A9579A /* Debug */,
				8E3378A29B8417F4F67AC30BA5829215 /* Release */,
			);
			defaultConfigurationIsVisible = 0;
			defaultConfigurationName = Release;
		};
		4BA0D5F0EB15D5F5757C545788EF2CDB /* Build configuration list for PBXNativeTarget "iotaWalletTests" */ = {
			isa = XCConfigurationList;
			buildConfigurations = (
				BA56D1E88F8ACD6A9D56C678D0919924 /* Debug */,
				E125CF87FF71CE32828FCAD0DF73E43B /* Release */,
			);
			defaultConfigurationIsVisible = 0;
			defaultConfigurationName = Release;
		};
		A3BD3B37F8B3D2A63C098B217B362204 /* Build configuration list for PBXProject "iotaWallet" */ = {
			isa = XCConfigurationList;
			buildConfigurations = (
				BCFB382C052C8044AFD1446DB04A6C04 /* Debug */,
				2E5397219FE6BFB92B66674C2DE598F9 /* Release */,
			);
			defaultConfigurationIsVisible = 0;
			defaultConfigurationName = Release;
		};
		AF130F8FF7E392E4456F812995AD03FD /* Build configuration list for PBXNativeTarget "iotaWallet" */ = {
			isa = XCConfigurationList;
			buildConfigurations = (
				628BCCD8ADDD0FC8E734E5D97EDE0C08 /* Debug */,
				FE346EC30248653FF956E422EC404B15 /* Release */,
			);
			defaultConfigurationIsVisible = 0;
			defaultConfigurationName = Release;
		};
/* End XCConfigurationList section */
	};
	rootObject = FBC6F77FBF455B92FBB736B0E5DE8E13 /* Project object */;
}<|MERGE_RESOLUTION|>--- conflicted
+++ resolved
@@ -10,10 +10,7 @@
 		0C2504A17226DF5FFD3C2A54AD060E8A /* libBugsnagReactNative.a in Frameworks */ = {isa = PBXBuildFile; fileRef = D9D059D1D71ADA6B83851AE04A4B1989 /* libBugsnagReactNative.a */; };
 		0C51C393ABBB0B4BD4B93D710474ACE6 /* iotaWalletUITests.swift in Sources */ = {isa = PBXBuildFile; fileRef = A9DBF0EEB7DBFA315A0D6839E79A5924 /* iotaWalletUITests.swift */; };
 		150B45CC76085653FBC10B5A7B4E16F0 /* AppDelegate.m in Sources */ = {isa = PBXBuildFile; fileRef = 3AFCA4EA113044613D95E46BDAC0C1E3 /* AppDelegate.m */; };
-<<<<<<< HEAD
 		1AB1A343ADD541F89F9211E6 /* libRealmReact.a in Frameworks */ = {isa = PBXBuildFile; fileRef = 2CA53E63FD004D9AAEAE93E3 /* libRealmReact.a */; };
-=======
->>>>>>> b84e12d0
 		1D90A630DF083C6894C70C1D9936A0A9 /* libRCTText-tvOS.a in Frameworks */ = {isa = PBXBuildFile; fileRef = 0F586ACB1B483D19A73242AC34185FAD /* libRCTText-tvOS.a */; };
 		227F5ECF692F599792F69DC4D573B2E6 /* libRCTActionSheet.a in Frameworks */ = {isa = PBXBuildFile; fileRef = E329CD2AEA74CC4A8A6F37DBBEF1EA5E /* libRCTActionSheet.a */; };
 		23DBCEF31158ED28593321DF /* libPods-iotaWallet-tvOSTests.a in Frameworks */ = {isa = PBXBuildFile; fileRef = F94248EA7BCF6FA1B4742792 /* libPods-iotaWallet-tvOSTests.a */; };
@@ -29,21 +26,11 @@
 		433C08A6CD7B4756B8AB60D9 /* libRealmReact.a in Frameworks */ = {isa = PBXBuildFile; fileRef = 2B7C6DFAB3774A55A19B8611 /* libRealmReact.a */; };
 		4A4F5E775D301A641C32594E736C0E3A /* libz.tbd in Frameworks */ = {isa = PBXBuildFile; fileRef = F799E10140F3477803D1C73A2F97B01B /* libz.tbd */; };
 		54D44899635E65A34FCEAC3EA412BE26 /* Images.xcassets in Resources */ = {isa = PBXBuildFile; fileRef = CFA2B84C183CC39F995C8E04CC713DDB /* Images.xcassets */; };
-<<<<<<< HEAD
-		5613EA5FACE7DF227C991290F2E89D02 /* libRCTAnimation.a in Frameworks */ = {isa = PBXBuildFile; fileRef = BE06912F32A64660367B379A5FA9B59C /* libRCTAnimation.a */; };
-		5FB6FD850C0F4804AB3811CD /* libc++.tbd in Frameworks */ = {isa = PBXBuildFile; fileRef = 92D474EDCA8A4E27A77D5144 /* libc++.tbd */; };
-=======
->>>>>>> b84e12d0
 		6014E911217E743000C88675 /* EntangledKit.framework in Frameworks */ = {isa = PBXBuildFile; fileRef = 6014E910217E743000C88675 /* EntangledKit.framework */; };
 		601BFCEE20C367660097D329 /* libRNShare.a in Frameworks */ = {isa = PBXBuildFile; fileRef = 601BFCED20C367310097D329 /* libRNShare.a */; };
 		601BFCF020C3677F0097D329 /* Social.framework in Frameworks */ = {isa = PBXBuildFile; fileRef = 601BFCEF20C3677E0097D329 /* Social.framework */; };
 		601BFCF220C3679D0097D329 /* MessageUI.framework in Frameworks */ = {isa = PBXBuildFile; fileRef = 601BFCF120C3679D0097D329 /* MessageUI.framework */; };
 		601BFD6220C39A610097D329 /* libRNViewShot.a in Frameworks */ = {isa = PBXBuildFile; fileRef = 601BFD6120C39A580097D329 /* libRNViewShot.a */; };
-<<<<<<< HEAD
-		6020D31A21A5065300159E5A /* Lottie.framework in Frameworks */ = {isa = PBXBuildFile; fileRef = CBC5562C207BA79E00BA0A7F /* Lottie.framework */; };
-		6020D31B21A5065300159E5A /* Lottie.framework in Embed Frameworks */ = {isa = PBXBuildFile; fileRef = CBC5562C207BA79E00BA0A7F /* Lottie.framework */; settings = {ATTRIBUTES = (CodeSignOnCopy, RemoveHeadersOnCopy, ); }; };
-=======
->>>>>>> b84e12d0
 		6020D31E21A5077600159E5A /* libRCTAnimation.a in Frameworks */ = {isa = PBXBuildFile; fileRef = CBC55639207BA79E00BA0A7F /* libRCTAnimation.a */; };
 		6020D31F21A507BC00159E5A /* libReact.a in Frameworks */ = {isa = PBXBuildFile; fileRef = CBC5565A207BA79E00BA0A7F /* libReact.a */; };
 		6020D32021A5080100159E5A /* libReact.a in Frameworks */ = {isa = PBXBuildFile; fileRef = CBC5565A207BA79E00BA0A7F /* libReact.a */; };
@@ -706,11 +693,7 @@
 			dstSubfolderSpec = 10;
 			files = (
 				D1DC0968101C454F996F0262 /* NodeMobile.framework in Embed Frameworks */,
-<<<<<<< HEAD
-				6020D31B21A5065300159E5A /* Lottie.framework in Embed Frameworks */,
-=======
 				CBDE11BC21AEFFFE00CA1909 /* Lottie.framework in Embed Frameworks */,
->>>>>>> b84e12d0
 			);
 			name = "Embed Frameworks";
 			runOnlyForDeploymentPostprocessing = 0;
@@ -855,10 +838,7 @@
 			isa = PBXFrameworksBuildPhase;
 			buildActionMask = 2147483647;
 			files = (
-<<<<<<< HEAD
-=======
 				CBDE11BF21AF008D00CA1909 /* libLottieReactNative.a in Frameworks */,
->>>>>>> b84e12d0
 				6020D31F21A507BC00159E5A /* libReact.a in Frameworks */,
 				6020D31E21A5077600159E5A /* libRCTAnimation.a in Frameworks */,
 				CBEA4C9421494823007DA583 /* libReactNativeNavigation.a in Frameworks */,
@@ -1573,13 +1553,8 @@
 			buildRules = (
 			);
 			dependencies = (
-<<<<<<< HEAD
-				BCF502FF716E49969EFEC3E7DA65262E /* PBXTargetDependency */,
-				6020D31D21A5065300159E5A /* PBXTargetDependency */,
-=======
 				6020D31D21A5065300159E5A /* PBXTargetDependency */,
 				CBDE11BE21AEFFFE00CA1909 /* PBXTargetDependency */,
->>>>>>> b84e12d0
 			);
 			name = iotaWallet;
 			productName = "Hello World";
@@ -2731,14 +2706,6 @@
 			targetProxy = 28BD818916EC80191B9C06F5C44796AA /* PBXContainerItemProxy */;
 		};
 		6020D31D21A5065300159E5A /* PBXTargetDependency */ = {
-<<<<<<< HEAD
-			isa = PBXTargetDependency;
-			name = Lottie_iOS;
-			targetProxy = 6020D31C21A5065300159E5A /* PBXContainerItemProxy */;
-		};
-		BCF502FF716E49969EFEC3E7DA65262E /* PBXTargetDependency */ = {
-=======
->>>>>>> b84e12d0
 			isa = PBXTargetDependency;
 			name = Lottie_iOS;
 			targetProxy = 6020D31C21A5065300159E5A /* PBXContainerItemProxy */;
@@ -2951,10 +2918,7 @@
 					"<Multiple",
 					"values>",
 					"$(SRCROOT)/../node_modules/react-native-splash-screen/ios/**",
-<<<<<<< HEAD
 					"$(SRCROOT)/../node_modules/realm/src/**",
-=======
->>>>>>> b84e12d0
 				);
 				IBC_WARNINGS = YES;
 				INFOPLIST_FILE = iotaWallet/Info.plist;
@@ -3342,10 +3306,7 @@
 					"<Multiple",
 					"values>",
 					"$(SRCROOT)/../node_modules/react-native-splash-screen/ios",
-<<<<<<< HEAD
 					"$(SRCROOT)/../node_modules/realm/src/**",
-=======
->>>>>>> b84e12d0
 				);
 				IBC_WARNINGS = YES;
 				INFOPLIST_FILE = iotaWallet/Info.plist;
