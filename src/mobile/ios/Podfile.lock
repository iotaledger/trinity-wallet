--- conflicted
+++ resolved
@@ -6,11 +6,7 @@
 
 SPEC REPOS:
   https://github.com/cocoapods/specs.git:
-<<<<<<< HEAD
-    - Crashlytics
-    - Fabric
-=======
->>>>>>> 54154867
+
     - IotaKit
 
 SPEC CHECKSUMS:
