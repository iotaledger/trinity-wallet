--- conflicted
+++ resolved
@@ -21,9 +21,6 @@
                                        index:(const int)index
                                     security:(const int)security
                                   bundleHash:(int8_t*)bundleHash;
-<<<<<<< HEAD
-+ (NSArray*)iota_ios_pow_bundle:(NSArray*)txsTrytes trunk:(NSString*)trunk branch:(NSString*)branch mwm:(int)mwm;
-=======
 + (NSArray*)iota_ios_pow_bundle:(NSArray*)txsTrytes trunk:(NSString*)trunk branch:(NSString*)branch mwm:(NSNumber*)mwm;
 + (NSNumber*)bundle_miner_mine:(int8_t*)bundleNormalizedMax
                       security:(NSNumber*)security
@@ -32,7 +29,6 @@
                          count:(NSNumber*)count
                         nprocs:(NSNumber*)nprocs
                miningThreshold:(NSNumber*)miningThreshold;
->>>>>>> e7bcf33f
 
 @end
 
