--- conflicted
+++ resolved
@@ -44,13 +44,8 @@
 RCT_EXPORT_METHOD(generateAddress:(NSString *)seed index:(int)index security:(int)security resolver:(RCTPromiseResolveBlock)resolve rejecter:(RCTPromiseRejectBlock)reject)
 {
   char * seedChars = [seed cStringUsingEncoding:NSUTF8StringEncoding];
-<<<<<<< HEAD
   char * address = iota_sign_address_gen(seedChars, index, security);
-  memset(seedChars, 0, strlen(seedChars));
-=======
-  char * address = generateAddress(seedChars, index, security);
   memset_s(seedChars, strlen(seedChars), 0, strlen(seedChars));
->>>>>>> efcc5dd2
   resolve([NSString stringWithFormat:@"%s", address]);
 }
 
@@ -80,14 +75,8 @@
 {
   char * seedChars = [seed cStringUsingEncoding:NSUTF8StringEncoding];
   char * bundleHashChars = [bundleHash cStringUsingEncoding:NSUTF8StringEncoding];
-  
-<<<<<<< HEAD
   char * signature = iota_sign_signature_gen(seedChars, index, security, bundleHashChars);
-  memset(seedChars, 0, strlen(seedChars));
-=======
-  char * signature = generateSignature(seedChars, index, security, bundleHashChars);
   memset_s(seedChars, strlen(seedChars), 0, strlen(seedChars));
->>>>>>> efcc5dd2
   resolve(@[[NSString stringWithFormat:@"%s", signature]]);
 }
 
