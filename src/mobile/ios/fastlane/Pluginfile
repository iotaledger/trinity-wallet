--- conflicted
+++ resolved
@@ -3,8 +3,5 @@
 # Ensure this file is checked in to source control!
 
 gem 'fastlane-plugin-bugsnag'
-<<<<<<< HEAD
 gem 'fastlane-plugin-load_json'
-=======
-gem 'fastlane-plugin-localization'
->>>>>>> def65dd8
+gem 'fastlane-plugin-localization'