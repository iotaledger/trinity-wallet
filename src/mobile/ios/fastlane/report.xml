<?xml version="1.0" encoding="UTF-8"?>
<testsuites>
  <testsuite name="fastlane.lanes">
    
    
    
      
<<<<<<< HEAD
      <testcase classname="fastlane.lanes" name="0: Verifying fastlane version" time="0.001991">
=======
      <testcase classname="fastlane.lanes" name="0: Verifying fastlane version" time="0.002561">
>>>>>>> 45005673
        
      </testcase>
    
      
<<<<<<< HEAD
      <testcase classname="fastlane.lanes" name="1: default_platform" time="0.0014">
=======
      <testcase classname="fastlane.lanes" name="1: default_platform" time="0.001516">
>>>>>>> 45005673
        
      </testcase>
    
      
<<<<<<< HEAD
      <testcase classname="fastlane.lanes" name="2: clean_build_artifacts" time="0.001703">
=======
      <testcase classname="fastlane.lanes" name="2: clean_build_artifacts" time="0.001773">
>>>>>>> 45005673
        
      </testcase>
    
      
<<<<<<< HEAD
      <testcase classname="fastlane.lanes" name="3: download_dsyms" time="162.322248">
=======
      <testcase classname="fastlane.lanes" name="3: download_dsyms" time="18.572641">
        
      </testcase>
    
      
      <testcase classname="fastlane.lanes" name="4: upload_symbols_to_crashlytics" time="11.487135">
        
      </testcase>
    
      
      <testcase classname="fastlane.lanes" name="5: upload_symbols_to_bugsnag" time="6.1713">
        
      </testcase>
    
      
      <testcase classname="fastlane.lanes" name="6: clean_build_artifacts" time="0.004493">
>>>>>>> 45005673
        
      </testcase>
    
  </testsuite>
</testsuites><|MERGE_RESOLUTION|>--- conflicted
+++ resolved
@@ -5,36 +5,21 @@
     
     
       
-<<<<<<< HEAD
-      <testcase classname="fastlane.lanes" name="0: Verifying fastlane version" time="0.001991">
-=======
       <testcase classname="fastlane.lanes" name="0: Verifying fastlane version" time="0.002561">
->>>>>>> 45005673
         
       </testcase>
     
       
-<<<<<<< HEAD
-      <testcase classname="fastlane.lanes" name="1: default_platform" time="0.0014">
-=======
       <testcase classname="fastlane.lanes" name="1: default_platform" time="0.001516">
->>>>>>> 45005673
         
       </testcase>
     
       
-<<<<<<< HEAD
-      <testcase classname="fastlane.lanes" name="2: clean_build_artifacts" time="0.001703">
-=======
       <testcase classname="fastlane.lanes" name="2: clean_build_artifacts" time="0.001773">
->>>>>>> 45005673
         
       </testcase>
     
       
-<<<<<<< HEAD
-      <testcase classname="fastlane.lanes" name="3: download_dsyms" time="162.322248">
-=======
       <testcase classname="fastlane.lanes" name="3: download_dsyms" time="18.572641">
         
       </testcase>
@@ -51,7 +36,6 @@
     
       
       <testcase classname="fastlane.lanes" name="6: clean_build_artifacts" time="0.004493">
->>>>>>> 45005673
         
       </testcase>
     
