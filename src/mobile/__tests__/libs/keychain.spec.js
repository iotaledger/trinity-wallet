--- conflicted
+++ resolved
@@ -1,10 +1,6 @@
 import ReactNativeKeychain from 'react-native-keychain';
-<<<<<<< HEAD
-import { keychain, hasEntryInKeychain } from 'libs/keychain';
-=======
-import { keychain, getSecretBoxFromKeychainAndOpenIt, hash } from 'libs/keychain';
+import { keychain, getSecretBoxFromKeychainAndOpenIt, hasEntryInKeychain, hash } from 'libs/keychain';
 import { decodeBase64 } from 'libs/crypto';
->>>>>>> fe00f48f
 
 jest.mock('react-native-keychain', () => ({
     setInternetCredentials: jest.fn(() => Promise.resolve()),
