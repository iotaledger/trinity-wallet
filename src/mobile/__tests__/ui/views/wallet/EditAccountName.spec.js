import assign from 'lodash/assign';
import get from 'lodash/get';
import noop from 'lodash/noop';
import React from 'react';
import PropTypes from 'prop-types';
import { shallow } from 'enzyme';
import { EditAccountName } from 'ui/views/wallet/EditAccountName';
import translations from 'shared-modules/locales/en/translation';
import theme from '../../../../__mocks__/theme';

jest.mock('react-native-device-info');
jest.mock('react-native-is-device-rooted', () => ({
    isDeviceRooted: () => true,
    isDeviceLocked: () => false,
}));
jest.mock('bugsnag-react-native', () => ({
    Configuration: jest.fn(),
    Client: jest.fn(() => ({ leaveBreadcrumb: jest.fn() })),
}));

const getProps = (overrides) =>
    assign(
        {},
        {
            selectedAccountName: 'Main',
            selectedAccountMeta: { type: 'keychain' },
            accountNames: ['Main'],
<<<<<<< HEAD
            t: () => 'foo',
=======
            password: {},
            t: (args) => get(translations, args.split(':')) || '',
>>>>>>> 4caf5640
            setSetting: noop,
            generateAlert: noop,
            changeAccountName: noop,
            theme,
            selectedAccountType: 'keychain',
            isAutoPromoting: false,
            shouldPreventAction: false,
        },
        overrides,
    );

describe('Testing EditAccountName component', () => {
    describe('propTypes', () => {
        it('should require a t function as a prop', () => {
            expect(EditAccountName.propTypes.t).toEqual(PropTypes.func.isRequired);
        });

        it('should require a selectedAccountName string as a prop', () => {
            expect(EditAccountName.propTypes.selectedAccountName).toEqual(PropTypes.string.isRequired);
        });

        it('should require a selectedAccountMeta object as a prop', () => {
            expect(EditAccountName.propTypes.selectedAccountMeta).toEqual(PropTypes.object.isRequired);
        });

        it('should require an accountNames array as a prop', () => {
            expect(EditAccountName.propTypes.accountNames).toEqual(PropTypes.array.isRequired);
        });

        it('should require a generateAlert function as a prop', () => {
            expect(EditAccountName.propTypes.generateAlert).toEqual(PropTypes.func.isRequired);
        });

        it('should require a setSetting function as a prop', () => {
            expect(EditAccountName.propTypes.setSetting).toEqual(PropTypes.func.isRequired);
        });

        it('should require a changeAccountName function as a prop', () => {
            expect(EditAccountName.propTypes.changeAccountName).toEqual(PropTypes.func.isRequired);
        });

        it('should require a theme object as a prop', () => {
            expect(EditAccountName.propTypes.theme).toEqual(PropTypes.object.isRequired);
        });

        it('should require a isAutoPromoting boolean as a prop', () => {
            expect(EditAccountName.propTypes.isAutoPromoting).toEqual(PropTypes.bool.isRequired);
        });

        it('should require a shouldPreventAction boolean as a prop', () => {
            expect(EditAccountName.propTypes.shouldPreventAction).toEqual(PropTypes.bool.isRequired);
        });
    });

    describe('when renders', () => {
        describe('initially', () => {
            it('should not explode', () => {
                const props = getProps();
                const wrapper = shallow(<EditAccountName {...props} />);
                expect(wrapper.name()).toBe('TouchableWithoutFeedback');
            });

            it('should return two TouchableOpacity components', () => {
                const props = getProps();
                const wrapper = shallow(<EditAccountName {...props} />);
                expect(wrapper.find('TouchableOpacity').length).toBe(2);
            });
        });
    });

    describe('instance methods', () => {
        describe('when called', () => {
            describe('#save', () => {
                describe('when accountName (param) is unique', () => {
                    describe('when isAutoPromoting prop is true', () => {
                        it('should call prop method generateAlert', () => {
                            const props = getProps({
                                isAutoPromoting: true,
                                generateAlert: jest.fn(),
                            });

                            const wrapper = shallow(<EditAccountName {...props} />);
                            const instance = wrapper.instance();

                            instance.save();
                            expect(props.generateAlert).toHaveBeenCalledWith(
                                'error',
                                'Please wait',
                                'Trinity is performing another function. Please wait and try again.',
                            );
                        });
                    });

                    describe('when shouldPreventAction prop is true', () => {
                        it('should call prop method generateAlert', () => {
                            const props = getProps({
                                shouldPreventAction: true,
                                generateAlert: jest.fn(),
                            });

                            const wrapper = shallow(<EditAccountName {...props} />);
                            const instance = wrapper.instance();

                            instance.save();
                            expect(props.generateAlert).toHaveBeenCalledWith(
                                'error',
                                'Please wait',
                                'Trinity is performing another function. Please wait and try again.',
                            );
                        });
                    });
                });
            });
        });
    });
});<|MERGE_RESOLUTION|>--- conflicted
+++ resolved
@@ -25,12 +25,7 @@
             selectedAccountName: 'Main',
             selectedAccountMeta: { type: 'keychain' },
             accountNames: ['Main'],
-<<<<<<< HEAD
-            t: () => 'foo',
-=======
-            password: {},
             t: (args) => get(translations, args.split(':')) || '',
->>>>>>> 4caf5640
             setSetting: noop,
             generateAlert: noop,
             changeAccountName: noop,
