--- conflicted
+++ resolved
@@ -33,12 +33,7 @@
 
                 return translations[arg] ? translations[arg] : 'foo';
             },
-<<<<<<< HEAD
-            theme: { body: {}, primary: { color: '#862888', body: '#FFFFFF' } },
-=======
             theme,
-            password: {},
->>>>>>> a3ce40e4
             selectedAccountName: 'MAIN ACCOUNT',
             selectedAccountMeta: { type: 'keychain' },
             generateAlert: noop,
