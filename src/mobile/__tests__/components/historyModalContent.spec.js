--- conflicted
+++ resolved
@@ -48,14 +48,11 @@
                 containerBackgroundColor: { backgroundColor: 'white' },
                 confirmationStatusColor: { color: 'red' },
                 defaultTextColor: { color: 'green' },
-                backgroundColor: 'yellow',
+                backgroundColor: 'white',
                 borderColor: { borderColor: 'orange' },
-<<<<<<< HEAD
                 barColor: 'black',
                 secondaryBarColor: 'white',
-=======
                 buttonsOpacity: { opacity: 1 },
->>>>>>> bc827695
             },
         },
         overrides,
