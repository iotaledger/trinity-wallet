--- conflicted
+++ resolved
@@ -42,13 +42,10 @@
                 confirmationStatusColor: { color: 'red' },
                 defaultTextColor: { color: 'green' },
                 backgroundColor: 'yellow',
-                borderColor: { borderColor: 'orange' },
-<<<<<<< HEAD
+                borderColor: { borderColor: 'white' },
                 secondaryBarColor: 'white',
                 barColor: 'white',
-=======
                 buttonsOpacity: { opacity: 1 },
->>>>>>> cdb67568
             },
         },
         overrides,
