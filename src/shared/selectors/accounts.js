import each from 'lodash/each';
import get from 'lodash/get';
import isEmpty from 'lodash/isEmpty';
import isUndefined from 'lodash/isUndefined';
import map from 'lodash/map';
import orderBy from 'lodash/orderBy';
import pickBy from 'lodash/pickBy';
import reduce from 'lodash/reduce';
import filter from 'lodash/filter';
import transform from 'lodash/transform';
import { createSelector } from 'reselect';
import { getSeedIndexFromState } from './global';
import { getSelectedAccountName as getSelectedAccountNameForMoonPay } from './exchanges/MoonPay';
import { accumulateBalance, getLatestAddress } from '../libs/iota/addresses';
import { categoriseInclusionStatesByBundleHash, mapNormalisedTransactions } from '../libs/iota/transfers';

/**
 *   Selects accounts prop from state.
 *
 *   @method getAccountsFromState
 *   @param {object} state
 *   @returns {object}
 **/
export const getAccountsFromState = (state) => state.accounts || {};

/**
 *   Selects accountInfo prop from accounts reducer state object.
 *   Uses getAccountFromState selector for slicing accounts state from the whole state object.
 *
 *   @method getAccountInfoFromState
 *   @param {object} state
 *   @returns {object}
 **/
export const getAccountInfoFromState = createSelector(getAccountsFromState, (state) => state.accountInfo || {});

/**
 *   Selects accountNames prop from accounts reducer state object.
 *   Uses getAccountFromState selector for slicing accounts state from the whole state object.
 *
 *   @method getAccountNamesFromState
 *   @param {object} state
 *   @returns {array}
 **/
export const getAccountNamesFromState = createSelector(getAccountsFromState, (state) => {
    // Get [{ index, name }] for all accounts
    const accountNames = map(state.accountInfo, ({ index }, name) => ({ index, name }));

    // Order them by (account) index
    const getAccountName = ({ name }) => name;
    return map(orderBy(accountNames, ['index']), getAccountName);
});

/**
 *   Selects account name for currently selected account.
 *
 *   @method getSelectedAccountName
 *   @param {object} state
 *   @returns {string}
 **/
export const getSelectedAccountName = createSelector(
    getAccountNamesFromState,
    getSeedIndexFromState,
    (accountNames, seedIndex) => {
        return get(accountNames, seedIndex);
    },
);

/**
 *   Selects account information (balance, addresses, transfers) from accounts reducer state object.
 *
 *   @method selectAccountInfo
 *   @param {object} state
 *   @returns {object}
 **/
export const selectAccountInfo = createSelector(
    getAccountInfoFromState,
    getSelectedAccountName,
    (accountInfo, accountName) => {
        const account = get(accountInfo, accountName);
        return account || {};
    },
);

/**
 *   Selects latest address from account info state partial.
 *
 *   @method selectLatestAddressFromAccountFactory
 *   @param {object} accountName
 *   @returns {string}
 **/
export const selectLatestAddressFromAccountFactory = (withChecksum = true) =>
    createSelector(selectAccountInfo, (state) => getLatestAddress(state.addressData, withChecksum));

/**
 *   Selects account meta from account info state partial.
 *
 *   @method getSelectedAccountMeta
 *   @param {object} state
 *   @returns {object}
 **/
export const getSelectedAccountMeta = createSelector(selectAccountInfo, (account) => get(account, 'meta'));

/**
 *   Selects account name for currently selected account.
 *
 *   @method getSelectedAccountType
 *   @param {object} state
 *   @returns {string}
 **/
export const getSelectedAccountType = createSelector(
    selectAccountInfo,
    (account) => get(account, 'meta.type') || 'keychain',
);

/**
 *   Selects transfers from accountInfo object.
 *
 *   @method getTransactionsForSelectedAccount
 *   @param {object} state
 *   @returns {array}
 **/
export const getTransactionsForSelectedAccount = createSelector(selectAccountInfo, ({ transactions, addressData }) =>
    mapNormalisedTransactions(transactions, addressData),
);

/**
 *   Selects addresses from accountInfo object.
 *
 *   @method getAddressesForSelectedAccount
 *   @param {object} state
 *   @returns {array}
 **/
export const getAddressesForSelectedAccount = createSelector(selectAccountInfo, (account) =>
    map(account.addressData, (addressObject) => addressObject.address),
);

/**
 *   Selects balance from accountInfo object.
 *
 *   @method getBalanceForSelectedAccount
 *   @param {object} state
 *   @returns {number}
 **/
export const getBalanceForSelectedAccount = createSelector(selectAccountInfo, (account) =>
    accumulateBalance(map(account.addressData, (addressObject) => addressObject.balance)),
);

/**
 *   Selects available balance from accountInfo object i.e. balance at unused addresses.
 *
 *   @method getAvailableBalanceForSelectedAccount
 *   @param {object} state
 *   @returns {number}
 **/
export const getAvailableBalanceForSelectedAccount = createSelector(selectAccountInfo, (account) => {
    const unspentAddresses = filter(account.addressData, { spent: { local: false } });
    return reduce(unspentAddresses, (res, item) => res + item.balance, 0);
});

/**
 *   Selects getSetupInfoFromAccounts prop from accounts reducer state object.
 *   Uses getAccountFromState selector for slicing accounts state from the state object.
 *
 *   @method getSetupInfoFromAccounts
 *   @param {object} state
 *   @returns {object}
 **/
export const getSetupInfoFromAccounts = createSelector(getAccountsFromState, (state) => state.setupInfo || {});

/**
 *   Selects getAccountInfoDuringSetup prop from accounts reducer state object.
 *
 *   @method getAccountInfoDuringSetup
 *   @param {object} state
 *   @returns {object}
 **/
export const getAccountInfoDuringSetup = createSelector(
    getAccountsFromState,
    (state) => state.accountInfoDuringSetup || {},
);

/**
 *   Selects getTasksFromAccounts prop from accounts reducer state object.
 *   Uses getAccountFromState selector for slicing accounts state from the state object.
 *
 *   @method getTasksFromAccounts
 *   @param {object} state
 *   @returns {object}
 **/
export const getTasksFromAccounts = createSelector(getAccountsFromState, (state) => state.tasks || {});

/**
 *   Selects tasks for selected account
 *
 *   @method getTasksForSelectedAccount
 *   @param {object} state
 *   @returns {object}
 **/
export const getTasksForSelectedAccount = createSelector(
    getSelectedAccountName,
    getTasksFromAccounts,
    (accountName, tasks) => get(tasks, accountName) || {},
);

/**
 *   Selects setupInfo for selected account
 *
 *   @method getSetupInfoForSelectedAccount
 *   @param {object} state
 *   @returns {object}
 **/
export const getSetupInfoForSelectedAccount = createSelector(
    getSelectedAccountName,
    getSetupInfoFromAccounts,
    (accountName, setupInfo) => {
        return get(setupInfo, accountName) || {};
    },
);

/**
 * Factory function for selecting account related tasks from state
 * @method selectedAccountTasksFactory
 *
 * @param {string} accountName
 * @returns {function}
 */
export const selectedAccountTasksFactory = (accountName) => {
    return createSelector(getTasksFromAccounts, (tasks) => tasks[accountName] || {});
};

/**
 * Factory function for selecting account setup information from state
 * @method selectedAccountSetupInfoFactory
 *
 * @param {string} accountName
 * @returns {function}
 */
export const selectedAccountSetupInfoFactory = (accountName) => {
    return createSelector(getSetupInfoFromAccounts, (setupInfo) => setupInfo[accountName] || {});
};

/**
 *   Determines if snapshot transition info modal should be displayed
 *   Criteria for determining that is if a user used existing seed i.e. not generated from Trinity
 *   and the balance on the seed is zero.
 *
 *   @method
 *   @param {object} state
 *   @returns {string}
 **/
export const shouldTransitionForSnapshot = createSelector(
    getSetupInfoForSelectedAccount,
    getBalanceForSelectedAccount,
    (setupInfo, balance) => {
        return get(setupInfo, 'usedExistingSeed') && balance === 0;
    },
);

/**
 *   Determines if the snapshot transition modal guide should be displayed to the user.
 *
 *   @method hasDisplayedSnapshotTransitionGuide
 *   @param {object} state
 *   @returns {string}
 **/
export const hasDisplayedSnapshotTransitionGuide = createSelector(getTasksForSelectedAccount, (tasks) => {
    const hasDisplayedTransitionGuide = get(tasks, 'displayedSnapshotTransitionGuide');

    return isUndefined(hasDisplayedTransitionGuide) ? true : hasDisplayedTransitionGuide;
});

/**
 *   Selects promotable (unconfirmed & value) bundles from accounts reducer state object.
 *   Uses getAccountInfoFromState selector for slicing accounts state from the state object.
 *
 *   @method getPromotableBundlesFromState
 *   @param {object} state
 *   @returns {object}
 **/
export const getPromotableBundlesFromState = createSelector(
    // Select information about all stored accounts
    getAccountInfoFromState,
    (state) => {
        return transform(
            state,
            (acc, accountState, accountName) => {
                const promotableTailTransactions = filter(
                    accountState.transactions,
                    (transaction) =>
                        transaction.currentIndex === 0 &&
                        // Ignore zero value transactions for auto promotion
                        transaction.value !== 0 &&
                        // Ignore failed transactions for auto promotion because they weren't successully broadcasted
                        transaction.broadcasted === true,
                );

                // Pick unconfirmed bundle hashes
                const promotableBundleHashes = pickBy(
                    categoriseInclusionStatesByBundleHash(
                        promotableTailTransactions,
                        map(promotableTailTransactions, (transaction) => transaction.persistence),
                    ),
                    (state) => state === false,
                );

                // Set each bundle hash with account name for auto promotion
                each(promotableBundleHashes, (_, bundleHash) => {
                    acc[bundleHash] = { accountName };
                });
            },
            {},
        );
    },
);

/**
 *   Selects all relevant account information from the state object.
 *   When returned function (createSelector) is called with the whole state object,
 *   it slices off state partials for the accountName.
 *
 *   @method selectedAccountStateFactory
 *   @param {string} accountName
 *   @returns {function}
 **/
export const selectedAccountStateFactory = (accountName) => {
    return createSelector(getAccountInfoFromState, (accountInfo) => {
        if (accountName in accountInfo) {
            return { ...accountInfo[accountName], accountName };
        }

        return {};
    });
};

/**
 *   Determines if a new account is being setup.
 *
 *   @method isSettingUpNewAccount
 *   @param {object} state
 *   @returns {boolean}
 **/
export const isSettingUpNewAccount = createSelector(
    getAccountInfoDuringSetup,
    (accountInfoDuringSetup) =>
        accountInfoDuringSetup.completed === true &&
        !isEmpty(accountInfoDuringSetup.name) &&
        !isEmpty(accountInfoDuringSetup.meta),
);

/**
 *   Gets bundle hashes for failed transactions and categorises them by account name & type
 *
 *   @method getFailedBundleHashes
 *   @param {object} state
 *   @returns {object}
 **/
export const getFailedBundleHashes = createSelector(getAccountInfoFromState, (accountInfo) =>
    transform(
        accountInfo,
        (acc, info, accountName) => {
            const failedTransactions = filter(
                info.transactions,
                (transaction) => transaction.broadcasted === false && !transaction.fatalErrorOnRetry,
            );

<<<<<<< HEAD
                each(failedTransactions, (transaction) => {
                    acc[transaction.bundle] = {
                        name: accountName,
                        type: info.meta.type,
                    };
                });
            },
            {},
        ),
=======
            each(failedTransactions, (transaction) => {
                acc[transaction.bundle] = {
                    name: accountName,
                    type: info.meta.type,
                };
            });
        },
        {},
    ),
>>>>>>> 662802de
);

/**
 * Selects latest address for MoonPay selected account
 *
 * @method getLatestAddressForMoonPaySelectedAccount
 *
 * @param {string} accountName
 *
 * @returns {function}
 */
export const getLatestAddressForMoonPaySelectedAccount = createSelector(
    getAccountInfoFromState,
    getSelectedAccountNameForMoonPay,
    (accountInfo, accountName) => {
        return getLatestAddress(get(accountInfo[accountName], 'addressData'), true);
    },
);<|MERGE_RESOLUTION|>--- conflicted
+++ resolved
@@ -363,17 +363,6 @@
                 (transaction) => transaction.broadcasted === false && !transaction.fatalErrorOnRetry,
             );
 
-<<<<<<< HEAD
-                each(failedTransactions, (transaction) => {
-                    acc[transaction.bundle] = {
-                        name: accountName,
-                        type: info.meta.type,
-                    };
-                });
-            },
-            {},
-        ),
-=======
             each(failedTransactions, (transaction) => {
                 acc[transaction.bundle] = {
                     name: accountName,
@@ -383,7 +372,6 @@
         },
         {},
     ),
->>>>>>> 662802de
 );
 
 /**
