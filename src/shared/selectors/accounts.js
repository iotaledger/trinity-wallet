--- conflicted
+++ resolved
@@ -146,7 +146,7 @@
             const account = get(accountInfo, accountName);
 
             return mapNormalisedTransactions(account.transactions, account.addressData);
-        }
+        },
     );
 };
 
@@ -171,7 +171,7 @@
             const account = get(accountInfo, accountName);
 
             return map(account.addressData, (addressObject) => addressObject.address);
-        }
+        },
     );
 };
 
@@ -424,7 +424,6 @@
         },
         {},
     ),
-<<<<<<< HEAD
 );
 
 /**
@@ -505,22 +504,4 @@
             );
         });
     },
-);
-
-/* Selects latest address for MoonPay selected account
- *
- * @method getLatestAddressForMoonPaySelectedAccount
- *
- * @param {string} accountName
- *
- * @returns {function}
- */
-export const getLatestAddressForMoonPaySelectedAccount = createSelector(
-    getAccountInfoFromState,
-    getSelectedAccountNameForMoonPay,
-    (accountInfo, accountName) => {
-        return getLatestAddress(get(accountInfo[accountName], 'addressData'), true);
-    },
-=======
->>>>>>> 3c7a9a1e
 );