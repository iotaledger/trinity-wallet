import each from 'lodash/each';
import get from 'lodash/get';
import isEmpty from 'lodash/isEmpty';
import isUndefined from 'lodash/isUndefined';
<<<<<<< HEAD
import map from 'lodash/map';
=======
import keys from 'lodash/keys';
import map from 'lodash/map';
import orderBy from 'lodash/orderBy';
import findKey from 'lodash/findKey';
>>>>>>> b84e12d0
import pickBy from 'lodash/pickBy';
import reduce from 'lodash/reduce';
import filter from 'lodash/filter';
import transform from 'lodash/transform';
import { createSelector } from 'reselect';
import { getSeedIndexFromState } from './global';
import { accumulateBalance, getLatestAddress } from '../libs/iota/addresses';
import { categoriseInclusionStatesByBundleHash } from '../libs/iota/transfers';
import { mapNormalisedTransactions } from '../libs/storageToStateMappers';

/**
 *   Selects accounts prop from state.
 *
 *   @method getAccountsFromState
 *   @param {object} state
 *   @returns {object}
 **/
export const getAccountsFromState = (state) => state.accounts || {};

/**
 *   Selects accountInfo prop from accounts reducer state object.
 *   Uses getAccountFromState selector for slicing accounts state from the whole state object.
 *
 *   @method getAccountInfoFromState
 *   @param {object} state
 *   @returns {object}
 **/
export const getAccountInfoFromState = createSelector(getAccountsFromState, (state) => state.accountInfo || {});

/**
 *   Selects accountNames prop from accounts reducer state object.
 *   Uses getAccountFromState selector for slicing accounts state from the whole state object.
 *
 *   @method getAccountNamesFromState
 *   @param {object} state
 *   @returns {array}
 **/
export const getAccountNamesFromState = createSelector(getAccountsFromState, (state) => {
    // Get [{ index, name }] for all accounts
    const accountNames = map(state.accountInfo, ({ index }, name) => ({ index, name }));

    // Order them by (account) index
    const getAccountName = ({ name }) => name;
    return map(orderBy(accountNames, ['index']), getAccountName);
});

/**
 *   Selects account name for currently selected account.
 *
 *   @method getSelectedAccountName
 *   @param {object} state
 *   @returns {string}
 **/
export const getSelectedAccountName = createSelector(
    getAccountNamesFromState,
    getSeedIndexFromState,
    (accountNames, seedIndex) => {
        return get(accountNames, seedIndex);
    },
);

/**
 *   Selects account information (balance, addresses, transfers) from accounts reducer state object.
 *
 *   @method selectAccountInfo
 *   @param {object} state
 *   @returns {object}
 **/
export const selectAccountInfo = createSelector(
    getAccountInfoFromState,
    getSelectedAccountName,
    (accountInfo, accountName) => {
        const account = get(accountInfo, accountName);
        return account || {};
    },
);

/**
 *   Selects latest address from account info state partial.
 *
 *   @method selectLatestAddressFromAccountFactory
 *   @param {object} accountName
 *   @returns {string}
 **/
export const selectLatestAddressFromAccountFactory = (withChecksum = true) =>
    createSelector(selectAccountInfo, (state) => getLatestAddress(state.addressData, withChecksum));

/**
 *   Selects account meta from account info state partial.
 *
 *   @method getSelectedAccountMeta
 *   @param {object} state
 *   @returns {object}
 **/
export const getSelectedAccountMeta = createSelector(
    selectAccountInfo,
    (account) => account.meta || { type: 'keychain' },
);

/**
 *   Selects account name for currently selected account.
 *
 *   @method getSelectedAccountType
 *   @param {object} state
 *   @returns {string}
 **/
export const getSelectedAccountType = createSelector(selectAccountInfo, (account) => account.type || 'keychain');

/**
 *   Selects transfers from accountInfo object.
 *
 *   @method getTransactionsForSelectedAccount
 *   @param {object} state
 *   @returns {array}
 **/
export const getTransactionsForSelectedAccount = createSelector(selectAccountInfo, ({ transactions, addressData }) =>
    mapNormalisedTransactions(transactions, addressData),
);

/**
 *   Selects addresses from accountInfo object.
 *
 *   @method getAddressesForSelectedAccount
 *   @param {object} state
 *   @returns {array}
 **/
export const getAddressesForSelectedAccount = createSelector(selectAccountInfo, (account) =>
    map(account.addressData, (addressObject) => addressObject.address),
);

/**
 *   Selects balance from accountInfo object.
 *
 *   @method getBalanceForSelectedAccount
 *   @param {object} state
 *   @returns {number}
 **/
export const getBalanceForSelectedAccount = createSelector(selectAccountInfo, (account) =>
    accumulateBalance(map(account.addressData, (addressObject) => addressObject.balance)),
);

/**
 *   Selects available balance from accountInfo object i.e. balance at unused addresses.
 *
 *   @method getAvailableBalanceForSelectedAccount
 *   @param {object} state
 *   @returns {number}
 **/
export const getAvailableBalanceForSelectedAccount = createSelector(selectAccountInfo, (account) => {
    const unspentAddresses = filter(account.addressData, { spent: { local: false } });
    return reduce(unspentAddresses, (res, item) => res + item.balance, 0);
});

/**
 *   Selects getSetupInfoFromAccounts prop from accounts reducer state object.
 *   Uses getAccountFromState selector for slicing accounts state from the state object.
 *
 *   @method getSetupInfoFromAccounts
 *   @param {object} state
 *   @returns {object}
 **/
export const getSetupInfoFromAccounts = createSelector(getAccountsFromState, (state) => state.setupInfo || {});

/**
 *   Selects getAccountInfoDuringSetup prop from accounts reducer state object.
 *
 *   @method getAccountInfoDuringSetup
 *   @param {object} state
 *   @returns {object}
 **/
export const getAccountInfoDuringSetup = createSelector(
    getAccountsFromState,
    (state) => state.accountInfoDuringSetup || {},
);

/**
 *   Selects getTasksFromAccounts prop from accounts reducer state object.
 *   Uses getAccountFromState selector for slicing accounts state from the state object.
 *
 *   @method getTasksFromAccounts
 *   @param {object} state
 *   @returns {object}
 **/
export const getTasksFromAccounts = createSelector(getAccountsFromState, (state) => state.tasks || {});

/**
 *   Selects tasks for selected account
 *
 *   @method getTasksForSelectedAccount
 *   @param {object} state
 *   @returns {object}
 **/
export const getTasksForSelectedAccount = createSelector(
    getSelectedAccountName,
    getTasksFromAccounts,
    (accountName, tasks) => get(tasks, accountName) || {},
);

/**
 *   Selects setupInfo for selected account
 *
 *   @method getSetupInfoForSelectedAccount
 *   @param {object} state
 *   @returns {object}
 **/
export const getSetupInfoForSelectedAccount = createSelector(
    getSelectedAccountName,
    getSetupInfoFromAccounts,
    (accountName, setupInfo) => {
        return get(setupInfo, accountName) || {};
    },
);

/**
 * Factory function for selecting account related tasks from state
 * @method selectedAccountTasksFactory
 *
 * @param {string} accountName
 * @returns {function}
 */
export const selectedAccountTasksFactory = (accountName) => {
    return createSelector(getTasksFromAccounts, (tasks) => tasks[accountName] || {});
};

/**
 * Factory function for selecting account setup information from state
 * @method selectedAccountSetupInfoFactory
 *
 * @param {string} accountName
 * @returns {function}
 */
export const selectedAccountSetupInfoFactory = (accountName) => {
    return createSelector(getSetupInfoFromAccounts, (setupInfo) => setupInfo[accountName] || {});
};

/**
 *   Determines if snapshot transition info modal should be displayed
 *   Criteria for determining that is if a user used existing seed i.e. not generated from Trinity
 *   and the balance on the seed is zero.
 *
 *   @method
 *   @param {object} state
 *   @returns {string}
 **/
export const shouldTransitionForSnapshot = createSelector(
    getSetupInfoForSelectedAccount,
    getBalanceForSelectedAccount,
    (setupInfo, balance) => {
        return get(setupInfo, 'usedExistingSeed') && balance === 0;
    },
);

/**
 *   Determines if the snapshot transition modal guide should be displayed to the user.
 *
 *   @method hasDisplayedSnapshotTransitionGuide
 *   @param {object} state
 *   @returns {string}
 **/
export const hasDisplayedSnapshotTransitionGuide = createSelector(getTasksForSelectedAccount, (tasks) => {
    const hasDisplayedTransitionGuide = get(tasks, 'displayedSnapshotTransitionGuide');

    return isUndefined(hasDisplayedTransitionGuide) ? true : hasDisplayedTransitionGuide;
});

/**
 *   Selects promotable (unconfirmed & value) bundles from accounts reducer state object.
 *   Uses getAccountInfoFromState selector for slicing accounts state from the state object.
 *
 *   @method getPromotableBundlesFromState
 *   @param {object} state
 *   @returns {object}
 **/
export const getPromotableBundlesFromState = createSelector(
    // Select information about all stored accounts
    getAccountInfoFromState,
    (state) => {
        return transform(
            state,
            (acc, accountState, accountName) => {
                const promotableTailTransactions = filter(
                    accountState.transactions,
                    (transaction) =>
                        transaction.currentIndex === 0 &&
                        // Ignore zero value transactions for auto promotion
                        transaction.value !== 0 &&
                        // Ignore failed transactions for auto promotion because they weren't successully broadcasted
                        transaction.broadcasted === true,
                );

                // Pick unconfirmed bundle hashes
                const promotableBundleHashes = pickBy(
                    categoriseInclusionStatesByBundleHash(
                        promotableTailTransactions,
                        map(promotableTailTransactions, (transaction) => transaction.persistence),
                    ),
                    (state) => state === false,
                );

                // Set each bundle hash with account name for auto promotion
                each(promotableBundleHashes, (_, bundleHash) => {
                    acc[bundleHash] = { accountName };
                });
            },
            {},
        );
    },
);

/**
 *   Selects all relevant account information from the state object.
 *   When returned function (createSelector) is called with the whole state object,
 *   it slices off state partials for the accountName.
 *
 *   @method selectedAccountStateFactory
 *   @param {string} accountName
 *   @returns {function}
 **/
export const selectedAccountStateFactory = (accountName) => {
    return createSelector(getAccountInfoFromState, (accountInfo) => {
        if (accountName in accountInfo) {
            return { ...accountInfo[accountName], accountName };
        }

        return {};
    });
};

/**
 *   Determines if a new account is being setup.
 *
 *   @method isSettingUpNewAccount
 *   @param {object} state
 *   @returns {boolean}
 **/
export const isSettingUpNewAccount = createSelector(
    getAccountInfoDuringSetup,
    (accountInfoDuringSetup) => !isEmpty(accountInfoDuringSetup.name) && !isEmpty(accountInfoDuringSetup.meta),
);<|MERGE_RESOLUTION|>--- conflicted
+++ resolved
@@ -2,14 +2,8 @@
 import get from 'lodash/get';
 import isEmpty from 'lodash/isEmpty';
 import isUndefined from 'lodash/isUndefined';
-<<<<<<< HEAD
-import map from 'lodash/map';
-=======
-import keys from 'lodash/keys';
 import map from 'lodash/map';
 import orderBy from 'lodash/orderBy';
-import findKey from 'lodash/findKey';
->>>>>>> b84e12d0
 import pickBy from 'lodash/pickBy';
 import reduce from 'lodash/reduce';
 import filter from 'lodash/filter';
