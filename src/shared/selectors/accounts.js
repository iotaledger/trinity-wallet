--- conflicted
+++ resolved
@@ -397,12 +397,7 @@
             (acc, info, accountName) => {
                 const failedTransactions = filter(
                     info.transactions,
-<<<<<<< HEAD
-                    (transaction) => transaction.broadcasted === false,
-=======
-                    (transaction) =>
-                        transaction.broadcasted === false && !transaction.fatalErrorOnRetry,
->>>>>>> 19539735
+                    (transaction) => transaction.broadcasted === false && !transaction.fatalErrorOnRetry,
                 );
 
                 each(failedTransactions, (transaction) => {
