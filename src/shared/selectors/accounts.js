--- conflicted
+++ resolved
@@ -7,10 +7,7 @@
 import pickBy from 'lodash/pickBy';
 import reduce from 'lodash/reduce';
 import filter from 'lodash/filter';
-import assign from 'lodash/assign';
-import every from 'lodash/every';
 import transform from 'lodash/transform';
-import uniq from 'lodash/uniq';
 import { createSelector } from 'reselect';
 import { getSeedIndexFromState } from './global';
 import { accumulateBalance, getLatestAddress } from '../libs/iota/addresses';
@@ -374,103 +371,4 @@
         },
         {},
     ),
-<<<<<<< HEAD
-);
-
-/**
- * Filters spent address data with balance for currently selected account
- *
- * @method getSpentAddressDataWithBalanceForSelectedAccount
- * @param {object} state
- *
- * @returns {array}
- **/
-export const getSpentAddressDataWithBalanceForSelectedAccount = createSelector(selectAccountInfo, (account) => {
-    return filter(account.addressData, (addressObject) => {
-        const isSpent = addressObject.spent.local === true || addressObject.spent.remote === true;
-
-        return isSpent && addressObject.balance > 0;
-    });
-});
-
-/**
- * Filters broadcasted transactions for currently selected account
- *
- * @method getBroadcastedTransactions
- * @param {object} state
- *
- * @returns {array}
- **/
-export const getBroadcastedTransactionsForSelectedAccount = createSelector(selectAccountInfo, (account) => {
-    return filter(account.transactions, (transaction) => transaction.broadcasted === true);
-});
-
-/**
- * Filters spent address data, removing addresses for which there is no outgoing broadcasted bundle hash
- *
- * @method getFilteredSpentAddressDataForSelectedAccount
- * @param {object} state
- *
- * @returns {array}
- **/
-export const getFilteredSpentAddressDataForSelectedAccount = createSelector(
-    getSpentAddressDataWithBalanceForSelectedAccount,
-    getBroadcastedTransactionsForSelectedAccount,
-    (spentAddressDataWithBalance, broadcastedTransactions) => {
-        const inputTransactions = filter(broadcastedTransactions, (transaction) => transaction.value < 0);
-
-        const spentAddressData = map(spentAddressDataWithBalance, (addressObject) =>
-            assign({}, addressObject, {
-                bundleHashes: uniq(
-                    map(
-                        filter(inputTransactions, (transaction) => transaction.address === addressObject.address),
-                        (transaction) => transaction.bundle,
-                    ),
-                ),
-            }),
-        );
-
-        const persistenceByBundleHash = transform(
-            inputTransactions,
-            (acc, transaction) => {
-                if (transaction.bundle in acc) {
-                    acc[transaction.bundle] = acc[transaction.bundle] || transaction.persistence;
-                } else {
-                    acc[transaction.bundle] = transaction.persistence;
-                }
-            },
-            {},
-        );
-
-        return filter(spentAddressData, (addressObject) => {
-            const associatedTransactions = filter(
-                inputTransactions,
-                (transaction) => transaction.address === addressObject.address,
-            );
-
-            return (
-                !isEmpty(addressObject.bundleHashes) &&
-                !isEmpty(associatedTransactions) &&
-                every(associatedTransactions, (transaction) => persistenceByBundleHash[transaction.bundle] === true)
-            );
-        });
-    },
-);
-
-/* Selects latest address for MoonPay selected account
- *
- * @method getLatestAddressForMoonPaySelectedAccount
- *
- * @param {string} accountName
- *
- * @returns {function}
- */
-export const getLatestAddressForMoonPaySelectedAccount = createSelector(
-    getAccountInfoFromState,
-    getSelectedAccountNameForMoonPay,
-    (accountInfo, accountName) => {
-        return getLatestAddress(get(accountInfo[accountName], 'addressData'), true);
-    },
-=======
->>>>>>> b67e217d
 );