--- conflicted
+++ resolved
@@ -106,10 +106,7 @@
  *   @param {object} state
  *   @returns {object}
  **/
-export const getSelectedAccountMeta = createSelector(
-    selectAccountInfo,
-    (account) => get(account, 'meta'),
-);
+export const getSelectedAccountMeta = createSelector(selectAccountInfo, (account) => get(account, 'meta'));
 
 /**
  *   Selects account name for currently selected account.
@@ -397,12 +394,8 @@
             (acc, info, accountName) => {
                 const failedTransactions = filter(
                     info.transactions,
-<<<<<<< HEAD
-                    (transaction) => transaction.broadcasted === false && !transaction.fatalErrorOnRetry,
-=======
                     (transaction) =>
                         transaction.broadcasted === false && !transaction.fatalErrorOnRetry,
->>>>>>> 7e7d092b
                 );
 
                 each(failedTransactions, (transaction) => {
