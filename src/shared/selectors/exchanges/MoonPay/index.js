--- conflicted
+++ resolved
@@ -11,11 +11,7 @@
     BASIC_IDENITY_VERIFICATION_LEVEL_NAME,
     ADVANCED_IDENITY_VERIFICATION_LEVEL_NAME,
     COUNTRY_CODES_REQUIRING_STATE,
-<<<<<<< HEAD
-    IOTA_CURRENCY_CODE
-=======
     IOTA_CURRENCY_CODE,
->>>>>>> 5deaafb4
 } from '../../../exchanges/MoonPay';
 
 /**
@@ -477,25 +473,32 @@
     return get(ipAddress, 'alpha3');
 });
 
-<<<<<<< HEAD
-
+/**
+ * Determines if MoonPay has suspended IOTA purchases
+ *
+ * @method arePurchasesSuspended
+ *
+ * @param {object} state
+ *
+ * @returns {array}
+ */
+export const arePurchasesSuspended = createSelector(getExchangesFromState, (exchanges) => {
+    const currencies = exchanges.moonpay.currencies;
+
+    const currency = find(currencies, (currency) => currency.code === IOTA_CURRENCY_CODE);
+
+    return get(currency, 'isSuspended') === true;
+});
 
 /**
  * Selects MoonPay supported countries
  *
  * @method getCountries
-=======
-/**
- * Determines if MoonPay has suspended IOTA purchases
- *
- * @method arePurchasesSuspended
->>>>>>> 5deaafb4
  *
  * @param {object} state
  *
  * @returns {array}
  */
-<<<<<<< HEAD
 export const getCountries = createSelector(getExchangesFromState, (exchanges) => {
     const countries = exchanges.moonpay.countries;
     const currencies = exchanges.moonpay.currencies;
@@ -503,16 +506,8 @@
     const isSupportedInUS = get(currency, 'isSupportedInUS') === true;
 
     if (!isSupportedInUS) {
-        return filter(countries, (country) => country.alpha3 !== 'USA')
+        return filter(countries, (country) => country.alpha3 !== 'USA');
     }
 
     return countries;
-=======
-export const arePurchasesSuspended = createSelector(getExchangesFromState, (exchanges) => {
-    const currencies = exchanges.moonpay.currencies;
-
-    const currency = find(currencies, (currency) => currency.code === IOTA_CURRENCY_CODE);
-
-    return get(currency, 'isSuspended') === true;
->>>>>>> 5deaafb4
 });