/* global Electron */
import assign from 'lodash/assign';
import { createStore, combineReducers, applyMiddleware, compose } from 'redux';
/* eslint-disable no-unused-vars */
import logger from 'redux-logger';
/* eslint-enable no-unused-vars */
import thunk from 'redux-thunk';
import marketData from './reducers/marketData';
import wallet from './reducers/wallet';
import accounts from './reducers/accounts';
import settings from './reducers/settings';
import alerts from './reducers/alerts';
import home from './reducers/home';
import keychain from './reducers/keychain';
import polling from './reducers/polling';
import progress from './reducers/progress';
import ui from './reducers/ui';
import { ActionTypes } from './actions/settings';
import { ActionTypes as WalletActionTypes } from './actions/wallet';
import networkMiddleware from './middlewares/network';
import versionMiddleware from './middlewares/version';
import alertsMiddleware from './middlewares/alerts';
import modalMiddleware from './middlewares/modal';
import { getEncryptionKey } from '../desktop/src/libs/realm';
import { encrypt } from '../desktop/src/libs/crypto';
import { __DEV__, __MOBILE__ } from './config';

const developmentMiddleware = [thunk, networkMiddleware, versionMiddleware, alertsMiddleware, modalMiddleware];
const productionMiddleware = [thunk, networkMiddleware, versionMiddleware, alertsMiddleware, modalMiddleware];

if (__MOBILE__) {
    /* developmentMiddleware.unshift(logger); */
}

const reducers = combineReducers({
    alerts,
    marketData,
    accounts,
    settings,
    home,
    keychain,
    polling,
    progress,
    ui,
    wallet,
});

const rootReducer = (state, action) => {
    /* eslint-disable no-param-reassign */
    if (action.type === ActionTypes.WALLET_RESET) {
        state = undefined;
    }

    if (action.type === WalletActionTypes.MAP_STORAGE_TO_STATE) {
        return reducers(assign({}, state, action.payload), action);
    }

    return reducers(state, action);
};

const middleware = __DEV__ ? developmentMiddleware : productionMiddleware;

let bounceTimeout = null;

const storeLocalStorage = (store) => (next) => (action) => {
    const { accounts, alerts, settings } = store.getState();

    if (bounceTimeout) {
        clearTimeout(bounceTimeout);
    }

    bounceTimeout = setTimeout(async () => {
        const key = await getEncryptionKey();
        const cypherText = await encrypt(JSON.stringify({ accounts, alerts, settings }), key);
        Electron.setStorage('__STATE__', cypherText);
    }, 500);

    next(action);
};

const store = createStore(
    rootReducer,
    compose(
<<<<<<< HEAD
        applyMiddleware(...middleware, storeLocalStorage),
        typeof window !== 'undefined' && window.devToolsExtension ? window.devToolsExtension() : (f) => f,
=======
        applyMiddleware(...middleware),
        typeof window !== 'undefined' && window.__REDUX_DEVTOOLS_EXTENSION__ ? window.__REDUX_DEVTOOLS_EXTENSION__() : (f) => f,
>>>>>>> 6353f4a9
    ),
);

export default store;<|MERGE_RESOLUTION|>--- conflicted
+++ resolved
@@ -81,13 +81,8 @@
 const store = createStore(
     rootReducer,
     compose(
-<<<<<<< HEAD
         applyMiddleware(...middleware, storeLocalStorage),
-        typeof window !== 'undefined' && window.devToolsExtension ? window.devToolsExtension() : (f) => f,
-=======
-        applyMiddleware(...middleware),
         typeof window !== 'undefined' && window.__REDUX_DEVTOOLS_EXTENSION__ ? window.__REDUX_DEVTOOLS_EXTENSION__() : (f) => f,
->>>>>>> 6353f4a9
     ),
 );
 
