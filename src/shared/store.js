--- conflicted
+++ resolved
@@ -8,32 +8,17 @@
 import settings from './reducers/settings';
 
 const store = createStore(
-<<<<<<< HEAD
-  combineReducers({
-    marketData,
-    iota,
-    account,
-    settings,
-  }),
-  compose(
-    applyMiddleware(thunk),
-    autoRehydrate(),
-    typeof window !== 'undefined' && window.devToolsExtension
-        ? window.devToolsExtension()
-        : (f) => f
-  ),
-=======
     combineReducers({
         marketData,
         iota,
-        account
+        account,
+        settings,
     }),
     compose(
         applyMiddleware(thunk),
         autoRehydrate(),
-        typeof window !== 'undefined' && window.devToolsExtension ? window.devToolsExtension() : f => f
+        typeof window !== 'undefined' && window.devToolsExtension ? window.devToolsExtension() : (f) => f
     )
->>>>>>> 69af6c2e
 );
 
 export default store;