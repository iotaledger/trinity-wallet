--- conflicted
+++ resolved
@@ -638,7 +638,6 @@
     }
 
     /**
-<<<<<<< HEAD
      * Updates system proxy settings.
      *
      * @method updateIgnoreProxySetting
@@ -647,7 +646,10 @@
     static updateIgnoreProxySetting(enabled) {
         realm.write(() => {
             Wallet.latestSettings.ignoreProxy = enabled;
-=======
+        });
+    }
+
+    /*
      * Updates quorum configuration.
      *
      * @method updateQuorumConfig
@@ -684,7 +686,6 @@
     static updateAutoNodeListSetting(payload) {
         realm.write(() => {
             Wallet.latestSettings.autoNodeList = payload;
->>>>>>> 7e7d092b
         });
     }
 
