/* global Electron */
import assign from 'lodash/assign';
import each from 'lodash/each';
import includes from 'lodash/includes';
import isArray from 'lodash/isArray';
import isEmpty from 'lodash/isEmpty';
import isUndefined from 'lodash/isUndefined';
import map from 'lodash/map';
import merge from 'lodash/merge';
import values from 'lodash/values';
import size from 'lodash/size';
import schemas, { getDeprecatedStoragePath, STORAGE_PATH as latestStoragePath, v0Schema, v1Schema } from '../schemas';
import { __MOBILE__, __TEST__ } from '../config';
import { preserveAddressLocalSpendStatus } from '../libs/iota/addresses';

// Initialise realm instance
let realm = {}; // eslint-disable-line import/no-mutable-exports

// Initialise Realm constructor as null and reinitialise after importing the correct (platform) Realm dependency
let Realm = null;

/**
 * Imports Realm dependency
 *
 * @method getRealm
 * @returns {object}
 */
export const getRealm = () => {
    if (__TEST__ || !isUndefined(process.env.JEST_WORKER_ID)) {
        return require('../libs/originalRequire')('realm');
    }

    if (__MOBILE__) {
        return global.Realm;
    }

    return Electron.getRealm();
};

/**
 * Model for Account.
 */
class Account {
    /**
     * Gets object for provided id (account name)
     *
     * @method getObjectForId
     * @param {string} id
     *
     * @returns {object}
     */
    static getObjectForId(id) {
        return realm.objectForPrimaryKey('Account', id);
    }

    /**
     * Gets objects for all stored accounts.
     *
     * @returns {Realm.Results<any>}
     */
    static get data() {
        return realm.objects('Account');
    }

    /**
     * Gets account data for all stored accounts.
     * @method getDataAsArray
     *
     * @returns {array}
     */
    static getDataAsArray() {
        const accounts = Account.data;

        return map(accounts, (account) =>
            assign({}, account, {
                addressData: values(account.addressData),
                transactions: values(account.transactions),
            }),
        );
    }

    /**
     * Creates account.
     * @method create
     *
     * @param {object} data
     */
    static create(data) {
        realm.write(() => realm.create('Account', data));
    }

    /**
     * Creates multiple accounts.
     * @method createMultiple
     *
     * @param {object} data
     */
    static createMultiple(accountsData) {
        realm.write(() => {
            each(accountsData, (data) => realm.create('Account', data));
        });
    }

    /**
     * Creates an account if it does not already exist.
     *
     * @method createIfNotExists
     * @param {string} name
     * @param {object} data
     */
    static createIfNotExists(name, data) {
        const shouldCreate = isEmpty(Account.getObjectForId(name));

        if (shouldCreate) {
            Account.create(assign({}, data, { name }));
        }
    }

    /**
     * Updates account.
     * @method updateTransactionsAndAddressData
     *
     * @param {string} name
     * @param {object} data
     */
    static update(name, data) {
        realm.write(() => {
            const existingData = Account.getObjectForId(name);
            const updatedData = assign({}, existingData, {
                ...data,
                name,
                addressData: isEmpty(data.addressData)
                    ? existingData.addressData
                    : preserveAddressLocalSpendStatus(values(existingData.addressData), data.addressData),
            });

            realm.create('Account', updatedData, true);
        });
    }

    /**
     * Deletes account.
     * @method delete
     *
     * @param {string} name
     */
    static delete(name) {
        realm.write(() => realm.delete(Account.getObjectForId(name)));
    }

    /**
     * Migrate account data under a new name.
     *
     * @method migrate
     *
     * @param {string} from - Account name
     * @param {string} to - New account name
     */
    static migrate(from, to) {
        const accountData = Account.getObjectForId(from);

        realm.write(() => {
            // Create account with new name.
            realm.create('Account', assign({}, accountData, { name: to }));
            // Delete account with old name.
            realm.delete(accountData);
        });
    }
}

/**
 * Model for node.
 */
class Node {
    /**
     * Gets object for provided id (url)
     *
     * @method getObjectForId
     * @param {string} id
     *
     * @returns {object}
     */
    static getObjectForId(id) {
        return realm.objectForPrimaryKey('Node', id);
    }

    /**
     * Returns a list of nodes
     *
     * @return {Realm.Results}
     */
    static get data() {
        return realm.objects('Node');
    }

    /**
     * Returns nodes as array
     *
     * @method getDataAsArray
     *
     * @return {array}
     */
    static getDataAsArray() {
        return map(Node.data, (node) => assign({}, node));
    }

    /**
     * Adds a custom node
     *
     * @method addCustomNode
     * @param {string} url Node URL
     */
    static addCustomNode(url, pow) {
        realm.write(() => {
            realm.create('Node', {
                url,
                custom: true,
                pow,
            });
        });
    }

    /**
     * Removes a node.
     *
     * @method delete
     * @param {string} url
     */
    static delete(url) {
        const node = Node.getObjectForId(url);

        realm.write(() => realm.delete(node));
    }

    /**
     *
     * @method addNodes
     * @param {array} nodes
     */
    static addNodes(nodes) {
        if (size(nodes)) {
            const existingUrls = map(Node.getDataAsArray(), (node) => node.url);

            realm.write(() => {
                each(nodes, (node) => {
                    // If it's an existing node, just update properties.
                    if (includes(existingUrls, node.url)) {
                        realm.create('Node', node, true);
                    } else {
                        realm.create('Node', node);
                    }
                });
            });
        }
    }
}

/**
 * Model for wallet data and settings.
 */
class Wallet {
    static version = Number(schemas[size(schemas) - 1].schemaVersion);

    /**
     * Gets object for provided id (version)
     *
     * @method getObjectForId
     * @param {number} id
     *
     * @returns {object}
     */
    static getObjectForId(id = Wallet.version) {
        return realm.objectForPrimaryKey('Wallet', id);
    }

    /**
     * Gets wallet data.
     *
     * @return {Realm.Results}
     */
    static get data() {
        return realm.objects('Wallet');
    }

    /**
     * Wallet settings for most recent version.
     */
    static get latestSettings() {
        const dataForCurrentVersion = Wallet.getObjectForId();

        return dataForCurrentVersion.settings;
    }

    /**
     * Wallet data for most recent version.
     */
    static get latestData() {
        return Wallet.getObjectForId();
    }

    /**
     * Sets onboarding complete for wallet.
     * @method setOnboardingComplete
     */
    static setOnboardingComplete() {
        realm.write(() => {
            Wallet.latestData.onboardingComplete = true;
        });
    }

    /**
     * Updates remote proof of work setting.
     *
     * @method updateRemotePoWSetting
     * @param {boolean} payload
     */
    static updateRemotePowSetting(payload) {
        realm.write(() => {
            Wallet.latestSettings.remotePoW = payload;
        });
    }

    /**
     * Updates auto-promotion setting.
     *
     * @method updateAutoPromotionSetting
     * @param {boolean} payload
     */
    static updateAutoPromotionSetting(payload) {
        realm.write(() => {
            Wallet.latestSettings.autoPromotion = payload;
        });
    }

    /**
     * Updates auto node switching configuration.
     *
     * @method updateAutoNodeSwitchingSetting
     * @param {boolean} payload
     */
    static updateAutoNodeSwitchingSetting(payload) {
        realm.write(() => {
            Wallet.latestSettings.autoNodeSwitching = payload;
        });
    }

    /**
     * Updates lock screen timeout.
     *
     * @method updateLockScreenTimeout
     * @param {number} payload
     */
    static updateLockScreenTimeout(payload) {
        realm.write(() => {
            Wallet.latestSettings.lockScreenTimeout = payload;
        });
    }

    /**
     * Updates active locale.
     *
     * @method updateLocale
     * @param {string} payload
     */
    static updateLocale(payload) {
        realm.write(() => {
            Wallet.latestSettings.locale = payload;
        });
    }

    /**
     * Updates wallet's mode.
     *
     * @method updateMode
     * @param {string} payload
     */
    static updateMode(payload) {
        realm.write(() => {
            Wallet.latestSettings.mode = payload;
        });
    }

    /**
     * Updates wallet's node.
     *
     * @method updateNode
     * @param {string} payload
     */
    static updateNode(payload) {
        realm.write(() => {
            Wallet.latestSettings.node = payload;
        });
    }

    /**
     * Updates wallet's language.
     *
     * @method updateLanguage
     * @param {string} payload
     */
    static updateLanguage(payload) {
        realm.write(() => {
            Wallet.latestSettings.language = payload;
        });
    }

    /**
     * Updates currency related data (conversionRate, currency, availableCurrencies)
     *
     * @method updateCurrencyData
     * @param {object} payload
     */
    static updateCurrencyData(payload) {
        const { conversionRate, currency, availableCurrencies } = payload;

        realm.write(() => {
            Wallet.latestSettings.currency = currency;
            Wallet.latestSettings.conversionRate = conversionRate;
            Wallet.latestSettings.availableCurrencies = availableCurrencies;
        });
    }

    /**
     * Updates wallet's theme.
     *
     * @method updateTheme
     * @param {string} payload
     */
    static updateTheme(payload) {
        realm.write(() => {
            Wallet.latestSettings.themeName = payload;
        });
    }

    /**
     * Sets a randomly selected node.
     *
     * @method setRandomlySelectedNode
     * @param {string} payload
     */
    static setRandomlySelectedNode(payload) {
        realm.write(() => {
            Wallet.latestSettings.node = payload;
            Wallet.latestSettings.hasRandomizedNode = true;
        });
    }

    /**
     * Updates two factor authentication configuration.
     *
     * @method update2FASetting
     * @param {boolean} payload
     */
    static update2FASetting(payload) {
        realm.write(() => {
            Wallet.latestSettings.is2FAEnabled = payload;
        });
    }

    /**
     * Updates finger print authentication configuration.
     *
     * @method updateFingerprintAuthenticationSetting
     * @param {boolean} payload
     */
    static updateFingerprintAuthenticationSetting(payload) {
        realm.write(() => {
            Wallet.latestSettings.isFingerprintEnabled = payload;
        });
    }

    /**
     * Sets app versions.
     *
     * @method setAppVersions
     * @param {object} payload
     */
    static setVersions(payload) {
        realm.write(() => {
            Wallet.latestSettings.versions = payload;
        });
    }

    /**
     * Sets acceptedTerms to true when user has accepted terms and conditions.
     *
     * @method acceptTerms
     * @param {object} payload
     */
    static acceptTerms() {
        realm.write(() => {
            Wallet.latestSettings.acceptedTerms = true;
        });
    }

    /**
     * Sets acceptedPrivacy to true when user has accepted privacy policy.
     *
     * @method acceptPrivacyPolicy
     * @param {object} payload
     */
    static acceptPrivacyPolicy() {
        realm.write(() => {
            Wallet.latestSettings.acceptedPrivacy = true;
        });
    }

    /**
     * Updates configuration for showing/hiding empty transactions.
     *
     * @method toggleEmptyTransactionsDisplay
     */
    static toggleEmptyTransactionsDisplay() {
        realm.write(() => {
            const settings = Wallet.latestSettings;

            settings.hideEmptyTransactions = !settings.hideEmptyTransactions;
        });
    }

    /**
     * Sets to true on forced password update.
     *
     * @method completeForcedPasswordUpdate
     */
    static completeForcedPasswordUpdate() {
        realm.write(() => {
            Wallet.latestSettings.completedForcedPasswordUpdate = true;
        });
    }

    /**
     * Sets migration (AsyncStorage to Realm) status.
     *
     * @method setRealmMigrationStatus
     * @param {bool} payload
     */
    static setRealmMigrationStatus(payload) {
        realm.write(() => {
            Wallet.latestSettings.completedMigration = payload;
        });
    }

    /**
     * Updates byte-trit sweep setting.
     *
     * @method updateByteTritSweepSetting
     * @param {boolean} payload
     */
    static updateByteTritSweepSetting(payload) {
        realm.write(() => {
            Wallet.latestSettings.completedByteTritSweep = payload;
        });
    }

    /**
     * Updates tray app configuration (desktop wallet)
     *
     * @method updateTraySetting
     * @param {boolean} payload
     */
    static updateTraySetting(payload) {
        realm.write(() => {
            Wallet.latestSettings.isTrayEnabled = payload;
        });
    }

    /**
     * Updates notifications configuration.
     *
     * @method updateNotificationsSetting
     * @param {object} payload
     */
    static updateNotificationsSetting(payload) {
        const { type, enabled } = payload;

        realm.write(() => {
            Wallet.latestSettings.notifications[type] = enabled;
        });
    }

    /**
     * Updates error log.
     *
     * @method updateErrorLog
     * @param {object | array} payload
     */
    static updateErrorLog(payload) {
        realm.write(() => {
            if (isArray(payload)) {
                each(payload, (value) => Wallet.latestData.errorLog.push(value));
            } else {
                Wallet.latestData.errorLog.push(payload);
            }
        });
    }

    /**
     * Clears error log.
     *
     * @method clearErrorLog
     */
    static clearErrorLog() {
        realm.write(() => {
            Wallet.latestData.errorLog = [];
        });
    }

    /**
     * Updates account information during account setup.
     * @method updateAccountInfoDuringSetup
     *
     * @param {object} payload
     */
    static updateAccountInfoDuringSetup(payload) {
        realm.write(() => {
            const data = Wallet.latestData;
            data.accountInfoDuringSetup = assign({}, data.accountInfoDuringSetup, payload);
        });
    }

    /**
     * Adds new account and removes temporarily stored account info during setup
     *
     * @method addAccount
     *
     * @param {object} accountData
     */
    static addAccount(accountData) {
        realm.write(() => {
            const data = Wallet.latestData;
            data.accountInfoDuringSetup = { name: '', meta: {}, usedExistingSeed: false };
            realm.create('Account', accountData);
        });
    }

    /**
     * Creates a wallet object if it does not already exist.
     * @method createIfNotExists
     */
    static createIfNotExists() {
        const shouldCreate = isEmpty(Wallet.getObjectForId());

        if (shouldCreate) {
            realm.write(() =>
                realm.create('Wallet', {
                    version: Wallet.version,
                    settings: { notifications: {} },
                    accountInfoDuringSetup: { meta: {} },
                }),
            );
        }
    }

    /**
     * Updates latest (most recent version) wallet data.
     *
     * @method updateLatest
     * @param {object} data
     */
    static updateLatest(data) {
        realm.write(() =>
            realm.create(
                'Wallet',
                {
                    version: Wallet.version,
                    ...merge({}, Wallet.latestData, data),
                },
                true,
            ),
        );
    }
}

/**
 * Deletes all objects in storage and deletes storage file for provided config
 *
 * @method purge
 *
 * @returns {Promise<any>}
 */
const purge = () =>
    new Promise((resolve, reject) => {
        try {
            realm.removeAllListeners();
            realm.write(() => realm.deleteAll());

            Realm.deleteFile(schemas[size(schemas) - 1]);

            resolve();
        } catch (error) {
            reject(error);
        }
    });

/**
 * Migrates realm from deprecated to latest storage path
 *
 * @method migrateToNewStoragePath
 *
 * @param {object} config - {{ encryptionKey: {array}, schemaVersion: {number}, path: {string}, schema: {array} }}
 *
 * @returns {undefined}
 */
<<<<<<< HEAD
const migrateToNewStoragePath = (config) => {
    const oldRealm = new Realm(config);

    const accountsData = oldRealm.objects('Account');
    const walletData = oldRealm.objectForPrimaryKey('Wallet', config.schemaVersion);
    const nodesData = oldRealm.objects('Node');

    const newRealm = new Realm(assign({}, config, { path: latestStoragePath }));

    newRealm.write(() => {
        if (!isEmpty(accountsData)) {
            each(accountsData, (data) => newRealm.create('Account', data));
        }

        if (!isEmpty(walletData)) {
            newRealm.create('Wallet', walletData);
        }

        if (!isEmpty(nodesData)) {
            each(nodesData, (node) => newRealm.create('Node', node));
        }
=======
const initialise = (getEncryptionKeyPromise) => {
    Realm = getRealm();

    return getEncryptionKeyPromise().then((encryptionKey) => {
        realm = new Realm(assign({}, config, { encryptionKey }));

        initialiseSync(encryptionKey);
>>>>>>> ba81a067
    });
};

    oldRealm.write(() => oldRealm.deleteAll());

    Realm.deleteFile(config);
};

/**
 * Initialises storage.
 *
 * @method initialise
 * @param {Promise} getEncryptionKeyPromise
 *
 * @returns {Promise}
 */
const initialise = (getEncryptionKeyPromise) =>
    getEncryptionKeyPromise().then((encryptionKey) => {
        let hasVersionZeroRealmAtDeprecatedPath = false;
        let hasVersionOneRealmAtDeprecatedPath = false;

        try {
            hasVersionZeroRealmAtDeprecatedPath =
                Realm.schemaVersion(getDeprecatedStoragePath(0), encryptionKey) !== -1;
        } catch (error) {}

        try {
            hasVersionOneRealmAtDeprecatedPath = Realm.schemaVersion(getDeprecatedStoragePath(1), encryptionKey) !== -1;
        } catch (error) {}

        if (hasVersionZeroRealmAtDeprecatedPath) {
            const config = {
                encryptionKey,
                schemaVersion: 0,
                path: getDeprecatedStoragePath(0),
                schema: v0Schema,
            };

            migrateToNewStoragePath(config);
        } else if (hasVersionOneRealmAtDeprecatedPath) {
            const config = {
                encryptionKey,
                schemaVersion: 1,
                path: getDeprecatedStoragePath(1),
                schema: v1Schema,
            };

            migrateToNewStoragePath(config);
        }

        const schemasSize = size(schemas);
        let nextSchemaIndex = 0;

        try {
            const schemaVersion = Realm.schemaVersion(latestStoragePath, encryptionKey);
            nextSchemaIndex = schemaVersion === -1 ? schemas[schemasSize - 1].schemaVersion : schemaVersion;
        } catch (error) {}

        while (nextSchemaIndex < schemasSize) {
            const migratedRealm = new Realm(assign({}, schemas[nextSchemaIndex++], { encryptionKey }));

            migratedRealm.close();
        }

        realm = new Realm(assign({}, schemas[schemasSize - 1], { encryptionKey }));

        initialiseSync();
    });

/**
 * Initialises storage.
 *
 * @method initialiseSync
 *
 * @returns {Promise}
 */
const initialiseSync = () => {
    Wallet.createIfNotExists();
};

/**
 * Purges persisted data and reinitialises storage.
 *
 * @method reinitialise
 * @param {Promise<function>}
 *
 * @returns {Promise}
 */
const reinitialise = (getEncryptionKeyPromise) => purge().then(() => initialise(getEncryptionKeyPromise));

export { realm, initialise, initialiseSync, reinitialise, purge, Account, Node, Wallet };<|MERGE_RESOLUTION|>--- conflicted
+++ resolved
@@ -702,7 +702,6 @@
  *
  * @returns {undefined}
  */
-<<<<<<< HEAD
 const migrateToNewStoragePath = (config) => {
     const oldRealm = new Realm(config);
 
@@ -724,33 +723,25 @@
         if (!isEmpty(nodesData)) {
             each(nodesData, (node) => newRealm.create('Node', node));
         }
-=======
+    });
+
+    oldRealm.write(() => oldRealm.deleteAll());
+
+    Realm.deleteFile(config);
+};
+
+/**
+ * Initialises storage.
+ *
+ * @method initialise
+ * @param {Promise} getEncryptionKeyPromise
+ *
+ * @returns {Promise}
+ */
 const initialise = (getEncryptionKeyPromise) => {
     Realm = getRealm();
 
     return getEncryptionKeyPromise().then((encryptionKey) => {
-        realm = new Realm(assign({}, config, { encryptionKey }));
-
-        initialiseSync(encryptionKey);
->>>>>>> ba81a067
-    });
-};
-
-    oldRealm.write(() => oldRealm.deleteAll());
-
-    Realm.deleteFile(config);
-};
-
-/**
- * Initialises storage.
- *
- * @method initialise
- * @param {Promise} getEncryptionKeyPromise
- *
- * @returns {Promise}
- */
-const initialise = (getEncryptionKeyPromise) =>
-    getEncryptionKeyPromise().then((encryptionKey) => {
         let hasVersionZeroRealmAtDeprecatedPath = false;
         let hasVersionOneRealmAtDeprecatedPath = false;
 
@@ -801,6 +792,7 @@
 
         initialiseSync();
     });
+};
 
 /**
  * Initialises storage.
