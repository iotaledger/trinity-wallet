import i18next from '../i18next.js';

export const ActionTypes = {
    SHOW: 'IOTA/ALERTS/SHOW',
    HIDE: 'IOTA/ALERTS/HIDE',
};

const generate = (category, title, message) => ({
    type: ActionTypes.SHOW,
    category,
    title,
    message,
});

const dispose = () => ({ type: ActionTypes.HIDE });

export const generateAlert = (category, title, message) => dispatch => dispatch(generate(category, title, message));

export const generateAccountInfoErrorAlert = () => dispatch =>
    dispatch(
        generateAlert(
            'error',
            i18next.t('global:invalidResponse'),
            i18next.t('global:invalidResponseFetchingAccount'), // Or could just say communicating with your selected IOTA node.
        ),
    );
<<<<<<< HEAD
export const generateSyncingSuccessAlert = () => dispatch => {
=======
export const generateSyncingCompleteAlert = () => dispatch => {
>>>>>>> f4a9f7b1
    dispatch(
        generateAlert(
            'success',
            i18next.t('settings:syncingComplete'),
            i18next.t('settings:syncingCompleteExplanation'),
        ),
    );
};
<<<<<<< HEAD
=======

export const generateAccountDeletedAlert = () => dispatch =>
    dispatch(
        generateAlert('success', i18next.t('settings:accountDeleted'), i18next.t('settings:accountDeletedExplanation')),
    );

export const generateInvalidResponseAlert = () => dispatch =>
    dispatch(
        generateAlert('success', i18next.t('settings:accountDeleted'), i18next.t('settings:accountDeletedExplanation')),
    );
>>>>>>> f4a9f7b1

export const disposeOffAlert = () => dispatch => dispatch(dispose());<|MERGE_RESOLUTION|>--- conflicted
+++ resolved
@@ -24,11 +24,7 @@
             i18next.t('global:invalidResponseFetchingAccount'), // Or could just say communicating with your selected IOTA node.
         ),
     );
-<<<<<<< HEAD
-export const generateSyncingSuccessAlert = () => dispatch => {
-=======
 export const generateSyncingCompleteAlert = () => dispatch => {
->>>>>>> f4a9f7b1
     dispatch(
         generateAlert(
             'success',
@@ -37,8 +33,6 @@
         ),
     );
 };
-<<<<<<< HEAD
-=======
 
 export const generateAccountDeletedAlert = () => dispatch =>
     dispatch(
@@ -49,6 +43,5 @@
     dispatch(
         generateAlert('success', i18next.t('settings:accountDeleted'), i18next.t('settings:accountDeletedExplanation')),
     );
->>>>>>> f4a9f7b1
 
 export const disposeOffAlert = () => dispatch => dispatch(dispose());