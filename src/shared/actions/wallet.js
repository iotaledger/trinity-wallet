--- conflicted
+++ resolved
@@ -552,7 +552,6 @@
 });
 
 /**
-<<<<<<< HEAD
  * Dispatch to push to navigation stack
  *
  * @method pushRoute
@@ -594,7 +593,8 @@
         payload,
     };
 };
-=======
+
+/**
  * Dispatch to suggest that user should update
  *
  * @method shouldUpdate
@@ -614,5 +614,4 @@
  */
 export const forceUpdate = () => ({
     type: ActionTypes.FORCE_UPDATE,
-});
->>>>>>> 03ea933b
+});