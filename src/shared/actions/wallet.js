--- conflicted
+++ resolved
@@ -2,22 +2,10 @@
 import noop from 'lodash/noop';
 import findLastIndex from 'lodash/findLastIndex';
 import reduce from 'lodash/reduce';
-import { iota } from '../libs/iota';
 import { updateAddresses, updateAccountAfterTransition } from '../actions/accounts';
 import { generateAlert, generateTransitionErrorAlert } from '../actions/alerts';
-<<<<<<< HEAD
-import { getNewAddress, formatAddressData, syncAddresses } from '../libs/iota/addresses';
-import { DEFAULT_MIN_WEIGHT_MAGNITUDE, DEFAULT_DEPTH } from '../config';
-=======
 import { setActiveStepIndex, startTrackingProgress, reset as resetProgress } from '../actions/progress';
-import {
-    getNewAddress,
-    syncAddresses,
-    getLatestAddress,
-    accumulateBalance,
-    attachAndFormatAddress,
-} from '../libs/iota/addresses';
->>>>>>> 95b2cce0
+import { accumulateBalance, attachAndFormatAddress, getNewAddress, syncAddresses } from '../libs/iota/addresses';
 import i18next from '../i18next';
 import { syncAccountDuringSnapshotTransition } from '../libs/iota/accounts';
 import { getBalancesAsync } from '../libs/iota/extendedApi';
