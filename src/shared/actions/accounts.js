--- conflicted
+++ resolved
@@ -1,3 +1,4 @@
+import get from 'lodash/get';
 import assign from 'lodash/assign';
 import some from 'lodash/some';
 import isEmpty from 'lodash/isEmpty';
@@ -414,15 +415,11 @@
             })
             .catch((err) => {
                 const dispatchErrors = () => {
-                    if (err.message === Errors.NODE_NOT_SYNCED) {
-<<<<<<< HEAD
-                        dispatch(generateNodeOutOfSyncErrorAlert(err));
-=======
+                    if (get(err, 'message') === Errors.NODE_NOT_SYNCED) {
                         dispatch(generateNodeOutOfSyncErrorAlert());
-                    } else if (err.message === Errors.NODE_NOT_SYNCED_BY_TIMESTAMP) {
+                    } else if (get(err, 'message') === Errors.NODE_NOT_SYNCED_BY_TIMESTAMP) {
                         dispatch(generateNodeOutOfSyncErrorAlert(true));
->>>>>>> 801b46e3
-                    } else if (err.message === Errors.UNSUPPORTED_NODE) {
+                    } else if (get(err, 'message') === Errors.UNSUPPORTED_NODE) {
                         dispatch(generateUnsupportedNodeErrorAlert(err));
                     } else {
                         dispatch(generateAccountInfoErrorAlert(err));
@@ -469,11 +466,11 @@
                 dispatch(manualSyncSuccess(result));
             })
             .catch((err) => {
-                if (err.message === Errors.LEDGER_CANCELLED) {
+                if (get(err, 'message') === Errors.LEDGER_CANCELLED) {
                     dispatch(generateLedgerCancelledAlert(err));
-                } else if (err.message === Errors.NODE_NOT_SYNCED) {
+                } else if (get(err, 'message') === Errors.NODE_NOT_SYNCED) {
                     dispatch(generateNodeOutOfSyncErrorAlert(err));
-                } else if (err.message === Errors.UNSUPPORTED_NODE) {
+                } else if (get(err, 'message') === Errors.UNSUPPORTED_NODE) {
                     dispatch(generateUnsupportedNodeErrorAlert(err));
                 } else {
                     dispatch(generateSyncingErrorAlert(err));
@@ -516,19 +513,15 @@
                 dispatch(accountInfoFetchSuccess(result));
             })
             .catch((err) => {
-                if (err.message === Errors.LEDGER_CANCELLED) {
+                if (get(err, 'message') === Errors.LEDGER_CANCELLED) {
                     dispatch(generateLedgerCancelledAlert(err));
-                } else if (err.message === Errors.LEDGER_INVALID_INDEX) {
+                } else if (get(err, 'message') === Errors.LEDGER_INVALID_INDEX) {
                     dispatch(generateLedgerIncorrectIndexAlert(err));
-                } else if (err.message === Errors.NODE_NOT_SYNCED) {
-<<<<<<< HEAD
+                } else if (get(err, 'message') === Errors.NODE_NOT_SYNCED) {
                     dispatch(generateNodeOutOfSyncErrorAlert(err));
-=======
-                    dispatch(generateNodeOutOfSyncErrorAlert());
-                } else if (err.message === Errors.NODE_NOT_SYNCED_BY_TIMESTAMP) {
-                    dispatch(generateNodeOutOfSyncErrorAlert(true));
->>>>>>> 801b46e3
-                } else if (err.message === Errors.UNSUPPORTED_NODE) {
+                } else if (get(err, 'message') === Errors.NODE_NOT_SYNCED_BY_TIMESTAMP) {
+                    dispatch(generateNodeOutOfSyncErrorAlert(err, true));
+                } else if (get(err, 'message') === Errors.UNSUPPORTED_NODE) {
                     dispatch(generateUnsupportedNodeErrorAlert(err));
                 } else {
                     setTimeout(() => dispatch(generateAccountInfoErrorAlert(err)), 500);
