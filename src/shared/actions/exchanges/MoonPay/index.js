--- conflicted
+++ resolved
@@ -12,11 +12,8 @@
 import { getCustomerEmail, getSelectedPaymentCard, getCustomerCountryCode } from '../../../selectors/exchanges/MoonPay';
 import { __DEV__ } from '../../../config';
 import i18next from '../../../libs/i18next';
-<<<<<<< HEAD
+import Errors from '../../../libs/errors';
 import { mergeOmittingNull } from '../../../libs/utils';
-=======
-import Errors from '../../../libs/errors';
->>>>>>> 1d03f628
 
 /**
  * Dispatch to set supported currencies by MoonPay
