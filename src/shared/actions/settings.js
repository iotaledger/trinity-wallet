import get from 'lodash/get';
import { generateAlert } from './alerts';
import { showError } from './notifications';

export const ActionTypes = {
    SET_LOCALE: 'IOTA/SETTINGS/LOCALE',
    SET_FULLNODE: 'IOTA/SETTINGS/FULLNODE',
    ADD_CUSTOM_NODE: 'IOTA/SETTINGS/ADD_CUSTOM_NODE',
    ADD_CUSTOM_POW_NODE: 'IOTA/SETTINGS/ADD_CUSTOM_POW_NODE',
    SET_MODE: 'IOTA/SETTINGS/SET_MODE',
    SET_THEME: 'IOTA/SETTINGS/SET_THEME',
    SET_LANGUAGE: 'IOTA/SETTINGS/SET_LANGUAGE',
    SET_CURRENCY_DATA: 'IOTA/SETTINGS/SET_CURRENCY',
    UPDATE_THEME: 'IOTA/SETTINGS/UPDATE_THEME',
    CURRENCY_DATA_FETCH_REQUEST: 'IOTA/SETTINGS/CURRENCY_DATA_FETCH_REQUEST',
    CURRENCY_DATA_FETCH_SUCCESS: 'IOTA/SETTINGS/CURRENCY_DATA_FETCH_SUCCESS',
    CURRENCY_DATA_FETCH_ERROR: 'IOTA/SETTINGS/CURRENCY_DATA_FETCH_ERROR',
};

const currencyDataFetchRequest = () => ({
    type: ActionTypes.CURRENCY_DATA_FETCH_REQUEST,
});

const currencyDataFetchSuccess = payload => ({
    type: ActionTypes.CURRENCY_DATA_FETCH_SUCCESS,
    payload,
});

const currencyDataFetchError = () => ({
    type: ActionTypes.CURRENCY_DATA_FETCH_ERROR,
});

export function setLocale(locale) {
    return {
        type: ActionTypes.SET_LOCALE,
        payload: locale,
    };
}

export function getCurrencyData(currency, withAlerts = false) {
    const url = 'https://api.fixer.io/latest?base=USD';
<<<<<<< HEAD
    return dispatch => {
        dispatch(currencyDataFetchRequest());

        return fetch(url)
            .then(
                response => response.json(),
                error => {
                    dispatch(currencyDataFetchError());

                    if (withAlerts) {
                        dispatch(
                            generateAlert(
                                'error',
                                'Could not fetch',
                                `Something went wrong while fetching conversion rates for ${currency}.`,
                            ),
                        );
                    }
=======
    return (dispatch) => {
        return fetch(url)
            .then(
                (response) => response.json(),
                (error) => {
                    console.log('SOMETHING WENT WRONG: ', error);
>>>>>>> 1c08484c
                },
            )
            .then((json) => {
                const conversionRate = get(json, `rates${currency}`) || 1;
                dispatch(
                    currencyDataFetchSuccess({
                        conversionRate,
                        currency,
                    }),
                );

                if (withAlerts) {
                    dispatch(
                        generateAlert(
                            'success',
                            'Conversion rates',
                            `Successfully fetched latest conversion rates for ${currency}.`,
                        ),
                    );
                }
            });
    };
}

export function setLanguage(language) {
    return {
        type: ActionTypes.SET_LANGUAGE,
        payload: language,
    };
}

export const invalidServerError = () => {
    return showError({
        title: 'invalidServer_title',
        text: 'invalidServer_text',
        translate: true,
    });
};

export function setFullNode(fullNode) {
    return (dispatch) => {
        dispatch({
            type: ActionTypes.SET_FULLNODE,
            payload: fullNode,
        });
    };
}

export function addCustomPoWNode(customNode) {
    return (dispatch) => {
        dispatch({
            type: ActionTypes.ADD_CUSTOM_POW_NODE,
            payload: customNode,
        });
    };
}

export function addCustomNode(customNode) {
    return (dispatch) => {
        dispatch({
            type: ActionTypes.ADD_CUSTOM_NODE,
            payload: customNode,
        });
    };
}

export function updateTheme(theme, themeName) {
    return (dispatch) => {
        dispatch({
            type: ActionTypes.UPDATE_THEME,
            theme,
            themeName,
        });
    };
}<|MERGE_RESOLUTION|>--- conflicted
+++ resolved
@@ -39,7 +39,6 @@
 
 export function getCurrencyData(currency, withAlerts = false) {
     const url = 'https://api.fixer.io/latest?base=USD';
-<<<<<<< HEAD
     return dispatch => {
         dispatch(currencyDataFetchRequest());
 
@@ -58,17 +57,9 @@
                             ),
                         );
                     }
-=======
-    return (dispatch) => {
-        return fetch(url)
-            .then(
-                (response) => response.json(),
-                (error) => {
-                    console.log('SOMETHING WENT WRONG: ', error);
->>>>>>> 1c08484c
                 },
             )
-            .then((json) => {
+            .then(json => {
                 const conversionRate = get(json, `rates${currency}`) || 1;
                 dispatch(
                     currencyDataFetchSuccess({
@@ -88,56 +79,4 @@
                 }
             });
     };
-}
-
-export function setLanguage(language) {
-    return {
-        type: ActionTypes.SET_LANGUAGE,
-        payload: language,
-    };
-}
-
-export const invalidServerError = () => {
-    return showError({
-        title: 'invalidServer_title',
-        text: 'invalidServer_text',
-        translate: true,
-    });
-};
-
-export function setFullNode(fullNode) {
-    return (dispatch) => {
-        dispatch({
-            type: ActionTypes.SET_FULLNODE,
-            payload: fullNode,
-        });
-    };
-}
-
-export function addCustomPoWNode(customNode) {
-    return (dispatch) => {
-        dispatch({
-            type: ActionTypes.ADD_CUSTOM_POW_NODE,
-            payload: customNode,
-        });
-    };
-}
-
-export function addCustomNode(customNode) {
-    return (dispatch) => {
-        dispatch({
-            type: ActionTypes.ADD_CUSTOM_NODE,
-            payload: customNode,
-        });
-    };
-}
-
-export function updateTheme(theme, themeName) {
-    return (dispatch) => {
-        dispatch({
-            type: ActionTypes.UPDATE_THEME,
-            theme,
-            themeName,
-        });
-    };
 }