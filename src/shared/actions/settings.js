--- conflicted
+++ resolved
@@ -1,11 +1,7 @@
 import get from 'lodash/get';
 import { generateAlert } from './alerts';
 import { showError } from './notifications';
-<<<<<<< HEAD
-import { UPDATE_URL } from '../config';
-=======
 import i18next from '../i18next';
->>>>>>> 7e06d8e5
 
 export const ActionTypes = {
     SET_LOCALE: 'IOTA/SETTINGS/LOCALE',
@@ -21,9 +17,6 @@
     CURRENCY_DATA_FETCH_SUCCESS: 'IOTA/SETTINGS/CURRENCY_DATA_FETCH_SUCCESS',
     CURRENCY_DATA_FETCH_ERROR: 'IOTA/SETTINGS/CURRENCY_DATA_FETCH_ERROR',
     SET_RANDOMLY_SELECTED_NODE: 'IOTA/SETTINGS/SET_RANDOMLY_SELECTED_NODE',
-    SET_UPDATE_ERROR: 'IOTA/SETTINGS/SET_UPDATE_ERROR',
-    SET_UPDATE_SUCCESS: 'IOTA/SETTINGS/UPDATE_SUCCESS',
-    SET_UPDATE_DONE: 'IOTA/SETTINGS/UPDATE_DONE',
 };
 
 const currencyDataFetchRequest = () => ({
@@ -100,47 +93,6 @@
     };
 }
 
-/** Receives new release data and updates the release state
- * @param {Boolean} force - should confirmation dialog be forced
- */
-export function getUpdateData(force) {
-    return (dispatch) => {
-        return fetch(UPDATE_URL)
-            .then(
-                (response) => response.json(),
-                (error) => {
-                    dispatch({
-                        type: ActionTypes.SET_UPDATE_ERROR,
-                        payload: {
-                            force,
-                        },
-                    });
-                },
-            )
-            .then((json) => {
-                if (json && json.version) {
-                    dispatch({
-                        type: ActionTypes.SET_UPDATE_SUCCESS,
-                        payload: {
-                            version: json.version,
-                            notes: json.notes,
-                            force,
-                        },
-                    });
-                }
-            });
-    };
-}
-
-/** Set update version state as done */
-export function setUpdateDone() {
-    return (dispatch) => {
-        dispatch({
-            type: ActionTypes.SET_UPDATE_DONE,
-        });
-    };
-}
-
 export function setLanguage(language) {
     return {
         type: ActionTypes.SET_LANGUAGE,
