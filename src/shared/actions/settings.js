import { isValidServerAddress } from '../libs/util';
import { showError } from './notifications';

export const ActionTypes = {
    SET_LOCALE: 'IOTA/SETTINGS/LOCALE',
    SET_FULLNODE: 'IOTA/SETTINGS/FULLNODE',
    SET_NODE: 'IOTA/SETTINGS/NODE', // Probably should be merged with SET_FULLNODE
    ADD_CUSTOM_NODE: 'IOTA/SETTINGS/ADD_CUSTOM_NODE',
    SET_MODE: 'IOTA/SETTINGS/SET_MODE',
    SET_THEME: 'IOTA/SETTINGS/SET_THEME',
    SET_LANGUAGE: 'IOTA/SETTINGS/SET_LANGUAGE',
    SET_CURRENCY_DATA: 'IOTA/SETTINGS/SET_CURRENCY',
};

export function setLocale(locale) {
    return {
        type: ActionTypes.SET_LOCALE,
        payload: locale,
    };
}

export function setCurrencyData(conversionRate, currency) {
<<<<<<< HEAD
    console.log(conversionRate);
=======
>>>>>>> e8bab282
    return {
        type: ActionTypes.SET_CURRENCY_DATA,
        currency,
        conversionRate,
    };
}

export function getCurrencyData(currency) {
    const url = `https://api.fixer.io/latest?base=USD`;
    return dispatch => {
        return fetch(url)
            .then(response => response.json(), error => console.log('SOMETHING WENT WRONG: ', error))
            .then(json => {
                const conversionRate = json.rates[currency] || 1;
                dispatch(setCurrencyData(conversionRate, currency));
            });
    };
}

export function setLanguage(language) {
    return {
        type: ActionTypes.SET_LANGUAGE,
        payload: language,
    };
}

export const invalidServerError = () => {
    return showError({
        title: 'invalidServer_title',
        text: 'invalidServer_text',
        translate: true,
    });
};

export function setFullNode(fullNode) {
    return dispatch => {
        if (!isValidServerAddress(fullNode)) {
            dispatch(invalidServerError());
            return false;
        }

        dispatch({
            type: ActionTypes.SET_FULLNODE,
            payload: fullNode,
        });

        return true;
    };
}

export function addCustomNode(customNode = '') {
    return (dispatch, getState) => {
        const { settings } = getState();

        if (!isValidServerAddress(customNode)) {
            dispatch(invalidServerError());
            return false;
        }

        if (settings.availableNodes.includes(customNode)) {
            return true;
        }

        dispatch({
            type: ActionTypes.ADD_CUSTOM_NODE,
            payload: customNode,
        });

        return true;
    };
}

export function setNode(payload) {
    return {
        type: ActionTypes.SET_NODE,
        payload,
    };
}<|MERGE_RESOLUTION|>--- conflicted
+++ resolved
@@ -20,10 +20,6 @@
 }
 
 export function setCurrencyData(conversionRate, currency) {
-<<<<<<< HEAD
-    console.log(conversionRate);
-=======
->>>>>>> e8bab282
     return {
         type: ActionTypes.SET_CURRENCY_DATA,
         currency,
