--- conflicted
+++ resolved
@@ -722,21 +722,14 @@
  *
  * @returns {{type: {string}, payload: {boolean} }}
  */
-<<<<<<< HEAD
 export const setProxy = (payload) => {
     Wallet.updateIgnoreProxySetting(payload);
 
     return {
-        type: ActionTypes.SET_PROXY,
-        payload,
-    };
-};
-=======
-export const setProxy = (payload) => ({
-    type: SettingsActionTypes.SET_PROXY,
-    payload,
-});
->>>>>>> 7e7d092b
+        type: SettingsActionTypes.SET_PROXY,
+        payload,
+    };
+};
 
 /**
  * Changes deep linking setting and generates alert
