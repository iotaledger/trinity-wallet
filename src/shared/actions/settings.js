--- conflicted
+++ resolved
@@ -35,11 +35,8 @@
     WALLET_RESET: 'IOTA/SETTINGS/WALLET/RESET',
     SET_2FA_STATUS: 'IOTA/SETTINGS/SET_2FA_STATUS',
     SET_FINGERPRINT_STATUS: 'IOTA/SETTINGS/SET_FINGERPRINT_STATUS',
-<<<<<<< HEAD
-    ACCEPT_TERMS: 'IOTA/SETTINGS/ACCEPT_TERMS'
-=======
+    ACCEPT_TERMS: 'IOTA/SETTINGS/ACCEPT_TERMS',
     SET_SEED_SHARE_TUTORIAL_VISITATION_STATUS: 'IOTA/SETTINGS/SET_SEED_SHARE_TUTORIAL_VISITATION_STATUS',
->>>>>>> 62c12ec7
 };
 
 export const setAppVersions = (payload) => ({
