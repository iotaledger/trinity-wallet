--- conflicted
+++ resolved
@@ -4,12 +4,7 @@
 import get from 'lodash/get';
 import filter from 'lodash/filter';
 import size from 'lodash/size';
-import reduce from 'lodash/reduce';
-import has from 'lodash/has';
-import omitBy from 'lodash/omitBy';
 import difference from 'lodash/difference';
-import find from 'lodash/find';
-import each from 'lodash/each';
 import isEmpty from 'lodash/isEmpty';
 import union from 'lodash/union';
 import merge from 'lodash/merge';
@@ -20,7 +15,6 @@
     getPendingTxTailsHashesForSelectedAccount,
 } from '../selectors/account';
 import {
-    organizeAccountInfo,
     formatTransfers,
     formatFullAddressData,
     calculateBalance,
@@ -38,17 +32,12 @@
     getAccountData,
 } from '../libs/accountUtils';
 import { setReady, clearTempData } from './tempAccount';
-<<<<<<< HEAD
-import { generateAlert, generateAccountInfoErrorAlert, generateSyncingSuccessAlert } from '../actions/alerts';
-import i18next from 'i18next';
-=======
 import {
     generateAccountInfoErrorAlert,
     generateSyncingCompleteAlert,
     generateInvalidResponseAlert,
     generateAccountDeletedAlert,
 } from '../actions/alerts';
->>>>>>> f4a9f7b1
 
 export const ActionTypes = {
     UPDATE_ACCOUNT_INFO_AFTER_SPENDING: 'IOTA/ACCOUNT/UPDATE_ACCOUNT_INFO_AFTER_SPENDING',
@@ -299,12 +288,11 @@
     };
 };
 
-<<<<<<< HEAD
 export const manuallySyncAccount = (seed, accountName) => {
     return dispatch => {
         const onError = () => {
-            dispatch(generateAccountInfoErrorAlert());
-            return dispatch(fullAccountInfoFetchError());
+            dispatch(generateInvalidResponseAlert());
+            return dispatch(manualSyncError());
         };
 
         dispatch(manualSyncRequest());
@@ -317,27 +305,18 @@
                         if (err) {
                             onError();
                         } else {
-                            dispatch(generateSyncingSuccessAlert());
+                            dispatch(generateSyncingCompleteAlert());
                             const payloadWithHashes = assign({}, data, { hashes });
                             dispatch(manualSyncSuccess(payloadWithHashes));
                         }
                     });
                 } else {
-                    dispatch(generateSyncingSuccessAlert());
+                    dispatch(generateSyncingCompleteAlert());
                     dispatch(manualSyncSuccess(assign({}, data, { hashes: [] })));
                 }
             })
             .catch(() => onError());
     };
-=======
-            dispatch(generateSyncingCompleteAlert());
-            return dispatch(manualSyncSuccess(assign({}, payload, { hashes: [] })));
-        }
-
-        dispatch(generateInvalidResponseAlert());
-        return dispatch(manualSyncError());
-    });
->>>>>>> f4a9f7b1
 };
 
 export const getAccountInfo = (seed, accountName, navigator = null) => {
