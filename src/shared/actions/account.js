--- conflicted
+++ resolved
@@ -362,14 +362,6 @@
     payload,
 });
 
-<<<<<<< HEAD
-export const set2FAKey = (payload) => ({
-    type: ActionTypes.SET_2FA_KEY,
-    payload,
-});
-
-=======
->>>>>>> 75438c92
 export const transitionForSnapshot = (seed, addresses) => {
     return (dispatch) => {
         dispatch(snapshotTransitionRequest());
@@ -499,7 +491,7 @@
     };
 };
 
-export const setFingerprintStatus = payload => ({
+export const setFingerprintStatus = (payload) => ({
     type: ActionTypes.SET_FINGERPRINT_STATUS,
     payload,
 });