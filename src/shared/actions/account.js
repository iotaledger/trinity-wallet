--- conflicted
+++ resolved
@@ -221,33 +221,17 @@
     };
 
     dispatch(fullAccountInfoAdditionalSeedFetchRequest());
+
     getAccountData(seed, accountName)
         .then((data) => {
-<<<<<<< HEAD
-            // Clean up partial state for reducer.
-            dispatch(clearTempData());
-
-            storeInKeychainPromise(password, seed, accountName)
-                .then(() => dispatch(fullAccountInfoForFirstUseFetchSuccess(data)))
-                .catch((err) => onError(err));
-=======
             dispatch(clearTempData()); // Clean up partial state for reducer.
-            return mapTransactionHashesForUnspentAddressesToState(data);
-        })
-        .then((dataWithTxHashesForUnspentAddresses) =>
-            mapPendingTransactionHashesForSpentAddressesToState(dataWithTxHashesForUnspentAddresses),
-        )
-        .then((dataWithPendingTxHashesForSpentAddresses) => {
             if (storeInKeychainPromise) {
                 storeInKeychainPromise(password, seed, accountName)
-                    .then(() =>
-                        dispatch(fullAccountInfoAdditionalSeedFetchSuccess(dataWithPendingTxHashesForSpentAddresses)),
-                    )
+                    .then(() => dispatch(fullAccountInfoAdditionalSeedFetchSuccess(data)))
                     .catch((err) => onError(err));
             } else {
-                dispatch(fullAccountInfoForFirstUseFetchSuccess(dataWithPendingTxHashesForSpentAddresses));
+                dispatch(fullAccountInfoAdditionalSeedFetchSuccess(data));
             }
->>>>>>> 71a7f9a3
         })
         .catch((err) => onError(err));
 };
@@ -257,17 +241,7 @@
         dispatch(fullAccountInfoFirstSeedFetchRequest());
 
         getAccountData(seed, accountName)
-<<<<<<< HEAD
-            .then((data) => dispatch(fullAccountInfoFetchSuccess(data)))
-=======
-            .then((data) => mapTransactionHashesForUnspentAddressesToState(data))
-            .then((dataWithTxHashesForUnspentAddresses) =>
-                mapPendingTransactionHashesForSpentAddressesToState(dataWithTxHashesForUnspentAddresses),
-            )
-            .then((dataWithPendingTxHashesForSpentAddresses) =>
-                dispatch(fullAccountInfoFirstSeedFetchSuccess(dataWithPendingTxHashesForSpentAddresses)),
-            )
->>>>>>> 71a7f9a3
+            .then((data) => dispatch(fullAccountInfoFirstSeedFetchSuccess(data)))
             .catch((err) => {
                 pushScreen(navigator, 'login');
                 dispatch(generateAccountInfoErrorAlert(err));
