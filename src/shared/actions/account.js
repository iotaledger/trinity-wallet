import takeRight from 'lodash/takeRight';
import { iota } from '../libs/iota';
import { selectedAccountStateFactory } from '../selectors/account';
import {
    syncAccount,
    getAccountData,
    mapTransactionHashesForUnspentAddressesToState,
    mapPendingTransactionHashesForSpentAddressesToState,
    syncAccountAfterSpending,
} from '../libs/iota/accounts';
import { formatAddresses, syncAddresses, getNewAddress } from '../libs/iota/addresses';
import {
    clearTempData,
    updateTransitionBalance,
    switchBalanceCheckToggle,
    snapshotTransitionRequest,
    updateTransitionAddresses,
    snapshotTransitionSuccess,
    snapshotTransitionError,
    snapshotAttachToTangleRequest,
    snapshotAttachToTangleComplete,
} from './tempAccount';
import {
    generateAccountInfoErrorAlert,
    generateSyncingCompleteAlert,
    generateSyncingErrorAlert,
    generateAccountDeletedAlert,
    generateTransitionErrorAlert,
    generateAlert,
} from '../actions/alerts';
import { pushScreen } from '../libs/util';
import { DEFAULT_DEPTH, DEFAULT_MIN_WEIGHT_MAGNITUDE } from '../config';
import i18next from '../i18next';

const { t } = i18next.t;

export const ActionTypes = {
    UPDATE_ACCOUNT_INFO_AFTER_SPENDING: 'IOTA/ACCOUNT/UPDATE_ACCOUNT_INFO_AFTER_SPENDING',
    SET_FIRST_USE: 'IOTA/ACCOUNT/SET_FIRST_USE',
    UPDATE_TRANSFERS: 'IOTA/ACCOUNT/UPDATE_TRANSFERS',
    UPDATE_ADDRESSES: 'IOTA/ACCOUNT/UPDATE_ADDRESSES',
    CHANGE_ACCOUNT_NAME: 'IOTA/ACCOUNT/CHANGE_ACCOUNT_NAME',
    REMOVE_ACCOUNT: 'IOTA/ACCOUNT/REMOVE_ACCOUNT',
    SET_ONBOARDING_COMPLETE: 'IOTA/ACCOUNT/SET_ONBOARDING_COMPLETE',
    INCREASE_SEED_COUNT: 'IOTA/ACCOUNT/INCREASE_SEED_COUNT',
    ADD_SEED_NAME: 'IOTA/ACCOUNT/ADD_SEED_NAME',
    ADD_ADDRESSES: 'IOTA/ACCOUNT/ADD_ADDRESSES',
    SET_BALANCE: 'IOTA/ACCOUNT/SET_BALANCE',
    UPDATE_ACCOUNT_AFTER_TRANSITION: 'IOTA/ACCOUNT/UPDATE_ACCOUNT_AFTER_TRANSITION',
    SET_NEW_UNCONFIRMED_BUNDLE_TAILS: 'IOTA/ACCOUNT/SET_NEW_UNCONFIRMED_BUNDLE_TAILS',
    UPDATE_UNCONFIRMED_BUNDLE_TAILS: 'IOTA/ACCOUNT/UPDATE_UNCONFIRMED_BUNDLE_TAILS',
    REMOVE_BUNDLE_FROM_UNCONFIRMED_BUNDLE_TAILS: 'IOTA/ACCOUNT/REMOVE_BUNDLE_FROM_UNCONFIRMED_BUNDLE_TAILS',
    FULL_ACCOUNT_INFO_ADDITIONAL_SEED_FETCH_REQUEST: 'IOTA/ACCOUNT/FULL_ACCOUNT_INFO_ADDITIONAL_SEED_FETCH_REQUEST',
    FULL_ACCOUNT_INFO_ADDITIONAL_SEED_FETCH_SUCCESS: 'IOTA/ACCOUNT/FULL_ACCOUNT_INFO_ADDITIONAL_SEED_FETCH_SUCCESS',
    FULL_ACCOUNT_INFO_ADDITIONAL_SEED_FETCH_ERROR: 'IOTA/ACCOUNT/FULL_ACCOUNT_INFO_ADDITIONAL_SEED_FETCH_ERROR',
    FULL_ACCOUNT_INFO_FIRST_SEED_FETCH_REQUEST: 'IOTA/ACCOUNT/FULL_ACCOUNT_INFO_FIRST_SEED_FETCH_REQUEST',
    FULL_ACCOUNT_INFO_FIRST_SEED_FETCH_SUCCESS: 'IOTA/ACCOUNT/FULL_ACCOUNT_INFO_FIRST_SEED_FETCH_SUCCESS',
    FULL_ACCOUNT_INFO_FIRST_SEED_FETCH_ERROR: 'IOTA/ACCOUNT/FULL_ACCOUNT_INFO_FIRST_SEED_FETCH_ERROR',
    MANUAL_SYNC_REQUEST: 'IOTA/ACCOUNT/MANUAL_SYNC_REQUEST',
    MANUAL_SYNC_SUCCESS: 'IOTA/ACCOUNT/MANUAL_SYNC_SUCCESS',
    MANUAL_SYNC_ERROR: 'IOTA/ACCOUNT/MANUAL_SYNC_ERROR',
    ACCOUNT_INFO_FETCH_REQUEST: 'IOTA/ACCOUNT/ACCOUNT_INFO_FETCH_REQUEST',
    ACCOUNT_INFO_FETCH_SUCCESS: 'IOTA/ACCOUNT/ACCOUNT_INFO_FETCH_SUCCESS',
    ACCOUNT_INFO_FETCH_ERROR: 'IOTA/ACCOUNT/ACCOUNT_INFO_FETCH_ERROR',
    SET_2FA_STATUS: 'IOTA/ACCOUNT/SET_2FA_STATUS',
    SET_FINGERPRINT_STATUS: 'IOTA/ACCOUNT/SET_FINGERPRINT_STATUS',
    UPDATE_ACCOUNT_AFTER_REATTACHMENT: 'IOTA/ACCOUNT/UPDATE_ACCOUNT_AFTER_REATTACHMENT',
};

export const manualSyncRequest = () => ({
    type: ActionTypes.MANUAL_SYNC_REQUEST,
});

export const manualSyncSuccess = (payload) => ({
    type: ActionTypes.MANUAL_SYNC_SUCCESS,
    payload,
});

export const manualSyncError = () => ({
    type: ActionTypes.MANUAL_SYNC_ERROR,
});

export const fullAccountInfoAdditionalSeedFetchRequest = () => ({
    type: ActionTypes.FULL_ACCOUNT_INFO_ADDITIONAL_SEED_FETCH_REQUEST,
});

export const fullAccountInfoAdditionalSeedFetchSuccess = (payload) => ({
    type: ActionTypes.FULL_ACCOUNT_INFO_ADDITIONAL_SEED_FETCH_SUCCESS,
    payload,
});

export const fullAccountInfoAdditionalSeedFetchError = () => ({
    type: ActionTypes.FULL_ACCOUNT_INFO_ADDITIONAL_SEED_FETCH_ERROR,
});

export const fullAccountInfoFirstSeedFetchRequest = () => ({
    type: ActionTypes.FULL_ACCOUNT_INFO_FIRST_SEED_FETCH_REQUEST,
});

export const fullAccountInfoFirstSeedFetchSuccess = (payload) => ({
    type: ActionTypes.FULL_ACCOUNT_INFO_FIRST_SEED_FETCH_SUCCESS,
    payload,
});

export const fullAccountInfoFirstSeedFetchError = () => ({
    type: ActionTypes.FULL_ACCOUNT_INFO_FIRST_SEED_FETCH_ERROR,
});

export const setFirstUse = (payload) => ({
    type: ActionTypes.SET_FIRST_USE,
    payload,
});

export const updateTransfers = (accountName, transfers) => ({
    type: ActionTypes.UPDATE_TRANSFERS,
    accountName,
    transfers,
});

export const updateAddresses = (accountName, addresses) => ({
    type: ActionTypes.UPDATE_ADDRESSES,
    accountName,
    addresses,
});

export const changeAccountName = (accountInfo, accountNames) => ({
    type: ActionTypes.CHANGE_ACCOUNT_NAME,
    accountInfo,
    accountNames,
});

export const removeAccount = (payload) => ({
    type: ActionTypes.REMOVE_ACCOUNT,
    payload,
});

export const setOnboardingComplete = (payload) => ({
    type: ActionTypes.SET_ONBOARDING_COMPLETE,
    payload,
});

export const increaseSeedCount = () => ({
    type: ActionTypes.INCREASE_SEED_COUNT,
});

export const addAccountName = (accountName) => ({
    type: ActionTypes.ADD_SEED_NAME,
    accountName,
});

export const addAddresses = (accountName, addresses) => ({
    type: ActionTypes.ADD_ADDRESSES,
    accountName,
    addresses,
});

export const setBalance = (payload) => ({
    type: ActionTypes.SET_BALANCE,
    payload,
});

export const updateAccountAfterTransition = (accountName, addresses, balance) => ({
    type: ActionTypes.UPDATE_ACCOUNT_AFTER_TRANSITION,
    accountName,
    addresses,
    balance,
});

export const updateUnconfirmedBundleTails = (payload) => ({
    type: ActionTypes.UPDATE_UNCONFIRMED_BUNDLE_TAILS,
    payload,
});

export const setNewUnconfirmedBundleTails = (payload) => ({
    type: ActionTypes.SET_NEW_UNCONFIRMED_BUNDLE_TAILS,
    payload,
});

export const removeBundleFromUnconfirmedBundleTails = (payload) => ({
    type: ActionTypes.REMOVE_BUNDLE_FROM_UNCONFIRMED_BUNDLE_TAILS,
    payload,
});

const accountInfoFetchRequest = () => ({
    type: ActionTypes.ACCOUNT_INFO_FETCH_REQUEST,
});

export const accountInfoFetchSuccess = (payload) => ({
    type: ActionTypes.ACCOUNT_INFO_FETCH_SUCCESS,
    payload,
});

const accountInfoFetchError = () => ({
    type: ActionTypes.ACCOUNT_INFO_FETCH_ERROR,
});

export const updateAccountInfoAfterSpending = (payload) => ({
    type: ActionTypes.UPDATE_ACCOUNT_INFO_AFTER_SPENDING,
    payload,
});

export const updateAccountAfterReattachment = (payload) => ({
    type: ActionTypes.UPDATE_ACCOUNT_AFTER_REATTACHMENT,
    payload,
});

export const getFullAccountInfoAdditionalSeed = (
    seed,
    accountName,
    password,
    storeInKeychainPromise,
    navigator = null,
    genFn,
) => (dispatch) => {
    const onError = (err) => {
        if (navigator) {
            navigator.pop({ animated: false });
        }

        dispatch(generateAccountInfoErrorAlert(err));
        dispatch(fullAccountInfoAdditionalSeedFetchError());
    };

<<<<<<< HEAD
    dispatch(fullAccountInfoForFirstUseFetchRequest());
    getAccountData(seed, accountName, genFn)
=======
    dispatch(fullAccountInfoAdditionalSeedFetchRequest());
    getAccountData(seed, accountName)
>>>>>>> 099ea54e
        .then((data) => {
            dispatch(clearTempData()); // Clean up partial state for reducer.
            return mapTransactionHashesForUnspentAddressesToState(data);
        })
        .then((dataWithTxHashesForUnspentAddresses) =>
            mapPendingTransactionHashesForSpentAddressesToState(dataWithTxHashesForUnspentAddresses),
        )
        .then((dataWithPendingTxHashesForSpentAddresses) => {
            if (storeInKeychainPromise) {
                storeInKeychainPromise(password, seed, accountName)
                    .then(() =>
                        dispatch(fullAccountInfoAdditionalSeedFetchSuccess(dataWithPendingTxHashesForSpentAddresses)),
                    )
                    .catch((err) => onError(err));
            } else {
                dispatch(fullAccountInfoForFirstUseFetchSuccess(dataWithPendingTxHashesForSpentAddresses));
            }
        })
        .catch((err) => onError(err));
};

<<<<<<< HEAD
export const getFullAccountInfo = (seed, accountName, navigator = null, genFn) => {
=======
export const getFullAccountInfoFirstSeed = (seed, accountName, navigator = null) => {
>>>>>>> 099ea54e
    return (dispatch) => {
        dispatch(fullAccountInfoFirstSeedFetchRequest());

        getAccountData(seed, accountName, genFn)
            .then((data) => mapTransactionHashesForUnspentAddressesToState(data))
            .then((dataWithTxHashesForUnspentAddresses) =>
                mapPendingTransactionHashesForSpentAddressesToState(dataWithTxHashesForUnspentAddresses),
            )
            .then((dataWithPendingTxHashesForSpentAddresses) =>
                dispatch(fullAccountInfoFirstSeedFetchSuccess(dataWithPendingTxHashesForSpentAddresses)),
            )
            .catch((err) => {
                pushScreen(navigator, 'login');
                dispatch(generateAccountInfoErrorAlert(err));
                dispatch(fullAccountInfoFirstSeedFetchError());
            });
    };
};

export const manuallySyncAccount = (seed, accountName, genFn) => {
    return (dispatch) => {
        dispatch(manualSyncRequest());

        getAccountData(seed, accountName, genFn)
            .then((data) => mapTransactionHashesForUnspentAddressesToState(data))
            .then((dataWithTxHashesForUnspentAddresses) =>
                mapPendingTransactionHashesForSpentAddressesToState(dataWithTxHashesForUnspentAddresses),
            )
            .then((dataWithPendingTxHashesForSpentAddresses) => {
                dispatch(generateSyncingCompleteAlert());
                dispatch(manualSyncSuccess(dataWithPendingTxHashesForSpentAddresses));
            })
            .catch((err) => {
                dispatch(generateSyncingErrorAlert(err));
                dispatch(manualSyncError());
            });
    };
};

/**
 *   Gather current account information and checks for updated account information.
 *   - Starts by checking if there are pending transaction hashes. In case there are it would grab persistence on those.
 *   - Checks for latest addresses.
 *   - Grabs balance on latest addresses
 *   - Grabs transaction hashes on all unspent addresses
 *   - Checks if there are new transaction hashes by comparing it with a local copy of transaction hashes.
 *     In case there are new hashes, constructs the bundle and dispatch with latest account information
 *   Stops at the point where there are no transaction hashes associated with last (total defaults to --> 10) addresses
 *
 *   @method getAccountInfo
 *   @param {string} seed
 *   @param {string} accountName
 *   @param {object} [navigator=null]
 *   @returns {function} dispatch
 **/
export const getAccountInfo = (seed, accountName, navigator = null, genFn) => {
    return (dispatch, getState) => {
        dispatch(accountInfoFetchRequest());

        const existingAccountState = selectedAccountStateFactory(accountName)(getState());

        return syncAddresses(seed, existingAccountState, genFn)
            .then((accountData) => {
                return syncAccount(seed, accountData);
            })
            .then((newAccountData) => dispatch(accountInfoFetchSuccess(newAccountData)))
            .catch((err) => {
                if (navigator) {
                    navigator.pop({ animated: false });
                }

                dispatch(accountInfoFetchError());
                dispatch(generateAccountInfoErrorAlert(err));
            });
    };
};

export const deleteAccount = (accountName) => (dispatch) => {
    dispatch(removeAccount(accountName));
    dispatch(generateAccountDeletedAlert());
};

// Aim to update local transfers, addresses, hashes in store after a new transaction is made.
export const updateAccountInfo = (accountName, newTransferBundle, value) => (dispatch, getState) => {
    const existingAccountState = selectedAccountStateFactory(accountName)(getState());

    return syncAccountAfterSpending(accountName, newTransferBundle, existingAccountState, value > 0)
        .then(({ newState }) => dispatch(updateAccountInfoAfterSpending(newState)))
        .catch((err) => {
            // Most probable reason for error here would be some network communication error
            // for finding transactions associated with new unspent addresses.
            // Account state update should always be atomic.
            // TODO: Alert user to manually sync account at this point.

            console.error(err); // eslint-disable-line no-console
        });
};

export const set2FAStatus = (payload) => ({
    type: ActionTypes.SET_2FA_STATUS,
    payload,
});

export const transitionForSnapshot = (seed, addresses) => {
    return (dispatch) => {
        dispatch(snapshotTransitionRequest());
        if (addresses.length > 0) {
            dispatch(getBalanceForCheck(addresses));
            dispatch(updateTransitionAddresses(addresses));
        } else {
            setTimeout(() => {
                dispatch(generateAddressesAndGetBalance(seed, 0));
            });
        }
    };
};

export const completeSnapshotTransition = (seed, accountName, addresses) => {
    return (dispatch) => {
        iota.api.getBalances(addresses, 1, (error, success) => {
            if (!error) {
                const allBalances = success.balances.map((a) => Number(a));
                const balance = allBalances.reduce((a, b) => a + b, 0);
                const lastAddressBalance = takeRight(allBalances.filter((balance) => balance > 0));
                const lastIndexWithBalance = allBalances.lastIndexOf(lastAddressBalance.pop());
                const relevantBalances = allBalances.slice(0, lastIndexWithBalance + 1);
                const relevantAddresses = addresses.slice(0, lastIndexWithBalance + 1);

                if (lastIndexWithBalance === -1) {
                    dispatch(snapshotTransitionError());
                    return dispatch(
                        generateAlert(
                            'error',
                            t('cannotCompleteTransition'),
                            t('cannotCompleteTransitionExplanation'),
                            10000,
                        ),
                    );
                }

                iota.api.wereAddressesSpentFrom(addresses, (error, addressSpendStatus) => {
                    if (!error) {
                        const formattedAddresses = formatAddresses(
                            relevantAddresses,
                            relevantBalances,
                            addressSpendStatus,
                        );
                        const attachToTangleBundle = createAttachToTangleBundle(seed, relevantAddresses);
                        const args = [seed, DEFAULT_DEPTH, DEFAULT_MIN_WEIGHT_MAGNITUDE, attachToTangleBundle];
                        dispatch(snapshotAttachToTangleRequest());
                        iota.api.sendTransfer(...args, (error) => {
                            if (!error) {
                                dispatch(updateAccountAfterTransition(accountName, formattedAddresses, balance));
                                dispatch(snapshotTransitionSuccess());
                                dispatch(snapshotAttachToTangleComplete());
                                dispatch(
                                    generateAlert(
                                        'success',
                                        t('transitionComplete'),
                                        t('transitionCompleteExplanation'),
                                        20000,
                                    ),
                                );
                            } else {
                                console.log(error);
                                dispatch(snapshotTransitionError());
                                dispatch(snapshotAttachToTangleComplete());
                                dispatch(generateTransitionErrorAlert());
                            }
                        });
                    } else {
                        console.log(error);
                    }
                });
            } else {
                dispatch(snapshotTransitionError());
                dispatch(generateTransitionErrorAlert());
                console.log(error);
            }
        });
    };
};

export const generateAddressesAndGetBalance = (seed, index) => {
    return (dispatch) => {
        const options = {
            index: index,
            total: 20,
            returnAll: true,
            security: 2,
        };
        getNewAddress(seed, options, (error, addresses) => {
            if (error) {
                dispatch(snapshotTransitionError());
                dispatch(generateTransitionErrorAlert());
            } else {
                dispatch(updateTransitionAddresses(addresses));
                dispatch(getBalanceForCheck(addresses));
            }
        });
    };
};

export const createAttachToTangleBundle = (seed, addresses) => {
    const transfers = [];
    for (let i = 0; i < addresses.length; i++) {
        transfers.push({
            address: addresses[i],
            value: 0,
        });
    }
    return transfers;
};

export const getBalanceForCheck = (addresses) => {
    return (dispatch) => {
        iota.api.getBalances(addresses, 1, (error, success) => {
            if (!error) {
                const balances = success.balances.map((a) => Number(a));
                const balance = balances.reduce((a, b) => a + b, 0);
                dispatch(updateTransitionBalance(balance));
                dispatch(switchBalanceCheckToggle());
            } else {
                dispatch(snapshotTransitionError());
                dispatch(generateTransitionErrorAlert());
                console.log(error);
            }
        });
    };
};

export const setFingerprintStatus = (payload) => ({
    type: ActionTypes.SET_FINGERPRINT_STATUS,
    payload,
});<|MERGE_RESOLUTION|>--- conflicted
+++ resolved
@@ -221,13 +221,8 @@
         dispatch(fullAccountInfoAdditionalSeedFetchError());
     };
 
-<<<<<<< HEAD
-    dispatch(fullAccountInfoForFirstUseFetchRequest());
+    dispatch(fullAccountInfoAdditionalSeedFetchRequest());
     getAccountData(seed, accountName, genFn)
-=======
-    dispatch(fullAccountInfoAdditionalSeedFetchRequest());
-    getAccountData(seed, accountName)
->>>>>>> 099ea54e
         .then((data) => {
             dispatch(clearTempData()); // Clean up partial state for reducer.
             return mapTransactionHashesForUnspentAddressesToState(data);
@@ -243,17 +238,13 @@
                     )
                     .catch((err) => onError(err));
             } else {
-                dispatch(fullAccountInfoForFirstUseFetchSuccess(dataWithPendingTxHashesForSpentAddresses));
+                dispatch(fullAccountInfoAdditionalSeedFetchSuccess(dataWithPendingTxHashesForSpentAddresses));
             }
         })
         .catch((err) => onError(err));
 };
 
-<<<<<<< HEAD
-export const getFullAccountInfo = (seed, accountName, navigator = null, genFn) => {
-=======
-export const getFullAccountInfoFirstSeed = (seed, accountName, navigator = null) => {
->>>>>>> 099ea54e
+export const getFullAccountInfoFirstSeed = (seed, accountName, navigator = null, genFn) => {
     return (dispatch) => {
         dispatch(fullAccountInfoFirstSeedFetchRequest());
 
