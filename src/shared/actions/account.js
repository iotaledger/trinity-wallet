--- conflicted
+++ resolved
@@ -294,11 +294,7 @@
     return (dispatch, getState) => {
         dispatch(accountInfoFetchRequest());
 
-<<<<<<< HEAD
-        const existingAccountData = prepareAccountInfoForSync(accountName, getState);
-=======
         const existingAccountState = selectedAccountStateFactory(accountName)(getState());
->>>>>>> aa831b10
 
         return syncAddresses(seed, existingAccountState)
             .then((accountData) => {
@@ -316,32 +312,6 @@
     };
 };
 
-<<<<<<< HEAD
-export const prepareAccountInfoForSync = (accountName, getState) => {
-    const {
-        accountInfo,
-        txHashesForUnspentAddresses,
-        pendingTxHashesForSpentAddresses,
-        unconfirmedBundleTails,
-    } = getState().account;
-
-    const selectedAccount = getSelectedAccount(accountName, accountInfo);
-    const existingAccountData = {
-        ...selectedAccount,
-        accountName,
-        unconfirmedBundleTails,
-        txHashesForUnspentAddresses: getTxHashesForUnspentAddresses(accountName, txHashesForUnspentAddresses),
-        pendingTxHashesForSpentAddresses: getPendingTxHashesForSpentAddresses(
-            accountName,
-            pendingTxHashesForSpentAddresses,
-        ),
-    };
-
-    return existingAccountData;
-};
-
-=======
->>>>>>> aa831b10
 export const deleteAccount = (accountName) => (dispatch) => {
     dispatch(removeAccount(accountName));
     dispatch(generateAccountDeletedAlert());
