import { iota } from '../libs/iota';
import { getSelectedAccount } from '../selectors/account';
import {
    addTransferValues,
    formatTransfers,
    formatAddressBalances,
    formatAddressBalancesNewSeed,
    calculateBalance,
    getIndexesWithBalanceChange,
    groupTransfersByBundle,
    getAddressesWithChangedBalance,
    mergeLatestTransfersInOld,
    deduplicateBundles,
} from '../libs/accountUtils';
import { setReady, getTransfersRequest, getTransfersSuccess } from './tempAccount';
import { generateAlert } from '../actions/alerts';
/* eslint-disable import/prefer-default-export */

export function setFirstUse(boolean) {
    return {
        type: 'SET_FIRST_USE',
        payload: boolean,
    };
}

export function setOnboardingComplete(boolean) {
    return {
        type: 'SET_ONBOARDING_COMPLETE',
        payload: boolean,
    };
}

export function increaseSeedCount() {
    return {
        type: 'INCREASE_SEED_COUNT',
    };
}

export function addAccountName(seedName) {
    return {
        type: 'ADD_SEED_NAME',
        seedName: seedName,
    };
}

export function addAddresses(seedName, addresses) {
    return {
        type: 'ADD_ADDRESSES',
        seedName: seedName,
        addresses: addresses,
    };
}

<<<<<<< HEAD
export const getAccountInfoNewSeedAsync = (seed, seedName) => {
    return async dispatch => {
        const address = await iota.api.getNewAddressAsync(seed);
        console.log('ADDRESS:', address);
        const accountData = await iota.api.getAccountDataAsync(seed);
        console.log('ACCOUNT', accountData);
        const addressesWithBalance = formatAddressBalancesNewSeed(accountData);
        const balance = calculateBalance(addressesWithBalance);
        const transfers = formatTransfers(accountData.transfers, accountData.addresses);
        dispatch(setAccountInfo(seedName, addressesWithBalance, transfers, balance));
        dispatch(setReady());
    };
};

export function getAccountInfoNewSeed(seed, seedName, cb) {
=======
export function getFullAccountInfo(seed, seedName, cb) {
>>>>>>> 4d4c1e62
    return dispatch => {
        iota.api.getAccountData(seed, (error, success) => {
            if (!error) {
                // Combine addresses and balances
                const addressesWithBalance = formatAddressBalancesNewSeed(success);

                const transfersWithoutDuplicateBundles = deduplicateBundles(success.transfers);
                const transfers = formatTransfers(transfersWithoutDuplicateBundles, success.addresses);
                const balance = calculateBalance(addressesWithBalance);
                // Dispatch setAccountInfo action, set first use to false, and set ready to end loading
                dispatch(setAccountInfo(seedName, addressesWithBalance, transfers, balance));
                cb(null, success);
            } else {
                cb(error);
                console.log(error);
            }
        });
    };
}

export function setBalance(addressesWithBalance) {
    const balance = calculateBalance(addressesWithBalance);
    return {
        type: 'SET_BALANCE',
        payload: balance,
    };
}

export function getAccountInfo(seedName, seedIndex, accountInfo, cb) {
    return dispatch => {
        // Current addresses and their balances
        let addressesWithBalance = accountInfo[Object.keys(accountInfo)[seedIndex]].addresses;
        // Current transfers
        const transfers = accountInfo[Object.keys(accountInfo)[seedIndex]].transfers;
        // Array of old balances
        const oldBalances = Object.values(addressesWithBalance);
        // Array of current addresses
        const addresses = Object.keys(addressesWithBalance);
        // Get updated balances for current addresses
        iota.api.getBalances(addresses, 1, (error, success) => {
            if (!error) {
                // Array of updated balances
                let newBalances = success.balances;
                newBalances = newBalances.map(Number);
                // Get address indexes where balance has changed
                const indexesWithBalanceChange = getIndexesWithBalanceChange(newBalances, oldBalances);
                // Pair new balances to addresses to add to store
                addressesWithBalance = formatAddressBalances(addresses, newBalances);
                // Calculate balance
                const balance = calculateBalance(addressesWithBalance);

                if (indexesWithBalanceChange.length > 0) {
                    // Grab addresses where balance was updated.
                    // Use these addresses to fetch latest transactions objects.
                    const addressesWithChangedBalance = getAddressesWithChangedBalance(
                        addresses,
                        indexesWithBalanceChange,
                    );
                    dispatch(getTransfersRequest());
                    Promise.resolve(dispatch(setAccountInfo(seedName, addressesWithBalance, transfers, balance))).then(
                        dispatch(getTransfers(seedName, addressesWithChangedBalance)),
                    );
                } else {
                    cb(null, success);
                    // Set account info, then finish loading
                    dispatch(setAccountInfo(seedName, addressesWithBalance, transfers, balance));
                }
            } else {
                cb(error);
                console.log(error);
                console.log('OUVHVSUDOVUHFOVUFDSVUYFSDOVUYSDFOUVYFSOUVY');
                dispatch(
                    generateAlert(
                        'error',
                        'Invalid Response',
                        'The node returned an invalid response while getting balance.',
                    ),
                );
            }
        });
    };
}

export function getTransfers(seedName, addresses) {
    return (dispatch, getState) => {
        iota.api.findTransactionObjects({ addresses }, (error, success) => {
            if (!error) {
                // Get full bundles
                const bundles = [...new Set(success.map(tx => tx.bundle))];
<<<<<<< HEAD
                iota.api.findTransactionObjects({ bundles: bundles }, (error, success) => {
=======
                iota.api.findTransactionObjects({ bundles }, (error, success) => {
>>>>>>> 4d4c1e62
                    if (!error) {
                        // Add persistence to transaction objects
                        iota.api.getLatestInclusion(success.map(tx => tx.hash), (error, inclusionStates) => {
                            if (!error) {
                                success.map((tx, i) => {
                                    tx.persistence = inclusionStates[i];
                                    return tx;
                                });
                                // Group transfers into bundles
                                let transfers = groupTransfersByBundle(success);
                                // Sort transfers and add transfer value
                                const selectedAccount = getSelectedAccount(seedName, getState().account.accountInfo);
                                const oldTransfers = selectedAccount.transfers;

                                transfers = mergeLatestTransfersInOld(oldTransfers, transfers);
                                transfers = formatTransfers(transfers, addresses);
                                // Update transfers then set ready
                                Promise.resolve(dispatch(updateTransfers(seedName, transfers))).then(
                                    dispatch(setReady()),
                                );
                                dispatch(getTransfersSuccess());
                            } else {
                                console.log('SOMETHING WENT WRONG: ', error);
                                dispatch(
                                    generateAlert(
                                        'error',
                                        'Invalid Response',
                                        'The node returned an invalid response while getting transfers.',
                                    ),
                                );
                            }
                        });
                    } else {
                        console.log('SOMETHING WENT WRONG: ', error);
                        dispatch(
                            generateAlert(
                                'error',
                                'Invalid Response',
                                'The node returned an invalid response while getting transfers.',
                            ),
                        );
                    }
                });
            } else {
                console.log('SOMETHING WENT WRONG: ', error);
                dispatch(
                    generateAlert(
                        'error',
                        'Invalid Response',
                        'The node returned an invalid response while getting transfers.',
                    ),
                );
            }
        });
    };
}

export function addPendingTransfer(seedName, transfers, success) {
    return dispatch => {
        success[0].transferValue = -success[0].value;
        success[0].persistence = false;
        // Add pending transfer at front of transfers array
        transfers.unshift(success);
        dispatch(updateTransfers(seedName, transfers));
    };
}

export function updateTransfers(seedName, transfers) {
    return {
        type: 'UPDATE_TRANSFERS',
        seedName,
        transfers,
    };
}

export function updateAddresses(seedName, addresses) {
    return {
        type: 'UPDATE_ADDRESSES',
        seedName,
        addresses,
    };
}

export function setAccountInfo(seedName, addresses, transfers, balance) {
    return {
        type: 'SET_ACCOUNT_INFO',
        seedName,
        addresses,
        transfers,
        balance,
    };
}

export function changeAccountName(accountInfo, accountNames) {
    return {
        type: 'CHANGE_ACCOUNT_NAME',
        accountInfo,
        accountNames,
    };
}

export function removeAccount(accountInfo, accountNames) {
    return {
        type: 'REMOVE_ACCOUNT',
        accountInfo,
        accountNames,
    };
}<|MERGE_RESOLUTION|>--- conflicted
+++ resolved
@@ -51,7 +51,6 @@
     };
 }
 
-<<<<<<< HEAD
 export const getAccountInfoNewSeedAsync = (seed, seedName) => {
     return async dispatch => {
         const address = await iota.api.getNewAddressAsync(seed);
@@ -66,10 +65,7 @@
     };
 };
 
-export function getAccountInfoNewSeed(seed, seedName, cb) {
-=======
 export function getFullAccountInfo(seed, seedName, cb) {
->>>>>>> 4d4c1e62
     return dispatch => {
         iota.api.getAccountData(seed, (error, success) => {
             if (!error) {
@@ -159,11 +155,7 @@
             if (!error) {
                 // Get full bundles
                 const bundles = [...new Set(success.map(tx => tx.bundle))];
-<<<<<<< HEAD
-                iota.api.findTransactionObjects({ bundles: bundles }, (error, success) => {
-=======
                 iota.api.findTransactionObjects({ bundles }, (error, success) => {
->>>>>>> 4d4c1e62
                     if (!error) {
                         // Add persistence to transaction objects
                         iota.api.getLatestInclusion(success.map(tx => tx.hash), (error, inclusionStates) => {
