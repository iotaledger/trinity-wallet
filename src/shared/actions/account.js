import assign from 'lodash/assign';
import includes from 'lodash/includes';
import map from 'lodash/map';
import get from 'lodash/get';
import filter from 'lodash/filter';
import size from 'lodash/size';
import reduce from 'lodash/reduce';
import has from 'lodash/has';
import omitBy from 'lodash/omitBy';
import difference from 'lodash/difference';
import find from 'lodash/find';
import each from 'lodash/each';
import isEmpty from 'lodash/isEmpty';
import union from 'lodash/union';
import merge from 'lodash/merge';
import { iota } from '../libs/iota';
import {
    getSelectedAccount,
    getExistingUnspentAddressesHashes,
    getPendingTxTailsHashesForSelectedAccount,
} from '../selectors/account';
import {
    organizeAccountInfo,
    formatTransfers,
    formatFullAddressData,
    calculateBalance,
    getUnspentAddresses,
    getTotalBalance,
    getLatestAddresses,
    getTransactionHashes,
    getTransactionsObjects,
    getHashesWithPersistence,
    getBundlesWithPersistence,
    getConfirmedTxTailsHashes,
    markTransfersConfirmed,
    markAddressSpend,
    getPendingTxTailsHashes,
    getAccountData,
} from '../libs/accountUtils';
import { setReady, clearTempData } from './tempAccount';
import { generateAlert, generateAccountInfoErrorAlert, generateSyncingSuccessAlert } from '../actions/alerts';
import i18next from 'i18next';

export const ActionTypes = {
    UPDATE_ACCOUNT_INFO_AFTER_SPENDING: 'IOTA/ACCOUNT/UPDATE_ACCOUNT_INFO_AFTER_SPENDING',
    SET_FIRST_USE: 'IOTA/ACCOUNT/SET_FIRST_USE',
    UPDATE_TRANSFERS: 'IOTA/ACCOUNT/UPDATE_TRANSFERS',
    UPDATE_ADDRESSES: 'IOTA/ACCOUNT/UPDATE_ADDRESSES',
    CHANGE_ACCOUNT_NAME: 'IOTA/ACCOUNT/CHANGE_ACCOUNT_NAME',
    REMOVE_ACCOUNT: 'IOTA/ACCOUNT/REMOVE_ACCOUNT',
    SET_ONBOARDING_COMPLETE: 'IOTA/ACCOUNT/SET_ONBOARDING_COMPLETE',
    INCREASE_SEED_COUNT: 'IOTA/ACCOUNT/INCREASE_SEED_COUNT',
    ADD_SEED_NAME: 'IOTA/ACCOUNT/ADD_SEED_NAME',
    ADD_ADDRESSES: 'IOTA/ACCOUNT/ADD_ADDRESSES',
    SET_BALANCE: 'IOTA/ACCOUNT/SET_BALANCE',
    SET_NEW_UNCONFIRMED_BUNDLE_TAILS: 'IOTA/ACCOUNT/SET_NEW_UNCONFIRMED_BUNDLE_TAILS',
    UPDATE_UNCONFIRMED_BUNDLE_TAILS: 'IOTA/ACCOUNT/UPDATE_UNCONFIRMED_BUNDLE_TAILS',
    REMOVE_BUNDLE_FROM_UNCONFIRMED_BUNDLE_TAILS: 'IOTA/ACCOUNT/REMOVE_BUNDLE_FROM_UNCONFIRMED_BUNDLE_TAILS',
    FULL_ACCOUNT_INFO_FOR_FIRST_USE_FETCH_REQUEST: 'IOTA/ACCOUNT/FULL_ACCOUNT_INFO_FOR_FIRST_USE_FETCH_REQUEST',
    FULL_ACCOUNT_INFO_FOR_FIRST_USE_FETCH_SUCCESS: 'IOTA/ACCOUNT/FULL_ACCOUNT_INFO_FOR_FIRST_USE_FETCH_SUCCESS',
    FULL_ACCOUNT_INFO_FOR_FIRST_USE_FETCH_ERROR: 'IOTA/ACCOUNT/FULL_ACCOUNT_INFO_FOR_FIRST_USE_FETCH_ERROR',
    FULL_ACCOUNT_INFO_FETCH_REQUEST: 'IOTA/ACCOUNT/FULL_ACCOUNT_INFO_FETCH_REQUEST',
    FULL_ACCOUNT_INFO_FETCH_SUCCESS: 'IOTA/ACCOUNT/FULL_ACCOUNT_INFO_FETCH_SUCCESS',
    FULL_ACCOUNT_INFO_FETCH_ERROR: 'IOTA/ACCOUNT/FULL_ACCOUNT_INFO_FETCH_ERROR',
    MANUAL_SYNC_REQUEST: 'IOTA/ACCOUNT/MANUAL_SYNC_REQUEST',
    MANUAL_SYNC_SUCCESS: 'IOTA/ACCOUNT/MANUAL_SYNC_SUCCESS',
    MANUAL_SYNC_ERROR: 'IOTA/ACCOUNT/MANUAL_SYNC_ERROR',
    ACCOUNT_INFO_FETCH_REQUEST: 'IOTA/ACCOUNT/ACCOUNT_INFO_FETCH_REQUEST',
    ACCOUNT_INFO_FETCH_SUCCESS: 'IOTA/ACCOUNT/ACCOUNT_INFO_FETCH_SUCCESS',
    ACCOUNT_INFO_FETCH_ERROR: 'IOTA/ACCOUNT/ACCOUNT_INFO_FETCH_ERROR',
};

export const manualSyncRequest = () => ({
    type: ActionTypes.MANUAL_SYNC_REQUEST,
});

export const manualSyncSuccess = payload => ({
    type: ActionTypes.MANUAL_SYNC_SUCCESS,
    payload,
});

export const manualSyncError = () => ({
    type: ActionTypes.MANUAL_SYNC_ERROR,
});

export const fullAccountInfoForFirstUseFetchRequest = () => ({
    type: ActionTypes.FULL_ACCOUNT_INFO_FOR_FIRST_USE_FETCH_REQUEST,
});

export const fullAccountInfoForFirstUseFetchSuccess = payload => ({
    type: ActionTypes.FULL_ACCOUNT_INFO_FOR_FIRST_USE_FETCH_SUCCESS,
    payload,
});

export const fullAccountInfoForFirstUseFetchError = () => ({
    type: ActionTypes.FULL_ACCOUNT_INFO_FOR_FIRST_USE_FETCH_ERROR,
});

export const fullAccountInfoFetchRequest = () => ({
    type: ActionTypes.FULL_ACCOUNT_INFO_FETCH_REQUEST,
});

export const fullAccountInfoFetchSuccess = payload => ({
    type: ActionTypes.FULL_ACCOUNT_INFO_FETCH_SUCCESS,
    payload,
});

export const fullAccountInfoFetchError = () => ({
    type: ActionTypes.FULL_ACCOUNT_INFO_FETCH_ERROR,
});

export const setFirstUse = payload => ({
    type: ActionTypes.SET_FIRST_USE,
    payload,
});

export const updateTransfers = (seedName, transfers) => ({
    type: ActionTypes.UPDATE_TRANSFERS,
    seedName,
    transfers,
});

export const updateAddresses = (seedName, addresses) => ({
    type: ActionTypes.UPDATE_ADDRESSES,
    seedName,
    addresses,
});

export const changeAccountName = (accountInfo, accountNames) => ({
    type: ActionTypes.CHANGE_ACCOUNT_NAME,
    accountInfo,
    accountNames,
});

export const removeAccount = payload => ({
    type: ActionTypes.REMOVE_ACCOUNT,
    payload,
});

export const setOnboardingComplete = payload => ({
    type: ActionTypes.SET_ONBOARDING_COMPLETE,
    payload,
});

export const increaseSeedCount = () => ({
    type: ActionTypes.INCREASE_SEED_COUNT,
});

export const addAccountName = seedName => ({
    type: ActionTypes.ADD_SEED_NAME,
    seedName,
});

export const addAddresses = (seedName, addresses) => ({
    type: ActionTypes.ADD_ADDRESSES,
    seedName,
    addresses,
});

export const setBalance = payload => ({
    type: ActionTypes.SET_BALANCE,
    payload,
});

export const updateUnconfirmedBundleTails = payload => ({
    type: ActionTypes.UPDATE_UNCONFIRMED_BUNDLE_TAILS,
    payload,
});

export const setNewUnconfirmedBundleTails = payload => ({
    type: ActionTypes.SET_NEW_UNCONFIRMED_BUNDLE_TAILS,
    payload,
});

export const removeBundleFromUnconfirmedBundleTails = payload => ({
    type: ActionTypes.REMOVE_BUNDLE_FROM_UNCONFIRMED_BUNDLE_TAILS,
    payload,
});

const accountInfoFetchRequest = () => ({
    type: ActionTypes.ACCOUNT_INFO_FETCH_REQUEST,
});

const accountInfoFetchSuccess = payload => ({
    type: ActionTypes.ACCOUNT_INFO_FETCH_SUCCESS,
    payload,
});

const accountInfoFetchError = () => ({
    type: ActionTypes.ACCOUNT_INFO_FETCH_ERROR,
});

const updateAccountInfoAfterSpending = payload => ({
    type: ActionTypes.UPDATE_ACCOUNT_INFO_AFTER_SPENDING,
    payload,
});

export const getAccountInfoNewSeedAsync = (seed, seedName) => {
    return async dispatch => {
        const address = await iota.api.getNewAddressAsync(seed);
        //console.log('ADDRESS:', address);
        const accountData = await iota.api.getAccountDataAsync(seed);
        //console.log('ACCOUNT', accountData);
        const addressData = formatFullAddressData(accountData);
        const balance = calculateBalance(addressData);
        const transfers = formatTransfers(accountData.transfers, accountData.addresses);
        dispatch(setReady());
    };
};

export const fetchFullAccountInfoForFirstUse = (
    seed,
    accountName,
    password,
    storeInKeychainPromise,
    navigator = null,
) => dispatch => {
    const onError = () => {
        if (navigator) {
            navigator.pop({ animated: false });
        }

        dispatch(generateAccountInfoErrorAlert());
        dispatch(fullAccountInfoForFirstUseFetchError());
    };

    dispatch(fullAccountInfoForFirstUseFetchRequest());
    getAccountData(seed, accountName)
        .then(data => {
            dispatch(clearTempData()); // Clean up partial state for reducer anyways.

            const unspentAddresses = getUnspentAddresses(data.addresses);
            if (!isEmpty(unspentAddresses)) {
                iota.api.findTransactions({ addresses: unspentAddresses }, (err, hashes) => {
                    if (err) {
                        onError();
                    } else {
                        storeInKeychainPromise(password, seed, accountName)
                            .then(() => {
                                const payloadWithHashes = assign({}, data, { hashes });
                                dispatch(fullAccountInfoForFirstUseFetchSuccess(payloadWithHashes));
                            })
                            .catch(() => {
                                onError();
                            });
                    }
                });
            } else {
                storeInKeychainPromise(password, seed, accountName)
                    .then(() => {
                        dispatch(fullAccountInfoForFirstUseFetchSuccess(data));
                    })
                    .catch(() => {
                        onError();
                    });
            }
        })
        .catch(() => onError());
};

export const getFullAccountInfo = (seed, accountName, navigator = null) => {
    return dispatch => {
        const onError = () => {
            if (navigator) {
                navigator.pop({ animated: false });
            }
<<<<<<< HEAD

            dispatch(generateAccountInfoErrorAlert());
            dispatch(fullAccountInfoFetchError());
        };

        dispatch(fullAccountInfoFetchRequest());
        getAccountData(seed, accountName)
            .then(data => {
                const unspentAddresses = getUnspentAddresses(data.addresses);

                if (!isEmpty(unspentAddresses)) {
                    iota.api.findTransactions({ addresses: unspentAddresses }, (err, hashes) => {
                        if (err) {
                            onError();
                        }
                        const payloadWithHashes = assign({}, data, { hashes });
                        dispatch(fullAccountInfoFetchSuccess(payloadWithHashes));
                    });
                } else {
                    dispatch(fullAccountInfoFetchSuccess(assign({}, data, { hashes: [] })));
                }
            })
            .catch(() => onError());
    };
};

export const manuallySyncAccount = (seed, accountName) => dispatch => {
    dispatch(manualSyncRequest());

    iota.api.getAccountData(seed, (error, data) => {
        if (!error) {
            const payload = organizeAccountInfo(accountName, data);
            const unspentAddresses = getUnspentAddresses(payload.addresses);
=======
>>>>>>> fb80e4b5

            dispatch(generateAccountInfoErrorAlert());
            dispatch(fullAccountInfoFetchError());
        };

        dispatch(fullAccountInfoFetchRequest());
        getAccountData(seed, accountName)
            .then(data => {
                const unspentAddresses = getUnspentAddresses(data.addresses);

                if (!isEmpty(unspentAddresses)) {
                    iota.api.findTransactions({ addresses: unspentAddresses }, (err, hashes) => {
                        if (err) {
                            onError();
                        }
                        const payloadWithHashes = assign({}, data, { hashes });
                        dispatch(fullAccountInfoFetchSuccess(payloadWithHashes));
                    });
                } else {
                    dispatch(fullAccountInfoFetchSuccess(assign({}, data, { hashes: [] })));
                }
            })
            .catch(() => onError());
    };
};

export const manuallySyncAccount = (seed, accountName) => {
    return dispatch => {
        const onError = () => {
            dispatch(generateAccountInfoErrorAlert());
            return dispatch(fullAccountInfoFetchError());
        };

        dispatch(manualSyncRequest());
        getAccountData(seed, accountName)
            .then(data => {
                dispatch(clearTempData()); // Clean up partial state for reducer anyways.
                const unspentAddresses = getUnspentAddresses(data.addresses);
                if (!isEmpty(unspentAddresses)) {
                    iota.api.findTransactions({ addresses: unspentAddresses }, (err, hashes) => {
                        if (err) {
                            onError();
                        } else {
                            dispatch(generateSyncingSuccessAlert());
                            const payloadWithHashes = assign({}, data, { hashes });
                            dispatch(manualSyncSuccess(payloadWithHashes));
                        }
                    });
                } else {
                    dispatch(generateSyncingSuccessAlert());
                    dispatch(manualSyncSuccess(assign({}, data, { hashes: [] })));
                }
            })
            .catch(() => onError());
    };
};

export const getAccountInfo = (seed, accountName, navigator = null) => {
    return (dispatch, getState) => {
        dispatch(accountInfoFetchRequest());

        const selectedAccount = getSelectedAccount(accountName, getState().account.accountInfo);

        const existingHashes = getExistingUnspentAddressesHashes(
            accountName,
            getState().account.unspentAddressesHashes,
        );

        const pendingTxTailsHashes = getPendingTxTailsHashesForSelectedAccount(
            accountName,
            getState().account.pendingTxTailsHashes,
        );

        let payload = {
            accountName,
            balance: selectedAccount.balance,
            addresses: selectedAccount.addresses,
            unspentAddressesHashes: existingHashes,
            pendingTxTailsHashes,
            transfers: selectedAccount.transfers,
        };

        const checkConfirmationForPendingTxs = () => {
            if (isEmpty(pendingTxTailsHashes)) {
                return Promise.resolve(getTotalBalance(Object.keys(payload.addresses)));
            }

            return Promise.resolve(getHashesWithPersistence(pendingTxTailsHashes))
                .then(({ states, hashes }) => {
                    return getConfirmedTxTailsHashes(states, hashes);
                })
                .then(confirmedHashes => {
                    if (!isEmpty(confirmedHashes)) {
                        payload = assign({}, payload, {
                            transfers: markTransfersConfirmed(payload.transfers, confirmedHashes),
                            pendingTxTailsHashes: filter(
                                payload.pendingTxTailsHashes,
                                tx => !includes(confirmedHashes, tx),
                            ),
                        });
                    }

                    return Promise.resolve(getTotalBalance(Object.keys(payload.addresses)));
                });
        };

        return checkConfirmationForPendingTxs()
            .then(balance => {
                payload = assign({}, payload, { balance });

                const index = Object.keys(payload.addresses).length ? Object.keys(payload.addresses).length - 1 : 0;

                return getLatestAddresses(seed, index);
            })
            .then(addressData => {
                payload = merge({}, payload, { addresses: addressData });

                const unspentAddresses = getUnspentAddresses(payload.addresses);
                if (isEmpty(unspentAddresses)) {
                    throw new Error('intentionally break chain');
                }

                return getTransactionHashes(unspentAddresses);
            })
            .then(latestHashes => {
                const hasNewHashes = size(latestHashes) > size(existingHashes);

                if (hasNewHashes) {
                    const diff = difference(latestHashes, existingHashes);

                    payload = assign({}, payload, {
                        unspentAddressesHashes: union(existingHashes, latestHashes),
                    });
                    return getTransactionsObjects(diff);
                }

                throw new Error('intentionally break chain');
            })
            .then(txs => {
                const tailTxs = filter(txs, t => t.currentIndex === 0);

                return getHashesWithPersistence(map(tailTxs, t => t.hash));
            })
            .then(({ states, hashes }) => getBundlesWithPersistence(states, hashes))
            .then(bundles => {
                const updatedTransfers = [...payload.transfers, ...bundles];
                const updatedTransfersWithFormatting = formatTransfers(
                    updatedTransfers,
                    Object.keys(payload.addresses),
                );

                payload = assign({}, payload, {
                    transfers: updatedTransfersWithFormatting,
                    pendingTxTailsHashes: union(payload.pendingTxTailsHashes, getPendingTxTailsHashes(bundles)), // Update pending transfers copy with new transfers.
                });

                return dispatch(accountInfoFetchSuccess(payload));
            })
            .catch(err => {
                if (err && err.message === 'intentionally break chain') {
                    dispatch(accountInfoFetchSuccess(payload));
                } else {
                    if (navigator) {
                        navigator.pop({ animated: false });
                    }

                    dispatch(accountInfoFetchError());
                    dispatch(generateAccountInfoErrorAlert());
                }
            });
    };
};

export const deleteAccount = accountName => dispatch => {
    dispatch(removeAccount(accountName));
    dispatch(
        generateAlert('success', i18next.t('settings:accountDeleted'), i18next.t('settings:accountDeletedExplanation')),
    );
};

// Aim to update local transfers, addresses, hashes in store after a new transaction is made.
export const updateAccountInfo = (accountName, newTransferBundle, value) => (dispatch, getState) => {
    const selectedAccount = getSelectedAccount(accountName, getState().account.accountInfo);
    const existingAddressData = selectedAccount.addresses;
    const existingTransfers = selectedAccount.transfers;
    const existingUnspentAddressesHashes = getExistingUnspentAddressesHashes(
        accountName,
        getState().account.unspentAddressesHashes,
    );
    const pendingTxTailsHashes = getPendingTxTailsHashesForSelectedAccount(
        accountName,
        getState().account.pendingTxTailsHashes,
    );
    const existingUnconfirmedBundleTails = getState().account.unconfirmedBundleTails;

    const newTransferBundleWithPersistenceAndTransferValue = map(newTransferBundle, bundle => ({
        ...bundle,
        ...{ transferValue: -bundle.value, persistence: false },
    }));
    const updatedTransfers = [...[newTransferBundleWithPersistenceAndTransferValue], ...existingTransfers];
    const updatedAddressData = markAddressSpend([newTransferBundle], existingAddressData);
    const updatedUnspentAddresses = getUnspentAddresses(updatedAddressData);
    const bundle = get(newTransferBundle, `[${0}].bundle`);

    // Keep track of this transfer in unconfirmed tails so that it can be picked up for promotion
    // Also check if it was a value transfer
    const tail = filter(newTransferBundle, tx => tx.currentIndex === 0);
    const updatedUnconfirmedBundleTails = value ? { [bundle]: tail } : existingUnconfirmedBundleTails;
    const updatedPendingTxTailsHashes = [...pendingTxTailsHashes, ...map(tail, t => t.hash)];

    if (!isEmpty(updatedUnspentAddresses)) {
        iota.api.findTransactions({ addresses: updatedUnspentAddresses }, (err, hashes) => {
            if (err) {
                console.error(err);
            } else {
                dispatch(
                    updateAccountInfoAfterSpending({
                        accountName,
                        transfers: updatedTransfers,
                        addresses: updatedAddressData,
                        unspentAddressesHashes: hashes,
                        unconfirmedBundleTails: updatedUnconfirmedBundleTails,
                        pendingTxTailsHashes: updatedPendingTxTailsHashes,
                    }),
                );
            }
        });
    } else {
        dispatch(
            updateAccountInfoAfterSpending({
                accountName,
                transfers: updatedTransfers,
                addresses: updatedAddressData,
                unspentAddressesHashes: existingUnspentAddressesHashes,
                unconfirmedBundleTails: updatedUnconfirmedBundleTails,
                pendingTxTailsHashes: updatedPendingTxTailsHashes,
            }),
        );
    }
};<|MERGE_RESOLUTION|>--- conflicted
+++ resolved
@@ -264,42 +264,6 @@
             if (navigator) {
                 navigator.pop({ animated: false });
             }
-<<<<<<< HEAD
-
-            dispatch(generateAccountInfoErrorAlert());
-            dispatch(fullAccountInfoFetchError());
-        };
-
-        dispatch(fullAccountInfoFetchRequest());
-        getAccountData(seed, accountName)
-            .then(data => {
-                const unspentAddresses = getUnspentAddresses(data.addresses);
-
-                if (!isEmpty(unspentAddresses)) {
-                    iota.api.findTransactions({ addresses: unspentAddresses }, (err, hashes) => {
-                        if (err) {
-                            onError();
-                        }
-                        const payloadWithHashes = assign({}, data, { hashes });
-                        dispatch(fullAccountInfoFetchSuccess(payloadWithHashes));
-                    });
-                } else {
-                    dispatch(fullAccountInfoFetchSuccess(assign({}, data, { hashes: [] })));
-                }
-            })
-            .catch(() => onError());
-    };
-};
-
-export const manuallySyncAccount = (seed, accountName) => dispatch => {
-    dispatch(manualSyncRequest());
-
-    iota.api.getAccountData(seed, (error, data) => {
-        if (!error) {
-            const payload = organizeAccountInfo(accountName, data);
-            const unspentAddresses = getUnspentAddresses(payload.addresses);
-=======
->>>>>>> fb80e4b5
 
             dispatch(generateAccountInfoErrorAlert());
             dispatch(fullAccountInfoFetchError());
