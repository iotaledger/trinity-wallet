--- conflicted
+++ resolved
@@ -7,14 +7,14 @@
 import {
     getSelectedAccount,
     getTxHashesForUnspentAddresses,
-    getPendingTxHashesForSpentAddresses
+    getPendingTxHashesForSpentAddresses,
 } from '../selectors/account';
 import {
     syncAccount,
     getAccountData,
     mapTransactionHashesForUnspentAddressesToState,
     mapPendingTransactionHashesForSpentAddressesToState,
-    updateAccount
+    updateAccount,
 } from '../libs/iota/accounts';
 import { formatAddresses, syncAddresses } from '../libs/iota/addresses';
 import {
@@ -225,9 +225,9 @@
             dispatch(clearTempData()); // Clean up partial state for reducer.
             return mapTransactionHashesForUnspentAddressesToState(data);
         })
-        .then((dataWithTxHashesForUnspentAddresses) => mapPendingTransactionHashesForSpentAddressesToState(
-            dataWithTxHashesForUnspentAddresses
-        ))
+        .then((dataWithTxHashesForUnspentAddresses) =>
+            mapPendingTransactionHashesForSpentAddressesToState(dataWithTxHashesForUnspentAddresses),
+        )
         .then((dataWithPendingTxHashesForSpentAddresses) => {
             storeInKeychainPromise(password, seed, accountName)
                 .then(() => dispatch(fullAccountInfoForFirstUseFetchSuccess(dataWithPendingTxHashesForSpentAddresses)))
@@ -242,10 +242,12 @@
 
         getAccountData(seed, accountName)
             .then((data) => mapTransactionHashesForUnspentAddressesToState(data))
-            .then((dataWithTxHashesForUnspentAddresses) => mapPendingTransactionHashesForSpentAddressesToState(
-                dataWithTxHashesForUnspentAddresses
-            ))
-            .then((dataWithPendingTxHashesForSpentAddresses) => dispatch(fullAccountInfoFetchSuccess(dataWithPendingTxHashesForSpentAddresses)))
+            .then((dataWithTxHashesForUnspentAddresses) =>
+                mapPendingTransactionHashesForSpentAddressesToState(dataWithTxHashesForUnspentAddresses),
+            )
+            .then((dataWithPendingTxHashesForSpentAddresses) =>
+                dispatch(fullAccountInfoFetchSuccess(dataWithPendingTxHashesForSpentAddresses)),
+            )
             .catch((err) => {
                 pushScreen(navigator, 'login');
                 dispatch(generateAccountInfoErrorAlert(err));
@@ -260,9 +262,9 @@
 
         getAccountData(seed, accountName)
             .then((data) => mapTransactionHashesForUnspentAddressesToState(data))
-            .then((dataWithTxHashesForUnspentAddresses) => mapPendingTransactionHashesForSpentAddressesToState(
-                dataWithTxHashesForUnspentAddresses
-            ))
+            .then((dataWithTxHashesForUnspentAddresses) =>
+                mapPendingTransactionHashesForSpentAddressesToState(dataWithTxHashesForUnspentAddresses),
+            )
             .then((dataWithPendingTxHashesForSpentAddresses) => {
                 dispatch(generateSyncingCompleteAlert());
                 dispatch(manualSyncSuccess(dataWithPendingTxHashesForSpentAddresses));
@@ -295,16 +297,6 @@
     return (dispatch) => {
         dispatch(accountInfoFetchRequest());
 
-<<<<<<< HEAD
-        const {
-            accountInfo,
-            txHashesForUnspentAddresses,
-            pendingTxHashesForSpentAddresses,
-            unconfirmedBundleTails
-        } = getState().account;
-
-        const selectedAccount = getSelectedAccount(accountName, accountInfo);
-=======
         const existingAccountData = dispatch(prepareAccountInfoForSync(accountName));
 
         return syncAddresses(seed, existingAccountData)
@@ -325,34 +317,23 @@
 
 export const prepareAccountInfoForSync = (accountName) => {
     return (dispatch, getState) => {
-        const selectedAccount = getSelectedAccount(accountName, getState().account.accountInfo);
-        const existingHashes = getExistingUnspentAddressesHashes(
-            accountName,
-            getState().account.unspentAddressesHashes,
-        );
-        const unconfirmedBundleTails = getState().account.unconfirmedBundleTails;
->>>>>>> e8c0854e
-
+        const {
+            accountInfo,
+            txHashesForUnspentAddresses,
+            pendingTxHashesForSpentAddresses,
+            unconfirmedBundleTails,
+        } = getState().account;
+
+        const selectedAccount = getSelectedAccount(accountName, accountInfo);
         const existingAccountData = {
             ...selectedAccount,
-            accountName,
             unconfirmedBundleTails,
             txHashesForUnspentAddresses: getTxHashesForUnspentAddresses(accountName, txHashesForUnspentAddresses),
-            pendingTxHashesForSpentAddresses: getPendingTxHashesForSpentAddresses(accountName, pendingTxHashesForSpentAddresses),
+            pendingTxHashesForSpentAddresses: getPendingTxHashesForSpentAddresses(
+                accountName,
+                pendingTxHashesForSpentAddresses,
+            ),
         };
-<<<<<<< HEAD
-
-        return syncAddresses(seed, existingAccountData)
-            .then((newAccountData) => {
-                return syncAccount(seed, newAccountData);
-            })
-            .then((newAccountData) => dispatch(accountInfoFetchSuccess(newAccountData)))
-            .catch((err) => {
-                if (navigator) {
-                    navigator.pop({ animated: false });
-                }
-=======
->>>>>>> e8c0854e
 
         return existingAccountData;
     };
@@ -369,7 +350,7 @@
         accountInfo,
         txHashesForUnspentAddresses,
         pendingTxHashesForSpentAddresses,
-        unconfirmedBundleTails
+        unconfirmedBundleTails,
     } = getState().account;
 
     const selectedAccount = getSelectedAccount(accountName, accountInfo);
@@ -377,7 +358,10 @@
         ...selectedAccount,
         unconfirmedBundleTails,
         txHashesForUnspentAddresses: getTxHashesForUnspentAddresses(accountName, txHashesForUnspentAddresses),
-        pendingTxHashesForSpentAddresses: getPendingTxHashesForSpentAddresses(accountName, pendingTxHashesForSpentAddresses),
+        pendingTxHashesForSpentAddresses: getPendingTxHashesForSpentAddresses(
+            accountName,
+            pendingTxHashesForSpentAddresses,
+        ),
     };
 
     return updateAccount(accountName, newTransferBundle, existingAccountData, value > 0)
@@ -397,10 +381,7 @@
 
     // Do not do anything if there is no tail transaction.
     if (tailTransaction) {
-        const {
-            accountInfo,
-            unconfirmedBundleTails
-        } = getState().account;
+        const { accountInfo, unconfirmedBundleTails } = getState().account;
 
         const selectedAccount = getSelectedAccount(accountName, accountInfo);
         const existingTransfers = selectedAccount.transfers;
