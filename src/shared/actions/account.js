--- conflicted
+++ resolved
@@ -221,13 +221,8 @@
         dispatch(fullAccountInfoAdditionalSeedFetchError());
     };
 
-<<<<<<< HEAD
-    dispatch(fullAccountInfoForFirstUseFetchRequest());
+    dispatch(fullAccountInfoAdditionalSeedFetchRequest());
     getAccountData(seed, accountName, genFn)
-=======
-    dispatch(fullAccountInfoAdditionalSeedFetchRequest());
-    getAccountData(seed, accountName)
->>>>>>> 9c39212f
         .then((data) => {
             dispatch(clearTempData()); // Clean up partial state for reducer.
             return mapTransactionHashesForUnspentAddressesToState(data);
@@ -243,17 +238,13 @@
                     )
                     .catch((err) => onError(err));
             } else {
-                dispatch(fullAccountInfoForFirstUseFetchSuccess(dataWithPendingTxHashesForSpentAddresses));
+                dispatch(fullAccountInfoAdditionalSeedFetchSuccess(dataWithPendingTxHashesForSpentAddresses));
             }
         })
         .catch((err) => onError(err));
 };
 
-<<<<<<< HEAD
-export const getFullAccountInfo = (seed, accountName, navigator = null, genFn) => {
-=======
-export const getFullAccountInfoFirstSeed = (seed, accountName, navigator = null) => {
->>>>>>> 9c39212f
+export const getFullAccountInfoFirstSeed = (seed, accountName, navigator = null, genFn) => {
     return (dispatch) => {
         dispatch(fullAccountInfoFirstSeedFetchRequest());
 
