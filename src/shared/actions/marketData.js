import get from 'lodash/get';
import each from 'lodash/each';
import map from 'lodash/map';
import { formatChartData, getUrlTimeFormat, getUrlNumberFormat } from '../libs/utils';

export const ActionTypes = {
    SET_TIMEFRAME: 'IOTA/MARKET_DATA/SET_TIMEFRAME',
    SET_CHART_DATA: 'IOTA/MARKET_DATA/SET_CHART_DATA',
    SET_STATISTICS: 'IOTA/MARKET_DATA/SET_STATISTICS',
    SET_CURRENCY: 'IOTA/MARKET_DATA/SET_CURRENCY',
    SET_PRICE: 'IOTA/MARKET_DATA/SET_PRICE',
};

/**
 * Dispatch to set timeframe for IOTA time series price information
 *
 * @method setTimeframe
 * @param {string} timeframe
 *
 * @returns {{type: {string}, payload: {string} }}
 */
export function setTimeframe(timeframe) {
    return {
        type: ActionTypes.SET_TIMEFRAME,
        payload: timeframe,
    };
}

/**
 * Dispatch to set latest IOTA market information in state
 *
 * @method setMarketData
 * @param {object} data
 *
 * @returns {{type: {string}, usdPrice: {number}, mcap: {number}, volume: {number}, change24h: {string} }}
 */
export function setMarketData(data) {
    const usdPrice = get(data, 'RAW.IOT.USD.PRICE') || 0;
    const volume24Hours = get(data, 'RAW.IOT.USD.TOTALVOLUME24HTO') || 0;
    const changePct24Hours = get(data, 'RAW.IOT.USD.CHANGEPCT24HOUR') || 0;
    const mcap = Math.round(usdPrice * 2779530283);
    const volume = Math.round(volume24Hours);
    const change24h = parseFloat(Math.round(changePct24Hours * 100) / 100).toFixed(2);

    return {
        type: ActionTypes.SET_STATISTICS,
        usdPrice,
        mcap,
        volume,
        change24h,
    };
}

/**
 * Dispatch to set currency in state
 *
 * @method setCurrency
 * @param {string} currency
 *
 * @returns {{type: {string}, payload: {string} }}
 */
export function setCurrency(currency) {
    return {
        type: ActionTypes.SET_CURRENCY,
        payload: currency,
    };
}

/**
 * Dispatch to set latest IOTA price information in state
 *
 * @method setPrice
 * @param {object} data
 *
 * @returns {{type: {string}, usd: {number}, eur: {number}, btc: {number}, eth: {number} }}
 */
export function setPrice(data) {
    const priceData = get(data, 'RAW.IOT');
    const usdPrice = get(priceData, 'USD.PRICE') || 0;
    const eurPrice = get(priceData, 'EUR.PRICE') || 0;
    const btcPrice = get(priceData, 'BTC.PRICE') || 0;
    const ethPrice = get(priceData, 'ETH.PRICE') || 0;

    return {
        type: ActionTypes.SET_PRICE,
        usd: usdPrice,
        eur: eurPrice,
        btc: btcPrice,
        eth: ethPrice,
    };
}

/**
 * Gets latest IOTA price information
 *
 * @method getPrice
 *
 * @returns {function} dispatch
 */
export function getPrice() {
    return (dispatch) => {
        fetch('https://min-api.cryptocompare.com/data/pricemultifull?fsyms=IOT&tsyms=USD,EUR,BTC,ETH')
            .then((response) => response.json(), (error) => console.log('SOMETHING WENT WRONG: ', error))
            .then((json) => dispatch(setPrice(json)));
    };
}

/**
 * Gets latest time series price data to map on chart
 *
 * @method getChartData
 *
 * @returns {function} dispatch
 */
export function getChartData() {
    return (dispatch) => {
        const arrayCurrenciesTimeFrames = [];
        //If you want a new currency just add it in this array, the function will handle the rest.
        const currencies = ['USD', 'EUR', 'BTC', 'ETH'];
        const timeframes = ['24h', '7d', '1m', '1h'];
        const chartData = {};

        each(currencies, (itemCurrency) => {
            chartData[itemCurrency] = {};
            each(timeframes, (timeFrameItem) => {
                arrayCurrenciesTimeFrames.push({ currency: itemCurrency, timeFrame: timeFrameItem });
            });
        });

        const urls = [];
        const grabContent = (url) => fetch(url).then((response) => response.json());

        each(arrayCurrenciesTimeFrames, (currencyTimeFrameArrayItem) => {
            const url = `https://min-api.cryptocompare.com/data/histo${getUrlTimeFormat(
                currencyTimeFrameArrayItem.timeFrame,
            )}?fsym=IOT&tsym=${currencyTimeFrameArrayItem.currency}&limit=${getUrlNumberFormat(
                currencyTimeFrameArrayItem.timeFrame,
            )}`;

            urls.push(url);
        });

        Promise.all(map(urls, grabContent))
            .then((results) => {
                const chartData = { USD: {}, EUR: {}, BTC: {}, ETH: {} };
                let actualCurrency = '';
                let currentTimeFrame = '';
                let currentCurrency = '';

                each(results, (resultItem, index) => {
                    currentTimeFrame = arrayCurrenciesTimeFrames[index].timeFrame;
                    currentCurrency = arrayCurrenciesTimeFrames[index].currency;
<<<<<<< HEAD
                    const formattedData = formatChartData(resultItem, currentTimeFrame);
=======
                    const formatedData = formatChartData(resultItem, currentTimeFrame);
>>>>>>> 5b79187d

                    if (actualCurrency !== currentCurrency) {
                        actualCurrency = currentCurrency;
                    }

                    chartData[currentCurrency][currentTimeFrame] = formattedData;
                });

                dispatch(setChartData(chartData));
            })
            .catch((err) => console.log(err));
    };
}

/**
 * Dispatch to set latest chart data points in state
 *
 * @method setPrice
 * @param {object} chartData
 *
 * @returns {{type: {string}, chartData: {object} }}
 */
export function setChartData(chartData) {
    return {
        type: ActionTypes.SET_CHART_DATA,
        chartData,
    };
}

/**
 * Gets latest market information
 *
 * @method getMarketData
 *
 * @returns {function} dispatch
 */
export function getMarketData() {
    return (dispatch) =>
        fetch('https://min-api.cryptocompare.com/data/pricemultifull?fsyms=IOT&tsyms=USD')
            .then((response) => response.json(), (error) => console.log('SOMETHING WENT WRONG: ', error))
            .then((json) => dispatch(setMarketData(json)));
}

export function changeCurrency(currency, timeframe) {
    return (dispatch) => {
        dispatch(setCurrency(currency));
        dispatch(getPrice(currency));
        dispatch(getChartData(currency, timeframe));
    };
}

export function changeTimeframe(currency, timeframe) {
    return (dispatch) => {
        dispatch(setTimeframe(timeframe));
        dispatch(getPrice(currency));
        dispatch(getChartData(currency, timeframe));
    };
}<|MERGE_RESOLUTION|>--- conflicted
+++ resolved
@@ -150,11 +150,8 @@
                 each(results, (resultItem, index) => {
                     currentTimeFrame = arrayCurrenciesTimeFrames[index].timeFrame;
                     currentCurrency = arrayCurrenciesTimeFrames[index].currency;
-<<<<<<< HEAD
+
                     const formattedData = formatChartData(resultItem, currentTimeFrame);
-=======
-                    const formatedData = formatChartData(resultItem, currentTimeFrame);
->>>>>>> 5b79187d
 
                     if (actualCurrency !== currentCurrency) {
                         actualCurrency = currentCurrency;
