import assign from 'lodash/assign';
import extend from 'lodash/extend';
import has from 'lodash/has';
import head from 'lodash/head';
import find from 'lodash/find';
import map from 'lodash/map';
import join from 'lodash/join';
import orderBy from 'lodash/orderBy';
import filter from 'lodash/filter';
import isEmpty from 'lodash/isEmpty';
import some from 'lodash/some';
import size from 'lodash/size';
import every from 'lodash/every';
import includes from 'lodash/includes';
import uniq from 'lodash/uniq';
import { iota } from '../libs/iota';
import {
    replayBundleAsync,
    promoteTransactionAsync,
    getTransactionsToApproveAsync,
    attachToTangleAsync,
    storeAndBroadcastAsync,
} from '../libs/iota/extendedApi';
import { getSelectedNodeFromState, getNodesFromState, getRemotePoWFromState } from '../selectors/global';
import { selectedAccountStateFactory } from '../selectors/accounts';
import { withRetriesOnDifferentNodes, fetchRemoteNodes, getRandomNodes, isLastTritZero } from '../libs/iota/utils';
import { setNextStepAsActive, reset as resetProgress } from './progress';
import { clearSendFields } from './ui';
import {
    findPromotableTail,
    prepareTransferArray,
    retryFailedTransaction as retry,
    constructBundlesFromTransactions,
    isFundedBundle,
} from '../libs/iota/transfers';
import {
    syncAccountAfterReattachment,
    syncAccount,
    syncAccountAfterSpending,
    syncAccountOnValueTransactionFailure,
    syncAccountOnSuccessfulRetryAttempt,
} from '../libs/iota/accounts';
import {
    updateAccountAfterReattachment,
    updateAccountInfoAfterSpending,
    syncAccountBeforeManualPromotion,
} from './accounts';
import {
    isAnyAddressSpent,
    getAddressDataUptoRemainder,
    categoriseAddressesBySpentStatus,
} from '../libs/iota/addresses';
import { getInputs } from '../libs/iota/inputs';
import {
    generateAlert,
    generateTransferErrorAlert,
    generatePromotionErrorAlert,
    generateNodeOutOfSyncErrorAlert,
    generateUnsupportedNodeErrorAlert,
    generateTransactionSuccessAlert,
} from './alerts';
import i18next from '../libs/i18next.js';
import Errors from '../libs/errors';
import { DEFAULT_RETRIES } from '../config';
import { Account } from '../storage';

export const ActionTypes = {
    PROMOTE_TRANSACTION_REQUEST: 'IOTA/TRANSFERS/PROMOTE_TRANSACTION_REQUEST',
    PROMOTE_TRANSACTION_SUCCESS: 'IOTA/TRANSFERS/PROMOTE_TRANSACTION_SUCCESS',
    PROMOTE_TRANSACTION_ERROR: 'IOTA/TRANSFERS/PROMOTE_TRANSACTION_ERROR',
    SEND_TRANSFER_REQUEST: 'IOTA/TRANSFERS/SEND_TRANSFER_REQUEST',
    SEND_TRANSFER_SUCCESS: 'IOTA/TRANSFERS/SEND_TRANSFER_SUCCESS',
    SEND_TRANSFER_ERROR: 'IOTA/TRANSFERS/SEND_TRANSFER_ERROR',
    RETRY_FAILED_TRANSACTION_REQUEST: 'IOTA/TRANSFERS/RETRY_FAILED_TRANSACTION_REQUEST',
    RETRY_FAILED_TRANSACTION_SUCCESS: 'IOTA/TRANSFERS/RETRY_FAILED_TRANSACTION_SUCCESS',
    RETRY_FAILED_TRANSACTION_ERROR: 'IOTA/TRANSFERS/RETRY_FAILED_TRANSACTION_ERROR',
};

/**
 * Dispatch when a transaction is about to be manually promoted
 *
 * @method promoteTransactionRequest
 * @param {string} payload
 *
 * @returns {{type: {string}, payload: {string} }}
 */
const promoteTransactionRequest = (payload) => ({
    type: ActionTypes.PROMOTE_TRANSACTION_REQUEST,
    payload,
});

/**
 * Dispatch when a transaction is successfully promoted
 *
 * @method promoteTransactionSuccess
 *
 * @returns {{type: {string} }}
 */
const promoteTransactionSuccess = () => ({
    type: ActionTypes.PROMOTE_TRANSACTION_SUCCESS,
});

/**
 * Dispatch when an error occurs during manual promotion
 *
 * @method promoteTransactionError
 *
 * @returns {{type: {string} }}
 */
const promoteTransactionError = () => ({
    type: ActionTypes.PROMOTE_TRANSACTION_ERROR,
});

/**
 * Dispatch when a transaction is about to be made
 *
 * @method sendTransferRequest
 *
 * @returns {{type: {string} }}
 */
export const sendTransferRequest = () => ({
    type: ActionTypes.SEND_TRANSFER_REQUEST,
});

/**
 * Dispatch when a transaction is successfully sent
 *
 * @method sendTransferSuccess
 *
 * @returns {{type: {string} }}
 */
export const sendTransferSuccess = () => ({
    type: ActionTypes.SEND_TRANSFER_SUCCESS,
});

/**
 * Dispatch when an error occurs during transaction
 *
 * @method sendTransferError
 *
 * @returns {{type: {string} }}
 */
export const sendTransferError = () => ({
    type: ActionTypes.SEND_TRANSFER_ERROR,
});

/**
 * Dispatch before a retry attempt on a failed transaction
 *
 * @method retryFailedTransactionRequest
 *
 * @returns {{type: {string} }}
 */
export const retryFailedTransactionRequest = () => ({
    type: ActionTypes.RETRY_FAILED_TRANSACTION_REQUEST,
});

/**
 * Dispatch when a failed transaction is successfully sent to the tangle
 *
 * @method retryFailedTransactionSuccess
 * @param {object} payload
 *
 * @returns {{type: {string}, payload: {object} }}
 */
export const retryFailedTransactionSuccess = (payload) => ({
    type: ActionTypes.RETRY_FAILED_TRANSACTION_SUCCESS,
    payload,
});

/**
 * Dispatch if an error occurs during a retry attempt to send a failed transaction to the tangle
 *
 * @method retryFailedTransactionSuccess
 *
 * @returns {{type: {string} }}
 */
export const retryFailedTransactionError = () => ({
    type: ActionTypes.RETRY_FAILED_TRANSACTION_ERROR,
});

/**
 *  On successful transfer, update store, generate alert and clear send page text fields
 *
 *  @method completeTransfer
 *
 *  @returns {function} dispatch
 **/
export const completeTransfer = () => {
    return (dispatch) => {
        dispatch(clearSendFields());
        dispatch(sendTransferSuccess());
    };
};

/**
 *  Promote transaction
 *
 *   @method promoteTransaction
 *   @param {string} bundleHash
 *   @param {string} accountName
 *   @param {object} seedStore
 *
 *   @returns {function} dispatch
 **/
export const promoteTransaction = (bundleHash, accountName, seedStore) => (dispatch, getState) => {
    dispatch(promoteTransactionRequest(bundleHash));

    const remotePoW = getRemotePoWFromState(getState());

    if (!remotePoW) {
        dispatch(
            generateAlert(
                'info',
                i18next.t('global:promotingTransaction'),
                i18next.t('global:deviceMayBecomeUnresponsive'),
            ),
        );
    }

    let accountState = selectedAccountStateFactory(accountName)(getState());
    const getTailTransactionsForThisBundleHash = (transactions) =>
        filter(transactions, (transaction) => transaction.bundle === bundleHash && transaction.currentIndex === 0);

    return syncAccount()(accountState)
        .then((newAccountState) => {
            accountState = newAccountState;

            Account.update(accountName, accountState);

            dispatch(syncAccountBeforeManualPromotion(accountState));

            const transactionsForThisBundleHash = filter(
                accountState.transactions,
                (transaction) => transaction.bundle === bundleHash,
            );

            if (some(transactionsForThisBundleHash, (transaction) => transaction.persistence === true)) {
                throw new Error(Errors.TRANSACTION_ALREADY_CONFIRMED);
            }

            const bundles = constructBundlesFromTransactions(
                filter(accountState.transactions, (transaction) => transaction.bundle === bundleHash),
            );

            if (isEmpty(filter(bundles, iota.utils.isBundle))) {
                throw new Error(Errors.NO_VALID_BUNDLES_CONSTRUCTED);
            }

            return isFundedBundle()(head(bundles));
        })
        .then((isFunded) => {
            if (!isFunded) {
                throw new Error(Errors.BUNDLE_NO_LONGER_VALID);
            }

            return findPromotableTail()(getTailTransactionsForThisBundleHash(accountState.transactions), 0);
        })
        .then((consistentTail) => {
            return dispatch(
                forceTransactionPromotion(
                    accountName,
                    consistentTail,
                    getTailTransactionsForThisBundleHash(accountState.transactions),
                    true,
                    // If proof of work configuration is set to remote,
                    // Extend seedStore object with offloadPow
                    // This property will lead to perform remote proof-of-work
                    // See: extendedApi#attachToTangle
                    remotePoW
                        ? extend(
                              {
                                  __proto__: seedStore.__proto__,
                              },
                              seedStore,
                              { offloadPow: true },
                          )
                        : seedStore,
                ),
            );
        })
        .then((hash) => {
            dispatch(
                generateAlert(
                    'success',
                    i18next.t('global:promoted'),
                    i18next.t('global:promotedExplanation', { hash }),
                ),
            );

            return dispatch(promoteTransactionSuccess());
        })
        .catch((err) => {
            if (err.message === Errors.BUNDLE_NO_LONGER_VALID) {
                dispatch(generateAlert('error', i18next.t('global:promotionError'), i18next.t('global:noLongerValid')));
            } else if (err.message.includes(Errors.ATTACH_TO_TANGLE_UNAVAILABLE)) {
                dispatch(
                    generateAlert(
                        'error',
                        i18next.t('global:attachToTangleUnavailable'),
                        i18next.t('global:attachToTangleUnavailableExplanationShort'),
                        10000,
                    ),
                );
            } else if (err.message === Errors.TRANSACTION_ALREADY_CONFIRMED) {
                dispatch(
                    generateAlert(
                        'success',
                        i18next.t('global:transactionAlreadyConfirmed'),
                        i18next.t('global:transactionAlreadyConfirmedExplanation'),
                    ),
                );
            } else {
                dispatch(generatePromotionErrorAlert(err));
            }

            return dispatch(promoteTransactionError());
        });
};

/**
 *  Tries to promote transaction. If transaction cannot be promoted, replays before promotion.
 *
 *   @method forceTransactionPromotion
 *   @param {string} accountName
 *   @param {boolean | object} consistentTail
 *   @param {array} tailTransactionHashes
 *   @param {boolean} shouldGenerateAlert
 *   @param {object} seedStore
 *   @param {number} maxReplays - Maximum number of reattachments if promotion fails because of transaction inconsistency
 *   @param {number} maxPromotionAttempts - Maximum number of promotion retry attempts
 *
 *   @returns {function} dispatch
 **/
export const forceTransactionPromotion = (
    accountName,
    consistentTail,
    tailTransactionHashes,
    shouldGenerateAlert,
    seedStore,
    maxReplays = 1,
    maxPromotionAttempts = 2,
) => (dispatch, getState) => {
    let replayCount = 0;
    let promotionAttempt = 0;

    const promote = (tailTransaction) => {
        const { hash } = tailTransaction;

        promotionAttempt += 1;

        return promoteTransactionAsync(null, seedStore)(hash).catch((error) => {
            const isTransactionInconsistent = includes(error.message, Errors.TRANSACTION_IS_INCONSISTENT);

            if (
                isTransactionInconsistent &&
                // If promotion attempt on this reference (hash) hasn't exceeded maximum promotion attempts
                promotionAttempt < maxPromotionAttempts
            ) {
                // Retry promotion on same reference (hash)
                return promote(tailTransaction);
            } else if (
                isTransactionInconsistent &&
                promotionAttempt === maxPromotionAttempts &&
                // If number of reattachments haven't exceeded max reattachments
                replayCount < maxReplays
            ) {
                // Reset promotion attempt counter
                promotionAttempt = 0;

                // Reattach and try to promote with a newly reattached reference (hash)
                return reattachAndPromote();
            }

            throw error;
        });
    };

    // Reattach a transaction and promote newly reattached transaction
    const reattachAndPromote = () => {
        // Increment the reattachment's count
        replayCount += 1;
        // Grab first tail transaction hash
        const tailTransaction = head(tailTransactionHashes);
        const hash = tailTransaction.hash;

        return replayBundleAsync(null, seedStore)(hash).then((reattachment) => {
            if (shouldGenerateAlert) {
                dispatch(
                    generateAlert(
                        'success',
                        i18next.t('global:reattached'),
                        i18next.t('global:reattachedExplanation', { hash }),
                        2500,
                    ),
                );
            }

            const existingAccountState = selectedAccountStateFactory(accountName)(getState());
            const newState = syncAccountAfterReattachment(accountName, reattachment, existingAccountState);

            // Update storage (realm)
            Account.update(accountName, newState);

            // Update redux store
            dispatch(updateAccountAfterReattachment(newState));
            const tailTransaction = find(reattachment, { currentIndex: 0 });

            return promote(tailTransaction);
        });
    };

    if (has(consistentTail, 'hash')) {
        return promote(consistentTail);
    }

    return reattachAndPromote();
};

/**
 * Sends a transaction
 *
 * @param  {object} seedStore - SeedStore class object
 * @param  {string} receiveAddress
 * @param  {number} value
 * @param  {string} message
 * @param  {string} accountName
 *
 * @returns {function} dispatch
 */
export const makeTransaction = (seedStore, receiveAddress, value, message, accountName) => (dispatch, getState) => {
    dispatch(sendTransferRequest());

    const address = size(receiveAddress) === 90 ? receiveAddress : iota.utils.addChecksum(receiveAddress);

    // Keep track if the inputs are signed
    let hasSignedInputs = false;

    // Keep track if the created bundle is valid after inputs are signed
    let isValidBundle = false;

    let maxInputs = 0;

    // Initialize account state
    // Reassign with latest state when account is synced
    let accountState = selectedAccountStateFactory(accountName)(getState());

    const withPreTransactionSecurityChecks = () => {
        // Progressbar step => (Validating receive address)
        dispatch(setNextStepAsActive());

        // Check the last trit for validity
        return Promise.resolve(isLastTritZero(address))
            .then((lastTritIsZero) => {
                if (!lastTritIsZero) {
                    throw new Error(Errors.INVALID_LAST_TRIT);
                }
<<<<<<< HEAD
=======
                return typeof seedStore.getMaxInputs === 'function' ? seedStore.getMaxInputs() : Promise.resolve(0);
            })
            .then((maxInputResponse) => {
                maxInputs = maxInputResponse;
>>>>>>> e759fed2

                // Make sure that the address a user is about to send to is not already used.
                return isAnyAddressSpent()([address]).then((isSpent) => {
                    if (isSpent) {
                        throw new Error(Errors.KEY_REUSE);
                    }

                    // Progressbar step => (Syncing account)
                    dispatch(setNextStepAsActive());

                    return syncAccount()(accountState, seedStore);
                });
            })
            .then((newState) => {
                // Assign latest account but do not update the local store yet.
                // Only update the local store with updated account information after this transaction is successfully completed.
                accountState = newState;

                // Progressbar step => (Preparing inputs)
                dispatch(setNextStepAsActive());

<<<<<<< HEAD
                return getInputs()(accountState.addressData, accountState.transactions, value, seedStore.maxInputs);
=======
                return getInputs()(accountState.addressData, accountState.transactions, value, maxInputs);
>>>>>>> e759fed2
            })
            .then(({ inputs }) => {
                // Do not allow receiving address to be one of the user's own input addresses.
                const isSendingToAnyInputAddress = some(
                    inputs,
                    (input) => input.address === iota.utils.noChecksum(address),
                );

                if (isSendingToAnyInputAddress) {
                    throw new Error(Errors.CANNOT_SEND_TO_OWN_ADDRESS);
                }

                if (isSendingToAnyInputAddress) {
                    throw new Error(Errors.CANNOT_SEND_TO_OWN_ADDRESS);
                }

                return getAddressDataUptoRemainder()(accountState.addressData, accountState.transactions, seedStore, [
                    // Make sure inputs are blacklisted
                    ...map(inputs, (input) => input.address),
                    // Make sure receive address is blacklisted
                    iota.utils.noChecksum(receiveAddress),
                ]).then(({ remainderAddress, remainderIndex, addressDataUptoRemainder }) => {
                    // getAddressesUptoRemainder returns the latest unused address as the remainder address
                    // Also returns updated address data including new address data for the intermediate addresses.
                    // E.g: If latest locally stored address has an index 50 and remainder address was calculated to be
                    // at index 53 it would include address data for 51, 52 and 53.
                    accountState.addressData = addressDataUptoRemainder;

                    return {
                        inputs,
                        address: remainderAddress,
                        keyIndex: remainderIndex,
                    };
                });
            });
    };

    const isZeroValue = value === 0;

    const cached = {
        trytes: [],
        transactionObjects: [],
    };

    const withInputs = isZeroValue ? () => Promise.resolve(null) : withPreTransactionSecurityChecks;

    return (
        withInputs()
            // If we are making a zero value transaction, options would be null
            // Otherwise, it would be a dictionary with inputs and remainder address
            // Forward options to prepareTransfersAsync as is, because it contains a null check
            .then((options) => {
                const transfer = prepareTransferArray(address, value, message, accountState.addressData);

                // Progressbar step => (Preparing transfers)
                dispatch(setNextStepAsActive());

                return seedStore.prepareTransfers(transfer, options);
            })
            .then((trytes) => {
                if (!isZeroValue) {
                    hasSignedInputs = true;
                }

                cached.trytes = trytes;

                const convertToTransactionObjects = (tryteString) => iota.utils.transactionObject(tryteString);
                cached.transactionObjects = map(cached.trytes, convertToTransactionObjects);

                if (iota.utils.isBundle(cached.transactionObjects.slice().reverse())) {
                    isValidBundle = true;
                    // Progressbar step => (Getting transactions to approve)
                    dispatch(setNextStepAsActive());

                    return getTransactionsToApproveAsync()();
                }

                throw new Error(Errors.INVALID_BUNDLE);
            })
            .then(({ trunkTransaction, branchTransaction }) => {
                const shouldOffloadPow = getRemotePoWFromState(getState());

                // Progressbar step => (Proof of work)
                dispatch(setNextStepAsActive());

                const performLocalPow = () =>
                    attachToTangleAsync(null, seedStore)(trunkTransaction, branchTransaction, cached.trytes);

                if (!shouldOffloadPow) {
                    return performLocalPow();
                }

                // If proof of work configuration is set to remote PoW
                // Make an attempt to offload proof of work to remote
                // If network call fails:
                // 1) Find nodes with PoW enabled
                // 2) Auto retry offloading PoW
                // 3) If auto retry fails, perform proof of work locally
                return attachToTangleAsync(
                    null,
                    // See: extendedApi#attachToTangle
                    extend(
                        {
                            __proto__: seedStore.__proto__,
                        },
                        seedStore,
                        { offloadPow: true },
                    ),
                )(trunkTransaction, branchTransaction, cached.trytes).catch(() => {
                    dispatch(
                        generateAlert(
                            'info',
                            i18next.t('global:pleaseWait'),
                            `${i18next.t('global:problemPerformingProofOfWork')} ${i18next.t(
                                'global:tryingAgainWithDifferentNode',
                            )}`,
                            20000,
                        ),
                    );

                    // Find nodes with proof of work enabled
                    return fetchRemoteNodes()
                        .then((remoteNodes) => {
                            const nodesWithPowEnabled = map(
                                filter(remoteNodes, (node) => node.pow),
                                (nodeWithPoWEnabled) => nodeWithPoWEnabled.node,
                            );

                            return withRetriesOnDifferentNodes(
                                getRandomNodes(nodesWithPowEnabled, DEFAULT_RETRIES, [
                                    getSelectedNodeFromState(getState()),
                                ]),
                            )((provider) =>
                                attachToTangleAsync(
                                    provider,
                                    extend(
                                        {
                                            __proto__: seedStore.__proto__,
                                        },
                                        seedStore,
                                        { offloadPow: true },
                                    ),
                                ),
                            )(trunkTransaction, branchTransaction, cached.trytes);
                        })
                        .then(({ result }) => result)
                        .catch(() => {
                            // If outsourced proof of work fails on all nodes, fallback to local proof of work.
                            dispatch(
                                generateAlert(
                                    'info',
                                    i18next.t('global:pleaseWait'),
                                    `${i18next.t('global:problemPerformingProofOfWork')} ${i18next.t(
                                        'global:tryingAgainWithLocalPoW',
                                    )}`,
                                ),
                            );

                            return performLocalPow();
                        });
                });
            })
            // Re-check spend statuses of all addresses in bundle
            .then(({ trytes, transactionObjects }) => {
                // Skip this check if it's a zero value transaction
                if (isZeroValue) {
                    return Promise.resolve({ trytes, transactionObjects });
                }

                // Progressbar step => (Validating transaction addresses)
                dispatch(setNextStepAsActive());

                const addresses = uniq(map(transactionObjects, (transaction) => transaction.address));

                return isAnyAddressSpent()(addresses).then((isSpent) => {
                    if (isSpent) {
                        throw new Error(Errors.KEY_REUSE);
                    }

                    return { trytes, transactionObjects };
                });
            })
            .then(({ trytes, transactionObjects }) => {
                cached.trytes = trytes;
                cached.transactionObjects = transactionObjects.slice().reverse();

                // Progressbar step => (Broadcasting)
                dispatch(setNextStepAsActive());

                // Make an attempt to broadcast transaction on selected node
                // If it fails, auto retry broadcast on random nodes
                const selectedNode = getSelectedNodeFromState(getState());
                const randomNodes = [
                    selectedNode,
                    ...getRandomNodes(getNodesFromState(getState()), DEFAULT_RETRIES, [selectedNode]),
                ];

                return withRetriesOnDifferentNodes(
                    randomNodes,
                    // Failure callbacks.
                    // Only pass one, as we just want an alert on first broadcast failure
                    () =>
                        dispatch(
                            generateAlert(
                                'info',
                                i18next.t('global:pleaseWait'),
                                `${i18next.t('global:problemSendingYourTransaction')} ${i18next.t(
                                    'global:tryingAgainWithDifferentNode',
                                )}`,
                                20000,
                            ),
                        ),
                )(storeAndBroadcastAsync)(cached.trytes);
            })
            .then(() => {
                return syncAccountAfterSpending()(seedStore, cached.transactionObjects, accountState);
            })
            .then((newState) => {
                // Update account in (Realm) storage
                Account.update(accountName, newState);

                dispatch(updateAccountInfoAfterSpending(assign({}, newState, { accountName })));

                // Progressbar => (Progress complete)
                dispatch(setNextStepAsActive());
                dispatch(generateTransactionSuccessAlert(isZeroValue));

                setTimeout(() => {
                    dispatch(completeTransfer());
                    dispatch(resetProgress());
                }, 3500);
            })
            .catch((error) => {
                dispatch(sendTransferError());
                dispatch(resetProgress());
                // Only keep the failed trytes locally if the bundle was valid
                // In case the bundle is invalid, discard the signing as it was never broadcast
                if (hasSignedInputs && isValidBundle) {
                    const newState = syncAccountOnValueTransactionFailure(
                        // Sort in ascending order
                        orderBy(cached.transactionObjects, ['currentIndex']),
                        accountState,
                    );

                    // Update account in (Realm) storage
                    Account.update(accountName, newState);

                    dispatch(updateAccountInfoAfterSpending(newState));
                    // Clear send screen text fields
                    dispatch(clearSendFields());

                    return dispatch(
                        generateAlert(
                            'error',
                            i18next.t('global:rebroadcastError'),
                            i18next.t('global:signedTrytesBroadcastErrorExplanation'),
                            error,
                        ),
                    );
                }

                const message = error.message;

                if (message === Errors.NODE_NOT_SYNCED) {
                    return dispatch(generateNodeOutOfSyncErrorAlert());
                } else if (message === Errors.UNSUPPORTED_NODE) {
                    return dispatch(generateUnsupportedNodeErrorAlert());
                } else if (message === Errors.INVALID_LAST_TRIT) {
                    return dispatch(
                        generateAlert(
                            'error',
                            i18next.t('send:invalidAddress'),
                            i18next.t('send:invalidAddressExplanation4'),
                        ),
                    );
                } else if (message === Errors.KEY_REUSE) {
                    return dispatch(
                        generateAlert('error', i18next.t('global:keyReuse'), i18next.t('global:keyReuseError')),
                    );
                } else if (message === Errors.INSUFFICIENT_BALANCE) {
                    return dispatch(
                        generateAlert(
                            'error',
                            i18next.t('global:balanceError'),
                            i18next.t('global:balanceErrorMessage'),
                            20000,
                        ),
                    );
                } else if (message === Errors.ADDRESS_HAS_PENDING_TRANSFERS) {
                    return dispatch(
                        generateAlert(
                            'error',
                            i18next.t('global:pleaseWait'),
                            i18next.t('global:pleaseWaitTransferExplanation'),
                            20000,
                        ),
                    );
                } else if (message === Errors.FUNDS_AT_SPENT_ADDRESSES) {
                    return dispatch(
                        generateAlert(
                            'error',
                            i18next.t('global:spentAddressExplanation'),
                            i18next.t('global:discordInformation'),
                            20000,
                        ),
                    );
                } else if (message === Errors.INCOMING_TRANSFERS) {
                    return dispatch(
                        generateAlert(
                            'error',
                            i18next.t('global:pleaseWait'),
                            i18next.t('global:pleaseWaitIncomingTransferExplanation'),
                            20000,
                        ),
                    );
                } else if (message === Errors.CANNOT_SEND_TO_OWN_ADDRESS) {
                    return dispatch(
                        generateAlert(
                            'error',
                            i18next.t('global:cannotSendToOwn'),
                            i18next.t('global:cannotSendToOwnExplanation'),
                            20000,
                        ),
                    );
                } else if (message === Errors.LEDGER_ZERO_VALUE) {
                    return dispatch(
                        generateAlert(
                            'error',
                            i18next.t('ledger:cannotSendZeroValueTitle'),
                            i18next.t('ledger:cannotSendZeroValueExplanation'),
                            20000,
                        ),
                    );
                } else if (message === Errors.LEDGER_DISCONNECTED) {
                    return dispatch(
                        generateAlert(
                            'error',
                            i18next.t('ledger:ledgerDisconnectedTitle'),
                            i18next.t('ledger:ledgerDisconnectedExplanation'),
                            20000,
                        ),
                    );
                } else if (message === Errors.LEDGER_DENIED) {
                    return dispatch(
                        generateAlert(
                            'error',
                            i18next.t('ledger:ledgerDeniedTitle'),
                            i18next.t('ledger:ledgerDeniedExplanation'),
                            20000,
                        ),
                    );
                } else if (message === Errors.LEDGER_INVALID_INDEX) {
                    return dispatch(
                        generateAlert(
                            'error',
                            i18next.t('ledger:ledgerIncorrectIndex'),
                            i18next.t('ledger:ledgerIncorrectIndexExplanation'),
                            20000,
                        ),
                    );
                } else if (message === Errors.LEDGER_CANCELLED) {
                    return;
                }
                return dispatch(generateTransferErrorAlert(error));
            })
    );
};

/**
 * Retries a transaction that previously failed to send.
 *
 * @param  {string} accountName
 * @param  {string} bundleHash
 * @param  {object} seedStore
 *
 * @returns {function} dispatch
 */
export const retryFailedTransaction = (accountName, bundleHash, seedStore) => (dispatch, getState) => {
    const existingAccountState = selectedAccountStateFactory(accountName)(getState());
    const shouldOffloadPow = getRemotePoWFromState(getState());
    const failedTransactionsForThisBundleHash = filter(
        existingAccountState.transactions,
        (tx) => tx.bundle === bundleHash,
    );

    dispatch(retryFailedTransactionRequest());

    return (
        // First check spent statuses against transaction addresses
        categoriseAddressesBySpentStatus()(map(failedTransactionsForThisBundleHash, (tx) => tx.address))
            // If any address (input, remainder, receive) is spent, error out
            .then(({ spent }) => {
                if (size(spent)) {
                    throw new Error(`${Errors.ALREADY_SPENT_FROM_ADDRESSES}:${join(spent, ',')}`);
                }

                // If all addresses are still unspent, retry
                return retry()(
                    failedTransactionsForThisBundleHash,
                    // If proof of work configuration is set to remote,
                    // Extend seedStore object with offloadPow
                    // This property will lead to perform remote proof-of-work
                    // See: extendedApi#attachToTangle
                    shouldOffloadPow
                        ? extend(
                              {
                                  __proto__: seedStore.__proto__,
                              },
                              seedStore,
                              { offloadPow: true },
                          )
                        : seedStore,
                );
            })
            .then(({ transactionObjects }) => {
                // Update state
                const newState = syncAccountOnSuccessfulRetryAttempt(transactionObjects, existingAccountState);

                // Persist updated state
                Account.update(accountName, newState);

                // Since this transaction was never sent to the tangle
                // Generate the same alert we display when a transaction is successfully sent to the tangle
                const isZeroValue = every(transactionObjects, (tx) => tx.value === 0);

                dispatch(generateTransactionSuccessAlert(isZeroValue));

                return dispatch(retryFailedTransactionSuccess(newState));
            })
            .catch((error) => {
                dispatch(retryFailedTransactionError());

                if (error.message && error.message.includes(Errors.ALREADY_SPENT_FROM_ADDRESSES)) {
                    dispatch(
                        generateAlert(
                            'error',
                            i18next.t('global:broadcastError'),
                            i18next.t('global:addressesAlreadySpentFrom'),
                            20000,
                            error,
                        ),
                    );
                } else {
                    dispatch(generateTransferErrorAlert(error));
                }
            })
    );
};<|MERGE_RESOLUTION|>--- conflicted
+++ resolved
@@ -455,13 +455,10 @@
                 if (!lastTritIsZero) {
                     throw new Error(Errors.INVALID_LAST_TRIT);
                 }
-<<<<<<< HEAD
-=======
                 return typeof seedStore.getMaxInputs === 'function' ? seedStore.getMaxInputs() : Promise.resolve(0);
             })
             .then((maxInputResponse) => {
                 maxInputs = maxInputResponse;
->>>>>>> e759fed2
 
                 // Make sure that the address a user is about to send to is not already used.
                 return isAnyAddressSpent()([address]).then((isSpent) => {
@@ -483,11 +480,7 @@
                 // Progressbar step => (Preparing inputs)
                 dispatch(setNextStepAsActive());
 
-<<<<<<< HEAD
-                return getInputs()(accountState.addressData, accountState.transactions, value, seedStore.maxInputs);
-=======
                 return getInputs()(accountState.addressData, accountState.transactions, value, maxInputs);
->>>>>>> e759fed2
             })
             .then(({ inputs }) => {
                 // Do not allow receiving address to be one of the user's own input addresses.
