--- conflicted
+++ resolved
@@ -19,15 +19,9 @@
     attachToTangleAsync,
     storeAndBroadcastAsync,
 } from '../libs/iota/extendedApi';
-<<<<<<< HEAD
-import { selectedAccountStateFactory } from '../selectors/accounts';
-import { getRemotePoWFromState, getNodesFromState, getSelectedNodeFromState } from '../selectors/global';
-import { withRetriesOnDifferentNodes, fetchRemoteNodes, getRandomNodes } from '../libs/iota/utils';
-=======
 import {
     selectedAccountStateFactory,
     getRemotePoWFromState,
-    getFailedBundleHashesForSelectedAccount,
     getNodesFromState,
     getSelectedNodeFromState,
 } from '../selectors/accounts';
@@ -37,7 +31,6 @@
     getRandomNodes,
     throwIfNodeNotSynced,
 } from '../libs/iota/utils';
->>>>>>> c48f04ae
 import { setNextStepAsActive, reset as resetProgress } from './progress';
 import { clearSendFields } from './ui';
 import {
@@ -816,17 +809,11 @@
     dispatch(retryFailedTransactionRequest());
 
     return (
-<<<<<<< HEAD
-        categoriseAddressesBySpentStatus()(map(failedTransactionsForThisBundleHash, (tx) => tx.address))
-=======
         throwIfNodeNotSynced()
             // First check spent statuses against transaction addresses
             .then(() =>
-                categoriseAddressesBySpentStatus()(
-                    map(existingFailedTransactionsForThisAccount[bundleHash], (tx) => tx.address),
-                ),
+                categoriseAddressesBySpentStatus()(map(failedTransactionsForThisBundleHash, (tx) => tx.address)),
             )
->>>>>>> c48f04ae
             // If any address (input, remainder, receive) is spent, error out
             .then(({ spent }) => {
                 if (size(spent)) {
