--- conflicted
+++ resolved
@@ -22,12 +22,7 @@
 } from '../libs/iota/extendedApi';
 import { selectedAccountStateFactory } from '../selectors/accounts';
 import { getSelectedNodeFromState, getNodesFromState, getRemotePoWFromState } from '../selectors/global';
-import {
-    withRetriesOnDifferentNodes,
-    fetchRemoteNodes,
-    getRandomNodes,
-    isLastTritZero,
-} from '../libs/iota/utils';
+import { withRetriesOnDifferentNodes, fetchRemoteNodes, getRandomNodes, isLastTritZero } from '../libs/iota/utils';
 import { setNextStepAsActive, reset as resetProgress } from './progress';
 import { clearSendFields } from './ui';
 import {
@@ -49,17 +44,12 @@
     updateAccountInfoAfterSpending,
     syncAccountBeforeManualPromotion,
 } from './accounts';
-<<<<<<< HEAD
 import {
-    shouldAllowSendingToAddress,
+    isAnyAddressSpent,
     getAddressDataUptoRemainder,
     categoriseAddressesBySpentStatus,
 } from '../libs/iota/addresses';
 import { getInputs } from '../libs/iota/inputs';
-=======
-import { isAnyAddressSpent, getAddressesUptoRemainder, categoriseAddressesBySpentStatus } from '../libs/iota/addresses';
-import { getStartingSearchIndexToPrepareInputs, getUnspentInputs } from '../libs/iota/inputs';
->>>>>>> f70afb14
 import {
     generateAlert,
     generateTransferErrorAlert,
@@ -450,14 +440,14 @@
         dispatch(setNextStepAsActive());
 
         // Check the last trit for validity
-        return Promise.resolve(isLastTritZero(address)).then((lastTritIsZero) => {
-            if (!lastTritIsZero) {
-                throw new Error(Errors.INVALID_LAST_TRIT);
-            }
-
-            // Make sure that the address a user is about to send to is not already used.
-            return isAnyAddressSpent()([address])
-                .then((isSpent) => {
+        return Promise.resolve(isLastTritZero(address))
+            .then((lastTritIsZero) => {
+                if (!lastTritIsZero) {
+                    throw new Error(Errors.INVALID_LAST_TRIT);
+                }
+
+                // Make sure that the address a user is about to send to is not already used.
+                return isAnyAddressSpent()([address]).then((isSpent) => {
                     if (isSpent) {
                         throw new Error(Errors.KEY_REUSE);
                     }
@@ -466,10 +456,7 @@
                     dispatch(setNextStepAsActive());
 
                     return syncAccount()(accountState, seedStore);
-<<<<<<< HEAD
-                }
-
-                throw new Error(Errors.KEY_REUSE);
+                });
             })
             .then((newState) => {
                 // Assign latest account but do not update the local store yet.
@@ -491,134 +478,30 @@
                 if (isSendingToAnyInputAddress) {
                     throw new Error(Errors.CANNOT_SEND_TO_OWN_ADDRESS);
                 }
-=======
-                })
-                .then((newState) => {
-                    // Assign latest account but do not update the local store yet.
-                    // Only update the local store with updated account information after this transaction is successfully completed.
-                    accountState = newState;
-
-                    const valueTransfers = filter(
-                        map(accountState.transfers, (tx) => tx),
-                        (tx) => tx.transferValue !== 0,
-                    );
-
-                    return filterInvalidPendingTransactions()(valueTransfers, accountState.addresses);
-                })
-                .then((filteredTransfers) => {
-                    const { addresses, transfers } = accountState;
-                    const startIndex = getStartingSearchIndexToPrepareInputs(addresses);
-
-                    // Progressbar step => (Preparing inputs)
-                    dispatch(setNextStepAsActive());
-
-                    // Prepare inputs.
-                    return getUnspentInputs()(
-                        // Latest address data
-                        addresses,
-                        // Normalised transactions list
-                        map(transfers, (tx) => tx),
-                        // Pending value transactions
-                        filteredTransfers,
-                        // Start index for address (for input selection)
-                        startIndex,
-                        // Transfer value
-                        value,
-                        // Inputs
-                        null,
-                    );
-                })
-                .then((inputs) => {
-                    // Input selection prepares inputs sequentially starting from the first address with balance
-                    // If total balance is less than transfer value, do not allow transaction.
-                    if (get(inputs, 'totalBalance') < value) {
-                        throw new Error(Errors.NOT_ENOUGH_BALANCE);
-
-                        // availableBalance: balance after filtering out addresses that are spent and also addresses with incoming transfers..
-                        // Contains only spendable balance
-                        // Note: At this point, we could leverage the change addresses and allow user making a transfer on top from those.
-                    } else if (get(inputs, 'availableBalance') < value) {
-                        const addresses = accountState.addresses;
-                        const transfers = accountState.transfers;
-                        const pendingOutgoingTransfers = getPendingOutgoingTransfersForAddresses(addresses, transfers);
-
-                        if (size(pendingOutgoingTransfers)) {
-                            throw new Error(Errors.ADDRESS_HAS_PENDING_TRANSFERS);
-                        } else {
-                            if (size(get(inputs, 'spentAddresses'))) {
-                                throw new Error(Errors.FUNDS_AT_SPENT_ADDRESSES);
-                            } else if (size(get(inputs, 'addressesWithIncomingTransfers'))) {
-                                throw new Error(Errors.INCOMING_TRANSFERS);
-                            }
-
-                            throw new Error(Errors.SOMETHING_WENT_WRONG_DURING_INPUT_SELECTION);
-                        }
-                    }
-
-                    // Do not allow receiving address to be one of the user's own input addresses.
-                    const isSendingToAnyInputAddress = some(
-                        get(inputs, 'inputs'),
-                        (input) => input.address === iota.utils.noChecksum(address),
-                    );
->>>>>>> f70afb14
-
-                    if (isSendingToAnyInputAddress) {
-                        throw new Error(Errors.CANNOT_SEND_TO_OWN_ADDRESS);
-                    }
-
-<<<<<<< HEAD
+
+                if (isSendingToAnyInputAddress) {
+                    throw new Error(Errors.CANNOT_SEND_TO_OWN_ADDRESS);
+                }
+
                 return getAddressDataUptoRemainder()(accountState.addressData, accountState.transactions, seedStore, [
                     // Make sure inputs are blacklisted
                     ...map(inputs, (input) => input.address),
                     // Make sure receive address is blacklisted
                     iota.utils.noChecksum(receiveAddress),
                 ]).then(({ remainderAddress, remainderIndex, addressDataUptoRemainder }) => {
-=======
-                    // Check if input count does not exceed maximum supported by the SeedStore type
-                    if (seedStore.maxInputs && inputs.inputs.length > seedStore.maxInputs) {
-                        throw new Error(Errors.MAX_INPUTS_EXCEEDED(inputs.inputs.length, seedStore.maxInputs));
-                    }
-
-                    transferInputs = get(inputs, 'inputs');
-
-                    return getAddressesUptoRemainder()(
-                        accountState.addresses,
-                        map(accountState.transfers, (tx) => tx),
-                        seedStore,
-                        [
-                            // Make sure inputs are blacklisted
-                            ...map(transferInputs, (input) => input.address),
-                            // Make sure receive address is blacklisted
-                            iota.utils.noChecksum(receiveAddress),
-                        ],
-                    );
-                })
-                .then(({ remainderAddress, remainderIndex, addressDataUptoRemainder }) => {
->>>>>>> f70afb14
                     // getAddressesUptoRemainder returns the latest unused address as the remainder address
                     // Also returns updated address data including new address data for the intermediate addresses.
                     // E.g: If latest locally stored address has an index 50 and remainder address was calculated to be
                     // at index 53 it would include address data for 51, 52 and 53.
-<<<<<<< HEAD
                     accountState.addressData = addressDataUptoRemainder;
 
                     return {
                         inputs,
-=======
-                    accountState.addresses = addressDataUptoRemainder;
-
-                    return {
-                        inputs: transferInputs,
->>>>>>> f70afb14
                         address: remainderAddress,
                         keyIndex: remainderIndex,
                     };
                 });
-<<<<<<< HEAD
             });
-=======
-        });
->>>>>>> f70afb14
     };
 
     const isZeroValue = value === 0;
@@ -951,18 +834,8 @@
     dispatch(retryFailedTransactionRequest());
 
     return (
-<<<<<<< HEAD
-        throwIfNodeNotHealthy()
-            // First check spent statuses against transaction addresses
-            .then(() =>
-                categoriseAddressesBySpentStatus()(map(failedTransactionsForThisBundleHash, (tx) => tx.address)),
-            )
-=======
         // First check spent statuses against transaction addresses
-        categoriseAddressesBySpentStatus()(
-            map(existingFailedTransactionsForThisAccount[bundleHash], (tx) => tx.address),
-        )
->>>>>>> f70afb14
+        categoriseAddressesBySpentStatus()(map(failedTransactionsForThisBundleHash, (tx) => tx.address))
             // If any address (input, remainder, receive) is spent, error out
             .then(({ spent }) => {
                 if (size(spent)) {
