import assign from 'lodash/assign';
import extend from 'lodash/extend';
import has from 'lodash/has';
import head from 'lodash/head';
import find from 'lodash/find';
import map from 'lodash/map';
import join from 'lodash/join';
import orderBy from 'lodash/orderBy';
import filter from 'lodash/filter';
import isEmpty from 'lodash/isEmpty';
import some from 'lodash/some';
import get from 'lodash/get';
import size from 'lodash/size';
import every from 'lodash/every';
import includes from 'lodash/includes';
import uniq from 'lodash/uniq';
import { verifyCDA } from '@iota/cda';
import { iota } from '../libs/iota';
import {
    replayBundleAsync,
    promoteTransactionAsync,
    getTransactionsToApproveAsync,
    attachToTangleAsync,
    storeAndBroadcastAsync,
} from '../libs/iota/extendedApi';
import { getRemotePoWFromState, nodesConfigurationFactory } from '../selectors/global';
import { selectedAccountStateFactory } from '../selectors/accounts';
import { isLastTritZero } from '../libs/iota/utils';
import { setNextStepAsActive, reset as resetProgress } from './progress';
import { clearSendFields, setCDAContent, setSendAmountField, setSendMessageField, setSendAddressField } from './ui';
import {
    findPromotableTail,
    prepareTransferArray,
    retryFailedTransaction as retry,
    constructBundlesFromTransactions,
    isFundedBundle,
    isBundle,
    isFatalTransactionError,
    isAboveMaxDepth,
} from '../libs/iota/transfers';
import {
    syncAccountAfterReattachment,
    syncAccount,
    syncAccountAfterSpending,
    syncAccountOnErrorAfterSigning,
    syncAccountOnSuccessfulRetryAttempt,
    syncAccountOnUnsuccessfulAutoRetryAttempt,
} from '../libs/iota/accounts';
import {
    updateAccountAfterReattachment,
    updateAccountInfoAfterSpending,
    syncAccountBeforeManualPromotion,
} from './accounts';
import {
    isAnyAddressSpent,
    getAddressDataUptoRemainder,
    categoriseAddressesBySpentStatus,
} from '../libs/iota/addresses';
import { getInputs } from '../libs/iota/inputs';
import {
    generateAlert,
    generateTransferErrorAlert,
    generatePromotionErrorAlert,
    generateNodeOutOfSyncErrorAlert,
    generateUnsupportedNodeErrorAlert,
    generateTransactionSuccessAlert,
    prepareLogUpdate,
} from './alerts';
import i18next from '../libs/i18next';
import Errors from '../libs/errors';
import { Account } from '../storage';
import { TransfersActionTypes } from '../types';
import NodesManager from '../libs/iota/NodesManager';

/**
 * Dispatch when a transaction is about to be manually promoted
 *
 * @method promoteTransactionRequest
 * @param {string} payload
 *
 * @returns {{type: {string}, payload: {string} }}
 */
const promoteTransactionRequest = (payload) => ({
    type: TransfersActionTypes.PROMOTE_TRANSACTION_REQUEST,
    payload,
});

/**
 * Dispatch when a transaction is successfully promoted
 *
 * @method promoteTransactionSuccess
 *
 * @returns {{type: {string} }}
 */
const promoteTransactionSuccess = () => ({
    type: TransfersActionTypes.PROMOTE_TRANSACTION_SUCCESS,
});

/**
 * Dispatch when an error occurs during manual promotion
 *
 * @method promoteTransactionError
 *
 * @returns {{type: {string} }}
 */
const promoteTransactionError = () => ({
    type: TransfersActionTypes.PROMOTE_TRANSACTION_ERROR,
});

/**
 * Dispatch when a transaction is about to be made
 *
 * @method sendTransferRequest
 *
 * @returns {{type: {string} }}
 */
export const sendTransferRequest = () => ({
    type: TransfersActionTypes.SEND_TRANSFER_REQUEST,
});

/**
 * Dispatch when a transaction is successfully sent
 *
 * @method sendTransferSuccess
 *
 * @returns {{type: {string} }}
 */
export const sendTransferSuccess = () => ({
    type: TransfersActionTypes.SEND_TRANSFER_SUCCESS,
});

/**
 * Dispatch when an error occurs during transaction
 *
 * @method sendTransferError
 *
 * @returns {{type: {string} }}
 */
export const sendTransferError = () => ({
    type: TransfersActionTypes.SEND_TRANSFER_ERROR,
});

/**
 * Dispatch before a retry attempt on a failed transaction
 *
 * @method retryFailedTransactionRequest
 *
 * @returns {{type: {string} }}
 */
export const retryFailedTransactionRequest = () => ({
    type: TransfersActionTypes.RETRY_FAILED_TRANSACTION_REQUEST,
});

/**
 * Dispatch when a failed transaction is successfully sent to the tangle
 *
 * @method retryFailedTransactionSuccess
 * @param {object} payload
 *
 * @returns {{type: {string}, payload: {object} }}
 */
export const retryFailedTransactionSuccess = (payload) => ({
    type: TransfersActionTypes.RETRY_FAILED_TRANSACTION_SUCCESS,
    payload,
});

/**
 * Dispatch if an error occurs during a retry attempt to send a failed transaction to the tangle
 *
 * @method retryFailedTransactionSuccess
 *
 * @returns {{type: {string}, payload ?: {object} }}
 */
export const retryFailedTransactionError = (payload) => ({
    type: TransfersActionTypes.RETRY_FAILED_TRANSACTION_ERROR,
    payload,
});

/**
 *  On successful transfer, update store, generate alert and clear send page text fields
 *
 *  @method completeTransfer
 *
 *  @returns {function} dispatch
 **/
export const completeTransfer = () => {
    return (dispatch) => {
        dispatch(clearSendFields());
        dispatch(clearCDAContent());
        dispatch(sendTransferSuccess());
    };
};

/**
 *  Promote transaction
 *
 * @method promoteTransaction
 *
 * @param {string} bundleHash
 * @param {string} accountName
 * @param {object} seedStore
 * @param {boolean} [withQuorum]
 *
 * @returns {function} dispatch
 **/
export const promoteTransaction = (bundleHash, accountName, seedStore, quorum = true) => (dispatch, getState) => {
    dispatch(promoteTransactionRequest(bundleHash));

    const remotePoW = getRemotePoWFromState(getState());

    if (!remotePoW) {
        dispatch(
            generateAlert(
                'info',
                i18next.t('global:promotingTransaction'),
                i18next.t('global:deviceMayBecomeUnresponsive'),
            ),
        );
    }

    let accountState = selectedAccountStateFactory(accountName)(getState());
    const getTailTransactionsForThisBundleHash = (transactions) =>
        filter(transactions, (transaction) => transaction.bundle === bundleHash && transaction.currentIndex === 0);

    const executePrePromotionChecks = (settings, withQuorum) => () => {
        return syncAccount(
            settings,
            withQuorum,
        )(accountState)
            .then((newAccountState) => {
                accountState = newAccountState;

                Account.update(accountName, accountState);

                dispatch(syncAccountBeforeManualPromotion(accountState));

                const transactionsForThisBundleHash = filter(
                    accountState.transactions,
                    (transaction) => transaction.bundle === bundleHash,
                );

                if (some(transactionsForThisBundleHash, (transaction) => transaction.persistence === true)) {
                    throw new Error(Errors.TRANSACTION_ALREADY_CONFIRMED);
                }

                const bundles = constructBundlesFromTransactions(
                    filter(accountState.transactions, (transaction) => transaction.bundle === bundleHash),
                );

                if (isEmpty(filter(bundles, isBundle))) {
                    throw new Error(Errors.NO_VALID_BUNDLES_CONSTRUCTED);
                }

                return isFundedBundle(settings, withQuorum)(head(bundles));
            })
            .then((isFunded) => {
                if (!isFunded) {
                    throw new Error(Errors.BUNDLE_NO_LONGER_VALID);
                }

                return findPromotableTail()(getTailTransactionsForThisBundleHash(accountState.transactions), 0);
            });
    };

    // Find nodes with proof of work enabled
    return new NodesManager(
        nodesConfigurationFactory({
            quorum,
            useOnlyPowNodes: true,
        })(getState()),
    )
        .withRetries()(executePrePromotionChecks)()
        .then((result) => {
            return dispatch(
                forceTransactionPromotion(
                    accountName,
                    result,
                    getTailTransactionsForThisBundleHash(accountState.transactions),
                    true,
                    // If proof of work configuration is set to remote,
                    // Extend seedStore object with offloadPow
                    // This property will lead to perform remote proof-of-work
                    // See: extendedApi#attachToTangle
                    remotePoW
                        ? extend(
                              {
                                  __proto__: seedStore.__proto__,
                              },
                              seedStore,
                              { offloadPow: true },
                          )
                        : seedStore,
                ),
            );
        })
        .then((hash) => {
            dispatch(
                generateAlert(
                    'success',
                    i18next.t('global:promoted'),
                    i18next.t('global:promotedExplanation', { hash }),
                ),
            );

            return dispatch(promoteTransactionSuccess());
        })
        .catch((err) => {
            if (get(err, 'message') === Errors.BUNDLE_NO_LONGER_VALID) {
                dispatch(
                    generateAlert(
                        'error',
                        i18next.t('global:promotionError'),
                        i18next.t('global:noLongerValid'),
                        undefined,
                        err,
                    ),
                );
            } else if (get(err, 'message') === Errors.ATTACH_TO_TANGLE_UNAVAILABLE) {
                dispatch(
                    generateAlert(
                        'error',
                        i18next.t('global:attachToTangleUnavailable'),
                        i18next.t('global:attachToTangleUnavailableExplanationShort'),
                        10000,
                    ),
                );
            } else if (get(err, 'message') === Errors.TRANSACTION_ALREADY_CONFIRMED) {
                dispatch(
                    generateAlert(
                        'success',
                        i18next.t('global:transactionAlreadyConfirmed'),
                        i18next.t('global:transactionAlreadyConfirmedExplanation'),
                    ),
                );
            } else {
                dispatch(generatePromotionErrorAlert(err));
            }

            return dispatch(promoteTransactionError());
        });
};

/**
 *  Tries to promote transaction. If transaction cannot be promoted, replays before promotion.
 *
 *   @method forceTransactionPromotion
 *   @param {string} accountName
 *   @param {boolean | object} consistentTail
 *   @param {array} tailTransactionHashes
 *   @param {boolean} shouldGenerateAlert
 *   @param {object} seedStore
 *   @param {number} maxReplays - Maximum number of reattachments if promotion fails because of transaction inconsistency
 *   @param {number} maxPromotionAttempts - Maximum number of promotion retry attempts
 *
 *   @returns {function} dispatch
 **/
export const forceTransactionPromotion = (
    accountName,
    consistentTail,
    tailTransactionHashes,
    shouldGenerateAlert,
    seedStore,
    maxReplays = 1,
    maxPromotionAttempts = 2,
) => (dispatch, getState) => {
    let replayCount = 0;
    let promotionAttempt = 0;

    const promote = (settings) => (tailTransaction) => {
        const { hash, attachmentTimestamp } = tailTransaction;

        promotionAttempt += 1;

        return promoteTransactionAsync(
            settings,
            seedStore,
        )(hash).catch((error) => {
            const isTransactionInconsistent = includes(error.message, Errors.TRANSACTION_IS_INCONSISTENT);

            if (
                isTransactionInconsistent &&
                // If promotion attempt on this reference (hash) hasn't exceeded maximum promotion attempts
                promotionAttempt < maxPromotionAttempts
            ) {
                // Retry promotion on same reference (hash)
                return promote(settings)(tailTransaction);
            } else if (
                isTransactionInconsistent &&
                promotionAttempt === maxPromotionAttempts &&
                // Do not allow reattachments if transaction is still above max depth
                !isAboveMaxDepth(attachmentTimestamp) &&
                // If number of reattachments haven't exceeded max reattachments
                replayCount < maxReplays
            ) {
                // Reset promotion attempt counter
                promotionAttempt = 0;

                // Reattach and try to promote with a newly reattached reference (hash)
                return reattachAndPromote(settings)();
            }

            throw error;
        });
    };

    // Reattach a transaction and promote newly reattached transaction
    const reattachAndPromote = (settings) => () => {
        // Increment the reattachment's count
        replayCount += 1;
        // Grab first tail transaction hash
        const tailTransaction = head(tailTransactionHashes);
        const hash = tailTransaction.hash;

        return replayBundleAsync(
            settings,
            seedStore,
        )(hash).then((reattachment) => {
            if (shouldGenerateAlert) {
                dispatch(
                    generateAlert(
                        'success',
                        i18next.t('global:reattached'),
                        i18next.t('global:reattachedExplanation', { hash }),
                        2500,
                    ),
                );
            }

            const existingAccountState = selectedAccountStateFactory(accountName)(getState());
            const newState = syncAccountAfterReattachment(reattachment, existingAccountState);

            // Update storage (realm)
            Account.update(accountName, newState);

            // Update redux store
            dispatch(updateAccountAfterReattachment(newState));
            const tailTransaction = find(reattachment, { currentIndex: 0 });

            return promote(settings)(tailTransaction);
        });
    };

    const manager = new NodesManager(
        nodesConfigurationFactory({
            useOnlyPowNodes: true,
        })(getState()),
    );

    if (has(consistentTail, 'hash')) {
        return manager
            .withRetries()(promote)(consistentTail)
            .then((result) => {
                return result;
            });
    }

    return manager
        .withRetries()(reattachAndPromote)()
        .then((result) => {
            return result;
        });
};

/**
 * Sends a transaction
 *
 * @param {object} seedStore - SeedStore class object
 * @param {string} receiveAddress
 * @param {number} value
 * @param {string} message
 * @param {string} accountName
 * @param {boolean} [quorum]
 *
 * @returns {function} dispatch
 */
export const makeTransaction = (seedStore, receiveAddress, value, message, accountName, quorum = true) => (
    dispatch,
    getState,
) => {
    dispatch(sendTransferRequest());

    const address = size(receiveAddress) === 90 ? receiveAddress : iota.utils.addChecksum(receiveAddress);

    // Keep track if the inputs are signed
    let hasSignedInputs = false;

    // Keep track if the bundle was successfully broadcasted
    let hasBroadcast = false;

    // Keep track if the created bundle is valid after inputs are signed
    let isValidBundle = false;

    let maxInputs = 0;

    // Initialize account state
    // Reassign with latest state when account is synced
    let accountState = selectedAccountStateFactory(accountName)(getState());

    const withPreTransactionSecurityChecks = (settings, withQuorum) => () => {
        // Progressbar step => (Validating receive address)
        dispatch(setNextStepAsActive());

        // Check the last trit for validity
        return Promise.resolve(isLastTritZero(address))
            .then((lastTritIsZero) => {
                if (!lastTritIsZero) {
                    throw new Error(Errors.INVALID_LAST_TRIT);
                }

                return typeof seedStore.getMaxInputs === 'function' ? seedStore.getMaxInputs() : Promise.resolve(0);
            })
            .then((maxInputResponse) => {
                maxInputs = maxInputResponse;

                // Make sure that the address a user is about to send to is not already used.
                return isAnyAddressSpent(
                    settings,
                    withQuorum,
                )([address]).then((isSpent) => {
                    if (isSpent) {
                        throw new Error(Errors.KEY_REUSE);
                    }

                    // Progressbar step => (Syncing account)
                    dispatch(setNextStepAsActive());

                    return syncAccount(settings, withQuorum)(accountState, seedStore);
                });
            })
            .then((newState) => {
                // Assign latest account but do not update the local store yet.
                // Only update the local store with updated account information after this transaction is successfully completed.
                accountState = newState;

                // Progressbar step => (Preparing inputs)
                dispatch(setNextStepAsActive());

                return getInputs(settings, withQuorum)(
                    accountState.addressData,
                    accountState.transactions,
                    value,
                    maxInputs,
                );
            })
            .then(({ inputs }) => {
                // Do not allow receiving address to be one of the user's own input addresses.
                const isSendingToAnyInputAddress = some(
                    inputs,
                    (input) => input.address === iota.utils.noChecksum(address),
                );

                if (isSendingToAnyInputAddress) {
                    throw new Error(Errors.CANNOT_SEND_TO_OWN_ADDRESS);
                }

                if (isSendingToAnyInputAddress) {
                    throw new Error(Errors.CANNOT_SEND_TO_OWN_ADDRESS);
                }

                return getAddressDataUptoRemainder(settings, withQuorum)(
                    accountState.addressData,
                    accountState.transactions,
                    seedStore,
                    [
                        // Make sure inputs are blacklisted
                        ...map(inputs, (input) => input.address),
                        // Make sure receive address is blacklisted
                        iota.utils.noChecksum(receiveAddress),
                    ],
                ).then(({ remainderAddress, remainderIndex, addressDataUptoRemainder }) => {
                    // getAddressesUptoRemainder returns the latest unused address as the remainder address
                    // Also returns updated address data including new address data for the intermediate addresses.
                    // E.g: If latest locally stored address has an index 50 and remainder address was calculated to be
                    // at index 53 it would include address data for 51, 52 and 53.
                    accountState.addressData = addressDataUptoRemainder;

                    return {
                        inputs,
                        address: remainderAddress,
                        keyIndex: remainderIndex,
                    };
                });
            });
    };

    const isZeroValue = value === 0;

    const cached = {
        trytes: [],
        transactionObjects: [],
    };

    return (
        (isZeroValue
            ? Promise.resolve(null)
            : new NodesManager(nodesConfigurationFactory({ quorum })(getState())).withRetries()(
                  withPreTransactionSecurityChecks,
              )()
        )
            // If we are making a zero value transaction, options would be null
            // Otherwise, it would be a dictionary with inputs and remainder address
            // Forward options to prepareTransfersAsync as is, because it contains a null check
            .then((options) => {
                const transfer = prepareTransferArray(address, value, message, accountState.addressData);

                // Progressbar step => (Preparing transfers)
                dispatch(setNextStepAsActive());

                return new NodesManager(nodesConfigurationFactory({ quorum })(getState())).withRetries()(
                    (settings) => () => {
                        return seedStore
                            .prepareTransfers(settings)(transfer, options)
                            .then((trytes) => {
                                if (!isZeroValue) {
                                    hasSignedInputs = true;
                                }

                                cached.trytes = trytes;

                                const convertToTransactionObjects = (tryteString) =>
                                    iota.utils.transactionObject(tryteString);
                                cached.transactionObjects = map(cached.trytes, convertToTransactionObjects);

                                if (isBundle(cached.transactionObjects)) {
                                    isValidBundle = true;
                                    // Progressbar step => (Getting transactions to approve)
                                    dispatch(setNextStepAsActive());

                                    return getTransactionsToApproveAsync(settings)();
                                }

                                throw new Error(Errors.INVALID_BUNDLE);
                            });
                    },
                )();
            })
            .then(({ trunkTransaction, branchTransaction }) => {
                const shouldOffloadPow = getRemotePoWFromState(getState());

                // Progressbar step => (Proof of work)
                dispatch(setNextStepAsActive());

                const performLocalPow = () =>
                    attachToTangleAsync(null, seedStore)(trunkTransaction, branchTransaction, cached.trytes);

                if (!shouldOffloadPow) {
                    return performLocalPow();
                }

                // Find nodes with proof of work enabled
                return new NodesManager(
                    nodesConfigurationFactory({
                        quorum,
                        useOnlyPowNodes: true,
                    })(getState()),
                )
                    .withRetries(() =>
                        dispatch(
                            generateAlert(
                                'info',
                                i18next.t('global:pleaseWait'),
                                `${i18next.t('global:problemPerformingProofOfWork')} ${i18next.t(
                                    'global:tryingAgainWithDifferentNode',
                                )}`,
                                20000,
                            ),
                        ),
                    )((settings) =>
                        attachToTangleAsync(
                            settings,
                            extend(
                                {
                                    __proto__: seedStore.__proto__,
                                },
                                seedStore,
                                { offloadPow: true },
                            ),
                        ),
                    )(trunkTransaction, branchTransaction, cached.trytes)
                    .catch(() => {
                        // If outsourced proof of work fails on all nodes, fallback to local proof of work.
                        dispatch(
                            generateAlert(
                                'info',
                                i18next.t('global:pleaseWait'),
                                `${i18next.t('global:problemPerformingProofOfWork')} ${i18next.t(
                                    'global:tryingAgainWithLocalPoW',
                                )}`,
                            ),
                        );

                        return performLocalPow();
                    });
            })
            // Re-check spend statuses of all addresses in bundle
            .then(({ trytes, transactionObjects }) => {
                // Skip this check if it's a zero value transaction
                if (isZeroValue) {
                    return Promise.resolve({ trytes, transactionObjects });
                }

                // Progressbar step => (Validating transaction addresses)
                dispatch(setNextStepAsActive());

                const addresses = uniq(map(transactionObjects, (transaction) => transaction.address));

                return new NodesManager(
                    nodesConfigurationFactory({
                        quorum,
                    })(getState()),
                )
                    .withRetries()(isAnyAddressSpent)(addresses)
                    .then((isSpent) => {
                        if (isSpent) {
                            throw new Error(Errors.KEY_REUSE);
                        }

                        return { trytes, transactionObjects };
                    });
            })
            .then(({ trytes, transactionObjects }) => {
                cached.trytes = trytes;
                cached.transactionObjects = transactionObjects;

                // Progressbar step => (Broadcasting)
                dispatch(setNextStepAsActive());

                // Make an attempt to broadcast transaction on selected node
                // If it fails, auto retry broadcast on random nodes
                return new NodesManager(nodesConfigurationFactory({ quorum })(getState())).withRetries(
                    // Failure callbacks.
                    // Only pass one, as we just want an alert on first broadcast failure
                    () =>
                        dispatch(
                            generateAlert(
                                'info',
                                i18next.t('global:pleaseWait'),
                                `${i18next.t('global:problemSendingYourTransaction')} ${i18next.t(
                                    'global:tryingAgainWithDifferentNode',
                                )}`,
                                20000,
                            ),
                        ),
                )(storeAndBroadcastAsync)(cached.trytes);
            })
            .then(() => {
                hasBroadcast = true;
                return new NodesManager(
                    nodesConfigurationFactory({
                        quorum,
                    })(getState()),
                )
                    .withRetries()(syncAccountAfterSpending)(seedStore, cached.transactionObjects, accountState)
                    .catch((error) => {
                        dispatch(prepareLogUpdate(error));
                        return syncAccountOnErrorAfterSigning(
                            // Sort in ascending order
                            orderBy(cached.transactionObjects, ['currentIndex']),
                            accountState,
                            hasBroadcast,
                        );
                    });
            })
            .then((newState) => {
                // Update account in (Realm) storage
                Account.update(accountName, newState);

                dispatch(updateAccountInfoAfterSpending(assign({}, newState, { accountName })));

                // Progressbar => (Progress complete)
                dispatch(setNextStepAsActive());
                dispatch(generateTransactionSuccessAlert(isZeroValue));

                setTimeout(() => {
                    dispatch(completeTransfer());
                    dispatch(resetProgress());
                }, 3500);
            })
            .catch((error) => {
                dispatch(sendTransferError());
                dispatch(resetProgress());
                // If local PoW produces an invalid bundle we do not need to store it or mark the address as spent because the signature has not been broadcast.
                const message = error.message;

                if (message === Errors.INVALID_BUNDLE_CONSTRUCTED_WITH_LOCAL_POW) {
                    isValidBundle = false;
                }
                // Only keep the failed trytes locally if the bundle was valid
                // In case the bundle is invalid, discard the signing as it was never broadcast
                if (hasSignedInputs && isValidBundle) {
                    const newState = syncAccountOnErrorAfterSigning(
                        // Sort in ascending order
                        orderBy(cached.transactionObjects, ['currentIndex']),
                        accountState,
                        hasBroadcast,
                    );

                    // Update account in (Realm) storage
                    Account.update(accountName, newState);

                    dispatch(updateAccountInfoAfterSpending(newState));
                    // Clear send screen text fields
                    dispatch(clearSendFields());
                    dispatch(setCDAContent({}));

                    return dispatch(
                        generateAlert(
                            'error',
                            i18next.t('global:rebroadcastError'),
                            i18next.t('global:signedTrytesBroadcastErrorExplanation'),
                            20000,
                            error,
                        ),
                    );
                }

                if (message === Errors.NODE_NOT_SYNCED) {
                    return dispatch(generateNodeOutOfSyncErrorAlert(error));
                } else if (message === Errors.UNSUPPORTED_NODE) {
                    return dispatch(generateUnsupportedNodeErrorAlert(error));
                } else if (message === Errors.INVALID_LAST_TRIT) {
                    return dispatch(
                        generateAlert(
                            'error',
                            i18next.t('send:invalidAddress'),
                            i18next.t('send:invalidAddressExplanation4'),
                        ),
                        undefined,
                        error,
                    );
                } else if (message === Errors.KEY_REUSE) {
                    return dispatch(
                        generateAlert(
                            'error',
                            i18next.t('global:keyReuse'),
                            i18next.t('global:keyReuseError'),
                            undefined,
                            error,
                        ),
                    );
                } else if (message === Errors.INSUFFICIENT_BALANCE) {
                    return dispatch(
                        generateAlert(
                            'error',
                            i18next.t('global:balanceError'),
                            i18next.t('global:balanceErrorMessage'),
                            undefined,
                            error,
                        ),
                    );
                } else if (message === Errors.ADDRESS_HAS_PENDING_TRANSFERS) {
                    return dispatch(
                        generateAlert(
                            'error',
                            i18next.t('global:pleaseWait'),
                            i18next.t('global:pleaseWaitTransferExplanation'),
                            20000,
                            error,
                        ),
                    );
                } else if (message === Errors.FUNDS_AT_SPENT_ADDRESSES) {
                    return dispatch(
                        generateAlert(
                            'error',
                            i18next.t('global:spentAddressExplanation'),
                            i18next.t('global:discordInformation'),
                            20000,
                            error,
                        ),
                    );
                } else if (message === Errors.INCOMING_TRANSFERS) {
                    return dispatch(
                        generateAlert(
                            'error',
                            i18next.t('global:pleaseWait'),
                            i18next.t('global:pleaseWaitIncomingTransferExplanation'),
                            20000,
                            error,
                        ),
                    );
                } else if (message === Errors.CANNOT_SEND_TO_OWN_ADDRESS) {
                    return dispatch(
                        generateAlert(
                            'error',
                            i18next.t('global:cannotSendToOwn'),
                            i18next.t('global:cannotSendToOwnExplanation'),
                            20000,
                            error,
                        ),
                    );
                } else if (message === Errors.LEDGER_ZERO_VALUE) {
                    return dispatch(
                        generateAlert(
                            'error',
                            i18next.t('ledger:cannotSendZeroValueTitle'),
                            i18next.t('ledger:cannotSendZeroValueExplanation'),
                            20000,
                            error,
                        ),
                    );
                } else if (message === Errors.LEDGER_DISCONNECTED) {
                    return dispatch(
                        generateAlert(
                            'error',
                            i18next.t('ledger:ledgerDisconnectedTitle'),
                            i18next.t('ledger:ledgerDisconnectedExplanation'),
                            20000,
                            error,
                        ),
                    );
                } else if (message === Errors.LEDGER_DENIED) {
                    return dispatch(
                        generateAlert(
                            'error',
                            i18next.t('ledger:ledgerDeniedTitle'),
                            i18next.t('ledger:ledgerDeniedExplanation'),
                            20000,
                            error,
                        ),
                    );
                } else if (message === Errors.LEDGER_INVALID_INDEX) {
                    return dispatch(
                        generateAlert(
                            'error',
                            i18next.t('ledger:ledgerIncorrectIndex'),
                            i18next.t('ledger:ledgerIncorrectIndexExplanation'),
                            undefined,
                            error,
                        ),
                    );
                } else if (message === Errors.LEDGER_CANCELLED) {
                    return;
                }
                return dispatch(generateTransferErrorAlert(error));
            })
    );
};

/**
 * Retries a transaction that previously failed to send.
 *
 * @method retryFailedTransaction
 *
 * @param {string} accountName
 * @param {string} bundleHash
 * @param {object} seedStore
 * @param {boolean} [isAutoRetrying]
 * @param {boolean} [withQuorum]
 *
 * @returns {function} dispatch
 */
export const retryFailedTransaction = (accountName, bundleHash, seedStore, quorum = true) => (dispatch, getState) => {
    const existingAccountState = selectedAccountStateFactory(accountName)(getState());
    const shouldOffloadPow = getRemotePoWFromState(getState());
    const failedTransactionsForThisBundleHash = filter(
        existingAccountState.transactions,
        (tx) => tx.bundle === bundleHash,
    );

    dispatch(retryFailedTransactionRequest());

    const retryFn = (settings, withQuorum) => () => {
        return (
            // First check spent statuses against transaction addresses
            categoriseAddressesBySpentStatus(
                settings,
                withQuorum,
            )(map(failedTransactionsForThisBundleHash, (tx) => tx.address))
                // If any address (input, remainder, receive) is spent, error out
                .then(({ spent }) => {
                    if (size(spent)) {
                        throw new Error(`${Errors.ALREADY_SPENT_FROM_ADDRESSES.slice(0, -1)}: ${join(spent, ',')}`);
                    }

                    // If all addresses are still unspent, retry
                    return retry(settings)(
                        failedTransactionsForThisBundleHash,
                        // If proof of work configuration is set to remote,
                        // Extend seedStore object with offloadPow
                        // This property will lead to perform remote proof-of-work
                        // See: extendedApi#attachToTangle
                        shouldOffloadPow
                            ? extend(
                                  {
                                      __proto__: seedStore.__proto__,
                                  },
                                  seedStore,
                                  { offloadPow: true },
                              )
                            : seedStore,
                    );
                })
                .then(({ transactionObjects }) => {
                    // Update state
                    const newState = syncAccountOnSuccessfulRetryAttempt(transactionObjects, existingAccountState);

                    // Persist updated state
                    Account.update(accountName, newState);

                    // Since this transaction was never sent to the tangle
                    // Generate the same alert we display when a transaction is successfully sent to the tangle
                    const isZeroValue = every(transactionObjects, (tx) => tx.value === 0);

                    dispatch(generateTransactionSuccessAlert(isZeroValue));

                    return dispatch(retryFailedTransactionSuccess(newState));
                })
        );
    };

    return new NodesManager(nodesConfigurationFactory({ quorum })(getState()))
        .withRetries()(retryFn)()
        .catch((err) => {
            if (isFatalTransactionError(err)) {
                // Update state
                const newState = syncAccountOnUnsuccessfulAutoRetryAttempt(existingAccountState, bundleHash);

                // Persist updated state
                Account.update(accountName, newState);

                dispatch(retryFailedTransactionError(newState));
            } else {
                dispatch(retryFailedTransactionError());
            }

            if (err.message && err.message.includes(Errors.ALREADY_SPENT_FROM_ADDRESSES)) {
                dispatch(
                    generateAlert(
                        'error',
                        i18next.t('global:broadcastError'),
                        i18next.t('global:addressesAlreadySpentFrom'),
                        20000,
                        err,
                    ),
                );
            } else {
                dispatch(generateTransferErrorAlert(err));
            }
        });
};

/**
 * Verifies CDA content
 *
 * @method verifyCDAContent
 *
 * @param {object} CDA data
 *
 * @returns {function} dispatch
 */
export const verifyCDAContent = (data) => {
    return (dispatch) => {
        try {
            verifyCDA(Date.now() / 1000, data);
            dispatch(setCDAContent(data));
            dispatch(setSendAddressField(data.address));
            if (data.expectedAmount) {
                dispatch(setSendAmountField(data.expectedAmount.toString()));
            }
            if (data.message) {
                dispatch(setSendMessageField(data.message));
            }
        } catch (err) {
<<<<<<< HEAD
            if (err.message === Errors.EXPIRED_TIMEOUT) {
=======
            if (err.message === 'Expired timeout.') {
>>>>>>> 68dca754
                return dispatch(
                    generateAlert(
                        'error',
                        i18next.t('send:paymentRequestExpired'),
                        i18next.t('send:paymentRequestExpiredExplanation'),
                        undefined,
                        undefined,
                        500,
                    ),
                );
            }
            dispatch(
                generateAlert(
                    'error',
                    i18next.t('send:invalidAddress'),
                    i18next.t('send:invalidAddressExplanationGeneric'),
                    undefined,
                    undefined,
                    500,
                ),
            );
        }
    };
};

/**
 * Clears CDA content
 *
 * @method clearCDAContent
 *
 * @returns {function} dispatch
 */
export const clearCDAContent = () => {
    return (dispatch) => {
        dispatch(setCDAContent({}));
    };
};<|MERGE_RESOLUTION|>--- conflicted
+++ resolved
@@ -1061,11 +1061,7 @@
                 dispatch(setSendMessageField(data.message));
             }
         } catch (err) {
-<<<<<<< HEAD
             if (err.message === Errors.EXPIRED_TIMEOUT) {
-=======
-            if (err.message === 'Expired timeout.') {
->>>>>>> 68dca754
                 return dispatch(
                     generateAlert(
                         'error',
