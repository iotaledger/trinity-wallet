--- conflicted
+++ resolved
@@ -230,9 +230,7 @@
                     console.log(success);
                     dispatch(generateAlert('success', 'Transfer sent', 'Your transfer has been sent to the Tangle.'));
                     dispatch(sendTransferSuccess(address, value));
-<<<<<<< HEAD
                     cb();
-=======
 
                     // Keep track of this transfer in unconfirmed tails so that it can be picked up for promotion
                     // Would be the tail anyways.
@@ -243,7 +241,6 @@
                             updateUnconfirmedBundleTails({ [bundle]: filter(success, tx => tx.currentIndex === 0) }),
                         );
                     }
->>>>>>> 67787a43
                 } else {
                     dispatch(sendTransferError());
                     dispatch(
@@ -264,7 +261,7 @@
                     generateAlert(
                         'error',
                         'Transfer Error',
-                        `Something went wrong while sending your transfer. Please try again.`,
+                        'Something went wrong while sending your transfer. Please try again.',
                     ),
                 );
             } else {
@@ -283,7 +280,7 @@
                         generateAlert(
                             'error',
                             'Key reuse',
-                            `You cannot send to an address that has already been spent from.`,
+                            'You cannot send to an address that has already been spent from.',
                         ),
                     );
                 }
@@ -357,7 +354,7 @@
                 dispatch(setSeed(seed));
             } else {
                 console.log(error);
-                dispatch(generateAlert('error', 'Something went wrong', `Please restart the app.`));
+                dispatch(generateAlert('error', 'Something went wrong', 'Please restart the app.'));
             }
         });
     };
