--- conflicted
+++ resolved
@@ -210,30 +210,23 @@
                     dispatch(sendTransferSuccess({ address, value }));
                 } else {
                     dispatch(sendTransferError());
-<<<<<<< HEAD
-
                     const alerts = {
                         attachToTangle: [
                             'Attach to Tangle unavailable',
                             'Attach to Tangle is not available on your selected node.',
                         ],
-                        default: ['Invalid Response', 'The node returned an invalid response while sending transfer.'],
+                        default: [
+                            i18next.t('global:invalidResponse'),
+                            i18next.t('global:invalidResponseSendingTransfer'),
+                        ],
                     };
 
                     const args =
                         error.message.indexOf('attachToTangle is not available') > -1
                             ? alerts.attachToTangle
                             : alerts.default;
+
                     dispatch(generateAlert('error', ...args));
-=======
-                    dispatch(
-                        generateAlert(
-                            'error',
-                            i18next.t('global:invalidResponse'),
-                            i18next.t('global:invalidResponseSendingTransfer'),
-                        ),
-                    );
->>>>>>> 09cc6e72
                 }
             });
         };
