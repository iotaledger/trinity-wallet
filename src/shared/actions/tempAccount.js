import i18next from '../i18next.js';
import cloneDeep from 'lodash/cloneDeep';
import size from 'lodash/size';
import get from 'lodash/get';
import { iota } from '../libs/iota';
import { updateAddresses, updateAccountInfo } from '../actions/account';
import { generateAlert } from '../actions/alerts';
import { filterSpentAddresses, getUnspentInputs } from '../libs/accountUtils';
import { MAX_SEED_LENGTH } from '../libs/util';
import { prepareTransferArray } from '../libs/transfers';
import { getSelectedAccount } from '../selectors/account';
import { DEFAULT_DEPTH, DEFAULT_MIN_WEIGHT_MAGNITUDE } from '../config';

/* eslint-disable no-console */

export const ActionTypes = {
    GET_TRANSFERS_REQUEST: 'IOTA/TEMP_ACCOUNT/GET_TRANSFERS_REQUEST',
    GET_TRANSFERS_SUCCESS: 'IOTA/TEMP_ACCOUNT/GET_TRANSFERS_SUCCESS',
    GET_TRANSFERS_ERROR: 'IOTA/TEMP_ACCOUNT/GET_TRANSFERS_ERROR',
    GENERATE_NEW_ADDRESS_REQUEST: 'IOTA/TEMP_ACCOUNT/GENERATE_NEW_ADDRESS_REQUEST',
    GENERATE_NEW_ADDRESS_SUCCESS: 'IOTA/TEMP_ACCOUNT/GENERATE_NEW_ADDRESS_SUCCESS',
    GENERATE_NEW_ADDRESS_ERROR: 'IOTA/TEMP_ACCOUNT/GENERATE_NEW_ADDRESS_ERROR',
    MANUAL_SYNC_REQUEST: 'IOTA/TEMP_ACCOUNT/MANUAL_SYNC_REQUEST',
    MANUAL_SYNC_SUCCESS: 'IOTA/TEMP_ACCOUNT/MANUAL_SYNC_SUCCESS',
    MANUAL_SYNC_ERROR: 'IOTA/TEMP_ACCOUNT/MANUAL_SYNC_ERROR',
    SEND_TRANSFER_REQUEST: 'IOTA/TEMP_ACCOUNT/SEND_TRANSFER_REQUEST',
    SEND_TRANSFER_SUCCESS: 'IOTA/TEMP_ACCOUNT/SEND_TRANSFER_SUCCESS',
    SEND_TRANSFER_ERROR: 'IOTA/TEMP_ACCOUNT/SEND_TRANSFER_ERROR',
    SET_COPIED_TO_CLIPBOARD: 'IOTA/TEMP_ACCOUNT/SET_COPIED_TO_CLIPBOARD',
    SET_RECEIVE_ADDRESS: 'IOTA/TEMP_ACCOUNT/SET_RECEIVE_ADDRESS',
    SET_SEED_NAME: 'IOTA/TEMP_ACCOUNT/SET_SEED_NAME',
    SET_PASSWORD: 'IOTA/TEMP_ACCOUNT/SET_PASSWORD',
    CLEAR_TEMP_DATA: 'IOTA/TEMP_ACCOUNT/CLEAR_TEMP_DATA',
    SET_USED_SEED_TO_LOGIN: 'IOTA/TEMP_ACCOUNT/SET_USED_SEED_TO_LOGIN',
    SET_SEED_INDEX: 'IOTA/TEMP_ACCOUNT/SET_SEED_INDEX',
    SET_READY: 'IOTA/TEMP_ACCOUNT/SET_READY',
    SET_SEED: 'IOTA/TEMP_ACCOUNT/SET_SEED',
    CLEAR_SEED: 'IOTA/TEMP_ACCOUNT/CLEAR_SEED',
    SET_SETTING: 'IOTA/TEMP_ACCOUNT/SET_SETTING',
    SET_USER_ACTIVITY: 'IOTA/TEMP_ACCOUNT/SET_USER_ACTIVITY',
    SET_ADDITIONAL_ACCOUNT_INFO: 'IOTA/TEMP_ACCOUNT/SET_ADDITIONAL_ACCOUNT_INFO',
};

export const getTransfersRequest = () => ({
    type: ActionTypes.GET_TRANSFERS_REQUEST,
});

export const getTransfersSuccess = (payload) => ({
    type: ActionTypes.GET_TRANSFERS_SUCCESS,
    payload,
});

export const getTransfersError = () => ({
    type: ActionTypes.GET_TRANSFERS_ERROR,
});

export const setCopiedToClipboard = (payload) => ({
    type: ActionTypes.SET_COPIED_TO_CLIPBOARD,
    payload,
});

export const setReceiveAddress = (payload) => ({
    type: ActionTypes.SET_RECEIVE_ADDRESS,
    payload,
});

export const setUsedSeedToLogin = () => ({
    type: ActionTypes.SET_USED_SEED_TO_LOGIN,
    payload: true,
});

export const setSeedIndex = (payload) => ({
    type: ActionTypes.SET_SEED_INDEX,
    payload,
});

export const generateNewAddressRequest = () => ({
    type: ActionTypes.GENERATE_NEW_ADDRESS_REQUEST,
});

export const generateNewAddressSuccess = (payload) => ({
    type: ActionTypes.GENERATE_NEW_ADDRESS_SUCCESS,
    payload,
});

export const generateNewAddressError = () => ({
    type: ActionTypes.GENERATE_NEW_ADDRESS_ERROR,
});

export const manualSyncRequest = () => ({
    type: ActionTypes.MANUAL_SYNC_REQUEST,
});

export const manualSyncSuccess = () => ({
    type: ActionTypes.MANUAL_SYNC_SUCCESS,
});

export const manualSyncError = () => ({
    type: ActionTypes.MANUAL_SYNC_ERROR,
});

export const sendTransferRequest = () => ({
    type: ActionTypes.SEND_TRANSFER_REQUEST,
});

export const sendTransferSuccess = (payload) => ({
    type: ActionTypes.SEND_TRANSFER_SUCCESS,
    payload,
});

export const sendTransferError = () => ({
    type: ActionTypes.SEND_TRANSFER_ERROR,
});

export const setReady = () => ({
    type: ActionTypes.SET_READY,
    payload: true,
});

export const setSeed = (payload) => ({
    type: ActionTypes.SET_SEED,
    payload,
});

export const clearSeed = () => ({
    type: ActionTypes.CLEAR_SEED,
    payload: Array(82).join(' '),
});

export const setSetting = (payload) => ({
    type: ActionTypes.SET_SETTING,
    payload,
});

export const clearTempData = () => ({
    type: ActionTypes.CLEAR_TEMP_DATA,
});

export const setPassword = (payload) => ({
    type: ActionTypes.SET_PASSWORD,
    payload,
});

export const setSeedName = (payload) => ({
    type: ActionTypes.SET_SEED_NAME,
    payload,
});

export const setAdditionalAccountInfo = (payload) => ({
    type: ActionTypes.SET_ADDITIONAL_ACCOUNT_INFO,
    payload,
});

export const generateNewAddress = (seed, seedName, addresses) => {
    return (dispatch) => {
        dispatch(generateNewAddressRequest());
        let index = 0;

        size(addresses) === 0 ? (index = 0) : (index = size(addresses) - 1);
        const options = { checksum: true, index };

        iota.api.getNewAddress(seed, options, (error, address) => {
            if (!error) {
                //const addressToCheck = [{ address: address }];
                //Promise.resolve(filterSpentAddresses(addressToCheck)).then(value => console.log(value));

                const updatedAddresses = cloneDeep(addresses);
                const addressNoChecksum = address.substring(0, MAX_SEED_LENGTH);
                // In case the newly created address is not part of the addresses object
                // Add that as a key with a 0 balance.
                if (!(addressNoChecksum in addresses)) {
                    updatedAddresses[addressNoChecksum] = { index, balance: 0, spent: false };
                }

                dispatch(updateAddresses(seedName, updatedAddresses));
                dispatch(generateNewAddressSuccess(address));
            } else {
                dispatch(generateNewAddressError());
            }
        });
    };
};

const makeTransfer = (seed, address, value, accountName, transfer, options = null) => (dispatch, getState) => {
    const selectedAccount = getSelectedAccount(accountName, getState().account.accountInfo);
    const addressData = selectedAccount.addresses;
    let args = [seed, DEFAULT_DEPTH, DEFAULT_MIN_WEIGHT_MAGNITUDE, transfer];

    if (options) {
        args = [...args, options];
    }

    console.log(options);
    return iota.api.sendTransfer(...args, (error, success) => {
        if (!error) {
            dispatch(checkForNewAddress(accountName, addressData, success));
            dispatch(updateAccountInfo(accountName, success, value));
            dispatch(
                generateAlert(
                    'success',
                    i18next.t('global:transferSent'),
                    i18next.t('global:transferSentMessage'),
                    100000,
                ),
            );
            dispatch(sendTransferSuccess({ address, value }));
        } else {
            console.log('ERR', error);
            dispatch(sendTransferError());
            const alerts = {
                attachToTangle: [
                    i18next.t('global:attachToTangleUnavailable'),
                    i18next.t('global:attachToTangleUnavailableExplanation'),
                    100000,
                ],
                default: [
                    i18next.t('global:invalidResponse'),
                    i18next.t('global:invalidResponseSendingTransfer'),
                    100000,
                ],
            };

            const args =
                error.message.indexOf('attachToTangle is not available') > -1 ? alerts.attachToTangle : alerts.default;

            dispatch(generateAlert('error', ...args));
        }
    });
};

export const sendTransaction = (seed, address, value, message, accountName) => {
    return (dispatch, getState) => {
        dispatch(sendTransferRequest());

        const transfer = prepareTransferArray(address, value, message);

        if (value === 0) {
            return dispatch(makeTransfer(seed, address, value, accountName, transfer));
        }

        const verifyAndSend = (filtered, expectedOutputsLength, inputs) => {
            if (filtered.length !== expectedOutputsLength) {
                return dispatch(
                    generateAlert('error', i18next.t('global:keyReuse'), i18next.t('global:keyReuseError')),
                );
            }

            const options = { inputs };

<<<<<<< HEAD
            return dispatch(makeTransfer(seed, address, value, accountName, transfer, options));
=======
            // Send transfer with depth 4 and minWeightMagnitude 14
            return iota.api.sendTransfer(seed, 4, 14, transfer, options, (error, success) => {
                if (!error) {
                    dispatch(checkForNewAddress(accountName, addressData, success));
                    dispatch(updateAccountInfo(accountName, success, value));
                    dispatch(
                        generateAlert(
                            'success',
                            i18next.t('global:transferSent'),
                            i18next.t('global:transferSentMessage'),
                            100000,
                        ),
                    );
                    dispatch(sendTransferSuccess({ address, value }));
                } else {
                    dispatch(sendTransferError());
                    const alerts = {
                        attachToTangle: [
                            i18next.t('global:attachToTangleUnavailable'),
                            i18next.t('global:attachToTangleUnavailableExplanation'),
                            100000,
                            error,
                        ],
                        default: [
                            i18next.t('global:invalidResponse'),
                            i18next.t('global:invalidResponseSendingTransfer'),
                            100000,
                            error,
                        ],
                    };

                    const args =
                        error.message.indexOf('attachToTangle is not available') > -1
                            ? alerts.attachToTangle
                            : alerts.default;

                    dispatch(generateAlert('error', ...args));
                }
            });
>>>>>>> ab37f33b
        };

        const unspentInputs = (err, inputs) => {
            if (err && err.message !== 'Not enough balance') {
                dispatch(sendTransferError());
<<<<<<< HEAD

=======
>>>>>>> ab37f33b
                return dispatch(
                    generateAlert(
                        'error',
                        i18next.t('global:transferError'),
                        i18next.t('global:transferErrorMessage'),
                        100000,
                        err,
                    ),
                );
            }

            if (get(inputs, 'allBalance') < value) {
                dispatch(sendTransferError());
                return dispatch(
                    generateAlert(
                        'error',
                        i18next.t('global:balanceError'),
                        i18next.t('global:balanceErrorMessage'),
                        20000,
                        err,
                    ),
                );
            } else if (get(inputs, 'totalBalance') < value) {
                dispatch(sendTransferError());
                return dispatch(
                    generateAlert('error', i18next.t('global:keyReuse'), i18next.t('global:keyReuseError'), 20000, err),
                );
            }

<<<<<<< HEAD
            const outputsToCheck = transfer.map(t => ({ address: iota.utils.noChecksum(t.address) }));

            // Check to make sure user is not sending to an already used address
            return filterSpentAddresses(outputsToCheck).then(filtered =>
                verifyAndSend(filtered, outputsToCheck.length, get(inputs, 'inputs')),
=======
            const tag = 'IOTA';
            const transfer = [
                {
                    address: address,
                    value: value,
                    message: iota.utils.toTrytes(message),
                    tag: iota.utils.toTrytes(tag),
                },
            ];

            const outputsToCheck = transfer.map((t) => ({ address: iota.utils.noChecksum(t.address) }));

            // Check to make sure user is not sending to an already used address
            return filterSpentAddresses(outputsToCheck).then((filtered) =>
                verifyAndSend(filtered, outputsToCheck.length, transfer, get(inputs, 'inputs')),
>>>>>>> ab37f33b
            );
        };

        const getStartingIndex = () => {
            const addresses = getSelectedAccount(accountName, getState().account.accountInfo).addresses;
<<<<<<< HEAD
            const addr = Object.keys(addresses).find(address => addresses[address].balance > 0);
            return addr ? addresses[addr].index : 0;
=======
            const address = Object.keys(addresses).find((address) => addresses[address].balance > 0);

            return address ? address.index : 0;
>>>>>>> ab37f33b
        };

        return getUnspentInputs(seed, getStartingIndex(), value, null, unspentInputs);
    };
};

export const checkForNewAddress = (seedName, addressData, txArray) => {
    return (dispatch) => {
        // Check if 0 value transfer
        if (txArray[0].value !== 0) {
            const changeAddress = txArray[txArray.length - 1].address;
            const addresses = Object.keys(addressData);
            // Remove checksum
            const addressNoChecksum = changeAddress.substring(0, MAX_SEED_LENGTH);
            // If current addresses does not include change address, add new address and balance
            if (!addresses.includes(addressNoChecksum)) {
                const addressArray = [addressNoChecksum];
                const index = addresses.length + 1;

                // Check change address balance
                iota.api.getBalances(addressArray, 1, (error, success) => {
                    if (!error) {
                        const addressBalance = parseInt(success.balances[0]);
                        addressData[addressNoChecksum] = { index, balance: addressBalance, spent: false };
                    } else {
                        addressData[addressNoChecksum] = { index, balance: 0, spent: false };
                    }
                });
            }
            dispatch(updateAddresses(seedName, addressData));
        }
    };
};

export const randomiseSeed = (randomBytesFn) => {
    return (dispatch) => {
        // TODO move this to an iota util file
        const charset = 'ABCDEFGHIJKLMNOPQRSTUVWXYZ9';
        let seed = '';
        // uncomment for synchronous API, uses SJCL
        // var rand = randomBytes(1)

        // asynchronous API, uses iOS-side SecRandomCopyBytes
        randomBytesFn(100, (error, bytes) => {
            if (!error) {
                Object.keys(bytes).forEach((key) => {
                    if (bytes[key] < 243 && seed.length < MAX_SEED_LENGTH) {
                        const randomNumber = bytes[key] % 27;
                        const randomLetter = charset.charAt(randomNumber);
                        seed += randomLetter;
                    }
                });
                dispatch(setSeed(seed));
            } else {
                dispatch(
                    generateAlert(
                        'error',
                        i18next.t('global:somethingWentWrong'),
                        i18next.t('global:somethingWentWrongExplanation'),
                        error,
                    ),
                );
            }
        });
    };
};

export function setUserActivity(payload) {
    return {
        type: ActionTypes.SET_USER_ACTIVITY,
        payload,
    };
}<|MERGE_RESOLUTION|>--- conflicted
+++ resolved
@@ -45,7 +45,7 @@
     type: ActionTypes.GET_TRANSFERS_REQUEST,
 });
 
-export const getTransfersSuccess = (payload) => ({
+export const getTransfersSuccess = payload => ({
     type: ActionTypes.GET_TRANSFERS_SUCCESS,
     payload,
 });
@@ -54,12 +54,12 @@
     type: ActionTypes.GET_TRANSFERS_ERROR,
 });
 
-export const setCopiedToClipboard = (payload) => ({
+export const setCopiedToClipboard = payload => ({
     type: ActionTypes.SET_COPIED_TO_CLIPBOARD,
     payload,
 });
 
-export const setReceiveAddress = (payload) => ({
+export const setReceiveAddress = payload => ({
     type: ActionTypes.SET_RECEIVE_ADDRESS,
     payload,
 });
@@ -69,7 +69,7 @@
     payload: true,
 });
 
-export const setSeedIndex = (payload) => ({
+export const setSeedIndex = payload => ({
     type: ActionTypes.SET_SEED_INDEX,
     payload,
 });
@@ -78,7 +78,7 @@
     type: ActionTypes.GENERATE_NEW_ADDRESS_REQUEST,
 });
 
-export const generateNewAddressSuccess = (payload) => ({
+export const generateNewAddressSuccess = payload => ({
     type: ActionTypes.GENERATE_NEW_ADDRESS_SUCCESS,
     payload,
 });
@@ -103,7 +103,7 @@
     type: ActionTypes.SEND_TRANSFER_REQUEST,
 });
 
-export const sendTransferSuccess = (payload) => ({
+export const sendTransferSuccess = payload => ({
     type: ActionTypes.SEND_TRANSFER_SUCCESS,
     payload,
 });
@@ -117,7 +117,7 @@
     payload: true,
 });
 
-export const setSeed = (payload) => ({
+export const setSeed = payload => ({
     type: ActionTypes.SET_SEED,
     payload,
 });
@@ -127,7 +127,7 @@
     payload: Array(82).join(' '),
 });
 
-export const setSetting = (payload) => ({
+export const setSetting = payload => ({
     type: ActionTypes.SET_SETTING,
     payload,
 });
@@ -136,23 +136,23 @@
     type: ActionTypes.CLEAR_TEMP_DATA,
 });
 
-export const setPassword = (payload) => ({
+export const setPassword = payload => ({
     type: ActionTypes.SET_PASSWORD,
     payload,
 });
 
-export const setSeedName = (payload) => ({
+export const setSeedName = payload => ({
     type: ActionTypes.SET_SEED_NAME,
     payload,
 });
 
-export const setAdditionalAccountInfo = (payload) => ({
+export const setAdditionalAccountInfo = payload => ({
     type: ActionTypes.SET_ADDITIONAL_ACCOUNT_INFO,
     payload,
 });
 
 export const generateNewAddress = (seed, seedName, addresses) => {
-    return (dispatch) => {
+    return dispatch => {
         dispatch(generateNewAddressRequest());
         let index = 0;
 
@@ -190,7 +190,6 @@
         args = [...args, options];
     }
 
-    console.log(options);
     return iota.api.sendTransfer(...args, (error, success) => {
         if (!error) {
             dispatch(checkForNewAddress(accountName, addressData, success));
@@ -205,7 +204,6 @@
             );
             dispatch(sendTransferSuccess({ address, value }));
         } else {
-            console.log('ERR', error);
             dispatch(sendTransferError());
             const alerts = {
                 attachToTangle: [
@@ -247,66 +245,16 @@
 
             const options = { inputs };
 
-<<<<<<< HEAD
             return dispatch(makeTransfer(seed, address, value, accountName, transfer, options));
-=======
-            // Send transfer with depth 4 and minWeightMagnitude 14
-            return iota.api.sendTransfer(seed, 4, 14, transfer, options, (error, success) => {
-                if (!error) {
-                    dispatch(checkForNewAddress(accountName, addressData, success));
-                    dispatch(updateAccountInfo(accountName, success, value));
-                    dispatch(
-                        generateAlert(
-                            'success',
-                            i18next.t('global:transferSent'),
-                            i18next.t('global:transferSentMessage'),
-                            100000,
-                        ),
-                    );
-                    dispatch(sendTransferSuccess({ address, value }));
-                } else {
-                    dispatch(sendTransferError());
-                    const alerts = {
-                        attachToTangle: [
-                            i18next.t('global:attachToTangleUnavailable'),
-                            i18next.t('global:attachToTangleUnavailableExplanation'),
-                            100000,
-                            error,
-                        ],
-                        default: [
-                            i18next.t('global:invalidResponse'),
-                            i18next.t('global:invalidResponseSendingTransfer'),
-                            100000,
-                            error,
-                        ],
-                    };
-
-                    const args =
-                        error.message.indexOf('attachToTangle is not available') > -1
-                            ? alerts.attachToTangle
-                            : alerts.default;
-
-                    dispatch(generateAlert('error', ...args));
-                }
-            });
->>>>>>> ab37f33b
         };
 
         const unspentInputs = (err, inputs) => {
             if (err && err.message !== 'Not enough balance') {
                 dispatch(sendTransferError());
-<<<<<<< HEAD
-
-=======
->>>>>>> ab37f33b
+
                 return dispatch(
-                    generateAlert(
-                        'error',
-                        i18next.t('global:transferError'),
-                        i18next.t('global:transferErrorMessage'),
-                        100000,
-                        err,
-                    ),
+                    generateAlert('error', i18next.t('global:transferError'), i18next.t('global:transferErrorMessage')),
+                    100000,
                 );
             }
 
@@ -318,52 +266,27 @@
                         i18next.t('global:balanceError'),
                         i18next.t('global:balanceErrorMessage'),
                         20000,
-                        err,
                     ),
                 );
             } else if (get(inputs, 'totalBalance') < value) {
                 dispatch(sendTransferError());
                 return dispatch(
-                    generateAlert('error', i18next.t('global:keyReuse'), i18next.t('global:keyReuseError'), 20000, err),
-                );
-            }
-
-<<<<<<< HEAD
+                    generateAlert('error', i18next.t('global:keyReuse'), i18next.t('global:keyReuseError'), 20000),
+                );
+            }
+
             const outputsToCheck = transfer.map(t => ({ address: iota.utils.noChecksum(t.address) }));
 
             // Check to make sure user is not sending to an already used address
             return filterSpentAddresses(outputsToCheck).then(filtered =>
                 verifyAndSend(filtered, outputsToCheck.length, get(inputs, 'inputs')),
-=======
-            const tag = 'IOTA';
-            const transfer = [
-                {
-                    address: address,
-                    value: value,
-                    message: iota.utils.toTrytes(message),
-                    tag: iota.utils.toTrytes(tag),
-                },
-            ];
-
-            const outputsToCheck = transfer.map((t) => ({ address: iota.utils.noChecksum(t.address) }));
-
-            // Check to make sure user is not sending to an already used address
-            return filterSpentAddresses(outputsToCheck).then((filtered) =>
-                verifyAndSend(filtered, outputsToCheck.length, transfer, get(inputs, 'inputs')),
->>>>>>> ab37f33b
             );
         };
 
         const getStartingIndex = () => {
             const addresses = getSelectedAccount(accountName, getState().account.accountInfo).addresses;
-<<<<<<< HEAD
             const addr = Object.keys(addresses).find(address => addresses[address].balance > 0);
             return addr ? addresses[addr].index : 0;
-=======
-            const address = Object.keys(addresses).find((address) => addresses[address].balance > 0);
-
-            return address ? address.index : 0;
->>>>>>> ab37f33b
         };
 
         return getUnspentInputs(seed, getStartingIndex(), value, null, unspentInputs);
@@ -371,7 +294,7 @@
 };
 
 export const checkForNewAddress = (seedName, addressData, txArray) => {
-    return (dispatch) => {
+    return dispatch => {
         // Check if 0 value transfer
         if (txArray[0].value !== 0) {
             const changeAddress = txArray[txArray.length - 1].address;
@@ -398,8 +321,8 @@
     };
 };
 
-export const randomiseSeed = (randomBytesFn) => {
-    return (dispatch) => {
+export const randomiseSeed = randomBytesFn => {
+    return dispatch => {
         // TODO move this to an iota util file
         const charset = 'ABCDEFGHIJKLMNOPQRSTUVWXYZ9';
         let seed = '';
@@ -409,7 +332,7 @@
         // asynchronous API, uses iOS-side SecRandomCopyBytes
         randomBytesFn(100, (error, bytes) => {
             if (!error) {
-                Object.keys(bytes).forEach((key) => {
+                Object.keys(bytes).forEach(key => {
                     if (bytes[key] < 243 && seed.length < MAX_SEED_LENGTH) {
                         const randomNumber = bytes[key] % 27;
                         const randomLetter = charset.charAt(randomNumber);
