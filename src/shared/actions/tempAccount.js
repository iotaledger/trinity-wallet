import { iota } from '../libs/iota';
import { updateAddresses } from '../actions/account';
import { generateAlert } from '../actions/alerts';

// FIXME: Hacking no-console linting.
// Should rather be dispatching an action.

/* eslint-disable no-console */

export function setReceiveAddress(payload) {
    return {
        type: 'SET_RECEIVE_ADDRESS',
        payload,
    };
}

export function setUsedSeedToLogin() {
    return {
        type: 'SET_USED_SEED_TO_LOGIN',
        payload: true,
    };
}

export function incrementSeedIndex() {
    return {
        type: 'INCREMENT_SEED_INDEX',
    };
}

export function decrementSeedIndex() {
    return {
        type: 'DECREMENT_SEED_INDEX',
    };
}

export function generateNewAddressRequest() {
    return {
        type: 'GENERATE_NEW_ADDRESS_REQUEST',
    };
}

export function generateNewAddressSuccess(payload) {
    return {
        type: 'GENERATE_NEW_ADDRESS_SUCCESS',
        payload,
    };
}

export function generateNewAddressError() {
    return {
        type: 'GENERATE_NEW_ADDRESS_ERROR',
    };
}

export function sendTransferRequest() {
    return {
        type: 'SEND_TRANSFER_REQUEST',
    };
}

export function sendTransferSuccess(address, value) {
    return {
        type: 'SEND_TRANSFER_SUCCESS',
        address,
        value,
    };
}

export function sendTransferError() {
    return {
        type: 'SEND_TRANSFER_ERROR',
    };
}

export function setReady() {
    return {
        type: 'SET_READY',
        payload: true,
    };
}

export function setSeed(seed) {
    return {
        type: 'SET_SEED',
        payload: seed,
    };
}

// Check for sending to a used address
function filterSpentAddresses(inputs) {
    return new Promise((resolve, reject) => {
        iota.api.findTransactionObjects({ addresses: inputs.map(input => input.address) }, (err, txs) => {
            if (err) {
                reject(err);
            }
            txs = txs.filter(tx => tx.value < 0);
            const bundleHashes = txs.map(tx => tx.bundle);
            if (txs.length > 0) {
                const bundles = txs.map(tx => tx.bundle);
                iota.api.findTransactionObjects({ bundles: bundles }, (err, txs) => {
                    if (err) {
                        reject(err);
                    }
                    let hashes = txs.filter(tx => tx.currentIndex === 0);
                    const allBundleHashes = txs.map(tx => tx.bundle);
                    hashes = hashes.map(tx => tx.hash);
                    iota.api.getLatestInclusion(hashes, (err, states) => {
                        if (err) {
                            reject(err);
                        }
                        const confirmedHashes = hashes.filter((hash, i) => states[i]);
                        const unconfirmedHashes = hashes
                            .filter(hash => confirmedHashes.indexOf(hash) === -1)
                            .map(hash => ({ hash, validate: true }));
                        const getBundles = confirmedHashes.concat(unconfirmedHashes).map(
                            hash =>
                                new Promise((resolve, reject) => {
                                    iota.api.traverseBundle(
                                        typeof hash == 'string' ? hash : hash.hash,
                                        null,
                                        [],
                                        (err, bundle) => {
                                            if (err) {
                                                reject(err);
                                            }
                                            resolve(typeof hash === 'string' ? bundle : { bundle, validate: true });
                                        },
                                    );
                                }),
                        );
                        resolve(
                            Promise.all(getBundles)
                                .then(bundles => {
                                    bundles = bundles
                                        .filter(bundle => {
                                            if (bundle.validate) {
                                                return iota.utils.isBundle(bundle.bundle);
                                            }
                                            return true;
                                        })
                                        .map(bundle => (bundle.hasOwnProperty('validate') ? bundle.bundle : bundle));
                                    const blacklist = bundles
                                        .reduce((a, b) => a.concat(b), [])
                                        .filter(tx => tx.value < 0)
                                        .map(tx => tx.address);
                                    return inputs.filter(input => blacklist.indexOf(input.address) === -1);
                                })
                                .catch(err => reject(err)),
                        );
                    });
                });
            } else {
                resolve(inputs);
            }
        });
    });
}

export function replayBundle(transactionHash, depth = 3, minWeightMagnitude = 14) {
    return dispatch => {
        // Should be fire and forget
        return iota.api.replayBundle(transactionHash, depth, minWeightMagnitude, err => {
            if (err) {
                console.log(err);
            } else {
                dispatch(
                    generateAlert(
                        'success',
                        'Replaying Bundle',
                        `Reattaching transaction with hash ${transactionHash}`,
                    ),
                );
            }
        });
    };
}

// Check for sending from a used addresses
function getUnspentInputs(seed, start, threshold, inputs, cb) {
    if (arguments.length === 4) {
        cb = arguments[3];
        inputs = { inputs: [], totalBalance: 0, allBalance: 0 };
    }
    iota.api.getInputs(seed, { start: start, threshold: threshold }, (err, res) => {
        if (err) {
            cb(err);
            return;
        }
        inputs.allBalance += res.inputs.reduce((sum, input) => sum + input.balance, 0);
        filterSpentAddresses(res.inputs)
            .then(filtered => {
                var collected = filtered.reduce((sum, input) => sum + input.balance, 0);
                var diff = threshold - collected;
                if (diff > 0) {
                    var ordered = res.inputs.sort((a, b) => a.keyIndex - b.keyIndex).reverse();
                    var end = ordered[0].keyIndex;
                    getUnspentInputs(
                        seed,
                        end + 1,
                        diff,
                        {
                            inputs: inputs.inputs.concat(filtered),
                            totalBalance: inputs.totalBalance + collected,
                            allBalance: inputs.allBalance,
                        },
                        cb,
                    );
                } else {
                    cb(null, {
                        inputs: inputs.inputs.concat(filtered),
                        totalBalance: inputs.totalBalance + collected,
                        allBalance: inputs.allBalance,
                    });
                }
            })
            .catch(err => cb(err));
    });
}

export function checkNode() {
    return dispatch => {
        iota.api.getNodeInfo(error => {
            if (!error) {
                dispatch(getAccountInfo(seed));
            } else {
                console.log(error);
            }
        });
    };
}

export function generateNewAddress(seed, seedName, addresses) {
    return dispatch => {
        iota.api.getNewAddress(seed, { checksum: true }, (error, address) => {
            if (!error) {
                if (!(address in addresses)) {
                    addresses[address] = 0;
                }
                dispatch(updateAddresses(seedName, addresses));
                dispatch(generateNewAddressSuccess(address));
            } else {
                dispatch(generateNewAddressError());
            }
        });
    };
}

<<<<<<< HEAD
export function sendTransaction(seed, address, value, message) {
    return dispatch => {
        // Convert to Trytes
        const messageTrytes = iota.utils.toTrytes(message);
        const tag = iota.utils.toTrytes('test');
=======
export function sendTransaction(seed, addressesWithBalance, seedName, address, value, message) {
    return dispatch => {
        // Convert to Trytes
        const messageTrytes = iota.utils.toTrytes(message);
        const tag = iota.utils.toTrytes('IOTA');
>>>>>>> 4f71daec
        const transfer = [
            {
                address: address,
                value: value,
                message: messageTrytes,
                tag: tag,
            },
        ];
<<<<<<< HEAD

        const outputsToCheck = transfer.map(transfer => {
            return { address: iota.utils.noChecksum(transfer.address) };
        });
        var expectedOutputsLength = outputsToCheck.length;
        if (!iota.valid.isTransfersArray(transfer)) {
            console.log('Invalid transfer array');
            return;
        }
        // Check to make sure user is not sending to an already used address
        filterSpentAddresses(outputsToCheck).then(filtered => {
            if (filtered.length !== expectedOutputsLength) {
                console.log('You cannot send to an already used address');
                return false;
            } else {
                // Send transfer with depth 4 and minWeightMagnitude 18
                console.log('Successfully get to send');
                iota.api.sendTransfer(seed, 4, 14, transfer, function(error, success) {
                    if (!error) {
                        dispatch(generateAlert('success', 'Transfer Successful', `Transfer completed!`));
                    } else {
                        console.log('SOMETHING WENT WRONG: ', error);
                    }
                });
            }
        });
=======
        const outputsToCheck = transfer.map(transfer => {
            return { address: iota.utils.noChecksum(transfer.address) };
        });
        var expectedOutputsLength = outputsToCheck.length;
        if (!iota.valid.isTransfersArray(transfer)) {
            console.log('Invalid transfer array');
            return;
        }
        // Check to make sure user is not sending to an already used address
        filterSpentAddresses(outputsToCheck).then(filtered => {
            if (filtered.length !== expectedOutputsLength) {
                console.log('You cannot send to an already used address');
                return false;
            } else {
                // Send transfer with depth 4 and minWeightMagnitude 18
                iota.api.sendTransfer(seed, 4, 14, transfer, function(error, success) {
                    if (!error) {
                        dispatch(checkForNewAddress(seedName, addressesWithBalance, success));
                        dispatch(sendTransferSuccess(address, value));
                        console.log('SENT');
                    } else {
                        dispatch(sendTransferError(error));
                        console.log('SOMETHING WENT WRONG: ', error);
                    }
                });
            }
        });
    };
}

export function checkForNewAddress(seedName, addressesWithBalance, txArray) {
    return dispatch => {
        const changeAddress = txArray[txArray.length - 1].address;
        const addresses = Object.keys(addressesWithBalance);
        // If current addresses does not include change address, add new address and balance
        if (!addresses.includes(changeAddress)) {
            addressesWithBalance[changeAddress] = 0;
        }
        dispatch(updateAddresses(seedName, addressesWithBalance));
>>>>>>> 4f71daec
    };
}

export function randomiseSeed(randomBytesFn) {
    return dispatch => {
        const charset = 'ABCDEFGHIJKLMNOPQRSTUVWXYZ9';
        let seed = '';
        // uncomment for synchronous API, uses SJCL
        // var rand = randomBytes(1)

        // asynchronous API, uses iOS-side SecRandomCopyBytes
        randomBytesFn(100, (error, bytes) => {
            if (!error) {
                Object.keys(bytes).forEach(key => {
                    if (bytes[key] < 243 && seed.length < 81) {
                        const randomNumber = bytes[key] % 27;
                        const randomLetter = charset.charAt(randomNumber);
                        seed += randomLetter;
                    }
                });
                dispatch(setSeed(seed));
            } else {
                console.log(error);
            }
        });
    };
}

export function clearTempData() {
    return {
        type: 'CLEAR_TEMP_DATA',
    };
}

export function setPassword(password) {
    return {
        type: 'SET_PASSWORD',
        payload: password,
    };
}

export function setSeedName(seedName) {
    return {
        type: 'SET_SEED_NAME',
        payload: seedName,
    };
}<|MERGE_RESOLUTION|>--- conflicted
+++ resolved
@@ -245,19 +245,11 @@
     };
 }
 
-<<<<<<< HEAD
-export function sendTransaction(seed, address, value, message) {
-    return dispatch => {
-        // Convert to Trytes
-        const messageTrytes = iota.utils.toTrytes(message);
-        const tag = iota.utils.toTrytes('test');
-=======
 export function sendTransaction(seed, addressesWithBalance, seedName, address, value, message) {
     return dispatch => {
         // Convert to Trytes
         const messageTrytes = iota.utils.toTrytes(message);
         const tag = iota.utils.toTrytes('IOTA');
->>>>>>> 4f71daec
         const transfer = [
             {
                 address: address,
@@ -266,8 +258,6 @@
                 tag: tag,
             },
         ];
-<<<<<<< HEAD
-
         const outputsToCheck = transfer.map(transfer => {
             return { address: iota.utils.noChecksum(transfer.address) };
         });
@@ -283,37 +273,11 @@
                 return false;
             } else {
                 // Send transfer with depth 4 and minWeightMagnitude 18
-                console.log('Successfully get to send');
-                iota.api.sendTransfer(seed, 4, 14, transfer, function(error, success) {
-                    if (!error) {
-                        dispatch(generateAlert('success', 'Transfer Successful', `Transfer completed!`));
-                    } else {
-                        console.log('SOMETHING WENT WRONG: ', error);
-                    }
-                });
-            }
-        });
-=======
-        const outputsToCheck = transfer.map(transfer => {
-            return { address: iota.utils.noChecksum(transfer.address) };
-        });
-        var expectedOutputsLength = outputsToCheck.length;
-        if (!iota.valid.isTransfersArray(transfer)) {
-            console.log('Invalid transfer array');
-            return;
-        }
-        // Check to make sure user is not sending to an already used address
-        filterSpentAddresses(outputsToCheck).then(filtered => {
-            if (filtered.length !== expectedOutputsLength) {
-                console.log('You cannot send to an already used address');
-                return false;
-            } else {
-                // Send transfer with depth 4 and minWeightMagnitude 18
                 iota.api.sendTransfer(seed, 4, 14, transfer, function(error, success) {
                     if (!error) {
                         dispatch(checkForNewAddress(seedName, addressesWithBalance, success));
                         dispatch(sendTransferSuccess(address, value));
-                        console.log('SENT');
+                        dispatch(generateAlert('success', 'Transfer completed', 'Transfer completed successfully.'));
                     } else {
                         dispatch(sendTransferError(error));
                         console.log('SOMETHING WENT WRONG: ', error);
@@ -333,7 +297,6 @@
             addressesWithBalance[changeAddress] = 0;
         }
         dispatch(updateAddresses(seedName, addressesWithBalance));
->>>>>>> 4f71daec
     };
 }
 
