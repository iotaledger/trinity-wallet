--- conflicted
+++ resolved
@@ -9,30 +9,20 @@
 import { setPrice, setChartData, setMarketData } from './marketData';
 import { setNodeList, setRandomlySelectedNode, setAutoPromotion, changeNode } from './settings';
 import { getRandomNode, changeIotaNode } from '../libs/iota';
-<<<<<<< HEAD
-import { fetchRemoteNodes } from '../libs/iota/utils';
+import { fetchRemoteNodes, withRetriesOnDifferentNodes, getRandomNodes } from '../libs/iota/utils';
 import { formatChartData, getUrlTimeFormat, getUrlNumberFormat } from '../libs/utils';
 import { generateAccountInfoErrorAlert, generateAlert } from './alerts';
 import { constructBundlesFromTransactions, findPromotableTail, isFundedBundle } from '../libs/iota/transfers';
 import { selectedAccountStateFactory } from '../selectors/accounts';
+import { getSelectedNodeFromState, getNodesFromState } from '../selectors/global';
 import { syncAccount } from '../libs/iota/accounts';
 import { forceTransactionPromotion } from './transfers';
 import {
     nodes as defaultNodes,
     nodesWithPowEnabled as defaultNodesWithPowEnabled,
     nodesWithPowDisabled as defaultNodesWithPowDisabled,
+    DEFAULT_RETRIES,
 } from '../config';
-=======
-import { fetchRemoteNodes, withRetriesOnDifferentNodes, getRandomNodes } from '../libs/iota/utils';
-import { formatChartData, getUrlTimeFormat, getUrlNumberFormat, rearrangeObjectKeys } from '../libs/utils';
-import { generateAccountInfoErrorAlert, generateAlert } from './alerts';
-import { setNewUnconfirmedBundleTails, removeBundleFromUnconfirmedBundleTails } from './accounts';
-import { findPromotableTail, isStillAValidTransaction } from '../libs/iota/transfers';
-import { selectedAccountStateFactory, getSelectedNodeFromState, getNodesFromState } from '../selectors/accounts';
-import { syncAccount } from '../libs/iota/accounts';
-import { forceTransactionPromotion } from './transfers';
-import { nodes, nodesWithPoWEnabled, DEFAULT_RETRIES } from '../config';
->>>>>>> b84e12d0
 import Errors from '../libs/errors';
 import i18next from '../libs/i18next';
 import { Account } from '../storage';
@@ -460,14 +450,6 @@
         dispatch(accountInfoFetchRequest());
 
         const existingAccountState = selectedAccountStateFactory(accountName)(getState());
-<<<<<<< HEAD
-
-        return syncAccount()(existingAccountState, undefined, notificationFn)
-            .then((newAccountData) => {
-                // Update storage (realm)
-                Account.update(accountName, newAccountData);
-                dispatch(accountInfoFetchSuccess(newAccountData));
-=======
         const selectedNode = getSelectedNodeFromState(getState());
 
         withRetriesOnDifferentNodes([
@@ -477,7 +459,6 @@
             .then(({ node, result }) => {
                 dispatch(changeNode(node));
                 dispatch(accountInfoFetchSuccess(result));
->>>>>>> b84e12d0
             })
             .catch((err) => {
                 dispatch(accountInfoFetchError());
