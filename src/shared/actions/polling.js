import each from 'lodash/each';
import extend from 'lodash/extend';
import filter from 'lodash/filter';
import head from 'lodash/head';
import isEmpty from 'lodash/isEmpty';
import map from 'lodash/map';
import some from 'lodash/some';
import reduce from 'lodash/reduce';
import unionBy from 'lodash/unionBy';
import { setPrice, setChartData, setMarketData } from './marketData';
import { quorum } from '../libs/iota';
import { setNodeList, setAutoPromotion } from './settings';
import { fetchRemoteNodes } from '../libs/iota/utils';
import { formatChartData, getUrlTimeFormat, getUrlNumberFormat } from '../libs/utils';
import { generateAccountInfoErrorAlert, generateAlert } from './alerts';
import { constructBundlesFromTransactions, findPromotableTail, isFundedBundle } from '../libs/iota/transfers';
import { selectedAccountStateFactory } from '../selectors/accounts';
import { nodesConfigurationFactory, getCustomNodesFromState, getNodesFromState } from '../selectors/global';
import { syncAccount } from '../libs/iota/accounts';
import { forceTransactionPromotion } from './transfers';
import { DEFAULT_NODES } from '../config';
import Errors from '../libs/errors';
import i18next from '../libs/i18next';
import { Account } from '../storage';
import { PollingActionTypes } from '../types';
import NodesManager from '../libs/iota/NodesManager';

/**
 * Dispatch when IOTA price information is about to be fetched
 *
 * @method fetchPriceRequest
 *
 * @returns {{type: {string} }}
 */
const fetchPriceRequest = () => ({
    type: PollingActionTypes.FETCH_PRICE_REQUEST,
});

/**
 * Dispatch when IOTA price information is successfully fetched
 *
 * @method fetchPriceSuccess
 *
 * @returns {{type: {string} }}
 */
const fetchPriceSuccess = () => ({
    type: PollingActionTypes.FETCH_PRICE_SUCCESS,
});

/**
 * Dispatch when an error occurs when fetching IOTA price information
 *
 * @method fetchPriceError
 *
 * @returns {{type: {string} }}
 */
const fetchPriceError = () => ({
    type: PollingActionTypes.FETCH_PRICE_ERROR,
});

/**
 * Dispatch when list of IRI nodes are about to be fetched from a remote server
 *
 * @method fetchNodeListRequest
 *
 * @returns {{type: {string} }}
 */
const fetchNodeListRequest = () => ({
    type: PollingActionTypes.FETCH_NODELIST_REQUEST,
});

/**
 * Dispatch when list of IRI nodes are successfully fetched from remote server
 *
 * @method fetchNodeListSuccess
 *
 * @returns {{type: {string} }}
 */
const fetchNodeListSuccess = () => ({
    type: PollingActionTypes.FETCH_NODELIST_SUCCESS,
});

/**
 * Dispatch if an error occurs while fetching list of IRI nodes from remote server
 *
 * @method fetchNodeListError
 *
 * @returns {{type: {string} }}
 */
const fetchNodeListError = () => ({
    type: PollingActionTypes.FETCH_NODELIST_ERROR,
});

/**
 * Dispatch when data points for IOTA time series price information are about to be fetched
 *
 * @method fetchChartDataRequest
 *
 * @returns {{type: {string} }}
 */
const fetchChartDataRequest = () => ({
    type: PollingActionTypes.FETCH_CHART_DATA_REQUEST,
});

/**
 * Dispatch when data points for IOTA time series price information are successfully fetched
 *
 * @method fetchChartDataSuccess
 *
 * @returns {{type: {string} }}
 */
const fetchChartDataSuccess = () => ({
    type: PollingActionTypes.FETCH_CHART_DATA_SUCCESS,
});

/**
 * Dispatch when an error occurs while fetching IOTA time series price information
 *
 * @method fetchChartDataError
 *
 * @returns {{type: {string} }}
 */
const fetchChartDataError = () => ({
    type: PollingActionTypes.FETCH_CHART_DATA_ERROR,
});

/**
 * Dispatch when IOTA market information is about to be fetched
 *
 * @method fetchMarketDataRequest
 *
 * @returns {{type: {string} }}
 */
const fetchMarketDataRequest = () => ({
    type: PollingActionTypes.FETCH_MARKET_DATA_REQUEST,
});

/**
 * Dispatch when IOTA market information is successfully fetched
 *
 * @method fetchMarketDataSuccess
 *
 * @returns {{type: {string} }}
 */
const fetchMarketDataSuccess = () => ({
    type: PollingActionTypes.FETCH_MARKET_DATA_SUCCESS,
});

/**
 * Dispatch if an error occurs while fetching IOTA market information
 *
 * @method fetchMarketDataError
 *
 * @returns {{type: {string} }}
 */
const fetchMarketDataError = () => ({
    type: PollingActionTypes.FETCH_MARKET_DATA_ERROR,
});

/**
 * Dispatch when accounts information is about to be fetched during polling
 *
 * @method accountInfoForAllAccountsFetchRequest
 *
 * @returns {{type: {string} }}
 */
const accountInfoForAllAccountsFetchRequest = () => ({
    type: PollingActionTypes.ACCOUNT_INFO_FOR_ALL_ACCOUNTS_FETCH_REQUEST,
});

/**
 * Dispatch when accounts information is successfully fetched during polling
 *
 * @method accountInfoForAllAccountsFetchSuccess
 * @param {object} payload
 *
 * @returns {{type: {string}, payload: {object} }}
 */
const accountInfoForAllAccountsFetchSuccess = () => ({
    type: PollingActionTypes.ACCOUNT_INFO_FOR_ALL_ACCOUNTS_FETCH_SUCCESS,
});

/**
 * Dispatch when an error occurs during accounts sync
 *
 * @method accountInfoForAllAccountsFetchError
 *
 * @returns {{type: {string} }}
 */
const accountInfoForAllAccountsFetchError = () => ({
    type: PollingActionTypes.ACCOUNT_INFO_FOR_ALL_ACCOUNTS_FETCH_ERROR,
});

/**
 * Dispatch when a transaction is about to be auto promoted
 *
 * @method promoteTransactionRequest
 * @param {string} payload
 *
 * @returns {{type: {string}, payload: {string} }}
 */
const promoteTransactionRequest = (payload) => ({
    type: PollingActionTypes.PROMOTE_TRANSACTION_REQUEST,
    payload,
});

/**
 * Dispatch when a transaction is successfully auto promoted
 *
 * @method promoteTransactionSuccess
 *
 * @returns {{type: {string} }}
 */
const promoteTransactionSuccess = () => ({
    type: PollingActionTypes.PROMOTE_TRANSACTION_SUCCESS,
});

/**
 * Dispatch when an error occurs during auto promotion
 *
 * @method promoteTransactionError
 *
 * @returns {{type: {string} }}
 */
const promoteTransactionError = () => ({
    type: PollingActionTypes.PROMOTE_TRANSACTION_ERROR,
});

/**
 * Dispatch to set active polling service
 *
 * @method setPollFor
 * @param {string} payload
 *
 * @returns {{type: {string}, payload: {string} }}
 */
export const setPollFor = (payload) => ({
    type: PollingActionTypes.SET_POLL_FOR,
    payload,
});

/**
 * Dispatch to update account state before auto promoting a transaction
 *
 * @method syncAccountBeforeAutoPromotion
 *
 * @param {object} payload
 * @returns {{type: {string}, payload: {object} }}
 */
export const syncAccountBeforeAutoPromotion = (payload) => ({
    type: PollingActionTypes.SYNC_ACCOUNT_BEFORE_AUTO_PROMOTION,
    payload,
});

/**
 * Dispatch to update account state during accounts info polling operation
 *
 * @method syncAccountWhilePolling
 *
 * @param {object} payload
 * @returns {{type: {string}, payload: {object} }}
 */
export const syncAccountWhilePolling = (payload) => ({
    type: PollingActionTypes.SYNC_ACCOUNT_WHILE_POLLING,
    payload,
});

/**
 *  Fetch IOTA market information
 *
 *   @method fetchMarketData
 *
 *   @returns {function} - dispatch
 **/
export const fetchMarketData = () => {
    return (dispatch) => {
        dispatch(fetchMarketDataRequest());
        fetch('https://min-api.cryptocompare.com/data/pricemultifull?fsyms=MIOTA&tsyms=USD')
            .then(
                (response) => response.json(),
                () => {
                    dispatch(fetchMarketDataError());
                },
            )
            .then((json) => {
                dispatch(setMarketData(json));
                dispatch(fetchMarketDataSuccess());
            });
    };
};

/**
 *  Fetch IOTA price information
 *
 *   @method fetchPrice
 *
 *   @returns {function} - dispatch
 **/
export const fetchPrice = () => {
    return (dispatch) => {
        dispatch(fetchPriceRequest());
        fetch('https://min-api.cryptocompare.com/data/pricemultifull?fsyms=MIOTA&tsyms=USD,EUR,BTC,ETH')
            .then((response) => response.json(), () => dispatch(fetchPriceError()))
            .then((json) => {
                dispatch(setPrice(json));
                dispatch(fetchPriceSuccess());
            });
    };
};

/**
 * Fetch list of IRI nodes from a remote server
 *
 * @method fetchNodeList
 *
 * @returns {function}
 */
export const fetchNodeList = () => {
    return (dispatch, getState) => {
        dispatch(fetchNodeListRequest());

        let nodes = DEFAULT_NODES;

        fetchRemoteNodes()
            .then((remoteNodes) => {
                // If there is a successful response, keep a union of (new nodes returned from the endpoint, default hardcoded nodes)
                if (remoteNodes.length) {
<<<<<<< HEAD
                    nodes = unionBy(nodes, remoteNodes, 'url');
=======
                    nodes = unionBy(
                        nodes,
                        map(remoteNodes, (node) => ({
                            url: node.node,
                            pow: node.pow,
                            token: '',
                        })),
                        'url',
                    );
                } else {
                    // Otherwise, fallback to existing nodes
                    nodes = getNodesFromState(getState());
>>>>>>> f3fab95c
                }

                // Update nodes on global quorum instance
                quorum.setNodes(
                    unionBy(getCustomNodesFromState(getState()), getState().settings.autoNodeList && nodes, 'url'),
                );

                dispatch(setNodeList(nodes));
                dispatch(fetchNodeListSuccess());
            })
            .catch(() => {
                dispatch(fetchNodeListError());
            });
    };
};

/**
 * Fetch data points for time series price information
 *
 * @method fetchChartData
 *
 * @returns {function} - dispatch
 */
export const fetchChartData = () => {
    return (dispatch) => {
        dispatch(fetchChartDataRequest());

        const arrayCurrenciesTimeFrames = [];
        //If you want a new currency just add it in this array, the function will handle the rest.
        const currencies = ['USD', 'EUR', 'BTC', 'ETH'];
        const timeframes = ['24h', '7d', '1m', '1h'];
        const chartData = {};

        each(currencies, (itemCurrency) => {
            chartData[itemCurrency] = {};
            each(timeframes, (timeFrameItem) => {
                arrayCurrenciesTimeFrames.push({ currency: itemCurrency, timeFrame: timeFrameItem });
            });
        });

        const urls = [];
        const grabContent = (url) => fetch(url).then((response) => response.json());

        each(arrayCurrenciesTimeFrames, (currencyTimeFrameArrayItem) => {
            const url = `https://min-api.cryptocompare.com/data/histo${getUrlTimeFormat(
                currencyTimeFrameArrayItem.timeFrame,
            )}?fsym=MIOTA&tsym=${currencyTimeFrameArrayItem.currency}&limit=${getUrlNumberFormat(
                currencyTimeFrameArrayItem.timeFrame,
            )}`;

            urls.push(url);
        });

        Promise.all(map(urls, grabContent))
            .then((results) => {
                const chartData = { USD: {}, EUR: {}, BTC: {}, ETH: {} };
                let actualCurrency = '';
                let currentTimeFrame = '';
                let currentCurrency = '';

                each(results, (resultItem, index) => {
                    currentTimeFrame = arrayCurrenciesTimeFrames[index].timeFrame;
                    currentCurrency = arrayCurrenciesTimeFrames[index].currency;
                    const formattedData = formatChartData(resultItem, currentTimeFrame);

                    if (actualCurrency !== currentCurrency) {
                        actualCurrency = currentCurrency;
                    }
                    chartData[currentCurrency][currentTimeFrame] = formattedData;
                });

                dispatch(setChartData(chartData));
                dispatch(fetchChartDataSuccess());
            })
            .catch(() => dispatch(fetchChartDataError()));
    };
};

/**
 * Accepts account names and syncs local account state with ledger's.
 *
 * @method getAccountInfoForAllAccounts
 *
 * @param {array} accountNames
 * @param {function} notificationFn - New transaction callback function
 * @param {boolean} [quorum]
 *
 * @returns {function} dispatch
 **/
export const getAccountInfoForAllAccounts = (accountNames, notificationFn, quorum = true) => {
    return (dispatch, getState) => {
        dispatch(accountInfoForAllAccountsFetchRequest());

        const settings = getState().settings;

        return reduce(
            accountNames,
            (promise, accountName) => {
                return promise.then(() => {
                    const existingAccountState = selectedAccountStateFactory(accountName)(getState());

                    return new NodesManager(nodesConfigurationFactory({ quorum })(getState()))
                        .withRetries()(syncAccount)(existingAccountState, undefined, notificationFn, settings)
                        .then((result) => {
                            dispatch(syncAccountWhilePolling(result));
                        });
                });
            },
            Promise.resolve(),
        )
            .then(() => {
                dispatch(accountInfoForAllAccountsFetchSuccess());
            })
            .catch((err) => {
                dispatch(accountInfoForAllAccountsFetchError());
                dispatch(generateAccountInfoErrorAlert(err));
            });
    };
};

/**
 * Accepts a bundle hash and all tail transaction objects relevant to the bundle.
 * Checks if a bundle is still valid.
 * For cases where a bundle is invalid, it would remove the transaction for promotion.
 * For cases where a bundle is valid, find first consistent tail and promote it.
 *
 * @method promoteTransfer
 *
 * @param {string} bundleHash
 * @param {string} accountName
 * @param {object} seedStore
 * @param {boolean} [withQuorum]
 *
 * @returns {function} - dispatch
 **/
export const promoteTransfer = (bundleHash, accountName, seedStore, quorum = true) => (dispatch, getState) => {
    dispatch(promoteTransactionRequest(bundleHash));

    let accountState = selectedAccountStateFactory(accountName)(getState());

    const getTailTransactionsForThisBundleHash = (transactions) =>
        filter(transactions, (transaction) => transaction.bundle === bundleHash && transaction.currentIndex === 0);

    const executePrePromotionChecks = (settings, withQuorum) => () => {
        return syncAccount(settings, withQuorum)(accountState)
            .then((newState) => {
                accountState = newState;

                // Update persistent storage
                Account.update(accountName, accountState);

                // Update redux storage
                dispatch(syncAccountBeforeAutoPromotion(accountState));

                const transactionsForThisBundleHash = filter(
                    accountState.transactions,
                    (transaction) => transaction.bundle === bundleHash,
                );

                if (some(transactionsForThisBundleHash, (transaction) => transaction.persistence === true)) {
                    throw new Error(Errors.TRANSACTION_ALREADY_CONFIRMED);
                }

                const bundles = constructBundlesFromTransactions(accountState.transactions);

                if (isEmpty(bundles)) {
                    throw new Error(Errors.NO_VALID_BUNDLES_CONSTRUCTED);
                }

                return isFundedBundle(settings, withQuorum)(head(bundles));
            })
            .then((isFunded) => {
                if (!isFunded) {
                    throw new Error(Errors.BUNDLE_NO_LONGER_FUNDED);
                }

                return findPromotableTail()(getTailTransactionsForThisBundleHash(accountState.transactions), 0);
            });
    };

    return new NodesManager(
        nodesConfigurationFactory({
            quorum,
            useOnlyPowNodes: true,
        })(getState()),
    )
        .withRetries()(executePrePromotionChecks)()
        .then((result) => {
            return dispatch(
                forceTransactionPromotion(
                    accountName,
                    result,
                    getTailTransactionsForThisBundleHash(accountState.transactions),
                    false,
                    // Make sure proof-of-work is offloaded when it comes to auto promotion
                    extend(
                        {
                            __proto__: seedStore.__proto__,
                        },
                        seedStore,
                        { offloadPow: true },
                    ),
                ),
            );
        })
        .then(() => dispatch(promoteTransactionSuccess()))
        .catch((err) => {
            if (err.message.includes(Errors.ATTACH_TO_TANGLE_UNAVAILABLE)) {
                // FIXME: Temporary solution until local/remote PoW is reworked on auto-promotion
                dispatch(
                    generateAlert(
                        'error',
                        i18next.t('global:autopromotionError'),
                        i18next.t('global:autopromotionErrorExplanation'),
                    ),
                );
                dispatch(setAutoPromotion(false));
            }
            dispatch(promoteTransactionError());
        });
};<|MERGE_RESOLUTION|>--- conflicted
+++ resolved
@@ -325,22 +325,10 @@
             .then((remoteNodes) => {
                 // If there is a successful response, keep a union of (new nodes returned from the endpoint, default hardcoded nodes)
                 if (remoteNodes.length) {
-<<<<<<< HEAD
                     nodes = unionBy(nodes, remoteNodes, 'url');
-=======
-                    nodes = unionBy(
-                        nodes,
-                        map(remoteNodes, (node) => ({
-                            url: node.node,
-                            pow: node.pow,
-                            token: '',
-                        })),
-                        'url',
-                    );
                 } else {
                     // Otherwise, fallback to existing nodes
                     nodes = getNodesFromState(getState());
->>>>>>> f3fab95c
                 }
 
                 // Update nodes on global quorum instance
