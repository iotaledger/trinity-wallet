import each from 'lodash/each';
import filter from 'lodash/filter';
import head from 'lodash/head';
import isEmpty from 'lodash/isEmpty';
import map from 'lodash/map';
<<<<<<< HEAD
import some from 'lodash/some';
=======
import reduce from 'lodash/reduce';
>>>>>>> 8dbed458
import union from 'lodash/union';
import unionBy from 'lodash/unionBy';
import { setPrice, setChartData, setMarketData } from './marketData';
import { setNodeList, setRandomlySelectedNode, setAutoPromotion, changeNode } from './settings';
import { getRandomNode, changeIotaNode } from '../libs/iota';
import { fetchRemoteNodes, withRetriesOnDifferentNodes, getRandomNodes } from '../libs/iota/utils';
import { formatChartData, getUrlTimeFormat, getUrlNumberFormat } from '../libs/utils';
import { generateAccountInfoErrorAlert, generateAlert } from './alerts';
import { constructBundlesFromTransactions, findPromotableTail, isFundedBundle } from '../libs/iota/transfers';
import { selectedAccountStateFactory } from '../selectors/accounts';
import { getSelectedNodeFromState, getNodesFromState } from '../selectors/global';
import { syncAccount } from '../libs/iota/accounts';
import { forceTransactionPromotion } from './transfers';
import {
    nodes as defaultNodes,
    nodesWithPowEnabled as defaultNodesWithPowEnabled,
    nodesWithPowDisabled as defaultNodesWithPowDisabled,
    DEFAULT_RETRIES,
} from '../config';
import Errors from '../libs/errors';
import i18next from '../libs/i18next';
import { Account } from '../storage';

export const ActionTypes = {
    SET_POLL_FOR: 'IOTA/POLLING/SET_POLL_FOR',
    FETCH_PRICE_REQUEST: 'IOTA/POLLING/FETCH_PRICE_REQUEST',
    FETCH_PRICE_SUCCESS: 'IOTA/POLLING/FETCH_PRICE_SUCCESS',
    FETCH_PRICE_ERROR: 'IOTA/POLLING/FETCH_PRICE_ERROR',
    FETCH_NODELIST_REQUEST: 'IOTA/POLLING/FETCH_NODELIST_REQUEST',
    FETCH_NODELIST_SUCCESS: 'IOTA/POLLING/FETCH_NODELIST_SUCCESS',
    FETCH_NODELIST_ERROR: 'IOTA/POLLING/FETCH_NODELIST_ERROR',
    FETCH_CHART_DATA_REQUEST: 'IOTA/POLLING/FETCH_CHART_DATA_REQUEST',
    FETCH_CHART_DATA_SUCCESS: 'IOTA/POLLING/FETCH_CHART_DATA_SUCCESS',
    FETCH_CHART_DATA_ERROR: 'IOTA/POLLING/FETCH_CHART_DATA_ERROR',
    FETCH_MARKET_DATA_REQUEST: 'IOTA/POLLING/FETCH_MARKET_DATA_REQUEST',
    FETCH_MARKET_DATA_SUCCESS: 'IOTA/POLLING/FETCH_MARKET_DATA_SUCCESS',
    FETCH_MARKET_DATA_ERROR: 'IOTA/POLLING/FETCH_MARKET_DATA_ERROR',
    ACCOUNT_INFO_FOR_ALL_ACCOUNTS_FETCH_REQUEST: 'IOTA/POLLING/ACCOUNT_INFO_FOR_ALL_ACCOUNTS_FETCH_REQUEST',
    ACCOUNT_INFO_FOR_ALL_ACCOUNTS_FETCH_SUCCESS: 'IOTA/POLLING/ACCOUNT_INFO_FOR_ALL_ACCOUNTS_FETCH_SUCCESS',
    ACCOUNT_INFO_FOR_ALL_ACCOUNTS_FETCH_ERROR: 'IOTA/POLLING/ACCOUNT_INFO_FOR_ALL_ACCOUNTS_FETCH_ERROR',
    PROMOTE_TRANSACTION_REQUEST: 'IOTA/POLLING/PROMOTE_TRANSACTION_REQUEST',
    PROMOTE_TRANSACTION_SUCCESS: 'IOTA/POLLING/PROMOTE_TRANSACTION_SUCCESS',
    PROMOTE_TRANSACTION_ERROR: 'IOTA/POLLING/PROMOTE_TRANSACTION_ERROR',
    SYNC_ACCOUNT_BEFORE_AUTO_PROMOTION: 'IOTA/POLLING/SYNC_ACCOUNT_BEFORE_AUTO_PROMOTION',
    SYNC_ACCOUNT_WHILE_POLLING: 'IOTA/POLLING/SYNC_ACCOUNT_WHILE_POLLING',
};

/**
 * Dispatch when IOTA price information is about to be fetched
 *
 * @method fetchPriceRequest
 *
 * @returns {{type: {string} }}
 */
const fetchPriceRequest = () => ({
    type: ActionTypes.FETCH_PRICE_REQUEST,
});

/**
 * Dispatch when IOTA price information is successfully fetched
 *
 * @method fetchPriceSuccess
 *
 * @returns {{type: {string} }}
 */
const fetchPriceSuccess = () => ({
    type: ActionTypes.FETCH_PRICE_SUCCESS,
});

/**
 * Dispatch when an error occurs when fetching IOTA price information
 *
 * @method fetchPriceError
 *
 * @returns {{type: {string} }}
 */
const fetchPriceError = () => ({
    type: ActionTypes.FETCH_PRICE_ERROR,
});

/**
 * Dispatch when list of IRI nodes are about to be fetched from a remote server
 *
 * @method fetchNodeListRequest
 *
 * @returns {{type: {string} }}
 */
const fetchNodeListRequest = () => ({
    type: ActionTypes.FETCH_NODELIST_REQUEST,
});

/**
 * Dispatch when list of IRI nodes are successfully fetched from remote server
 *
 * @method fetchNodeListSuccess
 *
 * @returns {{type: {string} }}
 */
const fetchNodeListSuccess = () => ({
    type: ActionTypes.FETCH_NODELIST_SUCCESS,
});

/**
 * Dispatch if an error occurs while fetching list of IRI nodes from remote server
 *
 * @method fetchNodeListError
 *
 * @returns {{type: {string} }}
 */
const fetchNodeListError = () => ({
    type: ActionTypes.FETCH_NODELIST_ERROR,
});

/**
 * Dispatch when data points for IOTA time series price information are about to be fetched
 *
 * @method fetchChartDataRequest
 *
 * @returns {{type: {string} }}
 */
const fetchChartDataRequest = () => ({
    type: ActionTypes.FETCH_CHART_DATA_REQUEST,
});

/**
 * Dispatch when data points for IOTA time series price information are successfully fetched
 *
 * @method fetchChartDataSuccess
 *
 * @returns {{type: {string} }}
 */
const fetchChartDataSuccess = () => ({
    type: ActionTypes.FETCH_CHART_DATA_SUCCESS,
});

/**
 * Dispatch when an error occurs while fetching IOTA time series price information
 *
 * @method fetchChartDataError
 *
 * @returns {{type: {string} }}
 */
const fetchChartDataError = () => ({
    type: ActionTypes.FETCH_CHART_DATA_ERROR,
});

/**
 * Dispatch when IOTA market information is about to be fetched
 *
 * @method fetchMarketDataRequest
 *
 * @returns {{type: {string} }}
 */
const fetchMarketDataRequest = () => ({
    type: ActionTypes.FETCH_MARKET_DATA_REQUEST,
});

/**
 * Dispatch when IOTA market information is successfully fetched
 *
 * @method fetchMarketDataSuccess
 *
 * @returns {{type: {string} }}
 */
const fetchMarketDataSuccess = () => ({
    type: ActionTypes.FETCH_MARKET_DATA_SUCCESS,
});

/**
 * Dispatch if an error occurs while fetching IOTA market information
 *
 * @method fetchMarketDataError
 *
 * @returns {{type: {string} }}
 */
const fetchMarketDataError = () => ({
    type: ActionTypes.FETCH_MARKET_DATA_ERROR,
});

/**
 * Dispatch when accounts information is about to be fetched during polling
 *
 * @method accountInfoForAllAccountsFetchRequest
 *
 * @returns {{type: {string} }}
 */
const accountInfoForAllAccountsFetchRequest = () => ({
    type: ActionTypes.ACCOUNT_INFO_FOR_ALL_ACCOUNTS_FETCH_REQUEST,
});

/**
 * Dispatch when accounts information is successfully fetched during polling
 *
 * @method accountInfoForAllAccountsFetchSuccess
 * @param {object} payload
 *
 * @returns {{type: {string}, payload: {object} }}
 */
const accountInfoForAllAccountsFetchSuccess = () => ({
    type: ActionTypes.ACCOUNT_INFO_FOR_ALL_ACCOUNTS_FETCH_SUCCESS,
});

/**
 * Dispatch when an error occurs during accounts sync
 *
 * @method accountInfoForAllAccountsFetchError
 *
 * @returns {{type: {string} }}
 */
const accountInfoForAllAccountsFetchError = () => ({
    type: ActionTypes.ACCOUNT_INFO_FOR_ALL_ACCOUNTS_FETCH_ERROR,
});

/**
 * Dispatch when a transaction is about to be auto promoted
 *
 * @method promoteTransactionRequest
 * @param {string} payload
 *
 * @returns {{type: {string}, payload: {string} }}
 */
const promoteTransactionRequest = (payload) => ({
    type: ActionTypes.PROMOTE_TRANSACTION_REQUEST,
    payload,
});

/**
 * Dispatch when a transaction is successfully auto promoted
 *
 * @method promoteTransactionSuccess
 *
 * @returns {{type: {string} }}
 */
const promoteTransactionSuccess = () => ({
    type: ActionTypes.PROMOTE_TRANSACTION_SUCCESS,
});

/**
 * Dispatch when an error occurs during auto promotion
 *
 * @method promoteTransactionError
 *
 * @returns {{type: {string} }}
 */
const promoteTransactionError = () => ({
    type: ActionTypes.PROMOTE_TRANSACTION_ERROR,
});

/**
 * Dispatch to set active polling service
 *
 * @method setPollFor
 * @param {string} payload
 *
 * @returns {{type: {string}, payload: {string} }}
 */
export const setPollFor = (payload) => ({
    type: ActionTypes.SET_POLL_FOR,
    payload,
});

/**
 * Dispatch to update account state before auto promoting a transaction
 *
 * @method syncAccountBeforeAutoPromotion
 *
 * @param {object} payload
 * @returns {{type: {string}, payload: {object} }}
 */
export const syncAccountBeforeAutoPromotion = (payload) => ({
    type: ActionTypes.SYNC_ACCOUNT_BEFORE_AUTO_PROMOTION,
    payload,
});

/**
 * Dispatch to update account state during accounts info polling operation
 *
 * @method syncAccountWhilePolling
 *
 * @param {object} payload
 * @returns {{type: {string}, payload: {object} }}
 */
export const syncAccountWhilePolling = (payload) => ({
    type: ActionTypes.SYNC_ACCOUNT_WHILE_POLLING,
    payload,
});

/**
 *  Fetch IOTA market information
 *
 *   @method fetchMarketData
 *
 *   @returns {function} - dispatch
 **/
export const fetchMarketData = () => {
    return (dispatch) => {
        dispatch(fetchMarketDataRequest());
        fetch('https://min-api.cryptocompare.com/data/pricemultifull?fsyms=IOT&tsyms=USD')
            .then(
                (response) => response.json(),
                () => {
                    dispatch(fetchMarketDataError());
                },
            )
            .then((json) => {
                dispatch(setMarketData(json));
                dispatch(fetchMarketDataSuccess());
            });
    };
};

/**
 *  Fetch IOTA price information
 *
 *   @method fetchPrice
 *
 *   @returns {function} - dispatch
 **/
export const fetchPrice = () => {
    return (dispatch) => {
        dispatch(fetchPriceRequest());
        fetch('https://min-api.cryptocompare.com/data/pricemultifull?fsyms=IOT&tsyms=USD,EUR,BTC,ETH')
            .then((response) => response.json(), () => dispatch(fetchPriceError()))
            .then((json) => {
                dispatch(setPrice(json));
                dispatch(fetchPriceSuccess());
            });
    };
};

/**
 * Fetch list of IRI nodes from a remote server
 *
 * @method fetchNodeList
 *
 * @param {boolean} chooseRandomNode
 * @returns {function}
 */
export const fetchNodeList = (chooseRandomNode = false) => {
    return (dispatch) => {
        dispatch(fetchNodeListRequest());

        const setRandomNode = (nodesList) => {
            if (chooseRandomNode) {
                const node = getRandomNode(nodesList);
                dispatch(setRandomlySelectedNode(node));
                changeIotaNode(node);
            }
        };

        fetchRemoteNodes()
            .then((remoteNodes) => {
                if (remoteNodes.length) {
                    const remoteNodesWithPowEnabled = remoteNodes
                        .filter((node) => node.pow)
                        .map((nodeWithPoWEnabled) => nodeWithPoWEnabled.node);

                    // A temporary addition
                    // Only choose a random node with PoW enabled.
                    setRandomNode(union(defaultNodesWithPowEnabled, remoteNodesWithPowEnabled));

                    const nodes = [
                        ...map(defaultNodesWithPowEnabled, (url) => ({ url, pow: true })),
                        ...map(defaultNodesWithPowDisabled, (url) => ({ url, pow: false })),
                    ];

                    const unionNodes = unionBy(
                        nodes,
                        map(remoteNodes, (node) => ({ url: node.node, pow: node.pow })),
                        'url',
                    );

                    dispatch(setNodeList(unionNodes));
                }

                dispatch(fetchNodeListSuccess());
            })
            .catch(() => {
                setRandomNode(defaultNodes);
                dispatch(fetchNodeListError());
            });
    };
};

/**
 * Fetch data points for time series price information
 *
 * @method fetchChartData
 *
 * @returns {function} - dispatch
 */
export const fetchChartData = () => {
    return (dispatch) => {
        dispatch(fetchChartDataRequest());

        const arrayCurrenciesTimeFrames = [];
        //If you want a new currency just add it in this array, the function will handle the rest.
        const currencies = ['USD', 'EUR', 'BTC', 'ETH'];
        const timeframes = ['24h', '7d', '1m', '1h'];
        const chartData = {};

        each(currencies, (itemCurrency) => {
            chartData[itemCurrency] = {};
            each(timeframes, (timeFrameItem) => {
                arrayCurrenciesTimeFrames.push({ currency: itemCurrency, timeFrame: timeFrameItem });
            });
        });

        const urls = [];
        const grabContent = (url) => fetch(url).then((response) => response.json());

        each(arrayCurrenciesTimeFrames, (currencyTimeFrameArrayItem) => {
            const url = `https://min-api.cryptocompare.com/data/histo${getUrlTimeFormat(
                currencyTimeFrameArrayItem.timeFrame,
            )}?fsym=IOT&tsym=${currencyTimeFrameArrayItem.currency}&limit=${getUrlNumberFormat(
                currencyTimeFrameArrayItem.timeFrame,
            )}`;

            urls.push(url);
        });

        Promise.all(map(urls, grabContent))
            .then((results) => {
                const chartData = { USD: {}, EUR: {}, BTC: {}, ETH: {} };
                let actualCurrency = '';
                let currentTimeFrame = '';
                let currentCurrency = '';

                each(results, (resultItem, index) => {
                    currentTimeFrame = arrayCurrenciesTimeFrames[index].timeFrame;
                    currentCurrency = arrayCurrenciesTimeFrames[index].currency;
                    const formattedData = formatChartData(resultItem, currentTimeFrame);

                    if (actualCurrency !== currentCurrency) {
                        actualCurrency = currentCurrency;
                    }
                    chartData[currentCurrency][currentTimeFrame] = formattedData;
                });

                dispatch(setChartData(chartData));
                dispatch(fetchChartDataSuccess());
            })
            .catch(() => dispatch(fetchChartDataError()));
    };
};

/**
 *   Accepts account names and syncs local account state with ledger's.
 *
 *   @method getAccountInfoForAllAccounts
 *   @param {array} accountNames
 *   @param {function} notificationFn - New transaction callback function
 *   @returns {function} dispatch
 **/
export const getAccountInfoForAllAccounts = (accountNames, notificationFn) => {
    return (dispatch, getState) => {
        dispatch(accountInfoForAllAccountsFetchRequest());

        const selectedNode = getSelectedNodeFromState(getState());
        const randomNodes = getRandomNodes(getNodesFromState(getState()), DEFAULT_RETRIES, [selectedNode]);

        return reduce(
            accountNames,
            (promise, accountName) => {
                return promise.then(() => {
                    const existingAccountState = selectedAccountStateFactory(accountName)(getState());

                    return withRetriesOnDifferentNodes([selectedNode, ...randomNodes])(syncAccount)(
                        existingAccountState,
                        undefined,
                        notificationFn,
                    ).then(({ node, result }) => {
                        dispatch(changeNode(node));
                        dispatch(syncAccountWhilePolling(result));
                    });
                });
            },
            Promise.resolve(),
        )
            .then(() => {
                dispatch(accountInfoForAllAccountsFetchSuccess());
            })
            .catch((err) => {
                dispatch(accountInfoForAllAccountsFetchError());
                dispatch(generateAccountInfoErrorAlert(err));
            });
    };
};

/**
 *   Accepts a bundle hash and all tail transaction objects relevant to the bundle.
 *   Checks if a bundle is still valid.
 *   For cases where a bundle is invalid, it would remove the transaction for promotion.
 *   For cases where a bundle is valid, find first consistent tail and promote it.
 *
 *   @method promoteTransfer
 *   @param {string} bundleHash
 *   @param {string} accountName
 *   @returns {function} - dispatch
 **/
export const promoteTransfer = (bundleHash, accountName) => (dispatch, getState) => {
    dispatch(promoteTransactionRequest(bundleHash));

    let accountState = selectedAccountStateFactory(accountName)(getState());

    const getTailTransactionsForThisBundleHash = (transactions) =>
        filter(transactions, (transaction) => transaction.bundle === bundleHash && transaction.currentIndex === 0);

    return syncAccount()(accountState)
        .then((newState) => {
            accountState = newState;

            // Update persistent storage
            Account.update(accountName, accountState);

            // Update redux storage
            dispatch(syncAccountBeforeAutoPromotion(accountState));

            const transactionsForThisBundleHash = filter(
                accountState.transactions,
                (transaction) => transaction.bundle === bundleHash,
            );

            if (some(transactionsForThisBundleHash, (transaction) => transaction.persistence === true)) {
                throw new Error(Errors.TRANSACTION_ALREADY_CONFIRMED);
            }

            const tailTransactions = getTailTransactionsForThisBundleHash(accountState.transactions);
            const inclusionStates = map(transactionsForThisBundleHash, (transaction) => transaction.persistence);

            const bundles = constructBundlesFromTransactions(
                tailTransactions,
                accountState.transactions,
                inclusionStates,
            );

            if (isEmpty(bundles)) {
                throw new Error(Errors.NO_VALID_BUNDLES_CONSTRUCTED);
            }

            return isFundedBundle()(head(bundles));
        })
        .then((isFunded) => {
            if (!isFunded) {
                throw new Error(Errors.BUNDLE_NO_LONGER_FUNDED);
            }

            return findPromotableTail()(getTailTransactionsForThisBundleHash(accountState.transactions), 0);
        })
        .then((consistentTail) =>
            dispatch(
                forceTransactionPromotion(
                    accountName,
                    consistentTail,
                    getTailTransactionsForThisBundleHash(accountState.transactions),
                    false,
                    // Auto promote does not support local proof of work
                    // Pass in null in replacement of proof of work function
                    null,
                ),
            ),
        )
        .then(() => dispatch(promoteTransactionSuccess()))
        .catch((err) => {
            if (err.message.includes(Errors.ATTACH_TO_TANGLE_UNAVAILABLE)) {
                // FIXME: Temporary solution until local/remote PoW is reworked on auto-promotion
                dispatch(
                    generateAlert(
                        'error',
                        i18next.t('global:autopromotionError'),
                        i18next.t('global:autopromotionErrorExplanation'),
                    ),
                );
                dispatch(setAutoPromotion(false));
            }
            dispatch(promoteTransactionError());
        });
};<|MERGE_RESOLUTION|>--- conflicted
+++ resolved
@@ -3,11 +3,8 @@
 import head from 'lodash/head';
 import isEmpty from 'lodash/isEmpty';
 import map from 'lodash/map';
-<<<<<<< HEAD
 import some from 'lodash/some';
-=======
 import reduce from 'lodash/reduce';
->>>>>>> 8dbed458
 import union from 'lodash/union';
 import unionBy from 'lodash/unionBy';
 import { setPrice, setChartData, setMarketData } from './marketData';
