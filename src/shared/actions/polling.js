import get from 'lodash/get';
import each from 'lodash/each';
import map from 'lodash/map';
import union from 'lodash/union';
import { setPrice, setChartData, setMarketData } from './marketData';
import { setNodeList, setRandomlySelectedNode, setAutoPromotion } from './settings';
import { getRandomNode, changeIotaNode } from '../libs/iota';
import { fetchRemoteNodes } from '../libs/iota/utils';
import { formatChartData, getUrlTimeFormat, getUrlNumberFormat, rearrangeObjectKeys } from '../libs/utils';
import { generateAccountInfoErrorAlert, generateAlert } from './alerts';
import { setNewUnconfirmedBundleTails, removeBundleFromUnconfirmedBundleTails } from './accounts';
import { findPromotableTail, isStillAValidTransaction } from '../libs/iota/transfers';
import { selectedAccountStateFactory } from '../selectors/accounts';
import { syncAccount } from '../libs/iota/accounts';
import { forceTransactionPromotion } from './transfers';
import { nodes, nodesWithPoWEnabled } from '../config';
import Errors from '../libs/errors';
import i18next from '../libs/i18next';

export const ActionTypes = {
    SET_POLL_FOR: 'IOTA/POLLING/SET_POLL_FOR',
    FETCH_PRICE_REQUEST: 'IOTA/POLLING/FETCH_PRICE_REQUEST',
    FETCH_PRICE_SUCCESS: 'IOTA/POLLING/FETCH_PRICE_SUCCESS',
    FETCH_PRICE_ERROR: 'IOTA/POLLING/FETCH_PRICE_ERROR',
    FETCH_NODELIST_REQUEST: 'IOTA/POLLING/FETCH_NODELIST_REQUEST',
    FETCH_NODELIST_SUCCESS: 'IOTA/POLLING/FETCH_NODELIST_SUCCESS',
    FETCH_NODELIST_ERROR: 'IOTA/POLLING/FETCH_NODELIST_ERROR',
    FETCH_CHART_DATA_REQUEST: 'IOTA/POLLING/FETCH_CHART_DATA_REQUEST',
    FETCH_CHART_DATA_SUCCESS: 'IOTA/POLLING/FETCH_CHART_DATA_SUCCESS',
    FETCH_CHART_DATA_ERROR: 'IOTA/POLLING/FETCH_CHART_DATA_ERROR',
    FETCH_MARKET_DATA_REQUEST: 'IOTA/POLLING/FETCH_MARKET_DATA_REQUEST',
    FETCH_MARKET_DATA_SUCCESS: 'IOTA/POLLING/FETCH_MARKET_DATA_SUCCESS',
    FETCH_MARKET_DATA_ERROR: 'IOTA/POLLING/FETCH_MARKET_DATA_ERROR',
    ACCOUNT_INFO_FETCH_REQUEST: 'IOTA/POLLING/ACCOUNT_INFO_FETCH_REQUEST',
    ACCOUNT_INFO_FETCH_SUCCESS: 'IOTA/POLLING/ACCOUNT_INFO_FETCH_SUCCESS',
    ACCOUNT_INFO_FETCH_ERROR: 'IOTA/POLLING/ACCOUNT_INFO_FETCH_ERROR',
    PROMOTE_TRANSACTION_REQUEST: 'IOTA/POLLING/PROMOTE_TRANSACTION_REQUEST',
    PROMOTE_TRANSACTION_SUCCESS: 'IOTA/POLLING/PROMOTE_TRANSACTION_SUCCESS',
    PROMOTE_TRANSACTION_ERROR: 'IOTA/POLLING/PROMOTE_TRANSACTION_ERROR',
    SYNC_ACCOUNT_BEFORE_AUTO_PROMOTION: 'IOTA/POLLING/SYNC_ACCOUNT_BEFORE_AUTO_PROMOTION',
};

/**
 * Dispatch when IOTA price information is about to be fetched
 *
 * @method fetchPriceRequest
 *
 * @returns {{type: {string} }}
 */
const fetchPriceRequest = () => ({
    type: ActionTypes.FETCH_PRICE_REQUEST,
});

/**
 * Dispatch when IOTA price information is successfully fetched
 *
 * @method fetchPriceSuccess
 *
 * @returns {{type: {string} }}
 */
const fetchPriceSuccess = () => ({
    type: ActionTypes.FETCH_PRICE_SUCCESS,
});

/**
 * Dispatch when an error occurs when fetching IOTA price information
 *
 * @method fetchPriceError
 *
 * @returns {{type: {string} }}
 */
const fetchPriceError = () => ({
    type: ActionTypes.FETCH_PRICE_ERROR,
});

/**
 * Dispatch when list of IRI nodes are about to be fetched from a remote server
 *
 * @method fetchNodeListRequest
 *
 * @returns {{type: {string} }}
 */
const fetchNodeListRequest = () => ({
    type: ActionTypes.FETCH_NODELIST_REQUEST,
});

/**
 * Dispatch when list of IRI nodes are successfully fetched from remote server
 *
 * @method fetchNodeListSuccess
 *
 * @returns {{type: {string} }}
 */
const fetchNodeListSuccess = () => ({
    type: ActionTypes.FETCH_NODELIST_SUCCESS,
});

/**
 * Dispatch if an error occurs while fetching list of IRI nodes from remote server
 *
 * @method fetchNodeListError
 *
 * @returns {{type: {string} }}
 */
const fetchNodeListError = () => ({
    type: ActionTypes.FETCH_NODELIST_ERROR,
});

/**
 * Dispatch when data points for IOTA time series price information are about to be fetched
 *
 * @method fetchChartDataRequest
 *
 * @returns {{type: {string} }}
 */
const fetchChartDataRequest = () => ({
    type: ActionTypes.FETCH_CHART_DATA_REQUEST,
});

/**
 * Dispatch when data points for IOTA time series price information are successfully fetched
 *
 * @method fetchChartDataSuccess
 *
 * @returns {{type: {string} }}
 */
const fetchChartDataSuccess = () => ({
    type: ActionTypes.FETCH_CHART_DATA_SUCCESS,
});

/**
 * Dispatch when an error occurs while fetching IOTA time series price information
 *
 * @method fetchChartDataError
 *
 * @returns {{type: {string} }}
 */
const fetchChartDataError = () => ({
    type: ActionTypes.FETCH_CHART_DATA_ERROR,
});

/**
 * Dispatch when IOTA market information is about to be fetched
 *
 * @method fetchMarketDataRequest
 *
 * @returns {{type: {string} }}
 */
const fetchMarketDataRequest = () => ({
    type: ActionTypes.FETCH_MARKET_DATA_REQUEST,
});

/**
 * Dispatch when IOTA market information is successfully fetched
 *
 * @method fetchMarketDataSuccess
 *
 * @returns {{type: {string} }}
 */
const fetchMarketDataSuccess = () => ({
    type: ActionTypes.FETCH_MARKET_DATA_SUCCESS,
});

/**
 * Dispatch if an error occurs while fetching IOTA market information
 *
 * @method fetchMarketDataError
 *
 * @returns {{type: {string} }}
 */
const fetchMarketDataError = () => ({
    type: ActionTypes.FETCH_MARKET_DATA_ERROR,
});

/**
 * Dispatch when account information is about to be fetched during polling
 *
 * @method accountInfoFetchRequest
 *
 * @returns {{type: {string} }}
 */
const accountInfoFetchRequest = () => ({
    type: ActionTypes.ACCOUNT_INFO_FETCH_REQUEST,
});

/**
 * Dispatch when account information is successfully fetched during polling
 *
 * @method accountInfoFetchSuccess
 * @param {object} payload
 *
 * @returns {{type: {string}, payload: {object} }}
 */
const accountInfoFetchSuccess = (payload) => ({
    type: ActionTypes.ACCOUNT_INFO_FETCH_SUCCESS,
    payload,
});

/**
 * Dispatch when an error occurs during account sync
 *
 * @method accountInfoFetchError
 *
 * @returns {{type: {string} }}
 */
const accountInfoFetchError = () => ({
    type: ActionTypes.ACCOUNT_INFO_FETCH_ERROR,
});

/**
 * Dispatch when a transaction is about to be auto promoted
 *
 * @method promoteTransactionRequest
 * @param {string} payload
 *
 * @returns {{type: {string}, payload: {string} }}
 */
const promoteTransactionRequest = (payload) => ({
    type: ActionTypes.PROMOTE_TRANSACTION_REQUEST,
    payload,
});

/**
 * Dispatch when a transaction is successfully auto promoted
 *
 * @method promoteTransactionSuccess
 *
 * @returns {{type: {string} }}
 */
const promoteTransactionSuccess = () => ({
    type: ActionTypes.PROMOTE_TRANSACTION_SUCCESS,
});

/**
 * Dispatch when an error occurs during auto promotion
 *
 * @method promoteTransactionError
 *
 * @returns {{type: {string} }}
 */
const promoteTransactionError = () => ({
    type: ActionTypes.PROMOTE_TRANSACTION_ERROR,
});

/**
 * Dispatch to set active polling service
 *
 * @method setPollFor
 * @param {string} payload
 *
 * @returns {{type: {string}, payload: {string} }}
 */
export const setPollFor = (payload) => ({
    type: ActionTypes.SET_POLL_FOR,
    payload,
});

/**
 * Dispatch to update account state before auto promoting a transaction
 *
 * @method syncAccountBeforeAutoPromotion
 *
 * @param {object} payload
 * @returns {{type: {string}, payload: {object} }}
 */
export const syncAccountBeforeAutoPromotion = (payload) => ({
    type: ActionTypes.SYNC_ACCOUNT_BEFORE_AUTO_PROMOTION,
    payload,
});

/**
 *  Fetch IOTA market information
 *
 *   @method fetchMarketData
 *
 *   @returns {function} - dispatch
 **/
export const fetchMarketData = () => {
    return (dispatch) => {
        dispatch(fetchMarketDataRequest());
        fetch('https://min-api.cryptocompare.com/data/pricemultifull?fsyms=IOT&tsyms=USD')
            .then(
                (response) => response.json(),
                () => {
                    dispatch(fetchMarketDataError());
                },
            )
            .then((json) => {
                dispatch(setMarketData(json));
                dispatch(fetchMarketDataSuccess());
            });
    };
};

/**
 *  Fetch IOTA price information
 *
 *   @method fetchPrice
 *
 *   @returns {function} - dispatch
 **/
export const fetchPrice = () => {
    return (dispatch) => {
        dispatch(fetchPriceRequest());
        fetch('https://min-api.cryptocompare.com/data/pricemultifull?fsyms=IOT&tsyms=USD,EUR,BTC,ETH')
            .then((response) => response.json(), () => dispatch(fetchPriceError()))
            .then((json) => {
                dispatch(setPrice(json));
                dispatch(fetchPriceSuccess());
            });
    };
};

/**
 * Fetch list of IRI nodes from a remote server
 *
 * @method fetchNodeList
 *
 * @param {boolean} chooseRandomNode
 * @returns {function}
 */
export const fetchNodeList = (chooseRandomNode = false) => {
    return (dispatch) => {
        dispatch(fetchNodeListRequest());

        const setRandomNode = (nodesList) => {
            if (chooseRandomNode) {
                const node = getRandomNode(nodesList);
                changeIotaNode(node);
                dispatch(setRandomlySelectedNode(node));
            }
        };

        fetchRemoteNodes()
            .then((remoteNodes) => {
                if (remoteNodes.length) {
                    const remoteNodesWithPoWEnabled = remoteNodes
                        .filter((node) => node.pow)
                        .map((nodeWithPoWEnabled) => nodeWithPoWEnabled.node);

                    const unionNodes = union(nodes, remoteNodes.map((node) => node.node));

                    // A temporary addition
                    // Only choose a random node with PoW enabled.
                    setRandomNode(union(nodesWithPoWEnabled, remoteNodesWithPoWEnabled));
                    dispatch(setNodeList(unionNodes));
                }

                dispatch(fetchNodeListSuccess());
            })
            .catch(() => {
                setRandomNode(nodes);
                dispatch(fetchNodeListError());
            });
    };
};

/**
 * Fetch data points for time series price information
 *
 * @method fetchChartData
 *
 * @returns {function} - dispatch
 */
export const fetchChartData = () => {
    return (dispatch) => {
        dispatch(fetchChartDataRequest());

        const arrayCurrenciesTimeFrames = [];
        //If you want a new currency just add it in this array, the function will handle the rest.
        const currencies = ['USD', 'EUR', 'BTC', 'ETH'];
        const timeframes = ['24h', '7d', '1m', '1h'];
        const chartData = {};

        each(currencies, (itemCurrency) => {
            chartData[itemCurrency] = {};
            each(timeframes, (timeFrameItem) => {
                arrayCurrenciesTimeFrames.push({ currency: itemCurrency, timeFrame: timeFrameItem });
            });
        });

        const urls = [];
        const grabContent = (url) => fetch(url).then((response) => response.json());

        each(arrayCurrenciesTimeFrames, (currencyTimeFrameArrayItem) => {
            const url = `https://min-api.cryptocompare.com/data/histo${getUrlTimeFormat(
                currencyTimeFrameArrayItem.timeFrame,
            )}?fsym=IOT&tsym=${currencyTimeFrameArrayItem.currency}&limit=${getUrlNumberFormat(
                currencyTimeFrameArrayItem.timeFrame,
            )}`;

            urls.push(url);
        });

        Promise.all(map(urls, grabContent))
            .then((results) => {
                const chartData = { USD: {}, EUR: {}, BTC: {}, ETH: {} };
                let actualCurrency = '';
                let currentTimeFrame = '';
                let currentCurrency = '';

                each(results, (resultItem, index) => {
                    currentTimeFrame = arrayCurrenciesTimeFrames[index].timeFrame;
                    currentCurrency = arrayCurrenciesTimeFrames[index].currency;
                    const formattedData = formatChartData(resultItem, currentTimeFrame);

                    if (actualCurrency !== currentCurrency) {
                        actualCurrency = currentCurrency;
                    }
                    chartData[currentCurrency][currentTimeFrame] = formattedData;
                });

                dispatch(setChartData(chartData));
                dispatch(fetchChartDataSuccess());
            })
            .catch(() => dispatch(fetchChartDataError()));
    };
};

/**
 *   Accepts account name and syncs local account state with ledger's.
 *
 *   @method getAccountInfo
 *   @param {string} accountName
 *   @param {function} notificationFn - New transaction callback function
 *   @returns {function} dispatch
 **/
export const getAccountInfo = (accountName, notificationFn) => {
    return (dispatch, getState) => {
        dispatch(accountInfoFetchRequest());

        const existingAccountState = selectedAccountStateFactory(accountName)(getState());

<<<<<<< HEAD
        return syncAccount()(existingAccountState, undefined, undefined, notificationFn)
=======
        return syncAccount()(existingAccountState, undefined, notificationFn)
>>>>>>> 9cd63bb5
            .then((newAccountData) => dispatch(accountInfoFetchSuccess(newAccountData)))
            .catch((err) => {
                dispatch(accountInfoFetchError());
                dispatch(generateAccountInfoErrorAlert(err));
            });
    };
};

/**
 *   Accepts a bundle hash and all tail transaction objects relevant to the bundle.
 *   Checks if a bundle is still valid.
 *   For cases where a bundle is invalid, it would remove the transaction for promotion.
 *   For cases where a bundle is valid, find first consistent tail and promote it.
 *
 *   @method promoteTransfer
 *   @param {string} bundleHash
 *   @param {array} seenTailTransactions
 *   @returns {function} - dispatch
 **/
export const promoteTransfer = (bundleHash, seenTailTransactions) => (dispatch, getState) => {
    dispatch(promoteTransactionRequest(bundleHash));

    const accountName = get(seenTailTransactions, '[0].account');
    let accountState = selectedAccountStateFactory(accountName)(getState());

    return syncAccount()(accountState)
        .then((newState) => {
            accountState = newState;
            dispatch(syncAccountBeforeAutoPromotion(accountState));

            const transaction = accountState.transfers[bundleHash];

            if (transaction.persistence) {
                dispatch(removeBundleFromUnconfirmedBundleTails(bundleHash));
                throw new Error(Errors.TRANSACTION_ALREADY_CONFIRMED);
            }

            return isStillAValidTransaction()(accountState.transfers[bundleHash], accountState.addresses);
        })
        .then((isValid) => {
            if (!isValid) {
                dispatch(removeBundleFromUnconfirmedBundleTails(bundleHash));

                throw new Error(Errors.BUNDLE_NO_LONGER_VALID);
            }

            return findPromotableTail()(accountState.unconfirmedBundleTails[bundleHash], 0);
        })
        .then((consistentTail) =>
            dispatch(
                forceTransactionPromotion(
                    accountName,
                    consistentTail,
                    accountState.unconfirmedBundleTails[bundleHash],
                    false,
                    // Auto promote does not support local proof of work
                    // Pass in null in replacement of proof of work function
                    null,
                ),
            ),
        )
        .then(() => {
            // Rearrange bundles so that the next cycle picks up a new bundle for promotion
            dispatch(
                setNewUnconfirmedBundleTails(rearrangeObjectKeys(accountState.unconfirmedBundleTails, bundleHash)),
            );

            return dispatch(promoteTransactionSuccess());
        })
        .catch((err) => {
            if (err.message.includes(Errors.ATTACH_TO_TANGLE_UNAVAILABLE)) {
                // FIXME: Temporary solution until local/remote PoW is reworked on auto-promotion
                dispatch(
                    generateAlert(
                        'error',
                        i18next.t('global:autopromotionError'),
                        i18next.t('global:autopromotionErrorExplanation'),
                    ),
                );
                dispatch(setAutoPromotion(false));
            }
            dispatch(promoteTransactionError());
        });
};<|MERGE_RESOLUTION|>--- conflicted
+++ resolved
@@ -431,11 +431,7 @@
 
         const existingAccountState = selectedAccountStateFactory(accountName)(getState());
 
-<<<<<<< HEAD
-        return syncAccount()(existingAccountState, undefined, undefined, notificationFn)
-=======
         return syncAccount()(existingAccountState, undefined, notificationFn)
->>>>>>> 9cd63bb5
             .then((newAccountData) => dispatch(accountInfoFetchSuccess(newAccountData)))
             .catch((err) => {
                 dispatch(accountInfoFetchError());
