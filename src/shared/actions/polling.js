import each from 'lodash/each';
import extend from 'lodash/extend';
import filter from 'lodash/filter';
import head from 'lodash/head';
import isEmpty from 'lodash/isEmpty';
import map from 'lodash/map';
import some from 'lodash/some';
import reduce from 'lodash/reduce';
import unionBy from 'lodash/unionBy';
import { setPrice, setChartData, setMarketData } from './marketData';
import { quorum } from '../libs/iota';
import { setNodeList, setAutoPromotion } from './settings';
import { fetchRemoteNodes } from '../libs/iota/utils';
import { formatChartData, getUrlTimeFormat, getUrlNumberFormat } from '../libs/utils';
import { generateAccountInfoErrorAlert, generateAlert } from './alerts';
import { constructBundlesFromTransactions, findPromotableTail, isFundedBundle } from '../libs/iota/transfers';
import { selectedAccountStateFactory } from '../selectors/accounts';
import { nodesConfigurationFactory, getCustomNodesFromState, getNodesFromState } from '../selectors/global';
import { syncAccount } from '../libs/iota/accounts';
import { forceTransactionPromotion } from './transfers';
import { DEFAULT_NODES } from '../config';
import Errors from '../libs/errors';
import i18next from '../libs/i18next';
import { Account } from '../storage';
import { PollingActionTypes } from '../types';
import NodesManager from '../libs/iota/NodesManager';

/**
 * Dispatch when IOTA price information is about to be fetched
 *
 * @method fetchPriceRequest
 *
 * @returns {{type: {string} }}
 */
const fetchPriceRequest = () => ({
    type: PollingActionTypes.FETCH_PRICE_REQUEST,
});

/**
 * Dispatch when IOTA price information is successfully fetched
 *
 * @method fetchPriceSuccess
 *
 * @returns {{type: {string} }}
 */
const fetchPriceSuccess = () => ({
    type: PollingActionTypes.FETCH_PRICE_SUCCESS,
});

/**
 * Dispatch when an error occurs when fetching IOTA price information
 *
 * @method fetchPriceError
 *
 * @returns {{type: {string} }}
 */
const fetchPriceError = () => ({
    type: PollingActionTypes.FETCH_PRICE_ERROR,
});

/**
 * Dispatch when list of IRI nodes are about to be fetched from a remote server
 *
 * @method fetchNodeListRequest
 *
 * @returns {{type: {string} }}
 */
const fetchNodeListRequest = () => ({
    type: PollingActionTypes.FETCH_NODELIST_REQUEST,
});

/**
 * Dispatch when list of IRI nodes are successfully fetched from remote server
 *
 * @method fetchNodeListSuccess
 *
 * @returns {{type: {string} }}
 */
const fetchNodeListSuccess = () => ({
    type: PollingActionTypes.FETCH_NODELIST_SUCCESS,
});

/**
 * Dispatch if an error occurs while fetching list of IRI nodes from remote server
 *
 * @method fetchNodeListError
 *
 * @returns {{type: {string} }}
 */
const fetchNodeListError = () => ({
    type: PollingActionTypes.FETCH_NODELIST_ERROR,
});

/**
 * Dispatch when data points for IOTA time series price information are about to be fetched
 *
 * @method fetchChartDataRequest
 *
 * @returns {{type: {string} }}
 */
const fetchChartDataRequest = () => ({
    type: PollingActionTypes.FETCH_CHART_DATA_REQUEST,
});

/**
 * Dispatch when data points for IOTA time series price information are successfully fetched
 *
 * @method fetchChartDataSuccess
 *
 * @returns {{type: {string} }}
 */
const fetchChartDataSuccess = () => ({
    type: PollingActionTypes.FETCH_CHART_DATA_SUCCESS,
});

/**
 * Dispatch when an error occurs while fetching IOTA time series price information
 *
 * @method fetchChartDataError
 *
 * @returns {{type: {string} }}
 */
const fetchChartDataError = () => ({
    type: PollingActionTypes.FETCH_CHART_DATA_ERROR,
});

/**
 * Dispatch when IOTA market information is about to be fetched
 *
 * @method fetchMarketDataRequest
 *
 * @returns {{type: {string} }}
 */
const fetchMarketDataRequest = () => ({
    type: PollingActionTypes.FETCH_MARKET_DATA_REQUEST,
});

/**
 * Dispatch when IOTA market information is successfully fetched
 *
 * @method fetchMarketDataSuccess
 *
 * @returns {{type: {string} }}
 */
const fetchMarketDataSuccess = () => ({
    type: PollingActionTypes.FETCH_MARKET_DATA_SUCCESS,
});

/**
 * Dispatch if an error occurs while fetching IOTA market information
 *
 * @method fetchMarketDataError
 *
 * @returns {{type: {string} }}
 */
const fetchMarketDataError = () => ({
    type: PollingActionTypes.FETCH_MARKET_DATA_ERROR,
});

/**
 * Dispatch when accounts information is about to be fetched during polling
 *
 * @method accountInfoForAllAccountsFetchRequest
 *
 * @returns {{type: {string} }}
 */
const accountInfoForAllAccountsFetchRequest = () => ({
    type: PollingActionTypes.ACCOUNT_INFO_FOR_ALL_ACCOUNTS_FETCH_REQUEST,
});

/**
 * Dispatch when accounts information is successfully fetched during polling
 *
 * @method accountInfoForAllAccountsFetchSuccess
 * @param {object} payload
 *
 * @returns {{type: {string}, payload: {object} }}
 */
const accountInfoForAllAccountsFetchSuccess = () => ({
    type: PollingActionTypes.ACCOUNT_INFO_FOR_ALL_ACCOUNTS_FETCH_SUCCESS,
});

/**
 * Dispatch when an error occurs during accounts sync
 *
 * @method accountInfoForAllAccountsFetchError
 *
 * @returns {{type: {string} }}
 */
const accountInfoForAllAccountsFetchError = () => ({
    type: PollingActionTypes.ACCOUNT_INFO_FOR_ALL_ACCOUNTS_FETCH_ERROR,
});

/**
 * Dispatch when a transaction is about to be auto promoted
 *
 * @method promoteTransactionRequest
 * @param {string} payload
 *
 * @returns {{type: {string}, payload: {string} }}
 */
const promoteTransactionRequest = (payload) => ({
    type: PollingActionTypes.PROMOTE_TRANSACTION_REQUEST,
    payload,
});

/**
 * Dispatch when a transaction is successfully auto promoted
 *
 * @method promoteTransactionSuccess
 *
 * @returns {{type: {string} }}
 */
const promoteTransactionSuccess = () => ({
    type: PollingActionTypes.PROMOTE_TRANSACTION_SUCCESS,
});

/**
 * Dispatch when an error occurs during auto promotion
 *
 * @method promoteTransactionError
 *
 * @returns {{type: {string} }}
 */
const promoteTransactionError = () => ({
    type: PollingActionTypes.PROMOTE_TRANSACTION_ERROR,
});

/**
 * Dispatch to set active polling service
 *
 * @method setPollFor
 * @param {string} payload
 *
 * @returns {{type: {string}, payload: {string} }}
 */
export const setPollFor = (payload) => ({
    type: PollingActionTypes.SET_POLL_FOR,
    payload,
});

/**
 * Dispatch to update account state before auto promoting a transaction
 *
 * @method syncAccountBeforeAutoPromotion
 *
 * @param {object} payload
 * @returns {{type: {string}, payload: {object} }}
 */
export const syncAccountBeforeAutoPromotion = (payload) => ({
    type: PollingActionTypes.SYNC_ACCOUNT_BEFORE_AUTO_PROMOTION,
    payload,
});

/**
 * Dispatch to update account state during accounts info polling operation
 *
 * @method syncAccountWhilePolling
 *
 * @param {object} payload
 * @returns {{type: {string}, payload: {object} }}
 */
export const syncAccountWhilePolling = (payload) => ({
    type: PollingActionTypes.SYNC_ACCOUNT_WHILE_POLLING,
    payload,
});

/**
 *  Fetch IOTA market information
 *
 *   @method fetchMarketData
 *
 *   @returns {function} - dispatch
 **/
export const fetchMarketData = () => {
    return (dispatch) => {
        dispatch(fetchMarketDataRequest());
        fetch('https://min-api.cryptocompare.com/data/pricemultifull?fsyms=MIOTA&tsyms=USD')
            .then(
                (response) => response.json(),
                () => {
                    dispatch(fetchMarketDataError());
                },
            )
            .then((json) => {
                dispatch(setMarketData(json));
                dispatch(fetchMarketDataSuccess());
            });
    };
};

/**
 *  Fetch IOTA price information
 *
 *   @method fetchPrice
 *
 *   @returns {function} - dispatch
 **/
export const fetchPrice = () => {
    return (dispatch) => {
        dispatch(fetchPriceRequest());
        fetch('https://min-api.cryptocompare.com/data/pricemultifull?fsyms=MIOTA&tsyms=USD,EUR,BTC,ETH')
            .then((response) => response.json(), () => dispatch(fetchPriceError()))
            .then((json) => {
                dispatch(setPrice(json));
                dispatch(fetchPriceSuccess());
            });
    };
};

/**
 * Fetch list of IRI nodes from a remote server
 *
 * @method fetchNodeList
 *
 * @returns {function}
 */
export const fetchNodeList = () => {
    return (dispatch, getState) => {
        dispatch(fetchNodeListRequest());
<<<<<<< HEAD
        let nodes = unionBy(DEFAULT_NODES, getState().settings.nodes, 'url');
=======

        let nodes = DEFAULT_NODES;

>>>>>>> 72a88f7b
        fetchRemoteNodes()
            .then((remoteNodes) => {
                // If there is a successful response, keep a union of (new nodes returned from the endpoint, default hardcoded nodes)
                if (remoteNodes.length) {
                    nodes = unionBy(
                        nodes,
                        map(remoteNodes, (node) => ({
                            url: node.node,
                            pow: node.pow,
                            token: '',
                        })),
                        'url',
                    );
                } else {
                    // Otherwise, fallback to existing nodes
                    nodes = getNodesFromState(getState());
                }

                // Update nodes on global quorum instance
                quorum.setNodes(
                    unionBy(getCustomNodesFromState(getState()), getState().settings.autoNodeList && nodes, 'url'),
                );

                dispatch(setNodeList(nodes));
                dispatch(fetchNodeListSuccess());
            })
            .catch(() => {
                dispatch(fetchNodeListError());
            });
    };
};

/**
 * Fetch data points for time series price information
 *
 * @method fetchChartData
 *
 * @returns {function} - dispatch
 */
export const fetchChartData = () => {
    return (dispatch) => {
        dispatch(fetchChartDataRequest());

        const arrayCurrenciesTimeFrames = [];
        //If you want a new currency just add it in this array, the function will handle the rest.
        const currencies = ['USD', 'EUR', 'BTC', 'ETH'];
        const timeframes = ['24h', '7d', '1m', '1h'];
        const chartData = {};

        each(currencies, (itemCurrency) => {
            chartData[itemCurrency] = {};
            each(timeframes, (timeFrameItem) => {
                arrayCurrenciesTimeFrames.push({ currency: itemCurrency, timeFrame: timeFrameItem });
            });
        });

        const urls = [];
        const grabContent = (url) => fetch(url).then((response) => response.json());

        each(arrayCurrenciesTimeFrames, (currencyTimeFrameArrayItem) => {
            const url = `https://min-api.cryptocompare.com/data/histo${getUrlTimeFormat(
                currencyTimeFrameArrayItem.timeFrame,
            )}?fsym=MIOTA&tsym=${currencyTimeFrameArrayItem.currency}&limit=${getUrlNumberFormat(
                currencyTimeFrameArrayItem.timeFrame,
            )}`;

            urls.push(url);
        });

        Promise.all(map(urls, grabContent))
            .then((results) => {
                const chartData = { USD: {}, EUR: {}, BTC: {}, ETH: {} };
                let actualCurrency = '';
                let currentTimeFrame = '';
                let currentCurrency = '';

                each(results, (resultItem, index) => {
                    currentTimeFrame = arrayCurrenciesTimeFrames[index].timeFrame;
                    currentCurrency = arrayCurrenciesTimeFrames[index].currency;
                    const formattedData = formatChartData(resultItem, currentTimeFrame);

                    if (actualCurrency !== currentCurrency) {
                        actualCurrency = currentCurrency;
                    }
                    chartData[currentCurrency][currentTimeFrame] = formattedData;
                });

                dispatch(setChartData(chartData));
                dispatch(fetchChartDataSuccess());
            })
            .catch(() => dispatch(fetchChartDataError()));
    };
};

/**
 * Accepts account names and syncs local account state with ledger's.
 *
 * @method getAccountInfoForAllAccounts
 *
 * @param {array} accountNames
 * @param {function} notificationFn - New transaction callback function
 * @param {boolean} [quorum]
 *
 * @returns {function} dispatch
 **/
export const getAccountInfoForAllAccounts = (accountNames, notificationFn, quorum = true) => {
    return (dispatch, getState) => {
        dispatch(accountInfoForAllAccountsFetchRequest());

        const settings = getState().settings;

        return reduce(
            accountNames,
            (promise, accountName) => {
                return promise.then(() => {
                    const existingAccountState = selectedAccountStateFactory(accountName)(getState());

                    return new NodesManager(nodesConfigurationFactory({ quorum })(getState()))
                        .withRetries()(syncAccount)(existingAccountState, undefined, notificationFn, settings)
                        .then((result) => {
                            dispatch(syncAccountWhilePolling(result));
                        });
                });
            },
            Promise.resolve(),
        )
            .then(() => {
                dispatch(accountInfoForAllAccountsFetchSuccess());
            })
            .catch((err) => {
                dispatch(accountInfoForAllAccountsFetchError());
                dispatch(generateAccountInfoErrorAlert(err));
            });
    };
};

/**
 * Accepts a bundle hash and all tail transaction objects relevant to the bundle.
 * Checks if a bundle is still valid.
 * For cases where a bundle is invalid, it would remove the transaction for promotion.
 * For cases where a bundle is valid, find first consistent tail and promote it.
 *
 * @method promoteTransfer
 *
 * @param {string} bundleHash
 * @param {string} accountName
 * @param {object} seedStore
 * @param {boolean} [withQuorum]
 *
 * @returns {function} - dispatch
 **/
export const promoteTransfer = (bundleHash, accountName, seedStore, quorum = true) => (dispatch, getState) => {
    dispatch(promoteTransactionRequest(bundleHash));

    let accountState = selectedAccountStateFactory(accountName)(getState());

    const getTailTransactionsForThisBundleHash = (transactions) =>
        filter(transactions, (transaction) => transaction.bundle === bundleHash && transaction.currentIndex === 0);

    const executePrePromotionChecks = (settings, withQuorum) => () => {
        return syncAccount(settings, withQuorum)(accountState)
            .then((newState) => {
                accountState = newState;

                // Update persistent storage
                Account.update(accountName, accountState);

                // Update redux storage
                dispatch(syncAccountBeforeAutoPromotion(accountState));

                const transactionsForThisBundleHash = filter(
                    accountState.transactions,
                    (transaction) => transaction.bundle === bundleHash,
                );

                if (some(transactionsForThisBundleHash, (transaction) => transaction.persistence === true)) {
                    throw new Error(Errors.TRANSACTION_ALREADY_CONFIRMED);
                }

                const bundles = constructBundlesFromTransactions(accountState.transactions);

                if (isEmpty(bundles)) {
                    throw new Error(Errors.NO_VALID_BUNDLES_CONSTRUCTED);
                }

                return isFundedBundle(settings, withQuorum)(head(bundles));
            })
            .then((isFunded) => {
                if (!isFunded) {
                    throw new Error(Errors.BUNDLE_NO_LONGER_FUNDED);
                }

                return findPromotableTail()(getTailTransactionsForThisBundleHash(accountState.transactions), 0);
            });
    };

    return new NodesManager(
        nodesConfigurationFactory({
            quorum,
            useOnlyPowNodes: true,
        })(getState()),
    )
        .withRetries()(executePrePromotionChecks)()
        .then((result) => {
            return dispatch(
                forceTransactionPromotion(
                    accountName,
                    result,
                    getTailTransactionsForThisBundleHash(accountState.transactions),
                    false,
                    // Make sure proof-of-work is offloaded when it comes to auto promotion
                    extend(
                        {
                            __proto__: seedStore.__proto__,
                        },
                        seedStore,
                        { offloadPow: true },
                    ),
                ),
            );
        })
        .then(() => dispatch(promoteTransactionSuccess()))
        .catch((err) => {
            if (err.message.includes(Errors.ATTACH_TO_TANGLE_UNAVAILABLE)) {
                // FIXME: Temporary solution until local/remote PoW is reworked on auto-promotion
                dispatch(
                    generateAlert(
                        'error',
                        i18next.t('global:autopromotionError'),
                        i18next.t('global:autopromotionErrorExplanation'),
                    ),
                );
                dispatch(setAutoPromotion(false));
            }
            dispatch(promoteTransactionError());
        });
};<|MERGE_RESOLUTION|>--- conflicted
+++ resolved
@@ -318,13 +318,9 @@
 export const fetchNodeList = () => {
     return (dispatch, getState) => {
         dispatch(fetchNodeListRequest());
-<<<<<<< HEAD
-        let nodes = unionBy(DEFAULT_NODES, getState().settings.nodes, 'url');
-=======
 
         let nodes = DEFAULT_NODES;
 
->>>>>>> 72a88f7b
         fetchRemoteNodes()
             .then((remoteNodes) => {
                 // If there is a successful response, keep a union of (new nodes returned from the endpoint, default hardcoded nodes)
