--- conflicted
+++ resolved
@@ -59,121 +59,6 @@
     return sortedTransactions;
 }
 // Check for sending to a used address
-function filterSpentAddresses(inputs) {
-    return new Promise((resolve, reject) => {
-        iota.api.findTransactionObjects({ addresses: inputs.map(input => input.address) }, (err, txs) => {
-            if (err) {
-                reject(err);
-            }
-            txs = txs.filter(tx => tx.value < 0);
-            var bundleHashes = txs.map(tx => tx.bundle);
-            if (txs.length > 0) {
-                var bundles = txs.map(tx => tx.bundle);
-                iota.api.findTransactionObjects({ bundles: bundles }, (err, txs) => {
-                    if (err) {
-                        reject(err);
-                    }
-                    var hashes = txs.filter(tx => tx.currentIndex === 0);
-                    var allBundleHashes = txs.map(tx => tx.bundle);
-                    hashes = hashes.map(tx => tx.hash);
-                    iota.api.getLatestInclusion(hashes, (err, states) => {
-                        if (err) {
-                            reject(err);
-                        }
-                        var confirmedHashes = hashes.filter((hash, i) => states[i]);
-                        var unconfirmedHashes = hashes
-                            .filter(hash => confirmedHashes.indexOf(hash) === -1)
-                            .map(hash => {
-                                return { hash: hash, validate: true };
-                            });
-                        var getBundles = confirmedHashes.concat(unconfirmedHashes).map(
-                            hash =>
-                                new Promise((resolve, reject) => {
-                                    iota.api.traverseBundle(
-                                        typeof hash == 'string' ? hash : hash.hash,
-                                        null,
-                                        [],
-                                        (err, bundle) => {
-                                            if (err) {
-                                                reject(err);
-                                            }
-                                            resolve(
-                                                typeof hash === 'string' ? bundle : { bundle: bundle, validate: true },
-                                            );
-                                        },
-                                    );
-                                }),
-                        );
-                        resolve(
-                            Promise.all(getBundles)
-                                .then(bundles => {
-                                    bundles = bundles
-                                        .filter(bundle => {
-                                            if (bundle.validate) {
-                                                return iota.utils.isBundle(bundle.bundle);
-                                            }
-                                            return true;
-                                        })
-                                        .map(bundle => (bundle.hasOwnProperty('validate') ? bundle.bundle : bundle));
-                                    var blacklist = bundles
-                                        .reduce((a, b) => a.concat(b), [])
-                                        .filter(tx => tx.value < 0)
-                                        .map(tx => tx.address);
-                                    return inputs.filter(input => blacklist.indexOf(input.address) === -1);
-                                })
-                                .catch(err => reject(err)),
-                        );
-                    });
-                });
-            } else {
-                resolve(inputs);
-            }
-        });
-    });
-}
-
-// Check for sending from a used addresses
-function getUnspentInputs(seed, start, threshold, inputs, cb) {
-    if (arguments.length === 4) {
-        cb = arguments[3];
-        inputs = { inputs: [], totalBalance: 0, allBalance: 0 };
-    }
-    iota.api.getInputs(seed, { start: start, threshold: threshold }, (err, res) => {
-        if (err) {
-            cb(err);
-            return;
-        }
-        inputs.allBalance += res.inputs.reduce((sum, input) => sum + input.balance, 0);
-        filterSpentAddresses(res.inputs)
-            .then(filtered => {
-                var collected = filtered.reduce((sum, input) => sum + input.balance, 0);
-                var diff = threshold - collected;
-                if (diff > 0) {
-                    var ordered = res.inputs.sort((a, b) => a.keyIndex - b.keyIndex).reverse();
-                    var end = ordered[0].keyIndex;
-                    getUnspentInputs(
-                        seed,
-                        end + 1,
-                        diff,
-                        {
-                            inputs: inputs.inputs.concat(filtered),
-                            totalBalance: inputs.totalBalance + collected,
-                            allBalance: inputs.allBalance,
-                        },
-                        cb,
-                    );
-                } else {
-                    cb(null, {
-                        inputs: inputs.inputs.concat(filtered),
-                        totalBalance: inputs.totalBalance + collected,
-                        allBalance: inputs.allBalance,
-                    });
-                }
-            })
-            .catch(err => cb(err));
-    });
-}
-
 function filterSpentAddresses(inputs) {
     return new Promise((resolve, reject) => {
         iota.api.findTransactionObjects({ addresses: inputs.map(input => input.address) }, (err, txs) => {
@@ -243,6 +128,48 @@
     });
 }
 
+// Check for sending from a used addresses
+function getUnspentInputs(seed, start, threshold, inputs, cb) {
+    if (arguments.length === 4) {
+        cb = arguments[3];
+        inputs = { inputs: [], totalBalance: 0, allBalance: 0 };
+    }
+    iota.api.getInputs(seed, { start: start, threshold: threshold }, (err, res) => {
+        if (err) {
+            cb(err);
+            return;
+        }
+        inputs.allBalance += res.inputs.reduce((sum, input) => sum + input.balance, 0);
+        filterSpentAddresses(res.inputs)
+            .then(filtered => {
+                var collected = filtered.reduce((sum, input) => sum + input.balance, 0);
+                var diff = threshold - collected;
+                if (diff > 0) {
+                    var ordered = res.inputs.sort((a, b) => a.keyIndex - b.keyIndex).reverse();
+                    var end = ordered[0].keyIndex;
+                    getUnspentInputs(
+                        seed,
+                        end + 1,
+                        diff,
+                        {
+                            inputs: inputs.inputs.concat(filtered),
+                            totalBalance: inputs.totalBalance + collected,
+                            allBalance: inputs.allBalance,
+                        },
+                        cb,
+                    );
+                } else {
+                    cb(null, {
+                        inputs: inputs.inputs.concat(filtered),
+                        totalBalance: inputs.totalBalance + collected,
+                        allBalance: inputs.allBalance,
+                    });
+                }
+            })
+            .catch(err => cb(err));
+    });
+}
+
 export function setAccountInfo(accountInfo) {
     const balance = accountInfo.balance;
     let transactions = sortTransactions(accountInfo.transfers);
@@ -301,11 +228,7 @@
             tag: 'AAA',
         },
     ];
-<<<<<<< HEAD
-    var outputsToCheck = transfer.map(transfer => {
-=======
     const outputsToCheck = transfer.map(transfer => {
->>>>>>> 26749523
         return { address: iota.utils.noChecksum(transfer.address) };
     });
     var expectedOutputsLength = outputsToCheck.length;
@@ -313,24 +236,6 @@
         console.log('Error: Invalid transfer array');
         return;
     }
-<<<<<<< HEAD
-
-    // Check to make sure user is not sending from an already used address
-    getUnspentInputs(seed, 0, amount, function(error, inputs) {
-        if (error) {
-            // Error
-            return false;
-        } else if (inputs.inputs.length == 0) {
-            // Key reuse
-            return false;
-        } else if (inputs.totalBalance < amount) {
-            if (inputs.allBalance < amount) {
-                // Not enough balance
-                return false;
-            } else {
-                // Not enough available inputs
-            }
-=======
     // Check to make sure user is not sending to an already used address
     filterSpentAddresses(outputsToCheck).then(filtered => {
         if (filtered.length !== expectedOutputsLength) {
@@ -345,7 +250,6 @@
                     console.log('SOMETHING WENT WRONG: ', error);
                 }
             });
->>>>>>> 26749523
         }
         // Check to make sure user is not sending to an already used address
         filterSpentAddresses(outputsToCheck).then(filtered => {
