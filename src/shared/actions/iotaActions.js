import { iota } from '../libs/iota';

// FIXME: Hacking no-console linting.
// Should rather be dispatching an action.

/* eslint-disable no-console */

export function setAddress(address) {
    return {
        type: 'SET_ADDRESS',
        payload: address,
    };
}

export function setReady() {
    return {
        type: 'SET_READY',
        payload: true,
    };
}

export function setSeed(seed) {
    return {
        type: 'SET_SEED',
        payload: seed,
    };
}

function addTransactionValues(transactions, addresses) {
    // Add transaction value property to each transaction object
    // FIXME: We should never mutate parameters at any level.
    return transactions.map(arr => {
        /* eslint-disable no-param-reassign */
        arr[0].transactionValue = 0;
        arr.map(obj => {
            if (addresses.includes(obj.address)) {
                arr[0].transactionValue += obj.value;
            }

            /* eslint-enable no-param-reassign */
            return obj;
        });

        return arr;
    });
}

function sortTransactions(transactions) {
    // Order transactions from oldest to newest
    const sortedTransactions = transactions.sort((a, b) => {
        if (a[0].timestamp > b[0].timestamp) {
            return -1;
        }
        if (a[0].timestamp < b[0].timestamp) {
            return 1;
        }
        return 0;
    });
    return sortedTransactions;
}

function filterSpentAddresses(inputs) {
    return new Promise((resolve, reject) => {
        iota.api.findTransactionObjects({ addresses: inputs.map(input => input.address) }, (err, txs) => {
            if (err) {
                reject(err);
            }
            txs = txs.filter(tx => tx.value < 0);
            var bundleHashes = txs.map(tx => tx.bundle);
            if (txs.length > 0) {
                var bundles = txs.map(tx => tx.bundle);
                iota.api.findTransactionObjects({ bundles: bundles }, (err, txs) => {
                    if (err) {
                        reject(err);
                    }
                    var hashes = txs.filter(tx => tx.currentIndex === 0);
                    var allBundleHashes = txs.map(tx => tx.bundle);
                    hashes = hashes.map(tx => tx.hash);
                    iota.api.getLatestInclusion(hashes, (err, states) => {
                        if (err) {
                            reject(err);
                        }
                        var confirmedHashes = hashes.filter((hash, i) => states[i]);
                        var unconfirmedHashes = hashes
                            .filter(hash => confirmedHashes.indexOf(hash) === -1)
                            .map(hash => {
                                return { hash: hash, validate: true };
                            });
                        var getBundles = confirmedHashes.concat(unconfirmedHashes).map(
                            hash =>
                                new Promise((resolve, reject) => {
                                    iota.api.traverseBundle(
                                        typeof hash == 'string' ? hash : hash.hash,
                                        null,
                                        [],
                                        (err, bundle) => {
                                            if (err) {
                                                reject(err);
                                            }
                                            resolve(
                                                typeof hash === 'string' ? bundle : { bundle: bundle, validate: true },
                                            );
                                        },
                                    );
                                }),
                        );
                        resolve(
                            Promise.all(getBundles)
                                .then(bundles => {
                                    bundles = bundles
                                        .filter(bundle => {
                                            if (bundle.validate) {
                                                return iota.utils.isBundle(bundle.bundle);
                                            }
                                            return true;
                                        })
                                        .map(bundle => (bundle.hasOwnProperty('validate') ? bundle.bundle : bundle));
                                    var blacklist = bundles
                                        .reduce((a, b) => a.concat(b), [])
                                        .filter(tx => tx.value < 0)
                                        .map(tx => tx.address);
                                    return inputs.filter(input => blacklist.indexOf(input.address) === -1);
                                })
                                .catch(err => reject(err)),
                        );
                    });
                });
            } else {
                resolve(inputs);
            }
        });
    });
}

export function setAccountInfo(accountInfo) {
    const balance = accountInfo.balance;
    let transactions = sortTransactions(accountInfo.transfers);
    transactions = addTransactionValues(transactions, accountInfo.addresses);
    return {
        type: 'SET_ACCOUNTINFO',
        balance,
        transactions,
    };
}

export function getAccountInfo(seed) {
    return dispatch => {
        iota.api.getAccountData(seed, (error, success) => {
            if (!error) {
                Promise.resolve(dispatch(setAccountInfo(success))).then(dispatch(setReady()));
            } else {
                console.log('SOMETHING WENT WRONG: ', error);
            }
        });
    };
}

export function checkNode() {
    return dispatch => {
        iota.api.getNodeInfo(error => {
            if (!error) {
                dispatch(getAccountInfo(seed));
            } else {
                console.log(error);
            }
        });
    };
}

export function generateNewAddress(seed) {
    return dispatch => {
        iota.api.getNewAddress(seed, { checksum: true }, (error, success) => {
            if (!error) {
                dispatch(setAddress(success));
            } else {
                console.log('SOMETHING WENT WRONG: ', error);
            }
        });
    };
}

export function sendTransaction(seed, address, value, message) {
    // Convert to Trytes
    const messageTrytes = iota.utils.toTrytes(message);
    const transfer = [
        {
            address: address,
            value: value,
            message: messageTrytes,
            tag: 'AAA',
        },
    ];
    var outputsToCheck = transfer.map(transfer => {
        return { address: iota.utils.noChecksum(transfer.address) };
    });
    var expectedOutputsLength = outputsToCheck.length;
    if (!iota.valid.isTransfersArray(transfer)) {
        console.log('Error: Invalid transfer array');
        return;
    }
<<<<<<< HEAD
    // Check to make sure user is not sending to an already used address
    filterSpentAddresses(outputsToCheck).then(filtered => {
        if (filtered.length !== expectedOutputsLength) {
            console.log('You cannot send to an already used address');
            return false;
=======
    // Send transfer with depth 3 and minWeightMagnitude 14
    iota.api.sendTransfer(seed, 3, 14, transfer, (error, success) => {
        if (!error) {
            console.log('SUCCESSFULLY SENT TRANSFER: ', success);
>>>>>>> 15c8c73b
        } else {
            // Send transfer with depth 4 and minWeightMagnitude 18
            iota.api.sendTransfer(seed, 4, 14, transfer, function(error, success) {
                if (!error) {
                    console.log('SUCCESSFULLY SENT TRANSFER: ', success);
                } else {
                    console.log('SOMETHING WENT WRONG: ', error);
                }
            });
        }
    });
}

export function randomiseSeed(randomBytesFn) {
    return dispatch => {
        const charset = 'ABCDEFGHIJKLMNOPQRSTUVWXYZ9';
        let seed = '';

        // uncomment for synchronous API, uses SJCL
        // var rand = randomBytes(1)

        // asynchronous API, uses iOS-side SecRandomCopyBytes
        randomBytesFn(100, (error, bytes) => {
            if (!error) {
                Object.keys(bytes).forEach(key => {
                    if (bytes[key] < 243 && seed.length < 81) {
                        const randomNumber = bytes[key] % 27;
                        const randomLetter = charset.charAt(randomNumber);
                        seed += randomLetter;
                    }
                });

                dispatch(setSeed(seed));
            } else {
                console.log(error);
            }
        });
    };
}

export function clearIOTA() {
    return {
        type: 'CLEAR_IOTA',
    };
}

export function setPassword(password) {
    return {
        type: 'SET_PASSWORD',
        payload: password,
    };
}<|MERGE_RESOLUTION|>--- conflicted
+++ resolved
@@ -198,18 +198,11 @@
         console.log('Error: Invalid transfer array');
         return;
     }
-<<<<<<< HEAD
     // Check to make sure user is not sending to an already used address
     filterSpentAddresses(outputsToCheck).then(filtered => {
         if (filtered.length !== expectedOutputsLength) {
             console.log('You cannot send to an already used address');
             return false;
-=======
-    // Send transfer with depth 3 and minWeightMagnitude 14
-    iota.api.sendTransfer(seed, 3, 14, transfer, (error, success) => {
-        if (!error) {
-            console.log('SUCCESSFULLY SENT TRANSFER: ', success);
->>>>>>> 15c8c73b
         } else {
             // Send transfer with depth 4 and minWeightMagnitude 18
             iota.api.sendTransfer(seed, 4, 14, transfer, function(error, success) {
