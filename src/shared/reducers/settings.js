--- conflicted
+++ resolved
@@ -4,20 +4,7 @@
 const initialState = {
     locale: 'en',
     fullNode,
-<<<<<<< HEAD
-    availablePoWNodes: [
-        'http://iri2.iota.fm:80',
-        'https://ceres.iota.community:14600',
-        'https://node.tangle.works:443',
-        'https://iotanode.us:443',
-        'http://astra2261.startdedicated.net:14265',
-        'http://iota.nck.nz:14265',
-        'http://www.veriti.io',
-        'http://148.251.181.105:14265',
-    ],
-=======
     availablePoWNodes,
->>>>>>> 8159a52b
     availableNodes: [
         'https://iri2-api.iota.fm:443',
         'https://ceres.iota.community:14600',
