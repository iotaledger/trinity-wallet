import merge from 'lodash/merge';
import union from 'lodash/union';
import sortBy from 'lodash/sortBy';
import { ActionTypes } from '../actions/settings';
import { ActionTypes as MigrationsActionTypes } from '../actions/migrations';
import { defaultNode as node, nodes } from '../config';
import { availableCurrencies } from '../libs/currency';

const initialState = {
    /**
     * Selected locale for wallet
     */
    locale: 'en',
    /**
     * Selected IRI node for wallet
     */
    node,
    /**
     * List of IRI nodes
     */
    nodes,
    /**
     * List of custom nodes added by user
     */
    customNodes: [],
    /**
     * Active wallet mode
     * Could either be Expert or Standard
     */
    mode: 'Standard',
    /**
     * Selected language name
     */
    language: 'English (International)',
    /**
     * Selected currency for conversions in wallet
     */
    currency: 'USD',
    /**
     * Wallet's available currencies
     */
    availableCurrencies,
    /**
     * Conversion rate for IOTA token
     */
    conversionRate: 1,
    /**
     * Active theme name
     */
    themeName: 'Default',
    /**
     * Determines if the wallet has randomised node on initial setup.
     *
     */
    hasRandomizedNode: false,
    /**
     * Determines if proof of work should be offloaded to the selected IRI node
     */
    remotePoW: false,
    /**
     * Determines if polling should auto promote unconfirmed transactions
     */
    autoPromotion: true,
    /**
     * Determines the time for locking user out of dashboard screens to lock/login screen
     */
    lockScreenTimeout: 3,
    /**
     * Determines if wallet should automatically switch to a healthy node in case of errors
     */
    autoNodeSwitching: false,
    /**
     * Keeps track of wallet's version information.
     */
    versions: {},
    /**
     * Determines if user has enabled two factor authentication on the wallet
     */
    is2FAEnabled: false,
    /**
     * Determines if user has enabled finger print authentication
     */
    isFingerprintEnabled: false,
    /**
     * Keeps track if user has accepted terms and conditions during the initial setup
     */
    acceptedTerms: false,
    /**
     * Keeps track if a user has accepted privacy agreement during the initial setup
     */
    acceptedPrivacy: false,
    /**
     * Determines if wallet should hide empty transactions on history screens
     */
    hideEmptyTransactions: false,
    /**
     * Determines if the tray app is enabled on desktop wallet
     */
    isTrayEnabled: true,
    /**
     * Determines the status of byte-trit check
     */
    completedByteTritSweep: false,
    /**
     * Determines if native OS notifications are enabled
     */
    notifications: {
        general: true,
        confirmations: true,
        messages: true,
    },
    /**
<<<<<<< HEAD
     * Determines the status of AsyncStorage to realm migration
     */
    completedMigration: false,
=======
     * Desktop: Use system proxy settings
     */
    ignoreProxy: false,
>>>>>>> b84e12d0
};

const settingsReducer = (state = initialState, action) => {
    switch (action.type) {
        case ActionTypes.SET_LOCK_SCREEN_TIMEOUT:
            return {
                ...state,
                lockScreenTimeout: action.payload,
            };
        case ActionTypes.SET_REMOTE_POW:
            return {
                ...state,
                remotePoW: action.payload,
            };
        case ActionTypes.SET_AUTO_PROMOTION:
            return {
                ...state,
                autoPromotion: action.payload,
            };
        case ActionTypes.UPDATE_AUTO_NODE_SWITCHING:
            return {
                ...state,
                autoNodeSwitching: action.payload === undefined ? !state.autoNodeSwitching : action.payload,
            };
        case ActionTypes.SET_LOCALE:
            return {
                ...state,
                locale: action.payload,
            };
        case ActionTypes.SET_NODE:
            return {
                ...state,
                node: action.payload,
            };
        case ActionTypes.ADD_CUSTOM_NODE_SUCCESS:
            return {
                ...state,
                node: action.payload,
                nodes: union(state.nodes, [action.payload]),
                customNodes: state.nodes.includes(action.payload)
                    ? state.customNodes
                    : union(state.customNodes, [action.payload]),
            };
        case ActionTypes.REMOVE_CUSTOM_NODE:
            return {
                ...state,
                nodes: state.customNodes.includes(action.payload)
                    ? state.nodes.filter((node) => node !== action.payload)
                    : state.nodes,
                customNodes: state.customNodes.filter((node) => node !== action.payload),
            };
        case ActionTypes.SET_NODELIST:
            return {
                ...state,
                nodes: union(action.payload, state.customNodes, [state.node]),
            };
        case ActionTypes.SET_MODE:
            return {
                ...state,
                mode: action.payload,
            };
        case ActionTypes.SET_LANGUAGE:
            return {
                ...state,
                language: action.payload,
            };
        case ActionTypes.CURRENCY_DATA_FETCH_SUCCESS:
            return {
                ...state,
                currency: action.payload.currency,
                conversionRate: action.payload.conversionRate,
                availableCurrencies:
                    action.payload.availableCurrencies.length > 0
                        ? sortBy(action.payload.availableCurrencies, ['desc'])
                        : state.availableCurrencies,
            };
        case ActionTypes.UPDATE_THEME:
            return {
                ...state,
                themeName: action.payload,
            };
        case ActionTypes.SET_RANDOMLY_SELECTED_NODE:
            return {
                ...state,
                node: action.payload,
                hasRandomizedNode: true,
            };
        case ActionTypes.SET_2FA_STATUS:
            return {
                ...state,
                is2FAEnabled: action.payload,
            };
        case ActionTypes.SET_FINGERPRINT_STATUS:
            return {
                ...state,
                isFingerprintEnabled: action.payload,
            };
        case ActionTypes.SET_VERSIONS:
            return merge({}, state, {
                versions: action.payload,
            });
        case ActionTypes.ACCEPT_TERMS:
            return {
                ...state,
                acceptedTerms: true,
            };
        case ActionTypes.ACCEPT_PRIVACY:
            return {
                ...state,
                acceptedPrivacy: true,
            };
        case ActionTypes.TOGGLE_EMPTY_TRANSACTIONS:
            return {
                ...state,
                hideEmptyTransactions: !state.hideEmptyTransactions,
            };
        // FIXME: Temporarily needed for password migration
        case ActionTypes.SET_COMPLETED_FORCED_PASSWORD_UPDATE:
            return {
                ...state,
                completedForcedPasswordUpdate: true,
            };
        case ActionTypes.SET_BYTETRIT_STATUS:
            return {
                ...state,
                completedByteTritSweep: action.payload,
            };
        case ActionTypes.SET_BYTETRIT_INFO:
            return {
                ...state,
                // FIXME: byteTritInfo not defined in initial state.
                byteTritInfo: action.payload,
            };
        case ActionTypes.SET_TRAY:
            return {
                ...state,
                isTrayEnabled: action.payload,
            };
        case ActionTypes.SET_NOTIFICATIONS:
            return {
                ...state,
                notifications: {
                    ...state.notifications,
                    [action.payload.type]: action.payload.enabled,
                },
            };
<<<<<<< HEAD
        case MigrationsActionTypes.SET_MIGRATION_STATUS:
            return {
                ...state,
                completedMigration: action.payload,
=======
        case ActionTypes.SET_PROXY:
            return {
                ...state,
                ignoreProxy: action.payload,
>>>>>>> b84e12d0
            };
    }

    return state;
};

export default settingsReducer;<|MERGE_RESOLUTION|>--- conflicted
+++ resolved
@@ -110,15 +110,13 @@
         messages: true,
     },
     /**
-<<<<<<< HEAD
      * Determines the status of AsyncStorage to realm migration
      */
     completedMigration: false,
-=======
+    /*
      * Desktop: Use system proxy settings
      */
     ignoreProxy: false,
->>>>>>> b84e12d0
 };
 
 const settingsReducer = (state = initialState, action) => {
@@ -265,17 +263,15 @@
                     [action.payload.type]: action.payload.enabled,
                 },
             };
-<<<<<<< HEAD
         case MigrationsActionTypes.SET_MIGRATION_STATUS:
             return {
                 ...state,
                 completedMigration: action.payload,
-=======
+            };
         case ActionTypes.SET_PROXY:
             return {
                 ...state,
                 ignoreProxy: action.payload,
->>>>>>> b84e12d0
             };
     }
 
