import merge from 'lodash/merge';
import union from 'lodash/union';
import { ActionTypes } from '../actions/settings';
import { DESKTOP_VERSION, defaultNode as node, nodes } from '../config';
import themes from '../themes/themes';

const initialState = {
    locale: 'en',
    node,
    nodes,
    customNodes: [],
    mode: 'Standard',
    language: 'English (International)',
    currency: 'USD',
    availableCurrencies: [
        'USD',
        'GBP',
        'EUR',
        'AUD',
        'ARS',
        'BGN',
        'BRL',
        'CAD',
        'CHF',
        'CNY',
        'CZK',
        'DKK',
        'HKD',
        'HRK',
        'HUF',
        'IDR',
        'ILS',
        'INR',
        'JPY',
        'KRW',
        'MXN',
        'MYR',
        'NOK',
        'NZD',
        'PHP',
        'PLN',
        'RON',
        'RUB',
        'SEK',
        'SGD',
        'THB',
        'TRY',
        'ZAR',
    ],
    conversionRate: 1,
    themeName: 'Default',
    theme: themes.Default,
    hasRandomizedNode: false,
    update: {
        done: true,
        error: false,
        version: DESKTOP_VERSION,
        notes: [],
    },
    remotePoW: true,
    lockScreenTimeout: 3,
    autoNodeSwitching: true,
    versions: {},
    is2FAEnabled: false,
    isFingerprintEnabled: false,
<<<<<<< HEAD
    acceptedTerms: false
=======
    hasVisitedSeedShareTutorial: false,
>>>>>>> 7a05e85f
};

const settingsReducer = (state = initialState, action) => {
    switch (action.type) {
        case ActionTypes.SET_REMOTE_POW:
            return {
                ...state,
                remotePoW: action.payload,
            };
        case ActionTypes.UPDATE_AUTO_NODE_SWITCHING:
            return {
                ...state,
                autoNodeSwitching: action.payload === undefined ? !state.autoNodeSwitching : action.payload,
            };
        case ActionTypes.SET_LOCK_SCREEN_TIMEOUT:
            return {
                ...state,
                lockScreenTimeout: action.payload,
            };
        case ActionTypes.SET_LOCALE:
            return {
                ...state,
                locale: action.payload,
            };
        case ActionTypes.SET_NODE:
            return {
                ...state,
                node: action.payload,
            };
        case ActionTypes.ADD_CUSTOM_POW_NODE:
            return {
                ...state,
                nodes: union(state.nodes, [action.payload]),
                customNodes: state.nodes.includes(action.payload)
                    ? state.customNodes
                    : union(state.customNodes, [action.payload]),
            };
        case ActionTypes.SET_NODELIST:
            return {
                ...state,
                nodes: union(action.payload, state.customNodes, [state.node]),
            };
        case ActionTypes.SET_MODE:
            return {
                ...state,
                mode: action.payload,
            };
        case ActionTypes.SET_THEME:
            return {
                ...state,
                theme: action.payload,
            };
        case ActionTypes.SET_LANGUAGE:
            return {
                ...state,
                language: action.payload,
            };
        case ActionTypes.CURRENCY_DATA_FETCH_SUCCESS:
            return {
                ...state,
                currency: action.payload.currency,
                conversionRate: action.payload.conversionRate,
            };
        case ActionTypes.UPDATE_THEME:
            return {
                ...state,
                theme: action.theme,
                themeName: action.themeName,
            };
        case ActionTypes.SET_RANDOMLY_SELECTED_NODE:
            return {
                ...state,
                node: action.payload,
                hasRandomizedNode: true,
            };
        case ActionTypes.SET_UPDATE_ERROR:
            return {
                ...state,
                update: {
                    ...state.update,
                    done: action.payload.force ? false : state.update.done,
                    error: true,
                },
            };
        case ActionTypes.SET_UPDATE_SUCCESS:
            return {
                ...state,
                update: {
                    done:
                        action.payload.force || action.payload.version !== state.update.version
                            ? false
                            : state.update.done,
                    error: false,
                    version: action.payload.version,
                    notes: action.payload.notes,
                },
            };
        case ActionTypes.SET_UPDATE_DONE:
            return {
                ...state,
                update: {
                    ...state.update,
                    done: true,
                },
            };
        case ActionTypes.SET_2FA_STATUS:
            return {
                ...state,
                is2FAEnabled: action.payload,
            };
        case ActionTypes.SET_FINGERPRINT_STATUS:
            return {
                ...state,
                isFingerprintEnabled: action.payload,
            };
        case ActionTypes.SET_VERSIONS:
            return merge({}, state, {
                versions: action.payload,
            });
<<<<<<< HEAD
        case ActionTypes.ACCEPT_TERMS:
            return {
                ...state,
                acceptedTerms: true,
=======
        case ActionTypes.SET_SEED_SHARE_TUTORIAL_VISITATION_STATUS:
            return {
                ...state,
                hasVisitedSeedShareTutorial: action.payload,
>>>>>>> 7a05e85f
            };
    }

    return state;
};

export default settingsReducer;<|MERGE_RESOLUTION|>--- conflicted
+++ resolved
@@ -63,11 +63,8 @@
     versions: {},
     is2FAEnabled: false,
     isFingerprintEnabled: false,
-<<<<<<< HEAD
-    acceptedTerms: false
-=======
+    acceptedTerms: false,
     hasVisitedSeedShareTutorial: false,
->>>>>>> 7a05e85f
 };
 
 const settingsReducer = (state = initialState, action) => {
@@ -187,17 +184,15 @@
             return merge({}, state, {
                 versions: action.payload,
             });
-<<<<<<< HEAD
         case ActionTypes.ACCEPT_TERMS:
             return {
                 ...state,
                 acceptedTerms: true,
-=======
+            };
         case ActionTypes.SET_SEED_SHARE_TUTORIAL_VISITATION_STATUS:
             return {
                 ...state,
                 hasVisitedSeedShareTutorial: action.payload,
->>>>>>> 7a05e85f
             };
     }
 
