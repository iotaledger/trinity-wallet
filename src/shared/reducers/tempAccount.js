const initialState = {
    ready: false,
    receiveAddress: ' ',
    password: '',
    seed: Array(82).join(' '),
    seedName: 'MAIN WALLET',
    seedIndex: 0,
    isGeneratingReceiveAddress: false,
    usedSeedToLogin: false,
    lastTxAddress: '',
    lastTxValue: 0,
    isSendingTransfer: false,
    isGettingTransfers: false,
    isSyncing: false,
    currentSetting: 'mainSettings',
<<<<<<< HEAD
=======
    copiedToClipboard: false,
>>>>>>> f43e59b2
};

export default (state = initialState, action) => {
    switch (action.type) {
        case 'SET_SEED':
            return {
                ...state,
                seed: action.payload,
            };
        case 'SET_SEED_NAME':
            return {
                ...state,
                seedName: action.payload,
            };
        case 'SET_PASSWORD':
            return {
                ...state,
                password: action.payload,
            };
        case 'SET_RECEIVE_ADDRESS':
            return {
                ...state,
                receiveAddress: action.payload,
            };
        case 'GENERATE_NEW_ADDRESS_REQUEST':
            return {
                ...state,
                isGeneratingReceiveAddress: true,
            };
        case 'GENERATE_NEW_ADDRESS_SUCCESS':
            return {
                ...state,
                isGeneratingReceiveAddress: false,
                receiveAddress: action.payload,
            };
        case 'MANUAL_SYNC_REQUEST':
            return {
                ...state,
                isSyncing: true,
            };
        case 'MANUAL_SYNC_COMPLETE':
            return {
                ...state,
                isSyncing: false,
            };
        case 'GENERATE_NEW_ADDRESS_ERROR':
            return {
                ...state,
                isGeneratingReceiveAddress: false,
            };
        case 'SEND_TRANSFER_REQUEST':
            return {
                ...state,
                isSendingTransfer: true,
            };
        case 'SEND_TRANSFER_SUCCESS':
            return {
                ...state,
                isSendingTransfer: false,
                lastTxAddress: action.address,
                lastTxValue: action.value,
            };
        case 'SEND_TRANSFER_ERROR':
            return {
                ...state,
                isSendingTransfer: false,
            };
        case 'SET_READY':
            return {
                ...state,
                ready: action.payload,
            };
        case 'INCREMENT_SEED_INDEX':
            return {
                ...state,
                seedIndex: state.seedIndex + 1,
            };
        case 'DECREMENT_SEED_INDEX':
            return {
                ...state,
                seedIndex: state.seedIndex - 1,
            };
        case 'SET_SEED_INDEX':
            return {
                ...state,
                seedIndex: action.payload,
            };
        case 'SET_USED_SEED_TO_LOGIN':
            return {
                ...state,
                usedSeedToLogin: action.payload,
            };
        case 'CLEAR_TEMP_DATA':
            return {
                ...state,
                ready: false,
                receiveAddress: ' ',
                usedSeedToLogin: false,
                seedIndex: 0,
                isGeneratingReceiveAddress: false,
                isSendingTransfer: false,
                lastTxAddress: '',
                lastTxValue: 0,
                currentSetting: 'mainSettings',
                copiedToClipboard: false,
            };
        case 'GET_TRANSFERS_REQUEST':
            return {
                ...state,
                isGettingTransfers: true,
            };
        case 'GET_TRANSFERS_SUCCESS':
            return {
                ...state,
                isGettingTransfers: false,
            };
        case 'CLEAR_SEED':
            return {
                ...state,
                seed: action.payload,
            };
        case 'SET_SETTING':
            return {
                ...state,
                currentSetting: action.payload,
            };
        case 'SET_COPIED_TO_CLIPBOARD':
            return {
                ...state,
                copiedToClipboard: action.payload,
            };
        default:
            return state;
    }
};<|MERGE_RESOLUTION|>--- conflicted
+++ resolved
@@ -13,10 +13,7 @@
     isGettingTransfers: false,
     isSyncing: false,
     currentSetting: 'mainSettings',
-<<<<<<< HEAD
-=======
     copiedToClipboard: false,
->>>>>>> f43e59b2
 };
 
 export default (state = initialState, action) => {
