--- conflicted
+++ resolved
@@ -11,12 +11,8 @@
     lastTxValue: 0,
     isSendingTransfer: false,
     isGettingTransfers: false,
-<<<<<<< HEAD
     isSyncing: false,
     currentSetting: 'mainSettings'
-=======
-    currentSetting: 'mainSettings',
->>>>>>> 65738f14
 };
 
 export default (state = initialState, action) => {
