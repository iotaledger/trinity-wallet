--- conflicted
+++ resolved
@@ -13,10 +13,7 @@
     isGettingTransfers: false,
     isSyncing: false,
     currentSetting: 'mainSettings',
-<<<<<<< HEAD
-=======
     copiedToClipboard: false,
->>>>>>> 4731fbeb
 };
 
 export default (state = initialState, action) => {
