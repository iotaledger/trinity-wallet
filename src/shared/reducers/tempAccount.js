import { ActionTypes } from '../actions/tempAccount';
import { ActionTypes as AccountActionTypes } from '../actions/account';

const initialState = {
    ready: false,
    receiveAddress: ' ',
    password: '',
    seed: Array(82).join(' '),
    seedName: 'MAIN WALLET',
    seedIndex: 0,
    isGeneratingReceiveAddress: false,
    usedSeedToLogin: false,
    lastTxAddress: '',
    lastTxValue: 0,
    isSendingTransfer: false,
    isGettingTransfers: false,
    isSyncing: false,
    currentSetting: 'mainSettings',
    copiedToClipboard: false,
    hasErrorFetchingAccountInfoOnLogin: false,
<<<<<<< HEAD
=======
    isFetchingNewAddressData: false,
    hasErrorFetchingNewAddressData: false,
    inactive: false,
    minimised: false,
>>>>>>> aa0a475c
};

export default (state = initialState, action) => {
    switch (action.type) {
        case ActionTypes.SET_SEED:
            return {
                ...state,
                seed: action.payload,
            };
        case ActionTypes.SET_SEED_NAME:
            return {
                ...state,
                seedName: action.payload,
            };
        case ActionTypes.SET_PASSWORD:
            return {
                ...state,
                password: action.payload,
            };
        case ActionTypes.SET_RECEIVE_ADDRESS:
            return {
                ...state,
                receiveAddress: action.payload,
            };
        case ActionTypes.GENERATE_NEW_ADDRESS_REQUEST:
            return {
                ...state,
                isGeneratingReceiveAddress: true,
            };
        case ActionTypes.GENERATE_NEW_ADDRESS_SUCCESS:
            return {
                ...state,
                isGeneratingReceiveAddress: false,
                receiveAddress: action.payload,
            };
        case ActionTypes.GENERATE_NEW_ADDRESS_ERROR:
            return {
                ...state,
                isGeneratingReceiveAddress: false,
            };
        case ActionTypes.SEND_TRANSFER_REQUEST:
            return {
                ...state,
                isSendingTransfer: true,
            };
        case ActionTypes.SEND_TRANSFER_SUCCESS:
            return {
                ...state,
                isSendingTransfer: false,
                lastTxAddress: action.payload.address,
                lastTxValue: action.payload.value,
            };
        case ActionTypes.SEND_TRANSFER_ERROR:
            return {
                ...state,
                isSendingTransfer: false,
            };
        case ActionTypes.SET_READY:
            return {
                ...state,
                ready: action.payload,
            };
        case ActionTypes.SET_SEED_INDEX:
            return {
                ...state,
                seedIndex: action.payload,
            };
        case ActionTypes.SET_USED_SEED_TO_LOGIN:
            return {
                ...state,
                usedSeedToLogin: action.payload,
            };
        case ActionTypes.CLEAR_TEMP_DATA:
            return {
                ...state,
                ready: false,
                receiveAddress: ' ',
                usedSeedToLogin: false,
                seedIndex: 0,
                isGeneratingReceiveAddress: false,
                isSendingTransfer: false,
                lastTxAddress: '',
                lastTxValue: 0,
                currentSetting: 'mainSettings',
                copiedToClipboard: false,
            };
        case ActionTypes.GET_TRANSFERS_REQUEST:
            return {
                ...state,
                isGettingTransfers: true,
            };
        case ActionTypes.GET_TRANSFERS_SUCCESS:
            return {
                ...state,
                ready: true,
                isGettingTransfers: false,
            };
        case ActionTypes.GET_TRANSFERS_ERROR:
            return {
                ...state,
                isGettingTransfers: false,
            };
        case ActionTypes.CLEAR_SEED:
            return {
                ...state,
                seed: action.payload,
            };
        case ActionTypes.SET_SETTING:
            return {
                ...state,
                currentSetting: action.payload,
            };
        case ActionTypes.SET_COPIED_TO_CLIPBOARD:
            return {
                ...state,
                copiedToClipboard: action.payload,
            };
        case AccountActionTypes.FULL_ACCOUNT_INFO_FOR_FIRST_USE_FETCH_SUCCESS:
            return {
                ...state,
                ready: true,
                seed: Array(82).join(' '),
            };
        case AccountActionTypes.FULL_ACCOUNT_INFO_FETCH_REQUEST:
            return {
                ...state,
                hasErrorFetchingAccountInfoOnLogin: false,
            };
        case AccountActionTypes.FULL_ACCOUNT_INFO_FETCH_SUCCESS:
            return {
                ...state,
                ready: true,
            };
        case AccountActionTypes.FULL_ACCOUNT_INFO_FETCH_ERROR:
            return {
                ...state,
                hasErrorFetchingAccountInfoOnLogin: true,
            };
        case AccountActionTypes.REMOVE_ACCOUNT:
            return {
                ...state,
                seedIndex: 0,
                currentSetting: 'accountManagement',
            };
        case AccountActionTypes.MANUAL_SYNC_REQUEST:
            return {
                ...state,
                isSyncing: true,
            };
        case AccountActionTypes.MANUAL_SYNC_SUCCESS:
            return {
                ...state,
                isSyncing: false,
            };
        case ActionTypes.MANUAL_SYNC_ERROR:
            return {
                ...state,
                isSyncing: false,
            };
        case ActionTypes.SET_USER_ACTIVITY:
            return {
                ...state,
                ...action.payload,
            };
        default:
            return state;
    }
};<|MERGE_RESOLUTION|>--- conflicted
+++ resolved
@@ -18,13 +18,8 @@
     currentSetting: 'mainSettings',
     copiedToClipboard: false,
     hasErrorFetchingAccountInfoOnLogin: false,
-<<<<<<< HEAD
-=======
-    isFetchingNewAddressData: false,
-    hasErrorFetchingNewAddressData: false,
     inactive: false,
     minimised: false,
->>>>>>> aa0a475c
 };
 
 export default (state = initialState, action) => {
