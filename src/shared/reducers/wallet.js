import isEmpty from 'lodash/isEmpty';
import union from 'lodash/union';
import { AccountsActionTypes, WalletActionTypes, SweepsActionTypes } from '../types';

const initialState = {
    /**
     * Determines if wallet should be redirected from loading to dashboard screen
     */
    ready: false,
    /**
     * Wallet password hash
     */
    password: {},
    /**
     * Active account index from the list of added account names
     */
    seedIndex: 0,
    /**
     * Active setting name on settings screen
     */
    currentSetting: 'mainSettings',
    /**
     * Total balance detected during snapshot transition
     */
    transitionBalance: 0,
    /**
     * Total addresses found during snapshot transition that will be attached to tangle
     */
    transitionAddresses: [],
    /**
     * Displays balance check request during snapshot transition
     */
    balanceCheckFlag: false,
    /**
     * Determines if a deep link request is in progress
     */
    deepLinkRequestActive: false,
    /**
     * Determines if wallet has an active internet connection
     */
    hasConnection: true,
    /**
     * Determines if wallet is validating the displayed address
     */
    isValidatingAddress: false,
    /**
     * Navigation stack
     */
    navStack: [],
    /**
     * Determines whether user should update
     */
    shouldUpdate: false,
    /**
     * Determines whether user is forced to update
     */
    forceUpdate: false,
    /**
     * Determines whether to display test version warning
     */
    displayTestWarning: false,
    /**
<<<<<<< HEAD
     * Stores sweeps statuses { <string>: <number> } e.g., { UUU...UUU: -1 | 0 | 1 }
     * -1 - Failed
     * 0 - In progress
     * 1 - Successful
     */
    sweepsStatuses: {},
    /**
     * Current iteration for the current sweep
     */
    currentSweepIteration: 0,
    /**
     * Total number of iterations for the current sweep
     */
    totalSweepIterations: 10 ** 7,
=======
     * Determines whether to display seed migration alert
     */
    displaySeedMigrationAlert: false,
    /**
     * Seed migration url
     */
    seedMigrationUrl: '',
>>>>>>> 3c7a9a1e
};

export default (state = initialState, action) => {
    switch (action.type) {
        case AccountsActionTypes.SET_ACCOUNT_INFO_DURING_SETUP:
            return {
                ...state,
                seed: !isEmpty(action.payload.seed) ? action.payload.seed : state.seed,
            };
        case WalletActionTypes.SET_PASSWORD:
            return {
                ...state,
                password: action.payload,
            };
        case WalletActionTypes.SET_READY:
            return {
                ...state,
                ready: action.payload,
            };
        case WalletActionTypes.SET_SEED_INDEX:
            return {
                ...state,
                seedIndex: action.payload,
            };
        case WalletActionTypes.CLEAR_WALLET_DATA:
            return {
                ...state,
                ready: false,
                seedIndex: 0,
                isGeneratingReceiveAddress: false,
                currentSetting: 'mainSettings',
                deepLinkRequestActive: false,
            };
        case WalletActionTypes.SET_SETTING:
            return {
                ...state,
                currentSetting: action.payload,
            };
        case AccountsActionTypes.FULL_ACCOUNT_INFO_FETCH_REQUEST:
            return {
                ...state,
                ready: false,
            };
        case AccountsActionTypes.FULL_ACCOUNT_INFO_FETCH_SUCCESS:
            return {
                ...state,
                ready: true,
            };
        case AccountsActionTypes.ACCOUNT_INFO_FETCH_REQUEST:
            return {
                ...state,
                ready: false,
            };
        case AccountsActionTypes.ACCOUNT_INFO_FETCH_SUCCESS:
            return {
                ...state,
                ready: true,
            };
        case AccountsActionTypes.REMOVE_ACCOUNT:
            return {
                ...state,
                seedIndex: 0,
                currentSetting: 'accountManagement',
            };
        case WalletActionTypes.CANCEL_SNAPSHOT_TRANSITION:
        case WalletActionTypes.SNAPSHOT_TRANSITION_SUCCESS:
        case WalletActionTypes.SNAPSHOT_TRANSITION_ERROR:
            return {
                ...state,
                transitionBalance: 0,
                transitionAddresses: [],
                displayBalanceCheck: false,
            };
        case WalletActionTypes.SET_BALANCE_CHECK_FLAG:
            return {
                ...state,
                balanceCheckFlag: action.payload,
            };
        case WalletActionTypes.UPDATE_TRANSITION_BALANCE:
            return {
                ...state,
                transitionBalance: state.transitionBalance + action.payload,
            };
        case WalletActionTypes.UPDATE_TRANSITION_ADDRESSES:
            return {
                ...state,
                transitionAddresses: union(state.transitionAddresses, action.payload),
            };
        case WalletActionTypes.INITIATE_DEEP_LINK_REQUEST:
            return {
                ...state,
                deepLinkRequestActive: true,
            };
        case WalletActionTypes.COMPLETE_DEEP_LINK_REQUEST:
            return {
                ...state,
                deepLinkRequestActive: false,
            };
        case WalletActionTypes.CONNECTION_CHANGED:
            return {
                ...state,
                hasConnection: action.payload.isConnected,
            };
        case WalletActionTypes.ADDRESS_VALIDATION_REQUEST:
            return {
                ...state,
                isValidatingAddress: true,
            };
        case WalletActionTypes.ADDRESS_VALIDATION_SUCCESS:
            return {
                ...state,
                isValidatingAddress: false,
            };
        case WalletActionTypes.PUSH_ROUTE:
            return {
                ...state,
                navStack: state.navStack.slice().concat(action.payload),
            };
        case WalletActionTypes.POP_ROUTE:
            return {
                ...state,
                navStack: state.navStack.slice(0, state.navStack.length - 1),
            };
        case WalletActionTypes.POP_TO_ROUTE:
            return {
                ...state,
                navStack: state.navStack.slice(0, state.navStack.indexOf(action.payload) + 1),
            };
        case WalletActionTypes.RESET_ROUTE:
            return {
                ...state,
                navStack: [action.payload],
            };
        case WalletActionTypes.SHOULD_UPDATE:
            return {
                ...state,
                shouldUpdate: true,
            };
        case WalletActionTypes.FORCE_UPDATE:
            return {
                ...state,
                forceUpdate: true,
            };
        case WalletActionTypes.DISPLAY_TEST_WARNING:
            return {
                ...state,
                displayTestWarning: true,
            };
<<<<<<< HEAD
        case SweepsActionTypes.UPDATE_SWEEPS_STATUSES:
            return {
                ...state,
                sweepsStatuses: { ...state.sweepsStatuses, ...action.payload },
            };
        case SweepsActionTypes.SET_SWEEPS_STATUSES:
            return {
                ...state,
                sweepsStatuses: action.payload,
            };
        case SweepsActionTypes.SET_CURRENT_SWEEP_ITERATION:
            return {
                ...state,
                currentSweepIteration: action.payload,
            };
        case SweepsActionTypes.SET_TOTAL_SWEEP_ITERATIONS:
            return {
                ...state,
                totalSweepIterations: action.payload,
=======
        case WalletActionTypes.DISPLAY_SEED_MIGRATION_ALERT:
            return {
                ...state,
                displaySeedMigrationAlert: true,
                seedMigrationUrl: action.payload,
>>>>>>> 3c7a9a1e
            };
        default:
            return state;
    }
};<|MERGE_RESOLUTION|>--- conflicted
+++ resolved
@@ -60,7 +60,6 @@
      */
     displayTestWarning: false,
     /**
-<<<<<<< HEAD
      * Stores sweeps statuses { <string>: <number> } e.g., { UUU...UUU: -1 | 0 | 1 }
      * -1 - Failed
      * 0 - In progress
@@ -75,7 +74,7 @@
      * Total number of iterations for the current sweep
      */
     totalSweepIterations: 10 ** 7,
-=======
+    /**
      * Determines whether to display seed migration alert
      */
     displaySeedMigrationAlert: false,
@@ -83,7 +82,6 @@
      * Seed migration url
      */
     seedMigrationUrl: '',
->>>>>>> 3c7a9a1e
 };
 
 export default (state = initialState, action) => {
@@ -232,7 +230,6 @@
                 ...state,
                 displayTestWarning: true,
             };
-<<<<<<< HEAD
         case SweepsActionTypes.UPDATE_SWEEPS_STATUSES:
             return {
                 ...state,
@@ -252,13 +249,12 @@
             return {
                 ...state,
                 totalSweepIterations: action.payload,
-=======
+            };
         case WalletActionTypes.DISPLAY_SEED_MIGRATION_ALERT:
             return {
                 ...state,
                 displaySeedMigrationAlert: true,
                 seedMigrationUrl: action.payload,
->>>>>>> 3c7a9a1e
             };
         default:
             return state;
