--- conflicted
+++ resolved
@@ -50,11 +50,10 @@
      */
     isValidatingAddress: false,
     /**
-<<<<<<< HEAD
      * Navigation stack
      */
     navStack: [],
-=======
+    /*
      * Determines whether user should update
      */
     shouldUpdate: false,
@@ -62,7 +61,6 @@
      * Determines whether user is forced to update
      */
     forceUpdate: false,
->>>>>>> 48960fee
 };
 
 export default (state = initialState, action) => {
@@ -193,7 +191,6 @@
                 ...state,
                 isValidatingAddress: false,
             };
-<<<<<<< HEAD
         case ActionTypes.PUSH_ROUTE:
             return {
                 ...state,
@@ -208,7 +205,7 @@
             return {
                 ...state,
                 navStack: [action.payload],
-=======
+            };
         case ActionTypes.SHOULD_UPDATE:
             return {
                 ...state,
@@ -218,7 +215,6 @@
             return {
                 ...state,
                 forceUpdate: true,
->>>>>>> 48960fee
             };
         default:
             return state;
