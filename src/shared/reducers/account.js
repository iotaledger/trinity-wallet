--- conflicted
+++ resolved
@@ -16,10 +16,6 @@
                 ...payload.addresses,
             },
             transfers: payload.transfers,
-<<<<<<< HEAD
-=======
-            isFingerprintEnabled: false, // FIXME: Unneeded prop
->>>>>>> efac0aae
         },
     },
 });
