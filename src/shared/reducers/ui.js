import merge from 'lodash/merge';
import {
    AccountsActionTypes,
    PollingActionTypes,
    SettingsActionTypes,
    TransfersActionTypes,
    UiActionTypes,
    WalletActionTypes,
    SweepsActionTypes,
} from '../types';

const initialState = {
    /**
     * Determines if the wallet is generating receive address
     */
    isGeneratingReceiveAddress: false,
    /**
     * Determines if wallet is manually promoting a transaction
     */
    isPromotingTransaction: false,
    /**
     * Determines if wallet is snapshot transitioning
     */
    isTransitioning: false,
    /**
     * Determines if wallet is attaching addresses to tangle
     */
    isAttachingToTangle: false,
    /**
     * Determines if wallet is fetching account information from tangle after a successful login
     */
    isFetchingAccountInfo: false,
    /**
     * Determines if wallet has an error fetching account information from tangle after a successful login
     */
    hasErrorFetchingFullAccountInfo: false,
    /**
     * Determines if wallet has an error fetching account information from tangle
     */
    hasErrorFetchingAccountInfo: false,
    /**
     * Determines if wallet is making a transaction
     */
    isSendingTransfer: false,
    /**
     * Determines if wallet is manually syncing
     */
    isSyncing: false,
    /**
     * Determines if application is in an inactive state
     */
    inactive: false,
    /**
     * Determines if application is in a minimised state
     */
    minimised: false,
    /**
     * Recipient address text field data
     */
    sendAddressFieldText: '',
    /**
     * Transaction amount text field data
     */
    sendAmountFieldText: '',
    /**
     * Transaction message text field data
     */
    sendMessageFieldText: '',
    /**
     * An opened CDA's content
     */
    CDAContent: {},
    /**
     * Active denomination on send screen
     */
    sendDenomination: 'i',
    /**
     * Keeps track if wallet is allowed to be minimised
     */
    doNotMinimise: false,
    /**
     * Keeps track if modal is active on any screen
     */
    isModalActive: false,
    /**
     * Modal props
     */
    modalProps: {},
    /**
     * Modal content
     */
    modalContent: 'snapshotTransitionInfo',
    /**
     * Determines if wallet is checking state/health of the newly added custom node
     */
    /**
     * Determines if wallet is checking state/health of the newly added custom node
     */
    isCheckingCustomNode: false,
    /**
     * Determines if wallet is changing selected node
     */
    isChangingNode: false,
    /**
     * Keeps track of the bundle hash currently being promoted (manually/auto)
     */
    currentlyPromotingBundleHash: '',
    /**
     * Custom route names on login screen (mobile)
     */
    loginRoute: 'login',
    /**
     * Determines if wallet is retrying a failed transaction
     */
    isRetryingFailedTransaction: false,
    /**
     * QR message data on receive screen
     */
    qrMessage: '',
    /**
     * QR amount data on receive screen
     */
    qrAmount: '',
    /**
     * QR tag data on receive screen
     */
    qrTag: '',
    /**
     * Active QR denomination on receive screen
     */
    qrDenomination: 'i',
    /**
     * Selected QR tab name on receive screen
     */
    selectedQrTab: 'message',
    /**
     * Current navigation route
     */
    currentRoute: 'login',
    /**
     * Determines whether an error occurred during address generation
     */
    hadErrorGeneratingNewAddress: false,
    /**
     * Determines whether keyboard is active
     */
    isKeyboardActive: false,
    /**
     * Determines whether to animate the chart line on mount
     */
    animateChartOnMount: true,
    /**
<<<<<<< HEAD
     * Determines manual sweeps is in progress
     */
    isRecoveringFunds: false,
=======
     * Determines whether to display Moonpay purchases tab
     */
    isViewingMoonpayPurchases: false,
>>>>>>> 208a67b6
};

export default (state = initialState, action) => {
    switch (action.type) {
        case UiActionTypes.SET_SEND_ADDRESS_FIELD:
            return {
                ...state,
                sendAddressFieldText: action.payload,
            };
        case UiActionTypes.SET_SEND_AMOUNT_FIELD:
            return {
                ...state,
                sendAmountFieldText: action.payload,
            };
        case UiActionTypes.SET_SEND_MESSAGE_FIELD:
            return {
                ...state,
                sendMessageFieldText: action.payload,
            };
        case UiActionTypes.CLEAR_SEND_FIELDS:
            return {
                ...state,
                sendAddressFieldText: '',
                sendAmountFieldText: '',
                sendMessageFieldText: '',
            };
        case WalletActionTypes.SET_DEEP_LINK_CONTENT:
            return {
                ...state,
                sendAddressFieldText: action.address,
                sendAmountFieldText: action.amount,
                sendMessageFieldText: action.message,
            };
        case UiActionTypes.SET_SEND_DENOMINATION:
            return {
                ...state,
                sendDenomination: action.payload,
            };
        case TransfersActionTypes.PROMOTE_TRANSACTION_REQUEST:
            return {
                ...state,
                isPromotingTransaction: true,
                currentlyPromotingBundleHash: action.payload,
            };
        case PollingActionTypes.PROMOTE_TRANSACTION_REQUEST:
            return {
                ...state,
                currentlyPromotingBundleHash: action.payload,
            };
        case PollingActionTypes.PROMOTE_TRANSACTION_SUCCESS:
        case PollingActionTypes.PROMOTE_TRANSACTION_ERROR:
        case TransfersActionTypes.PROMOTE_TRANSACTION_SUCCESS:
        case TransfersActionTypes.PROMOTE_TRANSACTION_ERROR:
            return {
                ...state,
                isPromotingTransaction: false,
                currentlyPromotingBundleHash: '',
            };
        case UiActionTypes.SET_USER_ACTIVITY:
            return {
                ...state,
                ...action.payload,
            };
        case WalletActionTypes.GENERATE_NEW_ADDRESS_REQUEST:
            return {
                ...state,
                isGeneratingReceiveAddress: true,
                hadErrorGeneratingNewAddress: false,
            };
        case WalletActionTypes.GENERATE_NEW_ADDRESS_ERROR:
            return {
                ...state,
                isGeneratingReceiveAddress: false,
                hadErrorGeneratingNewAddress: true,
            };
        case WalletActionTypes.GENERATE_NEW_ADDRESS_SUCCESS:
            return {
                ...state,
                isGeneratingReceiveAddress: false,
            };
        case TransfersActionTypes.SEND_TRANSFER_REQUEST:
            return {
                ...state,
                isSendingTransfer: true,
            };
        case TransfersActionTypes.SEND_TRANSFER_SUCCESS:
        case TransfersActionTypes.SEND_TRANSFER_ERROR:
            return {
                ...state,
                isSendingTransfer: false,
            };
        case WalletActionTypes.CLEAR_WALLET_DATA:
            return {
                ...state,
                isGeneratingReceiveAddress: false,
                hasErrorFetchingAccountInfo: false,
                isPromotingTransaction: false,
                isTransitioning: false,
                isAttachingToTangle: false,
                isFetchingAccountInfo: false,
                hasErrorFetchingFullAccountInfo: false,
                isSendingTransfer: false,
                isSyncing: false,
                inactive: false,
                minimised: false,
                sendAddressFieldText: '',
                sendAmountFieldText: '',
                sendMessageFieldText: '',
                sendDenomination: 'i',
                doNotMinimise: false,
                isModalActive: false,
                qrMessage: '',
                qrAmount: '',
                qrTag: '',
                qrDenomination: 'i',
                selectedQrTab: 'message',
                CDAContent: {},
            };
        case AccountsActionTypes.FULL_ACCOUNT_INFO_FETCH_REQUEST:
            return {
                ...state,
                isFetchingAccountInfo: true,
                hasErrorFetchingFullAccountInfo: false,
            };
        case AccountsActionTypes.FULL_ACCOUNT_INFO_FETCH_ERROR:
            return {
                ...state,
                isFetchingAccountInfo: false,
                hasErrorFetchingFullAccountInfo: true,
            };
        case AccountsActionTypes.FULL_ACCOUNT_INFO_FETCH_SUCCESS:
            return {
                ...state,
                isFetchingAccountInfo: false,
            };
        case AccountsActionTypes.ACCOUNT_INFO_FETCH_REQUEST:
            return {
                ...state,
                isFetchingAccountInfo: true,
                hasErrorFetchingAccountInfo: false,
            };
        case AccountsActionTypes.ACCOUNT_INFO_FETCH_SUCCESS:
            return {
                ...state,
                isFetchingAccountInfo: false,
            };
        case AccountsActionTypes.ACCOUNT_INFO_FETCH_ERROR:
            return {
                ...state,
                isFetchingAccountInfo: false,
                hasErrorFetchingAccountInfo: true,
            };
        case AccountsActionTypes.MANUAL_SYNC_REQUEST:
            return {
                ...state,
                isSyncing: true,
            };
        case AccountsActionTypes.MANUAL_SYNC_SUCCESS:
        case AccountsActionTypes.MANUAL_SYNC_ERROR:
            return {
                ...state,
                isSyncing: false,
            };
        case WalletActionTypes.SNAPSHOT_TRANSITION_REQUEST:
            return {
                ...state,
                isTransitioning: true,
            };
        case WalletActionTypes.SNAPSHOT_TRANSITION_SUCCESS:
            return {
                ...state,
                isTransitioning: false,
            };
        case WalletActionTypes.CANCEL_SNAPSHOT_TRANSITION:
        case WalletActionTypes.SNAPSHOT_TRANSITION_ERROR:
            return {
                ...state,
                isTransitioning: false,
            };
        case WalletActionTypes.SNAPSHOT_ATTACH_TO_TANGLE_REQUEST:
            return {
                ...state,
                isAttachingToTangle: true,
            };
        case WalletActionTypes.SNAPSHOT_ATTACH_TO_TANGLE_COMPLETE:
            return {
                ...state,
                isAttachingToTangle: false,
            };
        case UiActionTypes.SET_DO_NOT_MINIMISE:
            return {
                ...state,
                doNotMinimise: action.payload,
            };
        case UiActionTypes.TOGGLE_MODAL_ACTIVITY:
            return {
                ...state,
                isModalActive: !state.isModalActive,
                modalProps: action.modalProps ? action.modalProps : state.modalProps,
                modalContent: action.modalContent ? action.modalContent : state.modalContent,
            };
        case UiActionTypes.UPDATE_MODAL_PROPS:
            return {
                ...state,
                modalProps: merge({}, state.modalProps, action.payload),
            };
        case SettingsActionTypes.SET_NODE_REQUEST:
            return {
                ...state,
                isChangingNode: true,
            };
        case SettingsActionTypes.ADD_CUSTOM_NODE_REQUEST:
            return {
                ...state,
                isCheckingCustomNode: true,
            };
        case SettingsActionTypes.ADD_CUSTOM_NODE_SUCCESS:
            return {
                ...state,
                isCheckingCustomNode: false,
            };
        case SettingsActionTypes.ADD_CUSTOM_NODE_ERROR:
            return {
                ...state,
                isCheckingCustomNode: false,
            };
        case SettingsActionTypes.SET_NODE:
            return {
                ...state,
                isChangingNode: false,
            };
        case SettingsActionTypes.SET_NODE_ERROR:
            return {
                ...state,
                isChangingNode: false,
            };
        case UiActionTypes.SET_LOGIN_ROUTE:
            return {
                ...state,
                loginRoute: action.payload,
            };
        case TransfersActionTypes.RETRY_FAILED_TRANSACTION_REQUEST:
            return {
                ...state,
                isRetryingFailedTransaction: true,
            };
        case TransfersActionTypes.RETRY_FAILED_TRANSACTION_SUCCESS:
        case TransfersActionTypes.RETRY_FAILED_TRANSACTION_ERROR:
            return {
                ...state,
                isRetryingFailedTransaction: false,
            };
        case UiActionTypes.SET_QR_DENOMINATION:
            return {
                ...state,
                qrDenomination: action.payload,
            };
        case UiActionTypes.SET_QR_MESSAGE:
            return {
                ...state,
                qrMessage: action.payload,
            };
        case UiActionTypes.SET_QR_AMOUNT:
            return {
                ...state,
                qrAmount: action.payload,
            };
        case UiActionTypes.SET_QR_TAG:
            return {
                ...state,
                qrTag: action.payload,
            };
        case UiActionTypes.SET_SELECTED_QR_TAB:
            return {
                ...state,
                selectedQrTab: action.payload,
            };
        case UiActionTypes.SET_ROUTE:
            return {
                ...state,
                currentRoute: action.payload,
            };
        case UiActionTypes.SET_KEYBOARD_ACTIVITY:
            return {
                ...state,
                isKeyboardActive: action.payload,
            };
        case UiActionTypes.SET_ANIMATE_CHART_ON_MOUNT:
            return {
                ...state,
                animateChartOnMount: action.payload,
            };
        case SweepsActionTypes.RECOVER_FUNDS_REQUEST:
            return {
                ...state,
                isRecoveringFunds: true,
            };
        case SweepsActionTypes.RECOVER_FUNDS_COMPLETE:
            return {
                ...state,
                isRecoveringFunds: false,
            };
        case UiActionTypes.SET_CDA_CONTENT:
            return {
                ...state,
                CDAContent: action.payload,
            };
        case UiActionTypes.SET_VIEWING_MOONPAY_PURCHASES:
            return {
                ...state,
                isViewingMoonpayPurchases: action.payload,
            };
        default:
            return state;
    }
};<|MERGE_RESOLUTION|>--- conflicted
+++ resolved
@@ -150,15 +150,13 @@
      */
     animateChartOnMount: true,
     /**
-<<<<<<< HEAD
      * Determines manual sweeps is in progress
      */
     isRecoveringFunds: false,
-=======
+    /*
      * Determines whether to display Moonpay purchases tab
      */
     isViewingMoonpayPurchases: false,
->>>>>>> 208a67b6
 };
 
 export default (state = initialState, action) => {
