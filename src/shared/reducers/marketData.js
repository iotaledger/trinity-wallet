<<<<<<< HEAD
const marketData = (
    state = {
        currency: 'USD',
        timeFrame: '24h',
        chartData: [{ x: 0, y: 0 }, { x: 1, y: 1 }],
    },
    action,
) => {
=======
import { ActionTypes } from '../actions/marketData';

const initialState = {
    currency: 'USD',
    timeFrame: '24h',
    chartData: [{ x: 0, y: 0 }, { x: 1, y: 1 }],
    usdPrice: 0,
    mcap: '0',
    volume: '0',
    change24h: '0.00',
    price: 0,
};

const marketData = (state = initialState, action) => {
>>>>>>> 03884b8e
    switch (action.type) {
        case ActionTypes.SET_CURRENCY:
            return {
                ...state,
                currency: action.payload,
            };
        case ActionTypes.SET_TIME_FRAME:
            return {
                ...state,
                timeFrame: action.payload,
            };
        case ActionTypes.SET_PRICE:
            return {
                ...state,
                price: action.payload,
            };
        case ActionTypes.SET_STATISTICS:
            return {
                ...state,
                usdPrice: action.usdPrice,
                mcap: action.mcap,
                volume: action.volume,
                change24h: action.change24h,
            };
        case ActionTypes.SET_CHART_DATA:
            return {
                ...state,
                chartData: action.payload,
            };
        default:
            return state;
    }
};

export default marketData;<|MERGE_RESOLUTION|>--- conflicted
+++ resolved
@@ -1,13 +1,3 @@
-<<<<<<< HEAD
-const marketData = (
-    state = {
-        currency: 'USD',
-        timeFrame: '24h',
-        chartData: [{ x: 0, y: 0 }, { x: 1, y: 1 }],
-    },
-    action,
-) => {
-=======
 import { ActionTypes } from '../actions/marketData';
 
 const initialState = {
@@ -22,7 +12,6 @@
 };
 
 const marketData = (state = initialState, action) => {
->>>>>>> 03884b8e
     switch (action.type) {
         case ActionTypes.SET_CURRENCY:
             return {
