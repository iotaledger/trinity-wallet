--- conflicted
+++ resolved
@@ -36,13 +36,9 @@
 export const BUNDLE_OUTPUTS_THRESHOLD = 50;
 
 export const DEFAULT_NODE_REQUEST_TIMEOUT = 6000 * 2;
-<<<<<<< HEAD
-export const GET_NODE_INFO_REQUEST_TIMEOUT = 4000;
-=======
 export const GET_NODE_INFO_REQUEST_TIMEOUT = 2500;
 export const GET_BALANCES_REQUEST_TIMEOUT = 6000;
 export const WERE_ADDRESSES_SPENT_FROM_REQUEST_TIMEOUT = 4000;
->>>>>>> 61dc5329
 
 export const DEFAULT_RETRIES = 4;
 
