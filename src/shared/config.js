export const DESKTOP_VERSION = '0.1.9';

export const defaultNode = 'https://trinity.iota.fm:443';

export const nodesWithPoWEnabled = [
    'https://pow1.iota.community:443',
    'https://pow2.iota.community:443',
    'https://pow3.iota.community:443',
    'https://pow4.iota.community:443',
    'https://pow5.iota.community:443',
    'https://pow6.iota.community:443',
    'https://nodes.iota.fm:443',
    'https://trinity.iota.fm:443',
    'https://iri2.iota.fm:443',
    'https://iotanode.us:443',
];

const nodesWithPoWDisabled = [
    'https://peanut.iotasalad.org:14265',
    'https://potato.iotasalad.org:14265',
    'https://tuna.iotasalad.org:14265',
    'https://durian.iotasalad.org:14265',
    'https://nodes.iota.cafe:443',
    'https://nodes.thetangle.org:443',
];

export const nodes = [...nodesWithPoWEnabled, ...nodesWithPoWDisabled];

export const UPDATE_URL = 'https://trinity-alpha.iota.org/release';
export const NODELIST_URL = 'https://nodes.iota.works/api/ssl/live';

export const DEFAULT_DEPTH = 4;
export const DEFAULT_MIN_WEIGHT_MAGNITUDE = 14;
export const DEFAULT_TAG = 'TRINITY';
export const DEFAULT_SECURITY = 2;
export const DEFAULT_BALANCES_THRESHOLD = 100;

<<<<<<< HEAD
export const useLegacyQuorum = true;
export const quorumPoolSize = 12;
export const quorumThreshold = 0.665;
export const quorumPollFreq = 60 * 1000;
// A list of nodes for the quorum system.
export const quorumNodes = [
    'https://potato.iotasalad.org:14265',
    'https://durian.iotasalad.org:14265',
    'https://peanut.iotasalad.org:14265',
    'https://tuna.iotasalad.org:14265',
    'https://turnip.iotasalad.org:14265',
    'https://iotanode.us:443',
    'https://iota.wiremore.io:443',
    'https://nodes.iota.cafe:443',
    'https://wallet2.iota.town:443',
    'https://wallet1.iota.town:443',
    'https://node.iota-community.org:443',
    'https://node1.iotaner.org:443',
    'https://nodes.thetangle.org:443',
    'https://node.iota.moe:443',
    'https://alpha.tangle-nodes.com:443',
    'https://beta.tangle-nodes.com:443',
    'https://node.iota.mausbeweger.de:443',
    'https://iota.saru.moe',
    'https://iotanode.jlld.at:14265',
    'https://iota-node.phibit.io:443',
    'https://whitey.whitey13.org:13500',
    'https://iotanode2.jlld.at',
    'https://fuckup.patrick-schnell.de:443',
    'https://iotanode3.jlld.at:443',
    'https://trinity.iota.fm:443',
    'https://iri2.iota.fm:443',
    'https://nodes.iota.fm:443',
    'https://field.carriota.com:443',
];
=======
export const BUNDLE_OUTPUTS_THRESHOLD = 50;
>>>>>>> b1777b9e
<|MERGE_RESOLUTION|>--- conflicted
+++ resolved
@@ -35,7 +35,8 @@
 export const DEFAULT_SECURITY = 2;
 export const DEFAULT_BALANCES_THRESHOLD = 100;
 
-<<<<<<< HEAD
+export const BUNDLE_OUTPUTS_THRESHOLD = 50;
+
 export const useLegacyQuorum = true;
 export const quorumPoolSize = 12;
 export const quorumThreshold = 0.665;
@@ -70,7 +71,4 @@
     'https://iri2.iota.fm:443',
     'https://nodes.iota.fm:443',
     'https://field.carriota.com:443',
-];
-=======
-export const BUNDLE_OUTPUTS_THRESHOLD = 50;
->>>>>>> b1777b9e
+];