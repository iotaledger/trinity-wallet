export const __DEV__ = process.env.NODE_ENV === 'development';
export const __TEST__ = process.env.NODE_ENV === 'test';
export const __MOBILE__ = typeof navigator !== 'undefined' && navigator.product === 'ReactNative';

/** Default IRI node */
export const defaultNode = __TEST__ ? 'http://localhost:14265' : 'https://nodes.iota.fm:443';

<<<<<<< HEAD
export const nodesWithPowEnabled = [
    'https://pow1.iota.community:443',
    'https://pow2.iota.community:443',
    'https://pow3.iota.community:443',
    'https://pow5.iota.community:443',
=======
export const nodesWithPoWEnabled = [
>>>>>>> f1c52083
    'https://iotanode.us:443',
];

export const nodesWithPowDisabled = [
    'https://peanut.iotasalad.org:14265',
    'https://potato.iotasalad.org:14265',
    'https://tuna.iotasalad.org:14265',
    'https://durian.iotasalad.org:14265',
    'https://nodes.thetangle.org:443',
];

export const nodes = [...nodesWithPowEnabled, ...nodesWithPowDisabled];

export const NODELIST_URL = 'https://nodes.iota.works/api/ssl/live';

export const VERSIONS_URL =
    'https://raw.githubusercontent.com/iotaledger/trinity-wallet/develop/src/shared/libs/versions.json';

export const DEFAULT_DEPTH = 4;
export const DEFAULT_MIN_WEIGHT_MAGNITUDE = 14;
export const DEFAULT_TAG = 'TRINITY';
export const DEFAULT_SECURITY = 2;
export const DEFAULT_BALANCES_THRESHOLD = 100;

export const BUNDLE_OUTPUTS_THRESHOLD = 50;

export const DEFAULT_NODE_REQUEST_TIMEOUT = 6000 * 2;
export const GET_NODE_INFO_REQUEST_TIMEOUT = 2500;
export const GET_BALANCES_REQUEST_TIMEOUT = 6000;
export const WERE_ADDRESSES_SPENT_FROM_REQUEST_TIMEOUT = 4000;
export const ATTACH_TO_TANGLE_REQUEST_TIMEOUT = 25000;

export const DEFAULT_RETRIES = 4;

export const IRI_API_VERSION = '1';

export const QUORUM_THRESHOLD = 67;
export const QUORUM_SIZE = 7;
export const QUORUM_SYNC_CHECK_INTERVAL = 120;<|MERGE_RESOLUTION|>--- conflicted
+++ resolved
@@ -5,17 +5,7 @@
 /** Default IRI node */
 export const defaultNode = __TEST__ ? 'http://localhost:14265' : 'https://nodes.iota.fm:443';
 
-<<<<<<< HEAD
-export const nodesWithPowEnabled = [
-    'https://pow1.iota.community:443',
-    'https://pow2.iota.community:443',
-    'https://pow3.iota.community:443',
-    'https://pow5.iota.community:443',
-=======
-export const nodesWithPoWEnabled = [
->>>>>>> f1c52083
-    'https://iotanode.us:443',
-];
+export const nodesWithPowEnabled = ['https://iotanode.us:443', 'https://pool.trytes.eu'];
 
 export const nodesWithPowDisabled = [
     'https://peanut.iotasalad.org:14265',
