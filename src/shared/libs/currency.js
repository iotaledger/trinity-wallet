--- conflicted
+++ resolved
@@ -104,7 +104,6 @@
     return multiplier;
 };
 
-<<<<<<< HEAD
 /**
  * Format iotas to monetary value
  * @param {*} iotas - Input value in iotas
@@ -115,7 +114,7 @@
     const value = (Math.round((iotas * unitPrice) / 10000) / 100).toFixed(2);
     return `${currency ? getCurrencySymbol(currency) + ' ' : ''}${value}`;
 };
-=======
+
 export const availableCurrencies = [
     'USD',
     'GBP',
@@ -150,5 +149,4 @@
     'THB',
     'TRY',
     'ZAR',
-];
->>>>>>> 99925bfd
+];