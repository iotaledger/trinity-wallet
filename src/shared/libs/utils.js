--- conflicted
+++ resolved
@@ -289,7 +289,6 @@
 };
 
 /**
-<<<<<<< HEAD
  *   Find most frequently occurring element in a list.
  *   NOTE: Only supports booleans, strings
  *
@@ -309,8 +308,8 @@
         },
         { frequency: {}, mostFrequent: '' },
     );
-=======
- * Gets random nodes.
+
+/* Converts RGB to Hex.
  *
  * @method rgbToHex
  * @param {string} Rgb as string
@@ -362,9 +361,7 @@
  *
  * @returns {Promise<*>}
  */
-export const fetchVersions = (
-    url = VERSIONS_URL,
-) => {
+export const fetchVersions = (url = VERSIONS_URL) => {
     return fetch(url)
         .then((response) => response.json())
         .then((response) => {
@@ -374,5 +371,4 @@
             return {};
         })
         .catch(() => Promise.resolve({}));
-};
->>>>>>> a6f1d4b0
+};