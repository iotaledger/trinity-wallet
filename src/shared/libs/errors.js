export default {
    CANNOT_TRANSITION_ADDRESSES_WITH_ZERO_BALANCE:
        'Cannot peform a snapshot transition if all addresses have zero balance.',
    ADDRESS_ALREADY_ATTACHED: 'Address already attached.',
    KEY_REUSE: 'Key reuse detected. One or more of the input addresses have been spent from.',
    NOT_ENOUGH_BALANCE: 'Insufficient balance to send the transfer.',
    ADDRESS_HAS_PENDING_TRANSFERS:
        'The input addresses have pending outgoing transfers. Confirm them before trying again.',
    FUNDS_AT_SPENT_ADDRESSES: 'Warning. Funds detected on a spent address.',
    CANNOT_SEND_TO_OWN_ADDRESS: 'Cannot send to an address used as an input in the bundle.',
    POW_FUNCTION_UNDEFINED: 'Proof of work function is undefined.',
    DIGEST_FUNCTION_UNDEFINED: 'Digest function is undefined.',
    BUNDLE_NO_LONGER_VALID: 'The bundle you are retrying is no longer valid.',
    PERSISTOR_UNDEFINED: 'Persistor is undefined.',
    ATTACH_TO_TANGLE_UNAVAILABLE: 'Remote Proof of Work is not available on the selected node.',
    COMMAND_UNKNOWN: (command) => `Command ${command} is unknown.`,
    TRANSACTION_ALREADY_CONFIRMED: 'The transaction you are retrying has already confirmed.',
    INCOMING_TRANSFERS: 'Incoming transfers to all selected input addresses.',
    NODE_NOT_SYNCED: 'The selected node is out of sync. Its view of the Tangle may be innacurate.',
    NODE_NOT_SYNCED_BY_TIMESTAMP:
        'The selected node is out of sync by timestamp. Its view of the Tangle may be innacurate.',
    UNSUPPORTED_NODE: 'The currently selected node uses an unsupported IRI version.',
    INVALID_BUNDLE: 'The bundle is invalid.',
    INVALID_BUNDLE_CONSTRUCTED_WITH_REMOTE_POW: 'Invalid bundle constructed with remote proof-of-work.',
    INVALID_BUNDLE_CONSTRUCTED_WITH_LOCAL_POW: 'Invalid bundle constructed with local proof-of-work.',
    INVALID_PARAMETERS: 'Invalid parameters.',
    ALREADY_SPENT_FROM_ADDRESSES: 'Addresses used in this bundle have already been spent from.',
    TRANSACTION_IS_INCONSISTENT: 'The transaction you are retrying is inconsistent.',
    ADDRESS_METADATA_LENGTH_MISMATCH: 'Address metadata length mismatch.',
    SOMETHING_WENT_WRONG_DURING_INPUT_SELECTION: 'Something went wrong during input selection.',
    NO_NODE_TO_RETRY: 'No nodes are available to retry the request.',
    NOT_ENOUGH_SYNCED_NODES: 'Not enough are in sync nodes to perform a quorum.',
    COULD_NOT_GET_QUORUM_FOR_LATEST_SOLID_SUBTANGLE_MILESTONE:
        'The nodes in quorum failed to agree on the state of the Tangle.',
    METHOD_NOT_SUPPORTED_FOR_QUORUM: 'Method not supported for quorum.',
    NOT_ENOUGH_QUORUM_NODES: 'Too few nodes added to conduct a quorum of the specified size.',
    EMPTY_ADDRESS_DATA: 'Empty address data.',
    INVALID_INPUT: 'Invalid input.',
    INVALID_TRANSFER: 'Invalid transfer.',
    INVALID_ADDRESS_DATA: 'Invalid address data.',
    INVALID_LAST_TRIT: 'Last address trit is not 0.',
    CANNOT_SWEEP_TO_SAME_ADDRESS: 'Cannot sweep to same address.',
    BALANCE_MISMATCH: 'Balance mismatch.',
    PROMOTIONS_LIMIT_REACHED: 'Promotions limit reached.',
    EMPTY_BUNDLE_PROVIDED: 'Empty bundle provided.',
    EMPTY_BUNDLES_PROVIDED: 'Empty bundles provided.',
    DETECTED_INPUT_WITH_ZERO_BALANCE: 'Detected input with zero balance.',
    NO_VALID_BUNDLES_CONSTRUCTED: 'No valid bundles constructed.',
    BUNDLE_NO_LONGER_FUNDED: 'The bundle you are retrying is no longer funded.',
    INVALID_BUNDLES_PROVIDED: 'Invalid bundles provided.',
    INVALID_TRANSACTIONS_PROVIDED: 'Invalid transactions provided.',
    INCLUSION_STATES_SIZE_MISMATCH: 'Inclusion states size mismatch.',
    INPUTS_THRESHOLD_CANNOT_BE_ZERO: 'Limit for input addresses cannot be zero.',
    CANNOT_FIND_INPUTS_WITH_PROVIDED_LIMIT: 'Cannot find input addresses with provided limit.',
    INSUFFICIENT_BALANCE: 'Insufficient balance to send a transaction with the specified amount.',
    INVALID_MAX_INPUTS_PROVIDED: 'Invalid max inputs provided.',
    NO_STORED_DATA_FOUND: 'No stored data found during migration.',
    MAX_INPUTS_EXCEEDED: (count, max) =>
        `Ledger does not support transactions with ${count} input addresses. The limit is ${max}.`,
    LEDGER_ZERO_VALUE: 'Cannot send 0 value transfers with a Ledger device.',
    LEDGER_DISCONNECTED: 'Ledger device disconnected.',
    LEDGER_CANCELLED: 'Transaction cancelled on Ledger device.',
    LEDGER_DENIED: 'Ledger transaction denied by user',
    LEDGER_INVALID_INDEX: 'Incorrect Ledger device connected or the Ledger mnemonic has changed.',
    REQUEST_TIMED_OUT: 'The node took too long to respond.',
    FOUND_INVALID_SEED_IN_KEYCHAIN: 'Found an invalid seed in the keychain.',
    MISSING_FROM_KEYCHAIN: (alias) => `Missing ${alias} from keychain.`,
    EXPORT_CANCELLED: 'Export cancelled',
    MARKET_DATA_FAILURE: 'Could not fetch market data',
<<<<<<< HEAD
=======
    EXPIRED_TIMEOUT: 'Expired timeout.'
>>>>>>> 331de049
};<|MERGE_RESOLUTION|>--- conflicted
+++ resolved
@@ -67,8 +67,5 @@
     MISSING_FROM_KEYCHAIN: (alias) => `Missing ${alias} from keychain.`,
     EXPORT_CANCELLED: 'Export cancelled',
     MARKET_DATA_FAILURE: 'Could not fetch market data',
-<<<<<<< HEAD
-=======
-    EXPIRED_TIMEOUT: 'Expired timeout.'
->>>>>>> 331de049
+    EXPIRED_TIMEOUT: 'Expired timeout.',
 };