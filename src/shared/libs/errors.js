export default {
    KEY_REUSE: 'Key reuse detected.',
    NOT_ENOUGH_BALANCE: 'Not enough balance.',
    ADDRESS_HAS_PENDING_TRANSFERS: 'Input addresses already used in a pending transfer.',
    FUNDS_AT_SPENT_ADDRESSES: 'WARNING FUNDS AT SPENT ADDRESSES.',
    CANNOT_SEND_TO_OWN_ADDRESS: 'Cannot send to an own address.',
    POW_FUNCTION_UNDEFINED: 'Proof of work function is undefined.',
    BUNDLE_NO_LONGER_VALID: 'Bundle no longer valid',
    PERSISTOR_UNDEFINED: 'Persistor is undefined.',
    ATTACH_TO_TANGLE_UNAVAILABLE: 'attachToTangle is not available',
    TRANSACTION_ALREADY_CONFIRMED: 'Transaction already confirmed.',
<<<<<<< HEAD
    INCOMING_TRANSFERS: 'Incoming transfers to all selected inputs',
=======
    NODE_NOT_SYNCED: 'Node not synced',
>>>>>>> d179c474
};<|MERGE_RESOLUTION|>--- conflicted
+++ resolved
@@ -9,9 +9,6 @@
     PERSISTOR_UNDEFINED: 'Persistor is undefined.',
     ATTACH_TO_TANGLE_UNAVAILABLE: 'attachToTangle is not available',
     TRANSACTION_ALREADY_CONFIRMED: 'Transaction already confirmed.',
-<<<<<<< HEAD
     INCOMING_TRANSFERS: 'Incoming transfers to all selected inputs',
-=======
     NODE_NOT_SYNCED: 'Node not synced',
->>>>>>> d179c474
 };