--- conflicted
+++ resolved
@@ -16,14 +16,11 @@
 
 export const formatFullAddressData = data => {
     const addresses = data.addresses;
-<<<<<<< HEAD
     const addressData = Object.assign(
         {},
         ...addresses.map((n, index) => ({ [n]: { index, balance: 0, spent: false } })),
     );
-=======
-    const addressData = Object.assign({}, ...addresses.map(n => ({ [n]: { balance: 0, spent: false } })));
->>>>>>> 74cc2023
+
     for (let i = 0; i < data.inputs.length; i++) {
         addressData[data.inputs[i].address].balance = data.inputs[i].balance;
     }
