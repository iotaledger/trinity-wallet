import assign from 'lodash/assign';
import cloneDeep from 'lodash/cloneDeep';
import each from 'lodash/each';
import filter from 'lodash/filter';
import isEmpty from 'lodash/isEmpty';
import isNumber from 'lodash/isNumber';
import keys from 'lodash/keys';
import map from 'lodash/map';
import reduce from 'lodash/reduce';
import findKey from 'lodash/findKey';
import size from 'lodash/size';
<<<<<<< HEAD
import merge from 'lodash/merge';
import pickBy from 'lodash/pickBy';
=======
>>>>>>> a4a60125
import { iota } from './index';
import { getBalancesAsync, wereAddressesSpentFromAsync } from './extendedApi';

/**
 *   Starts traversing from specified index backwards
 *   Keeps on calling findTransactions to see if there's any associated tx with address
 *   Stops at the point where it finds an address with hash
 *   Basically just removes the unused addresses
 *
 *   @method removeUnusedAddresses
 *   @param {function} resolve
 *   @param {function} reject
 *   @param {number} index
 *   @param {array} finalAddresses
 **/
const removeUnusedAddresses = (resolve, reject, index, finalAddresses) => {
    if (!finalAddresses[index]) {
        resolve(finalAddresses);
        return;
    }

    iota.api.findTransactions({ addresses: [finalAddresses[index]] }, (err, hashes) => {
        if (err) {
            reject(err);
        } else {
            // If address has affiliated txs
            if (size(hashes)) {
                resolve(finalAddresses);
            } else {
                removeUnusedAddresses(resolve, reject, index - 1, finalAddresses.slice(0, index));
            }
        }
    });
};

/**
 *   Returns associated addresses with a seed
 *   Generates addresses in batches and upon each execution increase the index to fetch the next batch
 *   Stops at the point where there are no transaction hashes associated with last (total defaults to --> 10) addresses
 *
 *   @method getRelevantAddresses
 *   @param {function} resolve
 *   @param {function} reject
 *   @param {string} seed
 *   @param {object} [opts={index: 0, total: 10, returnAll: true, security: 2}]
 *   @param {array} allAddresses
 *   @returns {array} All addresses
 **/

const getRelevantAddresses = (resolve, reject, seed, opts, allAddresses) => {
    iota.api.getNewAddress(seed, opts, (err, addresses) => {
        if (err) {
            reject(err);
        } else {
            iota.api.findTransactions({ addresses }, (err, hashes) => {
                if (size(hashes)) {
                    allAddresses = [...allAddresses, ...addresses];
                    const newOpts = assign({}, opts, { index: opts.total + opts.index });
                    getRelevantAddresses(resolve, reject, seed, newOpts, allAddresses);
                } else {
                    // Traverse backwards to remove all unused addresses
                    new Promise((res, rej) => {
                        const lastAddressIndex = size(allAddresses) - 1;
                        removeUnusedAddresses(res, rej, lastAddressIndex, allAddresses.slice());
                    })
                        .then((finalAddresses) => {
                            resolve(finalAddresses);
                        })
                        .catch((err) => reject(err));
                }
            });
        }
    });
};

/**
 *   Returns a promise meant for returning all associated addresses with a seed
 *
 *   @method getAllAddresses
 *   @param {string} seed
 *   @param {object} [addressesOpts={index: 0, total: 10, returnAll: true, security: 2}] - Default options for address generation
 *   @returns {promise}
 **/
export const getAllAddresses = (
    seed,
    addressesOpts = {
        index: 0,
        total: 10,
        returnAll: true,
        security: 2,
    },
) => new Promise((res, rej) => getRelevantAddresses(res, rej, seed, addressesOpts, []));

/**
 *   Accepts addresses as an array.
 *   Finds latest balances on those addresses.
 *   Finds latest spent statuses on addresses.
 *   Transforms addresses array to a dictionary. [{ address: { index: 0, spent: false, balance: 0 }}]
 *
 *   @method formatAddressesAndBalance
 *   @param {array} addresses
 *   @returns {promise<object>} - [ addresses: {}, balance: 0 ]
 **/
export const formatAddressesAndBalance = (addresses) => {
    if (isEmpty(addresses)) {
        return Promise.resolve({ addresses: {}, balance: 0 });
    }

    const cached = {
        balances: [],
        wereSpent: [],
    };

    return getBalancesAsync(addresses)
        .then((balances) => {
            cached.balances = map(balances.balances, Number);

            return wereAddressesSpentFromAsync(addresses);
        })
        .then((wereSpent) => {
            cached.wereSpent = wereSpent;

            return reduce(
                addresses,
                (acc, address, index) => {
                    acc.addresses[address] = {
                        index,
                        spent: cached.wereSpent[index],
                        balance: cached.balances[index],
                    };

                    acc.balance = acc.balance + cached.balances[index];

                    return acc;
                },
                { addresses: {}, balance: 0 },
            );
        });
};

export const formatAddresses = (addresses, balances, addressesSpendStatus) => {
    const addressData = assign({}, ...addresses.map((n, index) => ({ [n]: { index, balance: 0, spent: false } })));

    for (let i = 0; i < addresses.length; i++) {
        addressData[addresses[i]].index = i;
        addressData[addresses[i]].balance = balances[i];
        addressData[addresses[i]].spent = addressesSpendStatus[i];
    }

    return addressData;
};

/**
 *   Accepts addresses as an array.
 *   Finds latest balances on those addresses.
 *   Finds latest spent statuses on addresses.
 *   Transforms addresses array to a dictionary. [{ address: { index: 0, spent: false, balance: 0 }}]
 *
 *   @method markAddressesAsSpentSync
 *   @param {array} transfers
 *   @param {object} markAddressesAsSpentSync
 *   @returns {promise<object>} - [ addresses: {}, balance: 0 ]
 **/
export const markAddressesAsSpentSync = (transfers, addressData) => {
    const addressDataClone = cloneDeep(addressData);
    const addresses = keys(addressDataClone);

    // Iterate over all bundles and sort them between incoming
    // and outgoing transfers
    transfers.forEach((bundle) => {
        // Iterate over every bundle entry
        bundle.forEach((bundleEntry) => {
            // If bundle address in the list of addresses associated with the seed
            // mark the address as sent
            if (addresses.indexOf(bundleEntry.address) > -1) {
                // Check if it's a remainder address
                const isRemainder = bundleEntry.currentIndex === bundleEntry.lastIndex && bundleEntry.lastIndex !== 0;
                // check if sent transaction
                if (bundleEntry.value < 0 && !isRemainder) {
                    // Mark address as spent
                    addressDataClone[bundleEntry.address].spent = true;
                }
            }
        });
    });

    return addressDataClone;
};

/**
 *   Accepts address data.
 *   Finds all unspent addresses.
 *
 *   IMPORTANT: This function should always be utilized after the account is sycnced.
 *
 *   @method getUnspentAddressesSync
 *   @param {object} addressData
 *   @returns {array} - Array of unspent addresses
 **/
export const getUnspentAddressesSync = (addressData) => {
    return map(pickBy(addressData, (addressObject) => !addressObject.spent), (addressObject, address) => address);
};

/**
 *   Accepts pending transfers and address data.
 *   Finds all spent addresses with pending transfers.
 *
 *   IMPORTANT: This function should always be utilized after the account is sycnced.
 *
 *   @method getSpentAddressesWithPendingTransfersSync
 *   @param {array} pendingTransfers - Unconfirmed transfers
 *   @param {object} addressData
 *   @returns {array} - Array of spent addresses with pending transfers
 **/
export const getSpentAddressesWithPendingTransfersSync = (pendingTransfers, addressData) => {
    const spentAddresses = pickBy(addressData, (addressObject) => addressObject.spent);
    const spentAddressesWithPendingTransfers = new Set();

    each(pendingTransfers, (pendingBundle) => {
        each(pendingBundle, (transactionObject) => {
            const isRemainder =
                transactionObject.currentIndex === transactionObject.lastIndex && transactionObject.lastIndex !== 0;

            if (transactionObject.address in spentAddresses && transactionObject.value < 0 && !isRemainder) {
                spentAddressesWithPendingTransfers.add(transactionObject.address);
            }
        });
    });

    return Array.from(spentAddressesWithPendingTransfers);
};

/**
 *   Communicates with ledger and checks if the addresses are spent from.
 *
 *   @method filterSpentAddresses
 *   @param {array} inputs - Array or objects containing balance, keyIndex and address props.
 *   @returns {Promise} - A promise that resolves all inputs with unspent addresses.
 **/
export const filterSpentAddresses = (inputs) => {
    const addresses = map(inputs, (input) => input.address);

    return wereAddressesSpentFromAsync(addresses).then((wereSpent) => filter(inputs, (input, idx) => !wereSpent[idx]));
};

/**
 *   Find the last address index from address data.
 *
 *   @method getStartingSearchIndexToFetchLatestAddresses
 *   @param {object} addressData - Addresses dictionary with balance and spend status
 *   @returns {number} index
 **/
export const getStartingSearchIndexToFetchLatestAddresses = (addressData) => {
    const addresses = keys(addressData);
    return size(addresses) ? addresses.length - 1 : 0;
};

/**
 *   Communicates with ledger and checks if the addresses are spent from.
 *
 *   @method shouldAllowSendingToAddress
 *   @param {array} addresses - Could also accept an address as string since wereAddressesSpentFrom casts it internally
 *   @param {function} callback
 **/
export const shouldAllowSendingToAddress = (addresses) => {
    return wereAddressesSpentFromAsync(addresses).then((wereSpent) => {
        const spentAddresses = filter(addresses, (address, idx) => wereSpent[idx]);

        return !spentAddresses.length;
    });
};

/**
 *   Takes in an array of balances (numbers) and calculates the total balance
 *
 *   @method accumulateBalance
 *   @param {array} balances - Array of integers
 *
 *   @returns {number} - Total balance
 **/
export const accumulateBalance = (balances) =>
    reduce(
        balances,
        (res, val) => {
            if (isNumber(val)) {
                res = res + val;
            }

            return res;
        },
        0,
    );

/**
 *   Takes in transfer bundles and grab hashes for transfer objects that are unconfirmed.
 *
 *   @method getBalancesSync
 *   @param {array} addresses
 *   @param {object} addressData
 *
 *   @returns {array} - array of balances
 **/
export const getBalancesSync = (addresses, addressData) => {
    const balances = [];

    each(addresses, (address) => {
        // Just a safety check.
        if (address in addressData) {
            const balance = addressData[address].balance;
            balances.push(balance);
        }
    });

    return balances;
};

/**
 *   Gets the latest used address from the specified index onwards
 *
 *   @method getLatestAddresses
 *   @param {string} seed - Seed string
 *   @param {number} index - Index to start generating addresses from
 *   @returns {array} - Array of latest used addresses
 **/

export const getLatestAddresses = (seed, index) => {
    return new Promise((resolve, reject) => {
        const options = { checksum: false, index, returnAll: true };
        iota.api.getNewAddress(seed, options, (err, addresses) => {
            if (err) {
                reject(err);
            } else {
                resolve(addresses);
            }
        });
    });
};

/**
 *   Takes address data and returns the latest address
 *
 *   @method getLatestAddress
 *   @param {string} seed - Seed string
 *   @param {string} existingAccountData - existingAccountData from store
 *   @returns {object} - Updated account data data including latest used addresses
 **/
export const getLatestAddress = (addressData) => {
    const address = findKey(addressData, (addressObject) => addressObject.index === keys(addressData).length - 1);
    return address;
};

/**
 *   Takes current account data as input and adds latest used addresses
 *
 *   @method syncAddresses
 *   @param {string} seed - Seed string
 *   @param {string} accountData - existing account data
 *   @returns {object} - Updated account data data including latest used addresses
 **/

export const syncAddresses = (seed, accountData, addNewAddress = false) => {
    const thisAccountDataCopy = cloneDeep(accountData);
    let index = getStartingSearchIndexToFetchLatestAddresses(thisAccountDataCopy.addresses);
    return getLatestAddresses(seed, index).then((newAddresses) => {
        // Remove unused address
        if (!addNewAddress) {
            newAddresses.pop();
        }
        // If no new addresses return
        if (newAddresses.length === 0) {
            return accountData;
        }
        const updatedAddresses = cloneDeep(thisAccountDataCopy.addresses);
        newAddresses.forEach((newAddress) => {
            // In case the newly created address is not part of the addresses object
            // Add that as a key with a 0 balance.
            if (size(updatedAddresses) === 0) {
                updatedAddresses[newAddress] = { index, balance: 0, spent: false };
                index += 1;
            } else if (!(newAddress in thisAccountDataCopy.addresses)) {
                index += 1;
                updatedAddresses[newAddress] = { index, balance: 0, spent: false };
            }
        });
        thisAccountDataCopy.addresses = updatedAddresses;
        return thisAccountDataCopy;
    });
};<|MERGE_RESOLUTION|>--- conflicted
+++ resolved
@@ -9,11 +9,7 @@
 import reduce from 'lodash/reduce';
 import findKey from 'lodash/findKey';
 import size from 'lodash/size';
-<<<<<<< HEAD
-import merge from 'lodash/merge';
 import pickBy from 'lodash/pickBy';
-=======
->>>>>>> a4a60125
 import { iota } from './index';
 import { getBalancesAsync, wereAddressesSpentFromAsync } from './extendedApi';
 
