--- conflicted
+++ resolved
@@ -10,18 +10,11 @@
 import isObject from 'lodash/isObject';
 import isBoolean from 'lodash/isBoolean';
 import includes from 'lodash/includes';
-<<<<<<< HEAD
-=======
-import keys from 'lodash/keys';
-import pickBy from 'lodash/pickBy';
->>>>>>> 54b9d61d
 import map from 'lodash/map';
 import maxBy from 'lodash/maxBy';
 import reduce from 'lodash/reduce';
 import some from 'lodash/some';
 import size from 'lodash/size';
-import omitBy from 'lodash/omitBy';
-import flatMap from 'lodash/flatMap';
 import { iota } from './index';
 import { getBalancesAsync, wereAddressesSpentFromAsync, findTransactionsAsync, sendTransferAsync } from './extendedApi';
 import { prepareTransferArray } from './transfers';
@@ -392,46 +385,34 @@
 };
 
 /**
- * Filters spent addresses from locally stored address data
- *
- * @method filterSpentAddressesSync
- * @param {array} addresses
- * @param {object} addressData
- *
- * @returns {array}
- */
-export const filterSpentAddressesSync = (addresses, addressData) =>
-    filter(addresses, (address) => !get(addressData, `${address}.spent.local`));
-
-/**
  *   Communicates with ledger and checks if the addresses are spent from.
  *
- *   @method pickUnspentAddressData
+ *   @method filterSpentAddressData
  *   @param {string} [provider]
  *
- *   @returns {function(object, array): Promise<object>}
- **/
-export const pickUnspentAddressData = (provider) => (addressData, normalisedTransactionsList) => {
-    const addresses = filterSpentAddressesSync(keys(addressData), addressData);
+ *   @returns {function(array, array): Promise<object>}
+ **/
+export const filterSpentAddressData = (provider) => (addressData, transactions) => {
+    const unspentAddresses = map(
+        filter(addressData, (addressObject) => addressObject.spent.local === false),
+        (addressObject) => addressObject.address,
+    );
 
     // If all inputs are spent, avoid making the network call
-    if (isEmpty(addresses)) {
-        return Promise.resolve({});
-    }
-
-<<<<<<< HEAD
-    const spendStatuses = findSpendStatusesFromTransactions(addresses, normalisedTransactions);
-=======
-    const spendStatuses = findSpendStatusesFromNormalisedTransactions(addresses, normalisedTransactionsList);
->>>>>>> 54b9d61d
-
-    return wereAddressesSpentFromAsync(provider)(addresses).then((wereSpent) => {
+    if (isEmpty(unspentAddresses)) {
+        return Promise.resolve([]);
+    }
+
+    // Get latest spend statuses against unspent addresses from locally stored transactions
+    const spendStatuses = findSpendStatusesFromTransactions(unspentAddresses, transactions);
+
+    return wereAddressesSpentFromAsync(provider)(unspentAddresses).then((wereSpent) => {
         const filteredAddresses = filter(
-            addresses,
-            (input, idx) => wereSpent[idx] === false && spendStatuses[idx] === false,
+            unspentAddresses,
+            (_, idx) => wereSpent[idx] === false && spendStatuses[idx] === false,
         );
 
-        return pickBy(addressData, (data, address) => includes(filteredAddresses, address));
+        return filter(addressData, (addressObject) => includes(filteredAddresses, addressObject.address));
     });
 };
 
@@ -611,32 +592,31 @@
  *   Filters inputs with addresses that have pending incoming transfers or
  *   are change addresses.
  *
- *   @method omitAddressDataWithIncomingTransactions
+ *   @method filterAddressDataWithPendingIncomingTransactions
  *   @param {object} addressData
  *   @param {array} pendingValueTransactions
  *
  *   @returns {object}
  **/
-export const omitAddressDataWithIncomingTransactions = (addressData, pendingValueTransactions) => {
-    if (isEmpty(pendingValueTransactions) || isEmpty(addressData)) {
+export const filterAddressDataWithPendingIncomingTransactions = (addressData, transactions) => {
+    if (isEmpty(transactions) || isEmpty(addressData)) {
         return addressData;
     }
 
-    const addressesWithIncomingTransfers = new Set();
-
-    // Check outputs of incoming transfers i.e. If there is an incoming value transfer
-    // Checks outputs of sent transfers to check if there is an incoming transfer (change address)
-
-    // Note: Inputs for outgoing transfers should not be checked since filterSpentAddresses already removes spent inputs
-    const outputsToCheck = flatMap(pendingValueTransactions, (transfer) => transfer.outputs);
-
-    each(outputsToCheck, (output) => {
-        if (output.address in addressData && output.value > 0) {
-            addressesWithIncomingTransfers.add(output.address);
-        }
-    });
-
-    return omitBy(addressData, (_, address) => addressesWithIncomingTransfers.has(address));
+    const addresses = map(addressData, (addressObject) => addressObject.address);
+
+    const addressesWithIncomingTransactions = map(
+        filter(
+            transactions,
+            (transaction) =>
+                includes(addresses, transaction.address) &&
+                transaction.persistence === false &&
+                transaction.value !== 0,
+        ),
+        (transaction) => transaction.address,
+    );
+
+    return filter(addressData, (addressObject) => includes(addressesWithIncomingTransactions, addressObject.address));
 };
 
 /**
@@ -726,59 +706,41 @@
     const inputAddresses = map(filter(transactions, (tx) => tx.value < 0), (tx) => tx.address);
 
     return map(addresses, (address) => includes(inputAddresses, address));
-<<<<<<< HEAD
-=======
-};
-
-/**
- * Mimic wereAddressesSpentFrom IRI api call response, by checking spent status of addresses from transaction objects
- *
- * @method findSpendStatusesFromNormalisedTransactions
- * @param {array} addresses
- * @param {array} normalisedTransactions
- *
- * @returns {array<boolean>}
- */
-export const findSpendStatusesFromNormalisedTransactions = (addresses, normalisedTransactions) => {
-    const inputAddresses = map(flatMap(normalisedTransactions, (tx) => tx.inputs), (tx) => tx.address);
-
-    return map(addresses, (address) => includes(inputAddresses, address));
 };
 
 /**
  * Transforms address data object to inputs list
  *
  * @method transformAddressDataToInputs
- * @param {object} addressData
+ * @param {array} addressData
  * @param {number} security
  *
  * @returns {array}
  */
 export const transformAddressDataToInputs = (addressData, security = DEFAULT_SECURITY) =>
-    map(addressData, (data, address) => ({
-        address,
+    map(addressData, (addressObject) => ({
+        address: addressObject.address,
         security,
-        balance: data.balance,
-        keyIndex: data.index,
+        balance: addressObject.balance,
+        keyIndex: addressObject.index,
     }));
 
 /**
  * Filters address data with pending outgoing transactions
  *
  * @method filterAddressDataWithPendingOutgoingTransactions
- * @param {object} addressData
- * @param {array} normalisedTransactionsList
+ * @param {array} addressData
+ * @param {array} transactions
  *
  * @returns {object}
  */
-export const filterAddressDataWithPendingOutgoingTransactions = (addressData, normalisedTransactionsList) => {
-    const pendingTransactions = filter(normalisedTransactionsList, (tx) => tx.persistence === false);
+export const filterAddressDataWithPendingOutgoingTransactions = (addressData, transactions) => {
+    const pendingTransactions = filter(transactions, (tx) => tx.persistence === false);
     // Get all input addresses from transactions
     const inputAddressesFromTransactions = map(
-        flatMap(pendingTransactions, (tx) => tx.inputs),
-        (input) => input.address,
+        filter(pendingTransactions, (transaction) => transaction.value < 0),
+        (transaction) => transaction.address,
     );
 
-    return omitBy(addressData, (_, address) => includes(inputAddressesFromTransactions, address));
->>>>>>> 54b9d61d
+    return filter(addressData, (addressObject) => includes(inputAddressesFromTransactions, addressObject.address));
 };