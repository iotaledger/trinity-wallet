import cloneDeep from 'lodash/cloneDeep';
import assign from 'lodash/assign';
import each from 'lodash/each';
import difference from 'lodash/difference';
import get from 'lodash/get';
import map from 'lodash/map';
import filter from 'lodash/filter';
import isObject from 'lodash/isObject';
import merge from 'lodash/merge';
import find from 'lodash/find';
import includes from 'lodash/includes';
import isEmpty from 'lodash/isEmpty';
import omit from 'lodash/omit';
import { iota } from './index';
import {
    findTransactionsAsync,
    getNodeInfoAsync,
    findTransactionObjectsAsync,
    getLatestInclusionAsync,
} from './extendedApi';
import {
    formatTransfers,
    getBundleTailsForPendingValidTransfers,
    categorizeTransactionsByPersistence,
    removeIrrelevantUnconfirmedTransfers,
    constructBundle,
    hasNewTransfers,
    syncTransfers,
    getPendingTxTailsHashes,
    getConfirmedTransactionHashes,
    markTransfersConfirmed,
    getBundleHashesForTailTransactionHashes,
} from './transfers';
import {
    getAllAddresses,
<<<<<<< HEAD
    getLatestAddresses,
    formatAddressesAndBalance,
=======
    formatFullAddressData,
    calculateBalance,
>>>>>>> ef6afe1a
    markAddressSpend,
    getUnspentAddresses,
    getBalancesWithAddresses,
    mapBalancesToAddresses,
    accumulateBalance,
} from './addresses';

/**
 *   Takes in account data fetched from ledger.
 *   Formats transfers - Sort by latest to old.
 *   Formats addresses by assigning spent and balance with each address (formatAddressesAndBalance).
 *   Accumulates total balance (formatAddressesAndBalance).
 *   Categorise valid transfers by bundle hashes and tail transactions (getBundleTailsForPendingValidTransfers).
 *
 *   @method organizeAccountInfo
 *   @param {string} accountName
 *   @param {data} [ addresses: <array>, transfers: <array> ]
 *
 *   @returns {Promise<object>}
 **/
const organizeAccountInfo = (accountName, data) => {
    const organizedData = {
        accountName,
        transfers: formatTransfers(data.transfers, data.addresses),
        balance: 0,
        addresses: {},
        unconfirmedBundleTails: {},
    };

    return formatAddressesAndBalance(data.addresses)
        .then(({ addresses, balance }) => {
            organizedData.addresses = addresses;
            organizedData.balance = balance;

            return getBundleTailsForPendingValidTransfers(
                organizedData.transfers,
                organizedData.addresses,
                accountName,
            );
        })
        .then((unconfirmedBundleTails) => {
            organizedData.unconfirmedBundleTails = unconfirmedBundleTails;

            return organizedData;
        });
};

/**
 *   Takes in account object, filter unspent addresses from all addresses, fetch transaction hashes associated with those and
 *   assigns them to the account object.
 *
 *   @method mapUnspentAddressesHashesToAccount
 *   @param {object} account [
 *     addresses: {},
 *     transfers: [],
 *     balance: 0,
 *     unconfirmedBundleTails: {} // (optional),
 *     accountName; 'foo' // (optional)
 *   ]
 *
 *   @returns {Promise} - Resolves account argument by assigning unspentAddressesHashes (Transaction hashes associated with unspent addresses)
 **/
export const mapUnspentAddressesHashesToState = (account) => {
    const unspentAddresses = getUnspentAddresses(account.addresses);

    if (isEmpty(unspentAddresses)) {
        return Promise.resolve(assign({}, account, { unspentAddressesHashes: [] }));
    }

    return findTransactionsAsync({ addresses: unspentAddresses }).then((hashes) => {
        return assign({}, account, { unspentAddressesHashes: hashes });
    });
};

/**
 *   Gets seed associated information from the ledger.
 *   - Communicates with node by checking its information. (getNodeInfoAsync)
 *   - Get all used addresses (addresses with transactions) from the ledger. (getAllAddresses)
 *   - Get all transaction objects associated with the addresses. (findTransactionObjectsAsync({ addresses }))
 *   - Grab all bundle hashes and get transaction objects associated with those. (findTransactionObjectsAsync({ bundles }))
 *   - Get confirmation states from all transactions from the ledger. (getLatestInclusionAsync)
 *   - Map confirmations on transaction objects.
 *   - Remove duplicates (reattachments) for confirmed transfers - A neat trick to avoid expensive bundle creation for reattachments.
 *   - Get balances associated with addresses. (getBalancesAsync)
 *   - Set balance
 *   - Prepare inputs from balances and all addresses.
 *   - Organize account info - Formats and transform account objects.
 *
 *   @method getAccountData
 *   @param {string} seed
 *   @param {string} accountName - Account name selected by the user.
 *   @returns {Promise} - Account object [addresses: {}, transfers: [], balance: 0, pendingTxTailsHashes: {}, unconfirmedBundleTails: {} ]
 **/
export const getAccountData = (seed, accountName) => {
    const tailTransactions = [];
    const allBundleHashes = [];

    let allBundleObjects = [];

    const data = {
        addresses: [],
        transfers: [],
    };

    const pushIfNew = (pushTo, value) => {
        const isTrue = isObject(value) ? find(pushTo, { hash: value.hash }) : includes(pushTo, value);

        if (!isTrue) {
            pushTo.push(value);
        }
    };

    return getNodeInfoAsync()
        .then(() => getAllAddresses(seed))
        .then((addresses) => {
            data.addresses = addresses;

            return findTransactionObjectsAsync({ addresses: data.addresses });
        })
        .then((txObjects) => {
            each(txObjects, (tx) => pushIfNew(allBundleHashes, tx.bundle)); // Grab all bundle hashes

            return findTransactionObjectsAsync({ bundles: allBundleHashes });
        })
        .then((bundleObjects) => {
            allBundleObjects = bundleObjects;

            each(allBundleObjects, (tx) => {
                if (tx.currentIndex === 0) {
                    pushIfNew(tailTransactions, tx); // Keep a copy of all tail transactions to check confirmations
                }
            });

            return getLatestInclusionAsync(map(tailTransactions, (t) => t.hash));
        })
        .then((states) => {
            const allTxsAsObjects = categorizeTransactionsByPersistence(tailTransactions, states);
            const relevantUnconfirmedTransfers = removeIrrelevantUnconfirmedTransfers(allTxsAsObjects);

            const finalTailTxs = [
                ...map(allTxsAsObjects.confirmed, (t) => ({ ...t, persistence: true })),
                ...map(relevantUnconfirmedTransfers, (t) => ({ ...t, persistence: false })),
            ];

            each(finalTailTxs, (tx) => {
                const bundle = constructBundle(tx, allBundleObjects);

                if (iota.utils.isBundle(bundle)) {
                    // Map persistence from tail transaction object to all transfer objects in the bundle
                    data.transfers.push(map(bundle, (transfer) => ({ ...transfer, persistence: tx.persistence })));
                }
            });

            return organizeAccountInfo(accountName, data);
        });
};

/**
 *   Aims to update cached state with the ledger's.
 *   - Grab search index for checking latest addresses and update address data dictionary.
 *   - Grab balances against latest addresses.
 *   - Assign new balances to latest addresses.
 *   - Grab unspentAddressesHashes by filtering unspent addresses and checking for their hashes.
 *   - Checks for new transfers by comparing old unspentAddressesHashes with newUnspentAddressesHashes.
 *   - Sync transfers by calling syncTransfers.
 *   - Update transfers, addresses by marking addresses as spent.
 *   - Recompute, filter latest pending tail hashes from latest transfer objects and update pendingTxTailHashes in state.
 *   - Check confirmation states for pending tail hashes.
 *   - Update those transfer objects with persistence true.
 *
 *   @method syncAccount
 *   @param {string} seed
 *   @param {object} existingAccountState - Account object
 *
 *   @returns {Promise<object>} - Resolved a new updated account state object.
 **/
export const syncAccount = (seed, existingAccountState) => {
    const thisStateCopy = cloneDeep(existingAccountState);

    return getBalancesWithAddresses(thisStateCopy.addresses)
        .then(({ balances, addresses }) => {
            const newBalances = map(balances, Number);

            thisStateCopy.addresses = mapBalancesToAddresses(thisStateCopy.addresses, newBalances, addresses);

            thisStateCopy.balance = accumulateBalance(newBalances);

            return mapUnspentAddressesHashesToState(thisStateCopy);
        })
        .then((newStateCopy) => {
            if (hasNewTransfers(thisStateCopy.unspentAddressesHashes, newStateCopy.unspentAddressesHashes)) {
                const diff = difference(newStateCopy.unspentAddressesHashes, thisStateCopy.unspentAddressesHashes);

                // Update unspentAddressesHashes for this copy
                thisStateCopy.unspentAddressesHashes = newStateCopy.unspentAddressesHashes;

                return syncTransfers(diff, thisStateCopy);
            }

            return Promise.resolve({
                transfers: thisStateCopy.transfers,
                newTransfers: [],
            });
        })
        .then(({ transfers, newTransfers }) => {
            thisStateCopy.transfers = transfers;
            thisStateCopy.addresses = markAddressSpend(thisStateCopy.transfers, thisStateCopy.addresses);

            // Transform new transfers by bundle for promotion.
            return getBundleTailsForPendingValidTransfers(
                newTransfers,
                thisStateCopy.addresses,
                thisStateCopy.accountName,
            );
        })
        .then((newUnconfirmedBundleTails) => {
            thisStateCopy.unconfirmedBundleTails = merge(
                {},
                thisStateCopy.unconfirmedBundleTails,
                newUnconfirmedBundleTails,
            );

            // Grab all hashes for pending transactions
            const pendingTxTailsHashes = getPendingTxTailsHashes(thisStateCopy.transfers);

            return getConfirmedTransactionHashes(pendingTxTailsHashes);
        })
        .then((confirmedTransactionHashes) => {
            if (!isEmpty(confirmedTransactionHashes)) {
                thisStateCopy.transfers = markTransfersConfirmed(thisStateCopy.transfers, confirmedTransactionHashes);

                // Grab all bundle hashes for confirmed transaction hashes
                // At this point unconfirmedBundleTails (for promotion) should be updated
                const confirmedBundleHashes = getBundleHashesForTailTransactionHashes(
                    thisStateCopy.unconfirmedBundleTails,
                    confirmedTransactionHashes,
                );

                // All bundle hashes that are now confirmed should be removed from the dictionary.
                thisStateCopy.unconfirmedBundleTails = omit(
                    thisStateCopy.unconfirmedBundleTails,
                    confirmedBundleHashes,
                );

                return thisStateCopy;
            }

            return thisStateCopy;
        });
};

/**
 *   Aims to update local account information after a spend.
 *
 *   @method syncAccount
 *   @param {string} name
 *   @param {array} newTransfer
 *   @param {object} existingAccountState - Account object
 *   @param {boolean} isValueTransfer
 *
 *   @returns {Promise<object>} - Resolved a new updated account state object.
 **/
export const updateAccount = (name, newTransfer, accountState, isValueTransfer) => {
    // Assign persistence to the newly sent transfer.
    const newTransferBundleWithPersistence = map(newTransfer, (bundle) => ({
        ...bundle,
        persistence: false,
    }));

    // Append new transfer to existing transfers
    const transfers = [...[newTransferBundleWithPersistence], ...accountState.transfers];

    // Turn on spent flag for addresses that were used in this transfer
    const addresses = markAddressSpend([newTransfer], accountState.addresses);

    let unconfirmedBundleTails = accountState.unconfirmedBundleTails;

    // Keep track of this transfer in unconfirmed tails so that it can be picked up for promotion
    // Also check if it was a value transfer
    // Only update unconfirmedBundleTails for promotion/reattachment if its a value transfer
    if (isValueTransfer) {
        const bundle = get(newTransfer, `[${0}].bundle`);
        const tailTxs = filter(newTransfer, (tx) => tx.currentIndex === 0);

        unconfirmedBundleTails = merge({}, unconfirmedBundleTails, {
            [bundle]: map(tailTxs, (t) => ({ ...t, account: name })), // Assign account name to each tx
        });
    }

    return mapUnspentAddressesHashesToState({ ...accountState, transfers, addresses, unconfirmedBundleTails });
};<|MERGE_RESOLUTION|>--- conflicted
+++ resolved
@@ -33,13 +33,7 @@
 } from './transfers';
 import {
     getAllAddresses,
-<<<<<<< HEAD
-    getLatestAddresses,
     formatAddressesAndBalance,
-=======
-    formatFullAddressData,
-    calculateBalance,
->>>>>>> ef6afe1a
     markAddressSpend,
     getUnspentAddresses,
     getBalancesWithAddresses,
