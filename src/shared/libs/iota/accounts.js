import cloneDeep from 'lodash/cloneDeep';
import each from 'lodash/each';
import size from 'lodash/size';
import get from 'lodash/get';
import map from 'lodash/map';
import keys from 'lodash/keys';
import merge from 'lodash/merge';
import find from 'lodash/find';
import filter from 'lodash/filter';
import includes from 'lodash/includes';
import isEmpty from 'lodash/isEmpty';
import omit from 'lodash/omit';
import unionBy from 'lodash/unionBy';
import {
    isNodeSynced,
    findTransactionObjectsAsync,
    getLatestInclusionAsync,
    getTransactionsObjectsAsync,
    findTransactionsAsync,
} from './extendedApi';
import {
    prepareForAutoPromotion,
    syncTransfers,
    getPendingTxTailsHashes,
    getConfirmedTransactionHashes,
    markTransfersConfirmed,
    getBundleHashesForNewlyConfirmedTransactions,
    getTransactionsDiff,
    constructNormalisedBundles,
    normaliseBundle,
    mergeNewTransfers,
    getOwnTransactionHashes,
} from './transfers';
import {
    getAddressDataAndFormatBalance,
    getFullAddressHistory,
    markAddressesAsSpentSync,
    syncAddresses,
    accumulateBalance,
    formatAddressData,
    findSpendStatusesFromTransactionObjects,
} from './addresses';
import Errors from '../errors';
import { EMPTY_HASH_TRYTES } from './utils';

/**
 *   Takes in account data fetched from ledger.
 *   Formats addresses as an object { index, spent, checksum, balance }.
 *   Accumulates total balance.
 *   Prepares transactions for auto promotion.
 *
 *   @method organiseAccountState
 *
 *   @returns {function(string, object): Promise<object>}
 **/
const organiseAccountState = (provider) => (accountName, partialAccountData) => {
    const organisedState = {
        accountName,
        transfers: partialAccountData.transfers,
        balance: 0,
        addresses: {},
        unconfirmedBundleTails: {},
        hashes: partialAccountData.hashes,
    };

    const { addresses, balances, wereSpent } = partialAccountData;

    organisedState.addresses = formatAddressData(addresses, balances, wereSpent);

    organisedState.balance = accumulateBalance(partialAccountData.balances);

    const normalisedTransactionsList = map(organisedState.transfers, (tx) => tx);

    return prepareForAutoPromotion(provider)(normalisedTransactionsList, organisedState.addresses, accountName).then(
        (unconfirmedBundleTails) => {
            organisedState.unconfirmedBundleTails = unconfirmedBundleTails;

            return organisedState;
        },
    );
};

/**
 *   Gets information associated with a seed from the ledger.
 *   - Checks if the currently connected IRI node is healthy
 *   - Gets all used addresses and their transaction hashes from the ledger.
 *   - Gets all transaction objects associated with the addresses.
 *   - Grabs all bundle hashes and get transaction objects associated with those.
 *   - Gets confirmation states for all transactions from the ledger.
 *   - Normalises valid bundles.
 *   - Organises account info.
 *
 *   @method getAccountData
 *
 *   @param {string} provider
 *   @returns {function(object, string, function): Promise<object>}
 **/
export const getAccountData = (provider) => (seedStore, accountName) => {
    const bundleHashes = new Set();

    const cached = {
        tailTransactions: [],
        transactionObjects: [],
    };

    let data = {
        addresses: [],
        transfers: [],
        balances: [],
        wereSpent: [],
        hashes: [],
    };

    return isNodeSynced(provider)
        .then((isSynced) => {
            if (!isSynced) {
                throw new Error(Errors.NODE_NOT_SYNCED);
            }

            return getFullAddressHistory(provider)(seedStore);
        })
        .then((history) => {
            data = { ...data, ...history };

            return getTransactionsObjectsAsync(provider)(history.hashes);
        })
        .then((transactionObjects) => {
            each(transactionObjects, (tx) => {
                if (tx.bundle !== EMPTY_HASH_TRYTES) {
                    bundleHashes.add(tx.bundle);
                }
            });

            return findTransactionObjectsAsync(provider)({ bundles: Array.from(bundleHashes) });
        })
        .then((transactionObjects) => {
            cached.transactionObjects = transactionObjects;

            // Get spent statuses of addresses from transaction objects
            const spendStatuses = findSpendStatusesFromTransactionObjects(data.addresses, cached.transactionObjects);

            data.wereSpent = map(data.wereSpent, (status, idx) => ({ ...status, local: spendStatuses[idx] }));

            each(transactionObjects, (tx) => {
                if (tx.currentIndex === 0) {
                    // Keep track of all tail transactions to check confirmations
                    cached.tailTransactions = unionBy(cached.tailTransactions, [tx], 'hash');
                }
            });

            return getLatestInclusionAsync(provider)(map(cached.tailTransactions, (tx) => tx.hash));
        })
        .then((states) => {
            data.transfers = constructNormalisedBundles(
                cached.tailTransactions,
                cached.transactionObjects,
                states,
                data.addresses,
            );

            return organiseAccountState(provider)(accountName, data);
        });
};

/**
 *   Aims to sync local state with the ledger's.
 *   - Updates balances and spent statuses for all seen addresses in local state.
 *   - Checks for new transfers on addresses.
 *   - Syncs new transfers if found on the ledger.
 *   - Updates addresses used in newly found transfers, by marking them as spent.
 *   - Adds newly found (valid and pending) transfers for promotion.
 *   - Checks confirmation states for pending tail transaction hashes.
 *   - Removes bundle hashes for confirmed transfers from auto promotion queue.
 *
 *   @method syncAccount
 *   @param {string} [provider]
 *
 *   @returns {function(object, object, function): Promise<object>}
 **/
export const syncAccount = (provider) => (existingAccountState, seedStore, notificationFn) => {
    const thisStateCopy = cloneDeep(existingAccountState);
    const rescanAddresses = typeof seedStore === 'object';

    return (rescanAddresses
        ? syncAddresses(provider)(seedStore, thisStateCopy.addresses, map(thisStateCopy.transfers, (tx) => tx))
        : Promise.resolve(thisStateCopy.addresses)
    )
        .then((latestAddressData) => {
            thisStateCopy.addresses = latestAddressData;

            return findTransactionsAsync(provider)({ addresses: keys(thisStateCopy.addresses) });
        })
        .then((newHashes) => {
            // Get difference of transaction hashes from local state and ledger state
            const diff = getTransactionsDiff(thisStateCopy.hashes, newHashes);

            // Set new latest transaction hashes against current state copy.
            thisStateCopy.hashes = newHashes;

            return size(diff)
                ? syncTransfers(provider)(diff, thisStateCopy)
                : Promise.resolve({
                      transfers: thisStateCopy.transfers,
                      newNormalisedTransfers: {},
                      outOfSyncTransactionHashes: [],
                  });
        })
        .then(({ transfers, newNormalisedTransfers, outOfSyncTransactionHashes }) => {
            //Trigger notification callback with new incoming transactions and confirmed value transactions
            if (notificationFn) {
                notificationFn(
                    thisStateCopy.accountName,
                    filter(transfers, (transfer) => transfer.incoming && !thisStateCopy.transfers[transfer.bundle]),
                    filter(
                        transfers,
                        (transfer) =>
                            transfer.persistence &&
                            transfer.transferValue > 0 &&
                            thisStateCopy.transfers[transfer.bundle] &&
                            !thisStateCopy.transfers[transfer.bundle].persistence,
                    ),
                );
            }

            thisStateCopy.transfers = transfers;

            // Keep only synced transaction hashes so that the next cycle tries to re-sync
            thisStateCopy.hashes = filter(thisStateCopy.hashes, (hash) => !includes(outOfSyncTransactionHashes, hash));

            // Transform new transfers by bundle for promotion.
            return prepareForAutoPromotion(provider)(
                map(newNormalisedTransfers, (tx) => tx),
                thisStateCopy.addresses,
                thisStateCopy.accountName,
            );
        })
        .then((newUnconfirmedBundleTails) => {
            thisStateCopy.unconfirmedBundleTails = merge(
                {},
                thisStateCopy.unconfirmedBundleTails,
                newUnconfirmedBundleTails,
            );

            // Grab all tail transactions hashes for pending transactions
            const pendingTxTailsHashes = getPendingTxTailsHashes(thisStateCopy.transfers);

            return getConfirmedTransactionHashes(provider)(pendingTxTailsHashes);
        })
        .then((confirmedTransactionsHashes) => {
            if (!isEmpty(confirmedTransactionsHashes)) {
                thisStateCopy.transfers = markTransfersConfirmed(thisStateCopy.transfers, confirmedTransactionsHashes);

                // Grab all bundle hashes for confirmed transaction hashes
                const confirmedBundleHashes = getBundleHashesForNewlyConfirmedTransactions(
                    thisStateCopy.unconfirmedBundleTails,
                    confirmedTransactionsHashes,
                );

                // All bundle hashes that are now confirmed should be removed from auto promotion queue.
                thisStateCopy.unconfirmedBundleTails = omit(
                    thisStateCopy.unconfirmedBundleTails,
                    confirmedBundleHashes,
                );
            }

            const addresses = keys(thisStateCopy.addresses);
            const keyIndexes = map(addresses, (address) => thisStateCopy.addresses[address].index);

            return getAddressDataAndFormatBalance(provider)(
                addresses,
                map(thisStateCopy.transfers, (tx) => tx),
                keyIndexes,
            );
        })
        .then(({ addresses, balance }) => {
            thisStateCopy.addresses = addresses;
            thisStateCopy.balance = balance;

            return thisStateCopy;
        });
};

/**
 *   Sync local account after a new transfer is made.
 *   - Assign persistence to each tx object.
 *   - Merge new transfer to existing transfers.
 *   - Mark used addresses as spent locally.
 *   - If value transfer, add it to auto promotion queue.
 *   - Sync transaction hashes.
 *
 *   @method updateAccountAfterSpending
 *   @param {string} [provider]
 *
 *   @returns {function(string, string, array, object, boolean, function): Promise<object>}
 **/
<<<<<<< HEAD
export const syncAccountAfterSpending = (provider) => (vault, name, newTransfer, accountState, isValueTransfer) => {
=======
export const syncAccountAfterSpending = (provider) => (seedStore, name, newTransfer, accountState, isValueTransfer) => {
>>>>>>> 02b64e8a
    const tailTransaction = find(newTransfer, { currentIndex: 0 });
    const normalisedTransfer = normaliseBundle(newTransfer, keys(accountState.addresses), [tailTransaction], false);

    // Assign normalised transfer to existing transfers
    const transfers = mergeNewTransfers(
        {
            [normalisedTransfer.bundle]: normalisedTransfer,
        },
        accountState.transfers,
    );

    let unconfirmedBundleTails = accountState.unconfirmedBundleTails;

    // Add transfer for auto promotion
    if (isValueTransfer) {
        const bundle = get(newTransfer, '[0].bundle');

        unconfirmedBundleTails = merge({}, unconfirmedBundleTails, {
            [bundle]: [
                {
                    hash: tailTransaction.hash,
                    attachmentTimestamp: tailTransaction.attachmentTimestamp,
                    account: name, // Assign account name to each tx
                },
            ],
        });
    }

    // Turn on spent flag for addresses that were used in this transfer
    const addressData = markAddressesAsSpentSync([newTransfer], accountState.addresses);
    const ownTransactionHashesForThisTransfer = getOwnTransactionHashes(normalisedTransfer, accountState.addresses);

    return syncAddresses(provider)(seedStore, addressData, map(transfers, (tx) => tx)).then((newAddressData) => {
        const newState = {
            ...accountState,
            transfers,
            addresses: newAddressData,
            unconfirmedBundleTails,
            hashes: [...accountState.hashes, ...ownTransactionHashesForThisTransfer],
        };

        return {
            newState,
            normalisedTransfer,
            transfer: newTransfer,
        };
    });
};

/**
 *   Sync local account after a bundle is replayed.
 *   - Assign persistence to each tx object.
 *   - Update transfer object with tail transaction hash of new reattachment.
 *   - Add reattachment tail transaction to auto promotion queue.
 *   - Sync transaction hashes.
 *
 *   @method syncAccountAfterReattachment
 *   @param {string} accountName
 *   @param {array} reattachment
 *   @param {object} accountState
 *
 *   @returns {object}
 **/
export const syncAccountAfterReattachment = (accountName, reattachment, accountState) => {
    const tailTransaction = find(reattachment, { currentIndex: 0 });

    const normalisedReattachment = normaliseBundle(
        reattachment,
        keys(accountState.addresses),
        [tailTransaction],
        false,
    );

    // Merge into existing transfers
    const transfers = mergeNewTransfers(
        {
            [normalisedReattachment.bundle]: normalisedReattachment,
        },
        accountState.transfers,
    );
    const bundle = get(reattachment, '[0].bundle');

    // This check would is very redundant but to make sure state is never messed up,
    // We make sure we check if bundle hash exists.
    // Also the usage of unionBy is to have a safety check that we do not end up storing duplicate hashes
    // https://github.com/iotaledger/iri/issues/463
    const updatedUnconfirmedBundleTails = merge({}, accountState.unconfirmedBundleTails, {
        [bundle]:
            bundle in accountState.unconfirmedBundleTails
                ? unionBy(
                      [
                          {
                              hash: tailTransaction.hash,
                              attachmentTimestamp: tailTransaction.attachmentTimestamp,
                              account: accountName,
                          },
                      ],
                      accountState.unconfirmedBundleTails[bundle],
                      'hash',
                  )
                : [
                      {
                          hash: tailTransaction.hash,
                          attachmentTimestamp: tailTransaction.attachmentTimestamp,
                          account: accountName,
                      },
                  ],
    });

    const ownTransactionHashesForThisReattachment = getOwnTransactionHashes(
        normalisedReattachment,
        accountState.addresses,
    );

    const newState = {
        ...accountState,
        transfers,
        unconfirmedBundleTails: updatedUnconfirmedBundleTails,
        hashes: [...accountState.hashes, ...ownTransactionHashesForThisReattachment],
    };

    return {
        newState,
        reattachment,
        normalisedReattachment,
    };
};

/**
 *  Sync local account in case signed inputs were exposed to the network (and the network call failed)
 *
 *   @method syncAccountOnValueTransactionFailure
 *   @param {array} newTransfer
 *   @param {object} accountState
 *
 *   @returns {object}
 **/
export const syncAccountOnValueTransactionFailure = (newTransfer, accountState) => {
    const tailTransaction = find(newTransfer, { currentIndex: 0 });
    const normalisedTransfer = normaliseBundle(newTransfer, keys(accountState.addresses), [tailTransaction], false);

    // Assign normalised transfer to existing transfers
    const transfers = mergeNewTransfers(
        {
            [normalisedTransfer.bundle]: normalisedTransfer,
        },
        accountState.transfers,
    );

    const addressData = markAddressesAsSpentSync([newTransfer], accountState.addresses);

    const newState = {
        ...accountState,
        transfers,
        addresses: addressData,
    };

    return {
        newState,
        normalisedTransfer,
        transfer: newTransfer,
    };
};

/**
 *  Sync account when a failed transaction was successfully stored and broadcast to the network
 *
 *   @method syncAccountOnSuccessfulRetryAttempt
 *   @param {string} accountName
 *   @param {array} transaction
 *   @param {object} accountState
 *
 *   @returns {object}
 **/
export const syncAccountOnSuccessfulRetryAttempt = (accountName, transaction, accountState) => {
    const tailTransaction = find(transaction, { currentIndex: 0 });
    const newNormalisedTransfer = normaliseBundle(transaction, keys(accountState.addresses), [tailTransaction], false);
    const bundle = get(transaction, '[0].bundle');

    const transfers = merge({}, accountState.transfers, { [bundle]: newNormalisedTransfer });
    const ownTransactionHashesForThisTransfer = getOwnTransactionHashes(newNormalisedTransfer, accountState.addresses);

    const unconfirmedBundleTails = merge({}, accountState.unconfirmedBundleTails, {
        [bundle]: [
            {
                hash: tailTransaction.hash,
                attachmentTimestamp: tailTransaction.attachmentTimestamp,
                account: accountName,
            },
        ],
    });

    const newState = {
        ...accountState,
        unconfirmedBundleTails,
        transfers,
        hashes: [...accountState.hashes, ...ownTransactionHashesForThisTransfer],
    };

    return {
        newState,
        normalisedTransfer: newNormalisedTransfer,
        transfer: transaction,
    };
};

/**
 *  Sync local account in case signed inputs were exposed to the network (and the network call failed)
 *
 *   @method syncAccountOnValueTransactionFailure
 *   @param {array} newTransfer
 *   @param {object} addressData
 *   @param {object} accountState
 *
 *   @returns {object}
 **/
export const syncAccountDuringSnapshotTransition = (newTransfer, addressData, accountState) => {
    const tailTransaction = find(newTransfer, { currentIndex: 0 });
    const latestAddressData = merge({}, accountState.addresses, addressData);

    const normalisedTransfer = normaliseBundle(newTransfer, keys(latestAddressData), [tailTransaction], false);

    // Assign normalised transfer to existing transfers
    const transfers = mergeNewTransfers(
        {
            [normalisedTransfer.bundle]: normalisedTransfer,
        },
        accountState.transfers,
    );

    const newState = {
        ...accountState,
        balance: accumulateBalance(map(latestAddressData, (data) => data.balance)),
        transfers,
        addresses: latestAddressData,
        hashes: [...accountState.hashes, ...map(newTransfer, (tx) => tx.hash)],
    };

    return {
        newState,
        normalisedTransfer,
    };
};<|MERGE_RESOLUTION|>--- conflicted
+++ resolved
@@ -293,11 +293,7 @@
  *
  *   @returns {function(string, string, array, object, boolean, function): Promise<object>}
  **/
-<<<<<<< HEAD
-export const syncAccountAfterSpending = (provider) => (vault, name, newTransfer, accountState, isValueTransfer) => {
-=======
 export const syncAccountAfterSpending = (provider) => (seedStore, name, newTransfer, accountState, isValueTransfer) => {
->>>>>>> 02b64e8a
     const tailTransaction = find(newTransfer, { currentIndex: 0 });
     const normalisedTransfer = normaliseBundle(newTransfer, keys(accountState.addresses), [tailTransaction], false);
 
