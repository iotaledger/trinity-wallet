import cloneDeep from 'lodash/cloneDeep';
import assign from 'lodash/assign';
import each from 'lodash/each';
import difference from 'lodash/difference';
import get from 'lodash/get';
import map from 'lodash/map';
import filter from 'lodash/filter';
import isObject from 'lodash/isObject';
import merge from 'lodash/merge';
import find from 'lodash/find';
import includes from 'lodash/includes';
import isEmpty from 'lodash/isEmpty';
import omit from 'lodash/omit';
import { iota } from './index';
import {
    findTransactionsAsync,
    getNodeInfoAsync,
    findTransactionObjectsAsync,
    getLatestInclusionAsync,
} from './extendedApi';
import {
    formatTransfers,
    getBundleTailsForPendingValidTransfers,
    categorizeTransactionsByPersistence,
    removeIrrelevantUnconfirmedTransfers,
    constructBundle,
    hasNewTransfers,
    syncTransfers,
    getPendingTxTailsHashes,
    getConfirmedTransactionHashes,
    markTransfersConfirmed,
    getBundleHashesForTailTransactionHashes,
} from './transfers';
import {
    getAllAddresses,
<<<<<<< HEAD
    getLatestAddresses,
    formatAddressesAndBalance,
=======
    formatFullAddressData,
    calculateBalance,
>>>>>>> 444458ad
    markAddressSpend,
    getUnspentAddresses,
    getBalancesWithAddresses,
    mapBalancesToAddresses,
    accumulateBalance,
} from './addresses';

/**
 *   Takes in account data fetched from ledger.
 *   Formats transfers - Sort by latest to old.
 *   Formats addresses by assigning spent and balance with each address (formatAddressesAndBalance).
 *   Accumulates total balance (formatAddressesAndBalance).
 *   Categorise valid transfers by bundle hashes and tail transactions (getBundleTailsForPendingValidTransfers).
 *
 *   @method organizeAccountInfo
 *   @param {string} accountName
 *   @param {data} [ addresses: <array>, transfers: <array> ]
 *
 *   @returns {Promise<object>}
 **/
const organizeAccountInfo = (accountName, data) => {
    const organizedData = {
        accountName,
        transfers: formatTransfers(data.transfers, data.addresses),
        balance: 0,
        addresses: {},
        unconfirmedBundleTails: {},
    };

    return formatAddressesAndBalance(data.addresses)
        .then(({ addresses, balance }) => {
            organizedData.addresses = addresses;
            organizedData.balance = balance;

            return getBundleTailsForPendingValidTransfers(
                organizedData.transfers,
                organizedData.addresses,
                accountName,
            );
        })
        .then((unconfirmedBundleTails) => {
            organizedData.unconfirmedBundleTails = unconfirmedBundleTails;

            return organizedData;
        });
};

/**
 *   Takes in account object, filter unspent addresses from all addresses, fetch transaction hashes associated with those and
 *   assigns them to the account object.
 *
 *   @method mapUnspentAddressesHashesToAccount
 *   @param {object} account [
 *     addresses: {},
 *     transfers: [],
 *     balance: 0,
 *     unconfirmedBundleTails: {} // (optional),
 *     accountName; 'foo' // (optional)
 *   ]
 *
 *   @returns {Promise} - Resolves account argument by assigning unspentAddressesHashes (Transaction hashes associated with unspent addresses)
 **/
export const mapUnspentAddressesHashesToState = (account) => {
    const unspentAddresses = getUnspentAddresses(account.addresses);

    if (isEmpty(unspentAddresses)) {
        return Promise.resolve(assign({}, account, { unspentAddressesHashes: [] }));
    }

    return findTransactionsAsync({ addresses: unspentAddresses }).then((hashes) => {
        return assign({}, account, { unspentAddressesHashes: hashes });
    });
};

/**
 *   Gets seed associated information from the ledger.
 *   - Communicates with node by checking its information. (getNodeInfoAsync)
 *   - Get all used addresses (addresses with transactions) from the ledger. (getAllAddresses)
 *   - Get all transaction objects associated with the addresses. (findTransactionObjectsAsync({ addresses }))
 *   - Grab all bundle hashes and get transaction objects associated with those. (findTransactionObjectsAsync({ bundles }))
 *   - Get confirmation states from all transactions from the ledger. (getLatestInclusionAsync)
 *   - Map confirmations on transaction objects.
 *   - Remove duplicates (reattachments) for confirmed transfers - A neat trick to avoid expensive bundle creation for reattachments.
 *   - Get balances associated with addresses. (getBalancesAsync)
 *   - Set balance
 *   - Prepare inputs from balances and all addresses.
 *   - Organize account info - Formats and transform account objects.
 *
 *   @method getAccountData
 *   @param {string} seed
 *   @param {string} accountName - Account name selected by the user.
 *   @returns {Promise} - Account object [addresses: {}, transfers: [], balance: 0, pendingTxTailsHashes: {}, unconfirmedBundleTails: {} ]
 **/
export const getAccountData = (seed, accountName) => {
    const tailTransactions = [];
    const allBundleHashes = [];

    let allBundleObjects = [];

    const data = {
        addresses: [],
        transfers: [],
    };

    const pushIfNew = (pushTo, value) => {
        const isTrue = isObject(value) ? find(pushTo, { hash: value.hash }) : includes(pushTo, value);

        if (!isTrue) {
            pushTo.push(value);
        }
    };

    return getNodeInfoAsync()
        .then(() => getAllAddresses(seed))
        .then((addresses) => {
            data.addresses = addresses;

            return findTransactionObjectsAsync({ addresses: data.addresses });
        })
        .then((txObjects) => {
            each(txObjects, (tx) => pushIfNew(allBundleHashes, tx.bundle)); // Grab all bundle hashes

            return findTransactionObjectsAsync({ bundles: allBundleHashes });
        })
        .then((bundleObjects) => {
            allBundleObjects = bundleObjects;

            each(allBundleObjects, (tx) => {
                if (tx.currentIndex === 0) {
                    pushIfNew(tailTransactions, tx); // Keep a copy of all tail transactions to check confirmations
                }
            });

            return getLatestInclusionAsync(map(tailTransactions, (t) => t.hash));
        })
        .then((states) => {
            const allTxsAsObjects = categorizeTransactionsByPersistence(tailTransactions, states);
            const relevantUnconfirmedTransfers = removeIrrelevantUnconfirmedTransfers(allTxsAsObjects);

            const finalTailTxs = [
                ...map(allTxsAsObjects.confirmed, (t) => ({ ...t, persistence: true })),
                ...map(relevantUnconfirmedTransfers, (t) => ({ ...t, persistence: false })),
            ];

            each(finalTailTxs, (tx) => {
                const bundle = constructBundle(tx, allBundleObjects);

                if (iota.utils.isBundle(bundle)) {
                    // Map persistence from tail transaction object to all transfer objects in the bundle
                    data.transfers.push(map(bundle, (transfer) => ({ ...transfer, persistence: tx.persistence })));
                }
            });

            return organizeAccountInfo(accountName, data);
        });
};

/**
 *   Aims to update cached state with the ledger's.
 *   - Grab search index for checking latest addresses and update address data dictionary.
 *   - Grab balances against latest addresses.
 *   - Assign new balances to latest addresses.
 *   - Grab unspentAddressesHashes by filtering unspent addresses and checking for their hashes.
 *   - Checks for new transfers by comparing old unspentAddressesHashes with newUnspentAddressesHashes.
 *   - Sync transfers by calling syncTransfers.
 *   - Update transfers, addresses by marking addresses as spent.
 *   - Recompute, filter latest pending tail hashes from latest transfer objects and update pendingTxTailHashes in state.
 *   - Check confirmation states for pending tail hashes.
 *   - Update those transfer objects with persistence true.
 *
 *   @method syncAccount
 *   @param {string} seed
 *   @param {object} existingAccountState - Account object
 *
 *   @returns {Promise<object>} - Resolved a new updated account state object.
 **/
export const syncAccount = (seed, existingAccountState) => {
    const thisStateCopy = cloneDeep(existingAccountState);

    return getBalancesWithAddresses(thisStateCopy.addresses)
        .then(({ balances, addresses }) => {
            const newBalances = map(balances, Number);

            thisStateCopy.addresses = mapBalancesToAddresses(thisStateCopy.addresses, newBalances, addresses);

            thisStateCopy.balance = accumulateBalance(newBalances);

            return mapUnspentAddressesHashesToState(thisStateCopy);
        })
        .then((newStateCopy) => {
            if (hasNewTransfers(thisStateCopy.unspentAddressesHashes, newStateCopy.unspentAddressesHashes)) {
                const diff = difference(newStateCopy.unspentAddressesHashes, thisStateCopy.unspentAddressesHashes);

                // Update unspentAddressesHashes for this copy
                thisStateCopy.unspentAddressesHashes = newStateCopy.unspentAddressesHashes;

                return syncTransfers(diff, thisStateCopy);
            }

            return Promise.resolve({
                transfers: thisStateCopy.transfers,
                newTransfers: [],
            });
        })
        .then(({ transfers, newTransfers }) => {
            thisStateCopy.transfers = transfers;
            thisStateCopy.addresses = markAddressSpend(thisStateCopy.transfers, thisStateCopy.addresses);

            // Transform new transfers by bundle for promotion.
            return getBundleTailsForPendingValidTransfers(
                newTransfers,
                thisStateCopy.addresses,
                thisStateCopy.accountName,
            );
        })
        .then((newUnconfirmedBundleTails) => {
            thisStateCopy.unconfirmedBundleTails = merge(
                {},
                thisStateCopy.unconfirmedBundleTails,
                newUnconfirmedBundleTails,
            );

            // Grab all hashes for pending transactions
            const pendingTxTailsHashes = getPendingTxTailsHashes(thisStateCopy.transfers);

            return getConfirmedTransactionHashes(pendingTxTailsHashes);
        })
        .then((confirmedTransactionHashes) => {
            if (!isEmpty(confirmedTransactionHashes)) {
                thisStateCopy.transfers = markTransfersConfirmed(thisStateCopy.transfers, confirmedTransactionHashes);

                // Grab all bundle hashes for confirmed transaction hashes
                // At this point unconfirmedBundleTails (for promotion) should be updated
                const confirmedBundleHashes = getBundleHashesForTailTransactionHashes(
                    thisStateCopy.unconfirmedBundleTails,
                    confirmedTransactionHashes,
                );

                // All bundle hashes that are now confirmed should be removed from the dictionary.
                thisStateCopy.unconfirmedBundleTails = omit(
                    thisStateCopy.unconfirmedBundleTails,
                    confirmedBundleHashes,
                );

                return thisStateCopy;
            }

            return thisStateCopy;
        });
};

/**
 *   Aims to update local account information after a spend.
 *
 *   @method syncAccount
 *   @param {string} name
 *   @param {array} newTransfer
 *   @param {object} existingAccountState - Account object
 *   @param {boolean} isValueTransfer
 *
 *   @returns {Promise<object>} - Resolved a new updated account state object.
 **/
export const updateAccount = (name, newTransfer, accountState, isValueTransfer) => {
    // Assign persistence to the newly sent transfer.
    const newTransferBundleWithPersistence = map(newTransfer, (bundle) => ({
        ...bundle,
        persistence: false,
    }));

    // Append new transfer to existing transfers
    const transfers = [...[newTransferBundleWithPersistence], ...accountState.transfers];

    // Turn on spent flag for addresses that were used in this transfer
    const addresses = markAddressSpend([newTransfer], accountState.addresses);

    let unconfirmedBundleTails = accountState.unconfirmedBundleTails;

    // Keep track of this transfer in unconfirmed tails so that it can be picked up for promotion
    // Also check if it was a value transfer
    // Only update unconfirmedBundleTails for promotion/reattachment if its a value transfer
    if (isValueTransfer) {
        const bundle = get(newTransfer, `[${0}].bundle`);
        const tailTxs = filter(newTransfer, (tx) => tx.currentIndex === 0);

        unconfirmedBundleTails = merge({}, unconfirmedBundleTails, {
            [bundle]: map(tailTxs, (t) => ({ ...t, account: name })), // Assign account name to each tx
        });
    }

    return mapUnspentAddressesHashesToState({ ...accountState, transfers, addresses, unconfirmedBundleTails });
};<|MERGE_RESOLUTION|>--- conflicted
+++ resolved
@@ -33,13 +33,7 @@
 } from './transfers';
 import {
     getAllAddresses,
-<<<<<<< HEAD
-    getLatestAddresses,
     formatAddressesAndBalance,
-=======
-    formatFullAddressData,
-    calculateBalance,
->>>>>>> 444458ad
     markAddressSpend,
     getUnspentAddresses,
     getBalancesWithAddresses,
