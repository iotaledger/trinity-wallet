import cloneDeep from 'lodash/cloneDeep';
import each from 'lodash/each';
import size from 'lodash/size';
import get from 'lodash/get';
import map from 'lodash/map';
import keys from 'lodash/keys';
import merge from 'lodash/merge';
import find from 'lodash/find';
import filter from 'lodash/filter';
import includes from 'lodash/includes';
import isEmpty from 'lodash/isEmpty';
import isString from 'lodash/isString';
import omit from 'lodash/omit';
import unionBy from 'lodash/unionBy';
import {
    isNodeSynced,
    findTransactionObjectsAsync,
    getLatestInclusionAsync,
    getTransactionsObjectsAsync,
    findTransactionsAsync,
} from './extendedApi';
import {
    prepareForAutoPromotion,
    syncTransfers,
    getPendingTxTailsHashes,
    getConfirmedTransactionHashes,
    markTransfersConfirmed,
    getBundleHashesForNewlyConfirmedTransactions,
    getTransactionsDiff,
    constructNormalisedBundles,
    normaliseBundle,
    mergeNewTransfers,
    getOwnTransactionHashes,
} from './transfers';
import {
    getAddressDataAndFormatBalance,
    getFullAddressHistory,
    markAddressesAsSpentSync,
    syncAddresses,
    accumulateBalance,
    formatAddressData,
} from './addresses';
import Errors from '../errors';
import { EMPTY_HASH_TRYTES } from './utils';

/**
 *   Takes in account data fetched from ledger.
 *   Formats addresses as an object { index, spent, checksum, balance }.
 *   Accumulates total balance.
 *   Prepares transactions for auto promotion.
 *
 *   @method organiseAccountState
 *
 *   @returns {function(string, object): Promise<object>}
 **/
const organiseAccountState = (provider) => (accountName, partialAccountData) => {
    const organisedState = {
        accountName,
        transfers: partialAccountData.transfers,
        balance: 0,
        addresses: {},
        unconfirmedBundleTails: {},
        hashes: partialAccountData.hashes,
    };

    const { addresses, balances, wereSpent } = partialAccountData;

    organisedState.addresses = formatAddressData(addresses, balances, wereSpent);

    organisedState.balance = accumulateBalance(partialAccountData.balances);

    const normalisedTransactionsList = map(organisedState.transfers, (tx) => tx);

    return prepareForAutoPromotion(provider)(normalisedTransactionsList, organisedState.addresses, accountName).then(
        (unconfirmedBundleTails) => {
            organisedState.unconfirmedBundleTails = unconfirmedBundleTails;

            return organisedState;
        },
    );
};

/**
 *   Gets information associated with a seed from the ledger.
 *   - Checks if the currently connected IRI node is healthy
 *   - Gets all used addresses and their transaction hashes from the ledger.
 *   - Gets all transaction objects associated with the addresses.
 *   - Grabs all bundle hashes and get transaction objects associated with those.
 *   - Gets confirmation states for all transactions from the ledger.
 *   - Normalises valid bundles.
 *   - Organises account info.
 *
 *   @method getAccountData
 *
 *   @param {string} provider
 *   @returns {function(string, string, function): Promise<object>}
 **/
export const getAccountData = (provider) => (seed, accountName, genFn) => {
    const bundleHashes = new Set();

    const cached = {
        tailTransactions: [],
        transactionObjects: [],
    };

    let data = {
        addresses: [],
        transfers: [],
        balances: [],
        wereSpent: [],
        hashes: [],
    };

    return isNodeSynced(provider)
        .then((isSynced) => {
            if (!isSynced) {
                throw new Error(Errors.NODE_NOT_SYNCED);
            }

            return getFullAddressHistory(provider)(seed, genFn);
        })
        .then((history) => {
            data = { ...data, ...history };

            return getTransactionsObjectsAsync(provider)(history.hashes);
        })
        .then((transactionObjects) => {
            each(transactionObjects, (tx) => {
                if (tx.bundle !== EMPTY_HASH_TRYTES) {
                    bundleHashes.add(tx.bundle);
                }
            });

            return findTransactionObjectsAsync(provider)({ bundles: Array.from(bundleHashes) });
        })
        .then((transactionObjects) => {
            cached.transactionObjects = transactionObjects;

            each(transactionObjects, (tx) => {
                if (tx.currentIndex === 0) {
                    // Keep track of all tail transactions to check confirmations
                    cached.tailTransactions = unionBy(cached.tailTransactions, [tx], 'hash');
                }
            });

            return getLatestInclusionAsync(provider)(map(cached.tailTransactions, (tx) => tx.hash));
        })
        .then((states) => {
            data.transfers = constructNormalisedBundles(
                cached.tailTransactions,
                cached.transactionObjects,
                states,
                data.addresses,
            );

            return organiseAccountState(provider)(accountName, data);
        });
};

/**
 *   Aims to sync local state with the ledger's.
 *   - Updates balances and spent statuses for all seen addresses in local state.
 *   - Checks for new transfers on addresses.
 *   - Syncs new transfers if found on the ledger.
 *   - Updates addresses used in newly found transfers, by marking them as spent.
 *   - Adds newly found (valid and pending) transfers for promotion.
 *   - Checks confirmation states for pending tail transaction hashes.
 *   - Removes bundle hashes for confirmed transfers from auto promotion queue.
 *
 *   @method syncAccount
<<<<<<< HEAD
 *   @param {*} seed
 *   @param {object} existingAccountState - Account object
 *   @param {boolean} rescanAddresses
 *   @param {function} genFn - Entangled addresses generation method
 *   @param {boolean} withNewAddresses
 *   @param {function} notificationFn - New transaction callback function
=======
 *   @param {string} [provider]
>>>>>>> cce4f9aa
 *
 *   @returns {function(object, string, function): Promise<object>}
 **/
<<<<<<< HEAD
export const syncAccount = (
    existingAccountState,
    seed = null,
    rescanAddresses = false,
    genFn = null,
    withNewAddresses = false,
    notificationFn = null,
) => {
=======
export const syncAccount = (provider) => (existingAccountState, seed, genFn) => {
>>>>>>> cce4f9aa
    const thisStateCopy = cloneDeep(existingAccountState);
    const rescanAddresses = isString(seed);

    return (rescanAddresses
        ? syncAddresses(provider)(seed, thisStateCopy.addresses, genFn)
        : Promise.resolve(thisStateCopy.addresses)
    )
        .then((latestAddressData) => {
            thisStateCopy.addresses = latestAddressData;

            return findTransactionsAsync(provider)({ addresses: keys(thisStateCopy.addresses) });
        })
        .then((newHashes) => {
            // Get difference of transaction hashes from local state and ledger state
            const diff = getTransactionsDiff(thisStateCopy.hashes, newHashes);

            // Set new latest transaction hashes against current state copy.
            thisStateCopy.hashes = newHashes;

            return size(diff)
                ? syncTransfers(provider)(diff, thisStateCopy)
                : Promise.resolve({
                      transfers: thisStateCopy.transfers,
                      newNormalisedTransfers: {},
                      outOfSyncTransactionHashes: [],
                  });
        })
        .then(({ transfers, newNormalisedTransfers, outOfSyncTransactionHashes }) => {
            //Trigger notification callback with new incoming transactions and confirmed value transactions
            if (notificationFn) {
                notificationFn(
                    thisStateCopy.accountName,
                    filter(transfers, (transfer) => transfer.incoming && !thisStateCopy.transfers[transfer.bundle]),
                    filter(
                        transfers,
                        (transfer) =>
                            transfer.persistence &&
                            transfer.transferValue > 0 &&
                            thisStateCopy.transfers[transfer.bundle] &&
                            !thisStateCopy.transfers[transfer.bundle].persistence,
                    ),
                );
            }

            thisStateCopy.transfers = transfers;

            // Keep only synced transaction hashes so that the next cycle tries to re-sync
            thisStateCopy.hashes = filter(thisStateCopy.hashes, (hash) => !includes(outOfSyncTransactionHashes, hash));

            // Transform new transfers by bundle for promotion.
            return prepareForAutoPromotion(provider)(
                map(newNormalisedTransfers, (tx) => tx),
                thisStateCopy.addresses,
                thisStateCopy.accountName,
            );
        })
        .then((newUnconfirmedBundleTails) => {
            thisStateCopy.unconfirmedBundleTails = merge(
                {},
                thisStateCopy.unconfirmedBundleTails,
                newUnconfirmedBundleTails,
            );

            // Grab all tail transactions hashes for pending transactions
            const pendingTxTailsHashes = getPendingTxTailsHashes(thisStateCopy.transfers);

            return getConfirmedTransactionHashes(provider)(pendingTxTailsHashes);
        })
        .then((confirmedTransactionsHashes) => {
            if (!isEmpty(confirmedTransactionsHashes)) {
                thisStateCopy.transfers = markTransfersConfirmed(thisStateCopy.transfers, confirmedTransactionsHashes);

                // Grab all bundle hashes for confirmed transaction hashes
                const confirmedBundleHashes = getBundleHashesForNewlyConfirmedTransactions(
                    thisStateCopy.unconfirmedBundleTails,
                    confirmedTransactionsHashes,
                );

                // All bundle hashes that are now confirmed should be removed from auto promotion queue.
                thisStateCopy.unconfirmedBundleTails = omit(
                    thisStateCopy.unconfirmedBundleTails,
                    confirmedBundleHashes,
                );
            }

            // Gets latest address data from ledger
            return getAddressDataAndFormatBalance(provider)(keys(thisStateCopy.addresses));
        })
        .then(({ addresses, balance }) => {
            thisStateCopy.addresses = addresses;
            thisStateCopy.balance = balance;

            return thisStateCopy;
        });
};

/**
 *   Sync local account after a new transfer is made.
 *   - Assign persistence to each tx object.
 *   - Merge new transfer to existing transfers.
 *   - Mark used addresses as spent locally.
 *   - If value transfer, add it to auto promotion queue.
 *   - Sync transaction hashes.
 *
 *   @method updateAccountAfterSpending
 *   @param {string} [provider]
 *
 *   @returns {function(string, string, array, object, boolean, function): Promise<object>}
 **/
export const syncAccountAfterSpending = (provider) => (
    seed,
    name,
    newTransfer,
    accountState,
    isValueTransfer,
    genFn,
) => {
    const tailTransaction = find(newTransfer, { currentIndex: 0 });
    const normalisedTransfer = normaliseBundle(newTransfer, keys(accountState.addresses), [tailTransaction], false);

    // Assign normalised transfer to existing transfers
    const transfers = mergeNewTransfers(
        {
            [normalisedTransfer.bundle]: normalisedTransfer,
        },
        accountState.transfers,
    );

    let unconfirmedBundleTails = accountState.unconfirmedBundleTails;

    // Add transfer for auto promotion
    if (isValueTransfer) {
        const bundle = get(newTransfer, '[0].bundle');

        unconfirmedBundleTails = merge({}, unconfirmedBundleTails, {
            [bundle]: [
                {
                    hash: tailTransaction.hash,
                    attachmentTimestamp: tailTransaction.attachmentTimestamp,
                    account: name, // Assign account name to each tx
                },
            ],
        });
    }

    // Turn on spent flag for addresses that were used in this transfer
    const addressData = markAddressesAsSpentSync([newTransfer], accountState.addresses);
    const ownTransactionHashesForThisTransfer = getOwnTransactionHashes(normalisedTransfer, accountState.addresses);

    return syncAddresses(provider)(seed, addressData, genFn).then((newAddressData) => {
        const newState = {
            ...accountState,
            transfers,
            addresses: newAddressData,
            unconfirmedBundleTails,
            hashes: [...accountState.hashes, ...ownTransactionHashesForThisTransfer],
        };

        return {
            newState,
            normalisedTransfer,
            transfer: newTransfer,
        };
    });
};

/**
 *   Sync local account after a bundle is replayed.
 *   - Assign persistence to each tx object.
 *   - Update transfer object with tail transaction hash of new reattachment.
 *   - Add reattachment tail transaction to auto promotion queue.
 *   - Sync transaction hashes.
 *
 *   @method syncAccountAfterReattachment
 *   @param {string} accountName
 *   @param {array} reattachment
 *   @param {object} accountState
 *
 *   @returns {object}
 **/
export const syncAccountAfterReattachment = (accountName, reattachment, accountState) => {
    const tailTransaction = find(reattachment, { currentIndex: 0 });

    const normalisedReattachment = normaliseBundle(
        reattachment,
        keys(accountState.addresses),
        [tailTransaction],
        false,
    );

    // Merge into existing transfers
    const transfers = mergeNewTransfers(
        {
            [normalisedReattachment.bundle]: normalisedReattachment,
        },
        accountState.transfers,
    );
    const bundle = get(reattachment, '[0].bundle');

    // This check would is very redundant but to make sure state is never messed up,
    // We make sure we check if bundle hash exists.
    // Also the usage of unionBy is to have a safety check that we do not end up storing duplicate hashes
    // https://github.com/iotaledger/iri/issues/463
    const updatedUnconfirmedBundleTails = merge({}, accountState.unconfirmedBundleTails, {
        [bundle]:
            bundle in accountState.unconfirmedBundleTails
                ? unionBy(
                      [
                          {
                              hash: tailTransaction.hash,
                              attachmentTimestamp: tailTransaction.attachmentTimestamp,
                              account: accountName,
                          },
                      ],
                      accountState.unconfirmedBundleTails[bundle],
                      'hash',
                  )
                : [
                      {
                          hash: tailTransaction.hash,
                          attachmentTimestamp: tailTransaction.attachmentTimestamp,
                          account: accountName,
                      },
                  ],
    });

    const ownTransactionHashesForThisReattachment = getOwnTransactionHashes(
        normalisedReattachment,
        accountState.addresses,
    );

    const newState = {
        ...accountState,
        transfers,
        unconfirmedBundleTails: updatedUnconfirmedBundleTails,
        hashes: [...accountState.hashes, ...ownTransactionHashesForThisReattachment],
    };

    return {
        newState,
        reattachment,
        normalisedReattachment,
    };
};

/**
 *  Sync local account in case signed inputs were exposed to the network (and the network call failed)
 *
 *   @method syncAccountOnValueTransactionFailure
 *   @param {array} newTransfer
 *   @param {object} accountState
 *
 *   @returns {object}
 **/
export const syncAccountOnValueTransactionFailure = (newTransfer, accountState) => {
    const tailTransaction = find(newTransfer, { currentIndex: 0 });
    const normalisedTransfer = normaliseBundle(newTransfer, keys(accountState.addresses), [tailTransaction], false);

    // Assign normalised transfer to existing transfers
    const transfers = mergeNewTransfers(
        {
            [normalisedTransfer.bundle]: normalisedTransfer,
        },
        accountState.transfers,
    );

    const addressData = markAddressesAsSpentSync([newTransfer], accountState.addresses);

    const newState = {
        ...accountState,
        transfers,
        addresses: addressData,
    };

    return {
        newState,
        normalisedTransfer,
        transfer: newTransfer,
    };
};

/**
 *  Sync account when a failed transaction was successfully stored and broadcast to the network
 *
 *   @method syncAccountOnSuccessfulRetryAttempt
 *   @param {string} accountName
 *   @param {array} transaction
 *   @param {object} accountState
 *
 *   @returns {object}
 **/
export const syncAccountOnSuccessfulRetryAttempt = (accountName, transaction, accountState) => {
    const tailTransaction = find(transaction, { currentIndex: 0 });
    const newNormalisedTransfer = normaliseBundle(transaction, keys(accountState.addresses), [tailTransaction], false);
    const bundle = get(transaction, '[0].bundle');

    const transfers = merge({}, accountState.transfers, { [bundle]: newNormalisedTransfer });

    // Currently we solely rely on wereAddressesSpentFrom and since this failed transaction
    // was never broadcast, the addresses would be marked false
    // The transaction would still stop spending from these addresses because during input
    // selection, local transaction history is also checked.
    // FIXME: After using a permanent local address status, this would be unnecessary
    const addressData = markAddressesAsSpentSync([transaction], accountState.addresses);
    const ownTransactionHashesForThisTransfer = getOwnTransactionHashes(newNormalisedTransfer, accountState.addresses);

    const unconfirmedBundleTails = merge({}, accountState.unconfirmedBundleTails, {
        [bundle]: [
            {
                hash: tailTransaction.hash,
                attachmentTimestamp: tailTransaction.attachmentTimestamp,
                account: accountName,
            },
        ],
    });

    const newState = {
        ...accountState,
        unconfirmedBundleTails,
        transfers,
        addresses: addressData,
        hashes: [...accountState.hashes, ...ownTransactionHashesForThisTransfer],
    };

    return {
        newState,
        normalisedTransfer: newNormalisedTransfer,
        transfer: transaction,
    };
};

/**
 *  Sync local account in case signed inputs were exposed to the network (and the network call failed)
 *
 *   @method syncAccountOnValueTransactionFailure
 *   @param {array} newTransfer
 *   @param {object} addressData
 *   @param {object} accountState
 *
 *   @returns {object}
 **/
export const syncAccountDuringSnapshotTransition = (newTransfer, addressData, accountState) => {
    const tailTransaction = find(newTransfer, { currentIndex: 0 });
    const latestAddressData = merge({}, accountState.addresses, addressData);

    const normalisedTransfer = normaliseBundle(newTransfer, keys(latestAddressData), [tailTransaction], false);

    // Assign normalised transfer to existing transfers
    const transfers = mergeNewTransfers(
        {
            [normalisedTransfer.bundle]: normalisedTransfer,
        },
        accountState.transfers,
    );

    const newState = {
        ...accountState,
        balance: accumulateBalance(map(latestAddressData, (data) => data.balance)),
        transfers,
        addresses: latestAddressData,
        hashes: [...accountState.hashes, ...map(newTransfer, (tx) => tx.hash)],
    };

    return {
        newState,
        normalisedTransfer,
    };
};<|MERGE_RESOLUTION|>--- conflicted
+++ resolved
@@ -168,31 +168,11 @@
  *   - Removes bundle hashes for confirmed transfers from auto promotion queue.
  *
  *   @method syncAccount
-<<<<<<< HEAD
- *   @param {*} seed
- *   @param {object} existingAccountState - Account object
- *   @param {boolean} rescanAddresses
- *   @param {function} genFn - Entangled addresses generation method
- *   @param {boolean} withNewAddresses
- *   @param {function} notificationFn - New transaction callback function
-=======
  *   @param {string} [provider]
->>>>>>> cce4f9aa
  *
  *   @returns {function(object, string, function): Promise<object>}
  **/
-<<<<<<< HEAD
-export const syncAccount = (
-    existingAccountState,
-    seed = null,
-    rescanAddresses = false,
-    genFn = null,
-    withNewAddresses = false,
-    notificationFn = null,
-) => {
-=======
-export const syncAccount = (provider) => (existingAccountState, seed, genFn) => {
->>>>>>> cce4f9aa
+export const syncAccount = (provider) => (existingAccountState, seed, genFn, notificationFn) => {
     const thisStateCopy = cloneDeep(existingAccountState);
     const rescanAddresses = isString(seed);
 
