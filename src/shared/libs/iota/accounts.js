import cloneDeep from 'lodash/cloneDeep';
import assign from 'lodash/assign';
import each from 'lodash/each';
import difference from 'lodash/difference';
import get from 'lodash/get';
import map from 'lodash/map';
import filter from 'lodash/filter';
import isObject from 'lodash/isObject';
import merge from 'lodash/merge';
import find from 'lodash/find';
import includes from 'lodash/includes';
import isEmpty from 'lodash/isEmpty';
import omit from 'lodash/omit';
import { iota } from './index';
import {
    findTransactionsAsync,
    getNodeInfoAsync,
    findTransactionObjectsAsync,
    getLatestInclusionAsync,
} from './extendedApi';
import {
    formatTransfers,
    getBundleTailsForPendingValidTransfers,
    categorizeTransactionsByPersistence,
    removeIrrelevantUnconfirmedTransfers,
    constructBundle,
    hasNewTransfers,
    syncTransfers,
    getPendingTxTailsHashes,
    getConfirmedTransactionHashes,
    markTransfersConfirmed,
    getBundleHashesForTailTransactionHashes,
} from './transfers';
import {
    getAllAddresses,
<<<<<<< HEAD
    getLatestAddresses,
    formatAddressesAndBalance,
=======
    formatFullAddressData,
    calculateBalance,
>>>>>>> 848870fc
    markAddressSpend,
    getUnspentAddresses,
    getBalancesWithAddresses,
    mapBalancesToAddresses,
    accumulateBalance,
} from './addresses';

/**
 *   Takes in account data fetched from ledger.
 *   Formats transfers - Sort by latest to old.
 *   Formats addresses by assigning spent and balance with each address (formatAddressesAndBalance).
 *   Accumulates total balance (formatAddressesAndBalance).
 *   Categorise valid transfers by bundle hashes and tail transactions (getBundleTailsForPendingValidTransfers).
 *
 *   @method organizeAccountInfo
 *   @param {string} accountName
 *   @param {data} [ addresses: <array>, transfers: <array> ]
 *
 *   @returns {Promise<object>}
 **/
const organizeAccountInfo = (accountName, data) => {
    const organizedData = {
        accountName,
        transfers: formatTransfers(data.transfers, data.addresses),
        balance: 0,
        addresses: {},
        unconfirmedBundleTails: {},
    };

    return formatAddressesAndBalance(data.addresses)
        .then(({ addresses, balance }) => {
            organizedData.addresses = addresses;
            organizedData.balance = balance;

            return getBundleTailsForPendingValidTransfers(
                organizedData.transfers,
                organizedData.addresses,
                accountName,
            );
        })
        .then((unconfirmedBundleTails) => {
            organizedData.unconfirmedBundleTails = unconfirmedBundleTails;

            return organizedData;
        });
};

/**
 *   Takes in account object, filter unspent addresses from all addresses, fetch transaction hashes associated with those and
 *   assigns them to the account object.
 *
 *   @method mapUnspentAddressesHashesToAccount
 *   @param {object} account [
 *     addresses: {},
 *     transfers: [],
 *     balance: 0,
 *     unconfirmedBundleTails: {} // (optional),
 *     accountName; 'foo' // (optional)
 *   ]
 *
 *   @returns {Promise} - Resolves account argument by assigning unspentAddressesHashes (Transaction hashes associated with unspent addresses)
 **/
export const mapUnspentAddressesHashesToState = (account) => {
    const unspentAddresses = getUnspentAddresses(account.addresses);

    if (isEmpty(unspentAddresses)) {
        return Promise.resolve(assign({}, account, { unspentAddressesHashes: [] }));
    }

    return findTransactionsAsync({ addresses: unspentAddresses }).then((hashes) => {
        return assign({}, account, { unspentAddressesHashes: hashes });
    });
};

/**
 *   Gets seed associated information from the ledger.
 *   - Communicates with node by checking its information. (getNodeInfoAsync)
 *   - Get all used addresses (addresses with transactions) from the ledger. (getAllAddresses)
 *   - Get all transaction objects associated with the addresses. (findTransactionObjectsAsync({ addresses }))
 *   - Grab all bundle hashes and get transaction objects associated with those. (findTransactionObjectsAsync({ bundles }))
 *   - Get confirmation states from all transactions from the ledger. (getLatestInclusionAsync)
 *   - Map confirmations on transaction objects.
 *   - Remove duplicates (reattachments) for confirmed transfers - A neat trick to avoid expensive bundle creation for reattachments.
 *   - Get balances associated with addresses. (getBalancesAsync)
 *   - Set balance
 *   - Prepare inputs from balances and all addresses.
 *   - Organize account info - Formats and transform account objects.
 *
 *   @method getAccountData
 *   @param {string} seed
 *   @param {string} accountName - Account name selected by the user.
 *   @returns {Promise} - Account object [addresses: {}, transfers: [], balance: 0, pendingTxTailsHashes: {}, unconfirmedBundleTails: {} ]
 **/
export const getAccountData = (seed, accountName) => {
    const tailTransactions = [];
    const allBundleHashes = [];

    let allBundleObjects = [];

    const data = {
        addresses: [],
        transfers: [],
    };

    const pushIfNew = (pushTo, value) => {
        const isTrue = isObject(value) ? find(pushTo, { hash: value.hash }) : includes(pushTo, value);

        if (!isTrue) {
            pushTo.push(value);
        }
    };

    return getNodeInfoAsync()
        .then(() => getAllAddresses(seed))
        .then((addresses) => {
            data.addresses = addresses;

            return findTransactionObjectsAsync({ addresses: data.addresses });
        })
        .then((txObjects) => {
            each(txObjects, (tx) => pushIfNew(allBundleHashes, tx.bundle)); // Grab all bundle hashes

            return findTransactionObjectsAsync({ bundles: allBundleHashes });
        })
        .then((bundleObjects) => {
            allBundleObjects = bundleObjects;

            each(allBundleObjects, (tx) => {
                if (tx.currentIndex === 0) {
                    pushIfNew(tailTransactions, tx); // Keep a copy of all tail transactions to check confirmations
                }
            });

            return getLatestInclusionAsync(map(tailTransactions, (t) => t.hash));
        })
        .then((states) => {
            const allTxsAsObjects = categorizeTransactionsByPersistence(tailTransactions, states);
            const relevantUnconfirmedTransfers = removeIrrelevantUnconfirmedTransfers(allTxsAsObjects);

            const finalTailTxs = [
                ...map(allTxsAsObjects.confirmed, (t) => ({ ...t, persistence: true })),
                ...map(relevantUnconfirmedTransfers, (t) => ({ ...t, persistence: false })),
            ];

            each(finalTailTxs, (tx) => {
                const bundle = constructBundle(tx, allBundleObjects);

                if (iota.utils.isBundle(bundle)) {
                    // Map persistence from tail transaction object to all transfer objects in the bundle
                    data.transfers.push(map(bundle, (transfer) => ({ ...transfer, persistence: tx.persistence })));
                }
            });

            return organizeAccountInfo(accountName, data);
        });
};

/**
 *   Aims to update cached state with the ledger's.
 *   - Grab search index for checking latest addresses and update address data dictionary.
 *   - Grab balances against latest addresses.
 *   - Assign new balances to latest addresses.
 *   - Grab unspentAddressesHashes by filtering unspent addresses and checking for their hashes.
 *   - Checks for new transfers by comparing old unspentAddressesHashes with newUnspentAddressesHashes.
 *   - Sync transfers by calling syncTransfers.
 *   - Update transfers, addresses by marking addresses as spent.
 *   - Recompute, filter latest pending tail hashes from latest transfer objects and update pendingTxTailHashes in state.
 *   - Check confirmation states for pending tail hashes.
 *   - Update those transfer objects with persistence true.
 *
 *   @method syncAccount
 *   @param {string} seed
 *   @param {object} existingAccountState - Account object
 *
 *   @returns {Promise<object>} - Resolved a new updated account state object.
 **/
export const syncAccount = (seed, existingAccountState) => {
    const thisStateCopy = cloneDeep(existingAccountState);

    return getBalancesWithAddresses(thisStateCopy.addresses)
        .then(({ balances, addresses }) => {
            const newBalances = map(balances, Number);

            thisStateCopy.addresses = mapBalancesToAddresses(thisStateCopy.addresses, newBalances, addresses);

            thisStateCopy.balance = accumulateBalance(newBalances);

            return mapUnspentAddressesHashesToState(thisStateCopy);
        })
        .then((newStateCopy) => {
            if (hasNewTransfers(thisStateCopy.unspentAddressesHashes, newStateCopy.unspentAddressesHashes)) {
                const diff = difference(newStateCopy.unspentAddressesHashes, thisStateCopy.unspentAddressesHashes);

                // Update unspentAddressesHashes for this copy
                thisStateCopy.unspentAddressesHashes = newStateCopy.unspentAddressesHashes;

                return syncTransfers(diff, thisStateCopy);
            }

            return Promise.resolve({
                transfers: thisStateCopy.transfers,
                newTransfers: [],
            });
        })
        .then(({ transfers, newTransfers }) => {
            thisStateCopy.transfers = transfers;
            thisStateCopy.addresses = markAddressSpend(thisStateCopy.transfers, thisStateCopy.addresses);

            // Transform new transfers by bundle for promotion.
            return getBundleTailsForPendingValidTransfers(
                newTransfers,
                thisStateCopy.addresses,
                thisStateCopy.accountName,
            );
        })
        .then((newUnconfirmedBundleTails) => {
            thisStateCopy.unconfirmedBundleTails = merge(
                {},
                thisStateCopy.unconfirmedBundleTails,
                newUnconfirmedBundleTails,
            );

            // Grab all hashes for pending transactions
            const pendingTxTailsHashes = getPendingTxTailsHashes(thisStateCopy.transfers);

            return getConfirmedTransactionHashes(pendingTxTailsHashes);
        })
        .then((confirmedTransactionHashes) => {
            if (!isEmpty(confirmedTransactionHashes)) {
                thisStateCopy.transfers = markTransfersConfirmed(thisStateCopy.transfers, confirmedTransactionHashes);

                // Grab all bundle hashes for confirmed transaction hashes
                // At this point unconfirmedBundleTails (for promotion) should be updated
                const confirmedBundleHashes = getBundleHashesForTailTransactionHashes(
                    thisStateCopy.unconfirmedBundleTails,
                    confirmedTransactionHashes,
                );

                // All bundle hashes that are now confirmed should be removed from the dictionary.
                thisStateCopy.unconfirmedBundleTails = omit(
                    thisStateCopy.unconfirmedBundleTails,
                    confirmedBundleHashes,
                );

                return thisStateCopy;
            }

            return thisStateCopy;
        });
};

/**
 *   Aims to update local account information after a spend.
 *
 *   @method syncAccount
 *   @param {string} name
 *   @param {array} newTransfer
 *   @param {object} existingAccountState - Account object
 *   @param {boolean} isValueTransfer
 *
 *   @returns {Promise<object>} - Resolved a new updated account state object.
 **/
export const updateAccount = (name, newTransfer, accountState, isValueTransfer) => {
    // Assign persistence to the newly sent transfer.
    const newTransferBundleWithPersistence = map(newTransfer, (bundle) => ({
        ...bundle,
        persistence: false,
    }));

    // Append new transfer to existing transfers
    const transfers = [...[newTransferBundleWithPersistence], ...accountState.transfers];

    // Turn on spent flag for addresses that were used in this transfer
    const addresses = markAddressSpend([newTransfer], accountState.addresses);

    let unconfirmedBundleTails = accountState.unconfirmedBundleTails;

    // Keep track of this transfer in unconfirmed tails so that it can be picked up for promotion
    // Also check if it was a value transfer
    // Only update unconfirmedBundleTails for promotion/reattachment if its a value transfer
    if (isValueTransfer) {
        const bundle = get(newTransfer, `[${0}].bundle`);
        const tailTxs = filter(newTransfer, (tx) => tx.currentIndex === 0);

        unconfirmedBundleTails = merge({}, unconfirmedBundleTails, {
            [bundle]: map(tailTxs, (t) => ({ ...t, account: name })), // Assign account name to each tx
        });
    }

    return mapUnspentAddressesHashesToState({ ...accountState, transfers, addresses, unconfirmedBundleTails });
};<|MERGE_RESOLUTION|>--- conflicted
+++ resolved
@@ -33,13 +33,7 @@
 } from './transfers';
 import {
     getAllAddresses,
-<<<<<<< HEAD
-    getLatestAddresses,
     formatAddressesAndBalance,
-=======
-    formatFullAddressData,
-    calculateBalance,
->>>>>>> 848870fc
     markAddressSpend,
     getUnspentAddresses,
     getBalancesWithAddresses,
