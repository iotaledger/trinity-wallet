--- conflicted
+++ resolved
@@ -33,13 +33,7 @@
 } from './transfers';
 import {
     getAllAddresses,
-<<<<<<< HEAD
-    getLatestAddresses,
     formatAddressesAndBalance,
-=======
-    formatFullAddressData,
-    calculateBalance,
->>>>>>> d3ce8e40
     markAddressSpend,
     getUnspentAddresses,
     getBalancesWithAddresses,
