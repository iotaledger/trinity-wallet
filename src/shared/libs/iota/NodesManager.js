import includes from 'lodash/includes';
import isArray from 'lodash/isArray';
import isFunction from 'lodash/isFunction';
import get from 'lodash/get';
import isUndefined from 'lodash/isUndefined';
import unionBy from 'lodash/unionBy';
import Errors from '../errors';
import { getRandomNodes } from './utils';
import { DEFAULT_RETRIES } from '../../config';
import { changeNode, setPowNode } from '../../actions/settings';
import store from '../../store';

export default class NodesManager {
    /**
     * @method constructor
     *
     * @param {object} config - See selectors/global/#nodesConfigurationFactory
     *
     * @returns {void}
     */
    constructor(config) {
        this.config = config;
    }

    /**
     * Retries IOTA api calls on different nodes.
     * Always tries to first connect to the priority node
     *
     * @method withRetries
     *
     * @param {array | function} [failureCallbacks]
     * @param {number} retryAttempts
     *
     * @returns {function(function): function(...[*]): Promise}
     */
    withRetries(failureCallbacks, retryAttempts = DEFAULT_RETRIES) {
        const { priorityNode, primaryNode, nodeAutoSwitch, powNodeAutoSwitch, nodes, quorum, powNode } = this.config;

        let attempt = 0;
        let executedCallback = false;
        const randomNodes = getRandomNodes(nodes, retryAttempts, [primaryNode], !isUndefined(powNode));
<<<<<<< HEAD

=======
>>>>>>> 17015ae0
        const retryNodes = isUndefined(powNode)
            ? unionBy([priorityNode], randomNodes, 'url')
            : unionBy([powNode], randomNodes, 'url');
        // Abort retries on these errors
        const cancellationErrors = [Errors.LEDGER_CANCELLED, Errors.CANNOT_TRANSITION_ADDRESSES_WITH_ZERO_BALANCE];

        return (promiseFunc) => {
            const execute = (...args) => {
                if (isUndefined(retryNodes[attempt])) {
                    return Promise.reject(new Error(Errors.NO_NODE_TO_RETRY));
                }

                return promiseFunc(
                    retryNodes[attempt],
                    quorum.enabled,
                )(...args)
                    .then((result) => {
                        if (powNode) {
                            store.dispatch(setPowNode(get(retryNodes[attempt], 'url')));
                        } else {
                            store.dispatch(changeNode(retryNodes[attempt]));
                        }

                        return result;
                    })
                    .catch((err) => {
                        if (includes(cancellationErrors, err) || includes(cancellationErrors, err.message)) {
                            throw err;
                        }

                        // If a function is passed as failure callback
                        // Just trigger it once.
                        if (isFunction(failureCallbacks)) {
                            if (!executedCallback) {
                                executedCallback = true;
                                failureCallbacks();
                            }
                            // If an array of functions is passed
                            // Execute callback on each failure
                        } else if (isArray(failureCallbacks)) {
                            if (isFunction(failureCallbacks[attempt])) {
                                failureCallbacks[attempt]();
                            }
                        }

                        attempt += 1;

                        // If not enough synced nodes, break retry loop.
                        if (err.message === Errors.NOT_ENOUGH_SYNCED_NODES) {
                            attempt = retryAttempts;
                        }

                        if (attempt < retryAttempts) {
                            return execute(...args);
                        }

                        throw err;
                    });
            };

            // If powNode is defined, then this is an attachToTangle request
            if (powNode) {
                // If auto pow node switching is disabled, just connect to the selected (pow) node
                if (!powNodeAutoSwitch) {
                    return (...args) => promiseFunc(powNode, quorum.enabled)(...args);
                }
            } else {
                // If auto primary node switching is disabled, just connect to the selected (primary) node
                if (!nodeAutoSwitch) {
                    return (...args) => promiseFunc(primaryNode, quorum.enabled)(...args);
                }
            }

            return execute;
        };
    }
}<|MERGE_RESOLUTION|>--- conflicted
+++ resolved
@@ -39,10 +39,7 @@
         let attempt = 0;
         let executedCallback = false;
         const randomNodes = getRandomNodes(nodes, retryAttempts, [primaryNode], !isUndefined(powNode));
-<<<<<<< HEAD
 
-=======
->>>>>>> 17015ae0
         const retryNodes = isUndefined(powNode)
             ? unionBy([priorityNode], randomNodes, 'url')
             : unionBy([powNode], randomNodes, 'url');
