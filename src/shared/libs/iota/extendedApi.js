<<<<<<< HEAD
import get from 'lodash/get';
import head from 'lodash/head';
import map from 'lodash/map';
import reduce from 'lodash/reduce';
import IOTA from 'iota.lib.js';
import { iota } from './index';
=======
import has from 'lodash/has';
import head from 'lodash/head';
import includes from 'lodash/includes';
import isFunction from 'lodash/isFunction';
import map from 'lodash/map';
import reduce from 'lodash/reduce';
import IOTA from 'iota.lib.js';
import { iota, quorum } from './index';
import nativeBindings from './nativeBindings';
>>>>>>> c7089e83
import Errors from '../errors';
import { isWithinMinutes } from '../date';
import {
    DEFAULT_BALANCES_THRESHOLD,
    DEFAULT_DEPTH,
    DEFAULT_MIN_WEIGHT_MAGNITUDE,
    DEFAULT_NODE_REQUEST_TIMEOUT,
    GET_NODE_INFO_REQUEST_TIMEOUT,
    IRI_API_VERSION,
} from '../../config';
import { sortTransactionTrytesArray } from './transfers';
import { EMPTY_HASH_TRYTES } from './utils';

/**
 * Returns a new IOTA instance if provider is passed, otherwise returns the global instance
 *
 * @method getIotaInstance
 * @param {string} [provider]
 *
 * @returns {object} IOTA instance
 */
const getIotaInstance = (provider, requestTimeout = DEFAULT_NODE_REQUEST_TIMEOUT) => {
    if (provider) {
        const instance = new IOTA({ provider });
        instance.api.setApiTimeout(requestTimeout);

        return instance;
    }

    return iota;
};

/**
 * Promisified version of iota.api.getBalances
 *
 * @method getBalancesAsync
 * @param {string} [provider]
 * @param {boolean} [withQuorum]
 *
 * @returns {function(array, number): Promise<object>}
 */
const getBalancesAsync = (provider, withQuorum = true) => (addresses, threshold = DEFAULT_BALANCES_THRESHOLD) =>
    withQuorum
        ? quorum.getBalances(addresses, threshold)
        : new Promise((resolve, reject) => {
              getIotaInstance(provider).api.getBalances(addresses, threshold, (err, balances) => {
                  if (err) {
                      reject(err);
                  } else {
                      resolve(balances);
                  }
              });
          });

/**
 * Promisified version of iota.api.getNodeInfo
 *
 * @method getNodeInfoAsync
 * @param {string} [provider]
 * @param {number} [requestTimeout]
 *
 * @returns {function(): Promise<object>}
 */
const getNodeInfoAsync = (provider, requestTimeout) => () =>
    new Promise((resolve, reject) => {
        getIotaInstance(provider, requestTimeout).api.getNodeInfo((err, info) => {
            if (err) {
                reject(err);
            } else {
                resolve(info);
            }
        });
    });

/**
 * Promisified version of iota.api.getTransactionsObjects
 *
 * @method getTransactionsObjectsAsync
 * @param {string} [provider]
 *
 * @returns {function(array): Promise<any>}
 */
const getTransactionsObjectsAsync = (provider) => (hashes) =>
    new Promise((resolve, reject) => {
        getIotaInstance(provider).api.getTransactionsObjects(hashes, (err, txs) => {
            if (err) {
                reject(err);
            } else {
                resolve(txs);
            }
        });
    });

/**
 * Promisified version of iota.api.findTransactionObjects
 *
 * @method findTransactionObjectsAsync
 * @param {string} [provider]
 *
 * @returns {function(object): Promise<any>}
 */
const findTransactionObjectsAsync = (provider) => (args) =>
    findTransactionsAsync(provider)(args).then((hashes) => getTransactionsObjectsAsync(provider)(hashes));

/**
 * Promisified version of iota.api.findTransactions
 *
 * @method findTransactionsAsync
 * @param {string} [provider]
 *
 * @returns {function(object): Promise<array>}
 */
const findTransactionsAsync = (provider) => (args) =>
    new Promise((resolve, reject) => {
        getIotaInstance(provider).api.findTransactions(args, (err, txs) => {
            if (err) {
                reject(err);
            } else {
                resolve(txs);
            }
        });
    });

/**
 * Promisified version of iota.api.getLatestInclusion
 *
 * @method getLatestInclusionAsync
 * @param {string} [provider]
 * @param {boolean} [withQuorum]
 *
 * @returns {function(array): Promise<array>}
 */
const getLatestInclusionAsync = (provider, withQuorum = false) => (hashes) =>
    withQuorum
        ? quorum.getLatestInclusion(hashes)
        : new Promise((resolve, reject) => {
              getIotaInstance(provider).api.getLatestInclusion(hashes, (err, states) => {
                  if (err) {
                      reject(err);
                  } else {
                      resolve(states);
                  }
              });
          });

/**
 * Extended version of iota.api.promoteTransaction with an option to perform PoW locally
 *
 * @method promoteTransactionAsync
 * @param {*} [provider]
 * @param {object} seedStore
 *
 * @returns {function(string, number, number, object): Promise<string>}
 */
const promoteTransactionAsync = (provider, seedStore) => (
    hash,
    depth = DEFAULT_DEPTH,
    minWeightMagnitude = DEFAULT_MIN_WEIGHT_MAGNITUDE,
    transfer = { address: 'U'.repeat(81), value: 0, message: '', tag: '' },
) => {
    const cached = {
        trytes: [],
    };

    return (
        isPromotable(provider)(hash, { rejectWithReason: true })
            // rejectWithReason only resolves if provided hashes are consistent
            .then(() => prepareTransfersAsync(provider)(transfer.address, [transfer]))
            .then((trytes) => {
                cached.trytes = trytes;

                return getTransactionsToApproveAsync(provider)(
                    {
                        reference: hash,
                        adjustDepth: true,
                    },
                    depth,
                );
            })
            .then(({ trunkTransaction, branchTransaction }) =>
                attachToTangleAsync(provider, seedStore)(
                    trunkTransaction,
                    branchTransaction,
                    cached.trytes,
                    minWeightMagnitude,
                ),
            )
            .then(({ trytes }) => {
                cached.trytes = trytes;

                return storeAndBroadcastAsync(provider)(cached.trytes);
            })
            .then(() => hash)
    );
};

/**
 * Promisified version of iota.api.replayBundle
 *
 * @method replayBundleAsync
 * @param {*} [provider]
 * @param {object} seedStore
 *
 * @returns {function(string, function, number, number): Promise<array>}
 */
const replayBundleAsync = (provider, seedStore) => (
    hash,
    depth = DEFAULT_DEPTH,
    minWeightMagnitude = DEFAULT_MIN_WEIGHT_MAGNITUDE,
) => {
    const cached = {
        trytes: [],
        transactionObjects: [],
    };

    return getBundleAsync(provider)(hash)
        .then((bundle) => {
            const convertToTrytes = (tx) => iota.utils.transactionTrytes(tx);
            cached.trytes = map(bundle, convertToTrytes);
            cached.transactionObjects = bundle;

            return getTransactionsToApproveAsync(provider)({}, depth);
        })
        .then(({ trunkTransaction, branchTransaction }) =>
            attachToTangleAsync(provider, seedStore)(
                trunkTransaction,
                branchTransaction,
                cached.trytes,
                minWeightMagnitude,
            ),
        )
        .then(({ trytes, transactionObjects }) => {
            cached.trytes = trytes;
            cached.transactionObjects = transactionObjects;

            return storeAndBroadcastAsync(provider)(cached.trytes);
        })
        .then(() => cached.transactionObjects);
};

/**
 * Promisified version of iota.api.getBundle
 *
 * @method getBundleAsync
 * @param {string} [provider]
 *
 * @returns {function(string): Promise<array>}
 */
const getBundleAsync = (provider) => (tailTransactionHash) =>
    new Promise((resolve, reject) => {
        getIotaInstance(provider).api.getBundle(tailTransactionHash, (err, bundle) => {
            if (err) {
                reject(err);
            } else {
                resolve(bundle);
            }
        });
    });

/**
 * Promisified version of iota.api.wereAddressesSpentFrom
 *
 * @method wereAddressesSpentFromAsync
 * @param {string} [provider]
 * @param {boolean} [withQuorum]
 *
 * @returns {function(array): Promise<array>}
 */
const wereAddressesSpentFromAsync = (provider, withQuorum = true) => (addresses) =>
    withQuorum
        ? quorum.wereAddressesSpentFrom(addresses)
        : new Promise((resolve, reject) => {
              getIotaInstance(provider).api.wereAddressesSpentFrom(addresses, (err, wereSpent) => {
                  if (err) {
                      reject(err);
                  } else {
                      resolve(wereSpent);
                  }
              });
          });

/**
 * Promisified version of iota.api.sendTransfer
 *
 * @method sendTransferAsync
 * @param {*} [provider]
 *
 * @returns {function(object, array, function, *, number, number): Promise<array>}
 */
const sendTransferAsync = (provider) => (
    seedStore,
    transfers,
    options = null,
    depth = DEFAULT_DEPTH,
    minWeightMagnitude = DEFAULT_MIN_WEIGHT_MAGNITUDE,
) => {
    const cached = {
        trytes: [],
        transactionObjects: [],
    };

    return seedStore
        .prepareTransfers(transfers, options)
        .then((trytes) => {
            cached.trytes = trytes;

            return getTransactionsToApproveAsync(provider)({}, depth);
        })
        .then(({ trunkTransaction, branchTransaction }) =>
            attachToTangleAsync(provider, seedStore)(
                trunkTransaction,
                branchTransaction,
                cached.trytes,
                minWeightMagnitude,
            ),
        )
        .then(({ trytes, transactionObjects }) => {
            cached.trytes = trytes;
            cached.transactionObjects = transactionObjects;

            return storeAndBroadcastAsync(provider)(cached.trytes);
        })
        .then(() => cached.transactionObjects);
};

/**
 * Promisified version of iota.api.getTransactionsToApprove
 *
 * @method getTransactionsToApproveAsync
 * @param {string} [provider]
 *
 * @returns {function(*, number): Promise<object>}
 */
const getTransactionsToApproveAsync = (provider) => (reference = {}, depth = DEFAULT_DEPTH) =>
    new Promise((resolve, reject) => {
        getIotaInstance(provider).api.getTransactionsToApprove(depth, reference, (err, transactionsToApprove) => {
            if (err) {
                reject(err);
            } else {
                resolve(transactionsToApprove);
            }
        });
    });

/**
 * Promisified version of iota.api.prepareTransfers
 *
 * @method prepareTransfersAsync
 * @param {string} [provider]
 *
 * @returns {function(string, array, *): Promise<any>}
 */
export const prepareTransfersAsync = (provider) => (seed, transfers, options = null) => {
    // https://github.com/iotaledger/iota.lib.js/blob/e60c728c836cb37f3d6fb8b0eff522d08b745caa/lib/api/api.js#L1058
    let args = [seed, transfers];

    if (options) {
        args = [...args, options];
    }

    return new Promise((resolve, reject) => {
        getIotaInstance(provider).api.prepareTransfers(...args, (err, trytes) => {
            if (err) {
                reject(err);
            } else {
                resolve(trytes);
            }
        });
    });
};

/**
 * Promisified version of iota.api.storeAndBroadcast
 *
 * @method storeAndBroadcastAsync
 * @param {string} [provider]
 *
 * @returns {function(array): Promise<any>}
 */
const storeAndBroadcastAsync = (provider) => (trytes) =>
    new Promise((resolve, reject) => {
        getIotaInstance(provider).api.storeAndBroadcast(trytes, (err) => {
            if (err) {
                reject(err);
            } else {
                resolve();
            }
        });
    });

/**
 * Checks if attachToTangle is available on the provided node
 *
 * @method checkAttachToTangleAsync
 * @param {string} node
 *
 * @returns {Promise}
 */
const checkAttachToTangleAsync = (node) => {
    return fetch(node, {
        method: 'POST',
        body: JSON.stringify({ command: 'attachToTangle' }),
        headers: new Headers({
            'Content-Type': 'application/json',
            'X-IOTA-API-Version': IRI_API_VERSION,
        }),
    })
        .then((res) => res.json())
        .catch(() => {
            // return a fake normal IRI response when attachToTangle is not available
            return { error: Errors.ATTACH_TO_TANGLE_UNAVAILABLE };
        });
};

/**
 * Checks if remote pow is allowed on the provided node
 *
 * @method allowsRemotePow
 * @param {string} provider
 *
 * @returns {Promise<Boolean>}
 */
const allowsRemotePow = (provider) => {
    return getNodeInfoAsync(provider)().then((info) => {
        // Check if provided node has upgraded to IRI to a version, where it adds "features" prop in node info
        if (has(info, 'features')) {
            return includes(info.features, 'RemotePOW');
        }

        // Fallback to old way of checking remote pow
        return checkAttachToTangleAsync(provider).then((response) =>
            includes(response.error, Errors.INVALID_PARAMETERS),
        );
    });
};

/**
 * Promisified version of iota.api.attachToTangle
 *
 * @method attachToTangleAsync
 * @param {*} [provider]
 * @param {object} seedStore
 *
 * @returns {function(string, string, array, number): Promise<object>}
 */
const attachToTangleAsync = (provider, seedStore) => (
    trunkTransaction,
    branchTransaction,
    trytes,
    minWeightMagnitude = DEFAULT_MIN_WEIGHT_MAGNITUDE,
) => {
    const shouldOffloadPow = get(seedStore, 'offloadPow') === true;

    if (shouldOffloadPow) {
        return new Promise((resolve, reject) => {
            getIotaInstance(provider).api.attachToTangle(
                trunkTransaction,
                branchTransaction,
                minWeightMagnitude,
                // Make sure trytes are sorted properly
                sortTransactionTrytesArray(trytes),
                (err, attachedTrytes) => {
                    if (err) {
                        reject(err);
                    } else {
                        const convertToTransactionObjects = () =>
                            reduce(
                                attachedTrytes,
                                (promise, tryteString) => {
                                    return promise.then((result) => {
                                        return seedStore.getDigest(tryteString).then((digest) => {
                                            const transactionObject = iota.utils.transactionObject(tryteString, digest);

                                            result.push(transactionObject);

                                            return result;
                                        });
                                    });
                                },
                                Promise.resolve([]),
                            );

                        convertToTransactionObjects()
                            .then((transactionObjects) => {
                                if (iota.utils.isBundle(transactionObjects)) {
                                    resolve({
                                        transactionObjects,
                                        trytes: attachedTrytes,
                                    });
                                } else {
                                    reject(new Error(Errors.INVALID_BUNDLE_CONSTRUCTED_DURING_REATTACHMENT));
                                }
                            })
                            .catch(reject);
                    }
                },
            );
        });
    }

    return seedStore.performPow(trytes, trunkTransaction, branchTransaction, minWeightMagnitude).then((result) => {
        if (!iota.utils.isBundle(result.transactionObjects)) {
            throw new Error(Errors.INVALID_BUNDLE_CONSTRUCTED_DURING_REATTACHMENT);
        }

        return result;
    });
};

/**
 * Promisified version of iota.api.getTrytes
 *
 * @method getTrytesAsync
 * @param {string} [provider]
 * @param {number} [requestTimeout]
 *
 * @returns {function(array): Promise<array>}
 */
const getTrytesAsync = (provider, requestTimeout) => (hashes) =>
    new Promise((resolve, reject) => {
        getIotaInstance(provider, requestTimeout).api.getTrytes(hashes, (err, trytes) => {
            if (err) {
                reject(err);
            } else {
                resolve(trytes);
            }
        });
    });

/**
 * Checks if a node is synced and runs a stable IRI release
 *
 * @method isNodeHealthy
 * @param {string} [provider]
 * @param {number} [requestTimeout]
 *
 * @returns {Promise}
 */
const isNodeHealthy = (provider, requestTimeout = GET_NODE_INFO_REQUEST_TIMEOUT) => {
    const cached = {
        latestMilestone: EMPTY_HASH_TRYTES,
    };

    return getNodeInfoAsync(provider, requestTimeout)()
        .then(
            ({
                appVersion,
                latestMilestone,
                latestMilestoneIndex,
                latestSolidSubtangleMilestone,
                latestSolidSubtangleMilestoneIndex,
            }) => {
                if (['rc', 'beta', 'alpha'].some((el) => appVersion.toLowerCase().indexOf(el) > -1)) {
                    throw new Error(Errors.UNSUPPORTED_NODE);
                }

                cached.latestMilestone = latestMilestone;
                if (
                    (cached.latestMilestone === latestSolidSubtangleMilestone ||
                        latestMilestoneIndex - 1 === latestSolidSubtangleMilestoneIndex) &&
                    cached.latestMilestone !== EMPTY_HASH_TRYTES
                ) {
                    return getTrytesAsync(provider, requestTimeout)([cached.latestMilestone]);
                }

                throw new Error(Errors.NODE_NOT_SYNCED);
            },
        )
        .then((trytes) => {
            const { timestamp } = iota.utils.transactionObject(head(trytes), cached.latestMilestone);

            return isWithinMinutes(timestamp * 1000, 5);
        });
};

/**
 * Extended version of iota.api.isPromotable.
 *
 * @method isPromotable
 * @param {string} [provider]
 *
 * @returns {function(string): (Promise<boolean>)}
 */
const isPromotable = (provider) => (tailTransactionHash, options = {}) =>
    getIotaInstance(provider).api.isPromotable(tailTransactionHash, options);

export {
    getIotaInstance,
    getBalancesAsync,
    getNodeInfoAsync,
    getTransactionsObjectsAsync,
    findTransactionObjectsAsync,
    findTransactionsAsync,
    getLatestInclusionAsync,
    promoteTransactionAsync,
    replayBundleAsync,
    getBundleAsync,
    wereAddressesSpentFromAsync,
    sendTransferAsync,
    getTransactionsToApproveAsync,
    storeAndBroadcastAsync,
    attachToTangleAsync,
    checkAttachToTangleAsync,
    allowsRemotePow,
    isNodeHealthy,
    isPromotable,
};<|MERGE_RESOLUTION|>--- conflicted
+++ resolved
@@ -1,21 +1,11 @@
-<<<<<<< HEAD
 import get from 'lodash/get';
 import head from 'lodash/head';
-import map from 'lodash/map';
-import reduce from 'lodash/reduce';
-import IOTA from 'iota.lib.js';
-import { iota } from './index';
-=======
 import has from 'lodash/has';
-import head from 'lodash/head';
 import includes from 'lodash/includes';
-import isFunction from 'lodash/isFunction';
 import map from 'lodash/map';
 import reduce from 'lodash/reduce';
 import IOTA from 'iota.lib.js';
 import { iota, quorum } from './index';
-import nativeBindings from './nativeBindings';
->>>>>>> c7089e83
 import Errors from '../errors';
 import { isWithinMinutes } from '../date';
 import {
