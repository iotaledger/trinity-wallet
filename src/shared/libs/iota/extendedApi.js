import get from 'lodash/get';
import has from 'lodash/has';
import includes from 'lodash/includes';
import map from 'lodash/map';
import orderBy from 'lodash/orderBy';
import IOTA from 'iota.lib.js';
import { composeAPI } from '@iota/core';
import { iota, quorum } from './index';
import Errors from '../errors';
import {
    DEFAULT_BALANCES_THRESHOLD,
    DEFAULT_DEPTH,
    DEFAULT_MIN_WEIGHT_MAGNITUDE,
    DEFAULT_NODE_REQUEST_TIMEOUT,
    GET_NODE_INFO_REQUEST_TIMEOUT,
    WERE_ADDRESSES_SPENT_FROM_REQUEST_TIMEOUT,
    GET_BALANCES_REQUEST_TIMEOUT,
    ATTACH_TO_TANGLE_REQUEST_TIMEOUT,
    GET_TRANSACTIONS_TO_APPROVE_REQUEST_TIMEOUT,
    IRI_API_VERSION,
<<<<<<< HEAD
    MAX_MILESTONE_FALLBEHIND,
    MINIMUM_ALLOWED_HORNET_VERSION,
=======
>>>>>>> aa96174b
} from '../../config';
import {
    sortTransactionTrytesArray,
    constructBundleFromAttachedTrytes,
    isBundle,
    isBundleTraversable,
} from './transfers';
import { withRequestTimeoutsHandler } from './utils';

/**
 * Returns timeouts for specific quorum requests
 *
 * @method getApiTimeout
 * @param {string} method
 * @param {array} [payload]

 * @returns {number}
 */
/* eslint-disable no-unused-vars */
const getApiTimeout = (method, payload) => {
    /* eslint-enable no-unused-vars */
    switch (method) {
        case 'wereAddressesSpentFrom':
            return WERE_ADDRESSES_SPENT_FROM_REQUEST_TIMEOUT;
        case 'getBalances':
            return GET_BALANCES_REQUEST_TIMEOUT;
        case 'getNodeInfo':
            return GET_NODE_INFO_REQUEST_TIMEOUT;
        case 'attachToTangle':
            return ATTACH_TO_TANGLE_REQUEST_TIMEOUT;
        case 'getTransactionsToApprove':
            return GET_TRANSACTIONS_TO_APPROVE_REQUEST_TIMEOUT;
        default:
            return DEFAULT_NODE_REQUEST_TIMEOUT;
    }
};

/**
 * Returns a new IOTA instance if provider is passed, otherwise returns the global instance
 *
 * @method getIotaInstance
 * @param {object} [settings]
 *
 * @returns {object} IOTA instance
 */
const getIotaInstance = (settings, requestTimeout = DEFAULT_NODE_REQUEST_TIMEOUT) => {
    if (settings) {
        const { url, username, password } = settings;

        const instance = new IOTA({ provider: url, password, username });
        instance.api.setApiTimeout(requestTimeout);

        return instance;
    }

    iota.api.setApiTimeout(requestTimeout);

    return iota;
};

/**
 * Promisified version of iota.api.getBalances
 *
 * @method getBalancesAsync
 * @param {object} [settings]
 * @param {boolean} [withQuorum]
 *
 * @returns {function(array, number): Promise<object>}
 */
const getBalancesAsync = (settings, withQuorum = true) => (addresses, threshold = DEFAULT_BALANCES_THRESHOLD) =>
    withQuorum
        ? quorum.getBalances(addresses, threshold)
        : new Promise((resolve, reject) => {
              getIotaInstance(settings, getApiTimeout('getBalances')).api.getBalances(
                  addresses,
                  threshold,
                  (err, balances) => {
                      if (err) {
                          reject(err);
                      } else {
                          resolve(balances);
                      }
                  },
              );
          });

/**
 * Promisified version of iota.api.getNodeInfo
 *
 * @method getNodeInfoAsync
 * @param {object} [settings]
 *
 * @returns {function(): Promise<object>}
 */
const getNodeInfoAsync = (settings) => () =>
    new Promise((resolve, reject) => {
        getIotaInstance(settings, getApiTimeout('getNodeInfo')).api.getNodeInfo((err, info) => {
            if (err) {
                reject(err);
            } else {
                resolve(info);
            }
        });
    });

/**
 * Promisified version of iota.api.getTransactionsObjects
 *
 * @method getTransactionsObjectsAsync
 * @param {object} [settings]
 *
 * @returns {function(array): Promise<any>}
 */
const getTransactionsObjectsAsync = (settings) => (hashes) =>
    new Promise((resolve, reject) => {
        getIotaInstance(settings).api.getTransactionsObjects(hashes, (err, txs) => {
            if (err) {
                reject(err);
            } else {
                resolve(txs);
            }
        });
    });

/**
 * Promisified version of iota.api.findTransactionObjects
 *
 * @method findTransactionObjectsAsync
 * @param {object} [settings]
 *
 * @returns {function(object): Promise<any>}
 */
const findTransactionObjectsAsync = (settings) => (args) =>
    findTransactionsAsync(settings)(args).then((hashes) => getTransactionsObjectsAsync(settings)(hashes));

/**
 * Promisified version of iota.api.findTransactions
 *
 * @method findTransactionsAsync
 * @param {object} [settings]
 *
 * @returns {function(object): Promise<array>}
 */
const findTransactionsAsync = (settings) => (args) =>
    new Promise((resolve, reject) => {
        getIotaInstance(settings).api.findTransactions(args, (err, txs) => {
            if (err) {
                reject(err);
            } else {
                resolve(txs);
            }
        });
    });

/**
 * Promisified version of iota.api.getLatestInclusion
 *
 * @method getLatestInclusionAsync
 * @param {object} [settings]
 * @param {boolean} [withQuorum]
 *
 * @returns {function(array): Promise<array>}
 */
const getLatestInclusionAsync = (settings, withQuorum = false) => (hashes) =>
    withQuorum
        ? quorum.getLatestInclusion(hashes)
        : new Promise((resolve, reject) => {
              getIotaInstance(settings, getApiTimeout('getInclusionStates')).api.getLatestInclusion(
                  hashes,
                  (err, states) => {
                      if (err) {
                          reject(err);
                      } else {
                          resolve(states);
                      }
                  },
              );
          });

/**
 * Extended version of iota.api.promoteTransaction with an option to perform PoW locally
 *
 * @method promoteTransactionAsync
 * @param {object} [settings]
 * @param {object} seedStore
 *
 * @returns {function(string, number, number, object): Promise<string>}
 */
const promoteTransactionAsync = (settings, seedStore) => (
    hash,
    depth = DEFAULT_DEPTH,
    minWeightMagnitude = DEFAULT_MIN_WEIGHT_MAGNITUDE,
    transfer = { address: 'U'.repeat(81), value: 0, message: '', tag: '' },
) => {
    const cached = {
        trytes: [],
    };

    return prepareTransfersAsync(settings)(transfer.address, [transfer])
        .then((trytes) => {
            cached.trytes = trytes;

            return getTransactionsToApproveAsync(settings)(
                {
                    reference: hash,
                    adjustDepth: true,
                },
                depth,
            );
        })
        .then(({ trunkTransaction, branchTransaction }) =>
            attachToTangleAsync(settings, seedStore)(
                trunkTransaction,
                branchTransaction,
                cached.trytes,
                minWeightMagnitude,
            ),
        )
        .then(({ trytes }) => {
            cached.trytes = trytes;

            return storeAndBroadcastAsync(settings)(cached.trytes);
        })
        .then(() => hash);
};

/**
 * Promisified version of iota.api.replayBundle
 *
 * @method replayLocallyStoredBundleAsync
 * @param {object} [settings]
 * @param {object} seedStore
 *
 * @returns {function(string, function, number, number): Promise<array>}
 */
const replayLocallyStoredBundleAsync = (settings, seedStore) => (
    bundle,
    depth = DEFAULT_DEPTH,
    minWeightMagnitude = DEFAULT_MIN_WEIGHT_MAGNITUDE,
) => {
    const cached = {
        trytes: [],
        transactionObjects: [],
    };

    const convertToTrytes = (tx) => iota.utils.transactionTrytes(tx);
    cached.trytes = map(bundle, convertToTrytes);
    cached.transactionObjects = bundle;

    return getTransactionsToApproveAsync(settings)({}, depth)
        .then(({ trunkTransaction, branchTransaction }) =>
            attachToTangleAsync(settings, seedStore)(
                trunkTransaction,
                branchTransaction,
                cached.trytes,
                minWeightMagnitude,
            ),
        )
        .then(({ trytes, transactionObjects }) => {
            cached.trytes = trytes;
            cached.transactionObjects = transactionObjects;

            return storeAndBroadcastAsync(settings)(cached.trytes);
        })
        .then(() => cached.transactionObjects);
};

/**
 * Promisified version of iota.api.replayBundle
 *
 * @method replayBundleAsync
 * @param {object} [settings]
 * @param {object} seedStore
 *
 * @returns {function(string, function, number, number): Promise<array>}
 */
const replayBundleAsync = (settings, seedStore) => (
    hash,
    depth = DEFAULT_DEPTH,
    minWeightMagnitude = DEFAULT_MIN_WEIGHT_MAGNITUDE,
) => {
    const cached = {
        trytes: [],
        transactionObjects: [],
    };

    return getBundleAsync(settings)(hash)
        .then((bundle) => {
            const convertToTrytes = (tx) => iota.utils.transactionTrytes(tx);
            cached.trytes = map(bundle, convertToTrytes);
            cached.transactionObjects = bundle;

            return getTransactionsToApproveAsync(settings)({}, depth);
        })
        .then(({ trunkTransaction, branchTransaction }) =>
            attachToTangleAsync(settings, seedStore)(
                trunkTransaction,
                branchTransaction,
                cached.trytes,
                minWeightMagnitude,
            ),
        )
        .then(({ trytes, transactionObjects }) => {
            cached.trytes = trytes;
            cached.transactionObjects = transactionObjects;

            return storeAndBroadcastAsync(settings)(cached.trytes);
        })
        .then(() => cached.transactionObjects);
};

/**
 * Promisified version of iota.api.getBundle
 *
 * @method getBundleAsync
 * @param {object} [settings]
 *
 * @returns {function(string): Promise<array>}
 */
const getBundleAsync = (settings) => (tailTransactionHash) =>
    new Promise((resolve, reject) => {
        getIotaInstance(settings).api.getBundle(tailTransactionHash, (err, bundle) => {
            if (err) {
                reject(err);
            } else {
                resolve(bundle);
            }
        });
    });

/**
 * Promisified version of iota.api.wereAddressesSpentFrom
 *
 * @method wereAddressesSpentFromAsync
 * @param {object} [settings]
 * @param {boolean} [withQuorum]
 *
 * @returns {function(array): Promise<array>}
 */
const wereAddressesSpentFromAsync = (settings, withQuorum = true) => (addresses) =>
    withQuorum
        ? quorum.wereAddressesSpentFrom(addresses)
        : new Promise((resolve, reject) => {
              getIotaInstance(settings, getApiTimeout('wereAddressesSpentFrom')).api.wereAddressesSpentFrom(
                  addresses,
                  (err, wereSpent) => {
                      if (err) {
                          reject(err);
                      } else {
                          resolve(wereSpent);
                      }
                  },
              );
          });

/**
 * Promisified version of iota.api.sendTransfer
 *
 * @method sendTransferAsync
 * @param {object} [settings]
 *
 * @returns {function(object, array, function, *, number, number): Promise<array>}
 */
const sendTransferAsync = (settings) => (
    seedStore,
    transfers,
    options = null,
    depth = DEFAULT_DEPTH,
    minWeightMagnitude = DEFAULT_MIN_WEIGHT_MAGNITUDE,
) => {
    const cached = {
        trytes: [],
        transactionObjects: [],
    };

    return seedStore
        .prepareTransfers(settings)(transfers, options)
        .then((trytes) => {
            cached.trytes = trytes;

            return getTransactionsToApproveAsync(settings)({}, depth);
        })
        .then(({ trunkTransaction, branchTransaction }) =>
            attachToTangleAsync(settings, seedStore)(
                trunkTransaction,
                branchTransaction,
                cached.trytes,
                minWeightMagnitude,
            ),
        )
        .then(({ trytes, transactionObjects }) => {
            cached.trytes = trytes;
            cached.transactionObjects = transactionObjects;

            return storeAndBroadcastAsync(settings)(cached.trytes);
        })
        .then(() => cached.transactionObjects);
};

/**
 * Promisified version of iota.api.getTransactionsToApprove
 *
 * @method getTransactionsToApproveAsync
 * @param {object} [settings]
 *
 * @returns {function(*, number): Promise<object>}
 */
const getTransactionsToApproveAsync = (settings) => (reference = {}, depth = DEFAULT_DEPTH) =>
    new Promise((resolve, reject) => {
        getIotaInstance(settings, getApiTimeout('getTransactionsToApprove')).api.getTransactionsToApprove(
            depth,
            reference,
            (err, transactionsToApprove) => {
                if (err) {
                    reject(err);
                } else {
                    resolve(transactionsToApprove);
                }
            },
        );
    });

/**
 * Promisified version of iota.api.prepareTransfers
 *
 * @method prepareTransfersAsync
 * @param {object} [settings]
 *
 * @returns {function(string, array, *): Promise<any>}
 */
export const prepareTransfersAsync = (settings) => (seed, transfers, options = null, signatureFn = null) => {
    // https://github.com/iotaledger/iota.lib.js/blob/e60c728c836cb37f3d6fb8b0eff522d08b745caa/lib/api/api.js#L1058
    let args = [seed, transfers];

    if (options) {
        args = [...args, { ...options, nativeGenerateSignatureFunction: signatureFn }];
    }

    const api = composeAPI(settings || { ...iota });

    return api.prepareTransfers(...args);
};

/**
 * Promisified version of iota.api.storeAndBroadcast
 *
 * @method storeAndBroadcastAsync
 * @param {object} [settings]
 *
 * @returns {function(array): Promise<any>}
 */
const storeAndBroadcastAsync = (settings) => (trytes) =>
    new Promise((resolve, reject) => {
        getIotaInstance(settings).api.storeAndBroadcast(trytes, (err) => {
            if (err) {
                reject(err);
            } else {
                resolve();
            }
        });
    });

/**
 * Checks if attachToTangle is available on the provided node
 *
 * @method checkAttachToTangleAsync
 * @param {string} node
 *
 * @returns {Promise}
 */
const checkAttachToTangleAsync = (node) => {
    return fetch(node, {
        method: 'POST',
        body: JSON.stringify({ command: 'attachToTangle' }),
        headers: new Headers({
            'Content-Type': 'application/json',
            'X-IOTA-API-Version': IRI_API_VERSION,
        }),
    })
        .then((response) => {
            if (response.ok) {
                return response.json();
            }

            throw response;
        })
        .catch(() => {
            // return a fake normal IRI response when attachToTangle is not available
            return { error: Errors.ATTACH_TO_TANGLE_UNAVAILABLE };
        });
};

/**
 * Promisified version of iota.api.getTipInfo
 *
 * @method getTipInfoAsync
 *
 * @param {object} [settings]
 *
 * @returns {function(string): Promise<object>}
 */
const getTipInfoAsync = (settings) => (tailTransactionHash) => {
    return fetch(settings.url, {
        method: 'POST',
        body: JSON.stringify({
            command: 'getTipInfo',
            tailTransaction: tailTransactionHash,
        }),
        headers: new Headers({
            'Content-Type': 'application/json',
            'X-IOTA-API-Version': IRI_API_VERSION,
        }),
    }).then((response) => {
<<<<<<< HEAD
        return response.json().then((res) => {
            if (response.ok) {
                return res;
            }

            throw new Error(res.error);
        });
=======
        if (response.ok) {
            return response.json();
        }

        throw response;
>>>>>>> aa96174b
    });
};

/**
 * Checks if remote pow is allowed on the provided node
 *
 * @method allowsRemotePow
 * @param {object} settings
 *
 * @returns {Promise<Boolean>}
 */
const allowsRemotePow = (settings) => {
    return getNodeInfoAsync(settings)().then((info) => {
        // Check if provided node has upgraded to IRI to a version, where it adds "features" prop in node info
        if (has(info, 'features')) {
            return includes(info.features, 'RemotePOW');
        }

        // Fallback to old way of checking remote pow
        return checkAttachToTangleAsync(settings.url).then((response) =>
            includes(response.error, Errors.INVALID_PARAMETERS),
        );
    });
};

/**
 * Promisified version of iota.api.attachToTangle
 *
 * @method attachToTangleAsync
 * @param {object} [settings]
 * @param {object} seedStore
 *
 * @returns {function(string, string, array, number): Promise<object>}
 */
const attachToTangleAsync = (settings, seedStore) => (
    trunkTransaction,
    branchTransaction,
    trytes,
    minWeightMagnitude = DEFAULT_MIN_WEIGHT_MAGNITUDE,
) => {
    const shouldOffloadPow = get(seedStore, 'offloadPow') === true;

    if (shouldOffloadPow) {
        const request = (requestTimeout) =>
            new Promise((resolve, reject) => {
                getIotaInstance(settings, requestTimeout).api.attachToTangle(
                    trunkTransaction,
                    branchTransaction,
                    minWeightMagnitude,
                    // Make sure trytes are sorted properly
                    sortTransactionTrytesArray(trytes),
                    (err, attachedTrytes) => {
                        if (err) {
                            reject(err);
                        } else {
                            constructBundleFromAttachedTrytes(attachedTrytes, seedStore)
                                .then((transactionObjects) => {
                                    if (
                                        isBundle(transactionObjects) &&
                                        isBundleTraversable(transactionObjects, trunkTransaction, branchTransaction)
                                    ) {
                                        resolve({
                                            transactionObjects,
                                            trytes: attachedTrytes,
                                        });
                                    } else {
                                        reject(new Error(Errors.INVALID_BUNDLE_CONSTRUCTED_WITH_REMOTE_POW));
                                    }
                                })
                                .catch(reject);
                        }
                    },
                );
            });

        const defaultRequestTimeout = getApiTimeout('attachToTangle');

        return withRequestTimeoutsHandler(defaultRequestTimeout)(request);
    }

    return seedStore
        .performPow(trytes, trunkTransaction, branchTransaction, minWeightMagnitude)
        .then((result) => {
            if (get(result, 'trytes') && get(result, 'transactionObjects')) {
                return Promise.resolve(result);
            }

            // Batched proof-of-work only returns the attached trytes
            return constructBundleFromAttachedTrytes(sortTransactionTrytesArray(result), seedStore).then(
                (transactionObjects) => ({
                    transactionObjects: orderBy(transactionObjects, 'currentIndex', ['desc']),
                    trytes: result,
                }),
            );
        })
        .then(({ transactionObjects, trytes }) => {
            if (
                isBundle(transactionObjects) &&
                isBundleTraversable(transactionObjects, trunkTransaction, branchTransaction)
            ) {
                return {
                    transactionObjects,
                    trytes,
                };
            }

            throw new Error(Errors.INVALID_BUNDLE_CONSTRUCTED_WITH_LOCAL_POW);
        });
};

/**
 * Checks if a node is synced and runs a stable IRI release
 *
 * @method isNodeHealthy
 * @param {object} [settings]
 *
 * @returns {Promise}
 */
<<<<<<< HEAD
const isNodeHealthy = (settings, skipMilestoneCheck = false) => {
    const cached = {
        latestMilestone: EMPTY_HASH_TRYTES,
    };

    return getNodeInfoAsync(settings)().then(
        ({
            appVersion,
            appName,
            latestMilestone,
            latestMilestoneIndex,
            latestSolidSubtangleMilestone,
            latestSolidSubtangleMilestoneIndex,
            ...rest
        }) => {
            if (
                ['rc', 'beta', 'alpha'].some((el) => appVersion.toLowerCase().indexOf(el) > -1) ||
                // Blacklist nodes running [IRI](https://github.com/iotaledger/iri)
                ['iri'].some((el) => appName.toLowerCase().indexOf(el) > -1) ||
                // Blacklist nodes running [Hornet](https://github.com/iotaledger/hornet) running lower version than ALLOWED_MINIMUM_HORNET_VERSION
                (['hornet'].some((el) => appName.toLowerCase().indexOf(el) > -1) &&
                    appVersion < MINIMUM_ALLOWED_HORNET_VERSION)
            ) {
                throw new Error(Errors.UNSUPPORTED_NODE);
            }

            if (has(rest, 'isHealthy')) {
                return rest.isHealthy;
            }

            cached.latestMilestone = latestMilestone;
            if (
                (cached.latestMilestone === latestSolidSubtangleMilestone ||
                    latestMilestoneIndex - MAX_MILESTONE_FALLBEHIND <= latestSolidSubtangleMilestoneIndex) &&
                cached.latestMilestone !== EMPTY_HASH_TRYTES
            ) {
                return getTrytesAsync(settings)([cached.latestMilestone]).then((trytes) => {
                    if (skipMilestoneCheck) {
                        return true;
                    }
                    const { timestamp } = iota.utils.transactionObject(head(trytes), cached.latestMilestone);

                    return isWithinMinutes(timestamp * 1000, 5 * MAX_MILESTONE_FALLBEHIND);
                });
            }
=======
const isNodeHealthy = (settings) => {
    return getNodeInfoAsync(settings)().then(({ appVersion, isHealthy }) => {
        if (['rc', 'beta', 'alpha'].some((el) => appVersion.toLowerCase().indexOf(el) > -1)) {
            throw new Error(Errors.UNSUPPORTED_NODE);
        }
>>>>>>> aa96174b

        return isHealthy;
    });
};

export {
    getIotaInstance,
    getApiTimeout,
    getBalancesAsync,
    getNodeInfoAsync,
    getTransactionsObjectsAsync,
    findTransactionObjectsAsync,
    findTransactionsAsync,
    getLatestInclusionAsync,
    promoteTransactionAsync,
    replayBundleAsync,
    replayLocallyStoredBundleAsync,
    getBundleAsync,
    wereAddressesSpentFromAsync,
    sendTransferAsync,
    getTransactionsToApproveAsync,
    storeAndBroadcastAsync,
    attachToTangleAsync,
    checkAttachToTangleAsync,
    getTipInfoAsync,
    allowsRemotePow,
    isNodeHealthy,
<<<<<<< HEAD
    isPromotable,
=======
>>>>>>> aa96174b
};<|MERGE_RESOLUTION|>--- conflicted
+++ resolved
@@ -18,11 +18,7 @@
     ATTACH_TO_TANGLE_REQUEST_TIMEOUT,
     GET_TRANSACTIONS_TO_APPROVE_REQUEST_TIMEOUT,
     IRI_API_VERSION,
-<<<<<<< HEAD
-    MAX_MILESTONE_FALLBEHIND,
     MINIMUM_ALLOWED_HORNET_VERSION,
-=======
->>>>>>> aa96174b
 } from '../../config';
 import {
     sortTransactionTrytesArray,
@@ -536,21 +532,11 @@
             'X-IOTA-API-Version': IRI_API_VERSION,
         }),
     }).then((response) => {
-<<<<<<< HEAD
-        return response.json().then((res) => {
-            if (response.ok) {
-                return res;
-            }
-
-            throw new Error(res.error);
-        });
-=======
         if (response.ok) {
             return response.json();
         }
 
         throw response;
->>>>>>> aa96174b
     });
 };
 
@@ -669,59 +655,18 @@
  *
  * @returns {Promise}
  */
-<<<<<<< HEAD
-const isNodeHealthy = (settings, skipMilestoneCheck = false) => {
-    const cached = {
-        latestMilestone: EMPTY_HASH_TRYTES,
-    };
-
-    return getNodeInfoAsync(settings)().then(
-        ({
-            appVersion,
-            appName,
-            latestMilestone,
-            latestMilestoneIndex,
-            latestSolidSubtangleMilestone,
-            latestSolidSubtangleMilestoneIndex,
-            ...rest
-        }) => {
-            if (
-                ['rc', 'beta', 'alpha'].some((el) => appVersion.toLowerCase().indexOf(el) > -1) ||
-                // Blacklist nodes running [IRI](https://github.com/iotaledger/iri)
-                ['iri'].some((el) => appName.toLowerCase().indexOf(el) > -1) ||
-                // Blacklist nodes running [Hornet](https://github.com/iotaledger/hornet) running lower version than ALLOWED_MINIMUM_HORNET_VERSION
-                (['hornet'].some((el) => appName.toLowerCase().indexOf(el) > -1) &&
-                    appVersion < MINIMUM_ALLOWED_HORNET_VERSION)
-            ) {
-                throw new Error(Errors.UNSUPPORTED_NODE);
-            }
-
-            if (has(rest, 'isHealthy')) {
-                return rest.isHealthy;
-            }
-
-            cached.latestMilestone = latestMilestone;
-            if (
-                (cached.latestMilestone === latestSolidSubtangleMilestone ||
-                    latestMilestoneIndex - MAX_MILESTONE_FALLBEHIND <= latestSolidSubtangleMilestoneIndex) &&
-                cached.latestMilestone !== EMPTY_HASH_TRYTES
-            ) {
-                return getTrytesAsync(settings)([cached.latestMilestone]).then((trytes) => {
-                    if (skipMilestoneCheck) {
-                        return true;
-                    }
-                    const { timestamp } = iota.utils.transactionObject(head(trytes), cached.latestMilestone);
-
-                    return isWithinMinutes(timestamp * 1000, 5 * MAX_MILESTONE_FALLBEHIND);
-                });
-            }
-=======
 const isNodeHealthy = (settings) => {
-    return getNodeInfoAsync(settings)().then(({ appVersion, isHealthy }) => {
-        if (['rc', 'beta', 'alpha'].some((el) => appVersion.toLowerCase().indexOf(el) > -1)) {
+    return getNodeInfoAsync(settings)().then(({ appName, appVersion, isHealthy }) => {
+        if (
+            ['rc', 'beta', 'alpha'].some((el) => appVersion.toLowerCase().indexOf(el) > -1) ||
+            // Blacklist nodes running [IRI](https://github.com/iotaledger/iri)
+            ['iri'].some((el) => appName.toLowerCase().indexOf(el) > -1) ||
+            // Blacklist nodes running [Hornet](https://github.com/iotaledger/hornet) running lower version than ALLOWED_MINIMUM_HORNET_VERSION
+            (['hornet'].some((el) => appName.toLowerCase().indexOf(el) > -1) &&
+                appVersion < MINIMUM_ALLOWED_HORNET_VERSION)
+        ) {
             throw new Error(Errors.UNSUPPORTED_NODE);
         }
->>>>>>> aa96174b
 
         return isHealthy;
     });
@@ -749,8 +694,4 @@
     getTipInfoAsync,
     allowsRemotePow,
     isNodeHealthy,
-<<<<<<< HEAD
-    isPromotable,
-=======
->>>>>>> aa96174b
 };