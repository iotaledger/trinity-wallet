--- conflicted
+++ resolved
@@ -1,12 +1,9 @@
 import IOTA from 'iota.lib.js';
 import 'proxy-polyfill';
-<<<<<<< HEAD
 import { nodes, defaultNode, useLegacyQuorum } from '../../config';
 import { checkNode as _checkNode } from './multinode';
 import { getQuorumResult, getMostCommonElementwise } from './quorum';
-=======
-import { defaultNode, nodes } from '../../config';
->>>>>>> b1777b9e
+
 
 const iotaAPI = new IOTA({ provider: defaultNode });
 
