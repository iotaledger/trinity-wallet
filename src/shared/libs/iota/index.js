--- conflicted
+++ resolved
@@ -2,32 +2,123 @@
 import { nodes, defaultNode } from '../../config';
 import 'proxy-polyfill';
 
-export const iota = new IOTA({ provider: defaultNode });
+const iotaAPI = new IOTA({ provider: defaultNode });
+
+// Later used by the checkNodePatched function
+let unproxiedNodeInfo = iotaAPI.api.getNodeInfo.bind(iotaAPI.api);
 
 export const changeIotaNode = (provider) => {
-    iota.changeNode({ provider });
+    iotaAPI.changeNode({ provider });
+    // grab the unproxied version of getNodeInfo
+    unproxiedNodeInfo = iotaAPI.api.getNodeInfo.bind(iotaAPI.api);
+    // re-inject proxy
+    injectAPIProxy();
 };
 
-<<<<<<< HEAD
-=======
+// Holds the auto. node switching configuration and callbacks
+class AutoNodeSwitchingConfig {
+    autoSwitch = true;
+    callbacks = [];
+}
+
+const autoNodeSwitchingConfig = new AutoNodeSwitchingConfig();
+export const SwitchingConfig = autoNodeSwitchingConfig;
+
+// This function uses a non proxied getNodeInfo function invocation
+// and returns a promise instead of using a callback based approach.
+function checkNodePatched() {
+    return new Promise((resolve, reject) => {
+        unproxiedNodeInfo((err) => {
+            if (err){
+                reject(err);
+                return;
+            }
+            resolve();
+        });
+    });
+}
+
+/**
+ * This object automatically intercepts function calls to the iota API library
+ * to ensure that the remote IRI node is actually online before executing an API call.
+ * If the node doesn't return a reply to getNodeInfo, a new random node is selected from the
+ * available nodes. The handler makes the assumption, that the newly selected node is online and
+ * if not, it will again change up on the next function call.
+ * If a function doesn't use a callback as its last argument, we assume that it is a synchronous
+ * library function and thereby no interception is done.
+ * @type {{get: autoNodeSwitcher.get}}
+ */
+const autoNodeSwitchHandler = {
+    get: function (target, propKey) {
+
+        const propValue = target[propKey];
+        if (typeof propValue !== 'function'){
+            return propValue;
+        };
+        return function(...args) {
+            let originalCallback;
+            if (args.length) {
+                // In all functions which communicate with IRI,
+                // the callback function is the last argument
+                originalCallback = args[args.length - 1];
+            }
+            if (!autoNodeSwitchingConfig.autoSwitch || !originalCallback || typeof originalCallback !== 'function') {
+                return propValue.apply(target, args);
+            }
+
+            // Here it doesn't matter if we don't return anything anymore
+            // as all functions use a callback.
+            // We don't use an async/await pattern here, because it breaks
+            // the handler up on node change (reason unknown).
+            checkNodePatched()
+                .then(() => {
+                    // Ok, node is online
+                    propValue.apply(target, args);
+                })
+                .catch(() => {
+                    // Switch to another node and then apply function
+                    let newNode;
+                    for (;;) {
+                        const randomNode = getRandomNode();
+                        // Check whether same node was chosen
+                        if (iotaAPI.provider === randomNode) {
+                            continue;
+                        }
+                        newNode = randomNode;
+                        break;
+                    }
+
+                    // Actually change node, (this also re-injects this proxy handler)
+                    changeIotaNode(newNode);
+
+                    // Call all handlers for a node switch
+                    autoNodeSwitchingConfig.callbacks.forEach((cb) => cb(newNode));
+                    propValue.apply(target, args);
+                });
+        };
+    }
+};
+
 // patch the auto node switcher into the API object
 function injectAPIProxy() {
     const args = [iotaAPI.api, autoNodeSwitchHandler];
     iotaAPI.api = new Proxy(...args);
 }
 
->>>>>>> 7b6e15fd
 export const getRandomNode = () => {
     const x = Math.floor(Math.random() * nodes.length);
     return nodes[x];
 };
 
 export const checkNode = (cb) => {
-    iota.api.getNodeInfo((error, success) => {
+    iotaAPI.api.getNodeInfo((error, success) => {
         if (error) {
             cb(error);
         } else {
             cb(null, success);
         }
     });
-};+};
+
+injectAPIProxy();
+export const iota = iotaAPI;