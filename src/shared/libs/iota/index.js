import IOTA from 'iota.lib.js';
import 'proxy-polyfill';
import { nodes, defaultNode } from '../../config';
import { checkNode as _checkNode } from './multinode';

const iotaAPI = new IOTA({ provider: defaultNode });

// Later used by the checkNodePatched function
let unproxiedNodeInfo = iotaAPI.api.getNodeInfo.bind(iotaAPI.api);

export const changeIotaNode = (provider) => {
    iotaAPI.changeNode({ provider });
    // grab the unproxied version of getNodeInfo
    unproxiedNodeInfo = iotaAPI.api.getNodeInfo.bind(iotaAPI.api);
    // re-inject proxy
    injectAPIProxy();
};

// Holds the auto. node switching configuration and callbacks
class AutoNodeSwitchingConfig {
    autoSwitch = true;
    callbacks = [];
}

const autoNodeSwitchingConfig = new AutoNodeSwitchingConfig();
export const SwitchingConfig = autoNodeSwitchingConfig;

// This function uses a non proxied getNodeInfo function invocation
// and returns a promise instead of using a callback based approach.
function checkNodePatched() {
    return new Promise((resolve, reject) => {
        unproxiedNodeInfo((err) => {
            if (err){
                reject(err);
                return;
            }
            resolve();
        });
    });
}

/**
 * This object automatically intercepts function calls to the iota API library
 * to ensure that the remote IRI node is actually online before executing an API call.
 * If the node doesn't return a reply to getNodeInfo, a new random node is selected from the
 * available nodes. The handler makes the assumption, that the newly selected node is online and
 * if not, it will again change up on the next function call.
 * If a function doesn't use a callback as its last argument, we assume that it is a synchronous
 * library function and thereby no interception is done.
 * @type {{get: autoNodeSwitcher.get}}
 */
const autoNodeSwitchHandler = {
    get: function (target, propKey) {

        const propValue = target[propKey];
        if (typeof propValue !== 'function'){
            return propValue;
        };
        return function(...args) {
            let originalCallback;
            if (args.length) {
                // In all functions which communicate with IRI,
                // the callback function is the last argument
                originalCallback = args[args.length - 1];
            }
            if (!autoNodeSwitchingConfig.autoSwitch || !originalCallback || typeof originalCallback !== 'function') {
                return propValue.apply(target, args);
            }

            // Here it doesn't matter if we don't return anything anymore
            // as all functions use a callback.
            // We don't use an async/await pattern here, because it breaks
            // the handler up on node change (reason unknown).
            checkNodePatched()
                .then(() => {
                    // Ok, node is online
                    propValue.apply(target, args);
                })
                .catch(() => {
                    // Switch to another node and then apply function
                    let newNode;
                    for (;;) {
                        const randomNode = getRandomNode();
                        // Check whether same node was chosen
                        if (iotaAPI.provider === randomNode) {
                            continue;
                        }
                        newNode = randomNode;
                        break;
                    }

                    // Actually change node, (this also re-injects this proxy handler)
                    changeIotaNode(newNode);

                    // Call all handlers for a node switch
                    autoNodeSwitchingConfig.callbacks.forEach((cb) => cb(newNode));
                    propValue.apply(target, args);
                });
        };
    }
};

// patch the auto node switcher into the API object
function injectAPIProxy() {
    const args = [iotaAPI.api, autoNodeSwitchHandler];
    iotaAPI.api = new Proxy(...args);
}

export const getRandomNode = () => {
    const x = Math.floor(Math.random() * nodes.length);
    return nodes[x];
};

export const checkNode = (cb) => {
<<<<<<< HEAD
    // use checkNode from multinode
    _checkNode(iota, cb);
};
=======
    iotaAPI.api.getNodeInfo((error, success) => {
        if (error) {
            cb(error);
        } else {
            cb(null, success);
        }
    });
};

injectAPIProxy();
export const iota = iotaAPI;
>>>>>>> 9f63841e
<|MERGE_RESOLUTION|>--- conflicted
+++ resolved
@@ -1,9 +1,39 @@
 import IOTA from 'iota.lib.js';
 import 'proxy-polyfill';
-import { nodes, defaultNode } from '../../config';
+import { nodes, defaultNode, quorum_nodes, use_legacy_quorum } from '../../config';
 import { checkNode as _checkNode } from './multinode';
+import { getQuorumResult, getQuorumNodes } from './quorum';
 
-const iotaAPI = new IOTA({ provider: defaultNode });
+var iotaAPI = new IOTA({ provider: defaultNode });
+
+// quorum shim
+if (use_legacy_quorum) {
+    iotaAPI = Object.assign(iotaAPI.api, {
+        getInclusionStates: (transactions, tips, callback) => {
+            getQuorumResult(
+                (nodeapi, cb) => {
+                    iotaAPI.getInclusionStates(transactions, tips, cb);
+                },
+                getQuorumNodes(),
+                1000,
+                false,
+                callback,
+            );
+        },
+        wereAddressesSpentFrom: (addresses, callback) => {
+            getQuorumResult(
+                (nodeapi, cb) => {
+                    iotaAPI.wereAddressesSpentFrom(addresses, cb);
+                },
+                getQuorumNodes(),
+                1000,
+                false,
+                callback,
+            );
+        },
+    });
+}
+
 
 // Later used by the checkNodePatched function
 let unproxiedNodeInfo = iotaAPI.api.getNodeInfo.bind(iotaAPI.api);
@@ -112,20 +142,9 @@
 };
 
 export const checkNode = (cb) => {
-<<<<<<< HEAD
     // use checkNode from multinode
     _checkNode(iota, cb);
 };
-=======
-    iotaAPI.api.getNodeInfo((error, success) => {
-        if (error) {
-            cb(error);
-        } else {
-            cb(null, success);
-        }
-    });
-};
 
 injectAPIProxy();
-export const iota = iotaAPI;
->>>>>>> 9f63841e
+export const iota = iotaAPI;