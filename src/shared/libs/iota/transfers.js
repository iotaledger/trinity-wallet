--- conflicted
+++ resolved
@@ -25,12 +25,7 @@
 import xor from 'lodash/xor';
 import { DEFAULT_TAG, DEFAULT_MIN_WEIGHT_MAGNITUDE, BUNDLE_OUTPUTS_THRESHOLD } from '../../config';
 import { iota } from './index';
-<<<<<<< HEAD
-import nativeBindings from './nativeBindings';
 import { accumulateBalance } from './addresses';
-=======
-import { getBalancesSync, accumulateBalance } from './addresses';
->>>>>>> b1ee00e0
 import {
     getBalancesAsync,
     getTransactionsObjectsAsync,
