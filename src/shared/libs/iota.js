import IOTA from './iota.lib.promisified';
import { defaultNode, nodes } from '../config';

export const iota = new IOTA({ provider: defaultNode });

export const changeIotaNode = provider => iota.changeNode({ provider });

<<<<<<< HEAD
function selectRandomNode() {
    const x = Math.floor(Math.random() * 7);
    const nodes = [
        'https://iri2-api.iota.fm:443',
        'https://iri3-api.iota.fm:443',
        'https://node.tangle.works:443',
        'https://iotanode.us:443',
        'http://astra2261.startdedicated.net:14265',
        'http://iota.nck.nz:14265',
        'http://www.veriti.io',
        'http://148.251.181.105:14265,',
    ];
    return nodes[x];
}
=======
export const getRandomNode = () => {
    const x = Math.floor(Math.random() * nodes.length);
>>>>>>> 8159a52b

    return nodes[x];
};

export const convertFromTrytes = trytes => {
    trytes = trytes.replace(/9+$/, '');
    const message = iota.utils.fromTrytes(trytes);
    if (trytes === '') {
        return 'Empty';
    }
    return message;
};

export const getBalances = addresses => {
    iota.api.getBalances(addresses, 1, (error, success) => {
        if (!error) {
            console.log(success);
        } else {
            console.log(error);
        }
    });
};

export const checkNode = cb => {
    iota.api.getNodeInfo((error, success) => {
        if (error) {
            cb(error);
            console.log(error);
        } else {
            cb(null, success);
        }
    });
};

export const getChecksum = seed => {
    return iota.utils.addChecksum(seed, 3, false).substr(-3);
};<|MERGE_RESOLUTION|>--- conflicted
+++ resolved
@@ -5,25 +5,8 @@
 
 export const changeIotaNode = provider => iota.changeNode({ provider });
 
-<<<<<<< HEAD
-function selectRandomNode() {
-    const x = Math.floor(Math.random() * 7);
-    const nodes = [
-        'https://iri2-api.iota.fm:443',
-        'https://iri3-api.iota.fm:443',
-        'https://node.tangle.works:443',
-        'https://iotanode.us:443',
-        'http://astra2261.startdedicated.net:14265',
-        'http://iota.nck.nz:14265',
-        'http://www.veriti.io',
-        'http://148.251.181.105:14265,',
-    ];
-    return nodes[x];
-}
-=======
 export const getRandomNode = () => {
     const x = Math.floor(Math.random() * nodes.length);
->>>>>>> 8159a52b
 
     return nodes[x];
 };
