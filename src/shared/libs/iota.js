--- conflicted
+++ resolved
@@ -1,10 +1,6 @@
 import IOTA from 'iota.lib.js';
 
-<<<<<<< HEAD
-const defaultNode = 'https://node.tangle.works:443';
-=======
 const defaultNode = 'http://titan.iota.community:14442';
->>>>>>> 8545ac37
 
 export const iota = new IOTA({
     provider: defaultNode,
