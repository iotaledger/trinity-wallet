--- conflicted
+++ resolved
@@ -1,13 +1,6 @@
 import IOTA from 'iota.lib.js';
 
-<<<<<<< HEAD
 const defaultNode = 'https://node.tangle.works:443';
-
-export var iota = new IOTA({
-    provider: defaultNode,
-});
-=======
-const defaultNode = 'http://node.iotawallet.info:14265/';
 
 export var iota = new IOTA({
     provider: defaultNode,
@@ -21,5 +14,4 @@
     } else {
         return message;
     }
-};
->>>>>>> a3c63a68
+};