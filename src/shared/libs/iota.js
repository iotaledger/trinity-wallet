--- conflicted
+++ resolved
@@ -1,32 +1,12 @@
 import IOTA from './iota.lib.promisified';
 import { defaultNode, nodes } from '../config';
 
-<<<<<<< HEAD
-export const iota = new IOTA({ provider: selectRandomNode() });
-
-export const changeIotaNode = provider => iota.changeNode({ provider });
-
-function selectRandomNode() {
-    const x = Math.floor(Math.random() * 7);
-    const nodes = [
-        'https://iri2-api.iota.fm:443',
-        'https://iri3-api.iota.fm:443',
-        'https://node.tangle.works:443',
-        'https://iotanode.us:443',
-        'http://astra2261.startdedicated.net:14265',
-        'http://iota.nck.nz:14265',
-        'http://www.veriti.io',
-    ];
-    return nodes[x];
-}
-=======
 export const iota = new IOTA({ provider: defaultNode });
 
 export const changeIotaNode = provider => iota.changeNode({ provider });
 
 export const getRandomNode = () => {
     const x = Math.floor(Math.random() * nodes.length);
->>>>>>> 74cc2023
 
     return nodes[x];
 };
