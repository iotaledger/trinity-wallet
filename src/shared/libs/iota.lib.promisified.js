import IOTA from 'iota.lib.js';
import Promise from 'bluebird';

const PromisifiedIOTA = (...args) => {
    const iota = new IOTA(...args);
<<<<<<< HEAD
    iota.api = Promise.promisifyAll(iota.api);
    iota.multisig.initiateTransferAsync = Promise.promisify(iota.multisig.initiateTransfer);
    iota.multisig.addSignatureAsync = Promise.promisify(iota.multisig.addSignature);
    return iota;
=======
    // Can't use Object-Spread here without errors
    // https://github.com/facebook/react-native/issues/5507
    // Object.assign just mutates the original iota object instead
    return Object.assign(iota, {
        api: Promise.promisifyAll(iota.api),
        multisig: Object.assign(iota.multisig, {
            initiateTransferAsync: Promise.promisify(iota.multisig.initiateTransfer),
            addSignatureAsync: Promise.promisify(iota.multisig.addSignature),
        }),
    });
>>>>>>> df701c9f
};

export default PromisifiedIOTA;<|MERGE_RESOLUTION|>--- conflicted
+++ resolved
@@ -3,12 +3,6 @@
 
 const PromisifiedIOTA = (...args) => {
     const iota = new IOTA(...args);
-<<<<<<< HEAD
-    iota.api = Promise.promisifyAll(iota.api);
-    iota.multisig.initiateTransferAsync = Promise.promisify(iota.multisig.initiateTransfer);
-    iota.multisig.addSignatureAsync = Promise.promisify(iota.multisig.addSignature);
-    return iota;
-=======
     // Can't use Object-Spread here without errors
     // https://github.com/facebook/react-native/issues/5507
     // Object.assign just mutates the original iota object instead
@@ -19,7 +13,6 @@
             addSignatureAsync: Promise.promisify(iota.multisig.addSignature),
         }),
     });
->>>>>>> df701c9f
 };
 
 export default PromisifiedIOTA;