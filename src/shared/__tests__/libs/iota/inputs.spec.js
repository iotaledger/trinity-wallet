import assign from 'lodash/assign';
import each from 'lodash/each';
import filter from 'lodash/filter';
import includes from 'lodash/includes';
import map from 'lodash/map';
import head from 'lodash/head';
import random from 'lodash/random';
import reduce from 'lodash/reduce';
import { expect } from 'chai';
<<<<<<< HEAD
import nock from 'nock';
import { prepareInputs, getInputs, isValidInput } from '../../../libs/iota/inputs';
import { addressData as mockAddressData, balance as totalBalanceOfMockAddressData } from '../../__samples__/addresses';
import mockTransactions from '../../__samples__/transactions';
import { SwitchingConfig } from '../../../libs/iota';
import { IRI_API_VERSION } from '../../../config';
=======
import sinon from 'sinon';
import {
    prepareInputs,
    getStartingSearchIndexToPrepareInputs,
    getUnspentInputs,
    isValidInput,
} from '../../../libs/iota/inputs';
import { iota, SwitchingConfig, quorum } from '../../../libs/iota/index';
>>>>>>> f70afb14

describe('libs: iota/inputs', () => {
    before(() => {
        SwitchingConfig.autoSwitch = false;
    });

    after(() => {
        SwitchingConfig.autoSwitch = true;
    });

    describe('#prepareInputs', () => {
        let addressData;

        before(() => {
            addressData = [
                { index: 0, balance: 1, spent: { local: false, remote: false }, address: 'AAA' },
                { index: 1, balance: 2, spent: { local: false, remote: false }, address: 'BBB' },
                { index: 2, balance: 0, spent: { local: false, remote: false }, address: 'CCC' },
                { index: 3, balance: 99, spent: { local: false, remote: false }, address: 'DDD' },
                { index: 4, balance: 0, spent: { local: false, remote: false }, address: 'EEE' },
                { index: 5, balance: 50, spent: { local: false, remote: false }, address: 'FFF' },
                { index: 6, balance: 30, spent: { local: false, remote: false }, address: 'GGG' },
                { index: 7, balance: 6, spent: { local: false, remote: false }, address: 'HHH' },
                { index: 8, balance: 7, spent: { local: false, remote: false }, address: 'III' },
                { index: 9, balance: 1, spent: { local: false, remote: false }, address: 'JJJ' },
            ];
        });

        describe('when has insufficient balance on inputs', () => {
            it('should throw an error with message "Insufficient balance."', () => {
                expect(prepareInputs.bind(null, addressData, 10000)).to.throw('Insufficient balance.');
            });
        });

        describe('when provided threshold is zero', () => {
            it('should throw an error with message "Inputs threshold cannot be zero."', () => {
                expect(prepareInputs.bind(null, addressData, 0)).to.throw('Inputs threshold cannot be zero.');
            });
        });

        describe('when provided maxInputs is not a number', () => {
            it('should throw an error with message "Invalid max inputs provided."', () => {
                expect(prepareInputs.bind(null, addressData, 10, null)).to.throw('Invalid max inputs provided.');
            });
        });

        describe('when maxInputs is greater than zero', () => {
            it('should not select inputs with size greater than maxInputs', () => {
                const limit = random(1, 4);
                const threshold = random(1, reduce(addressData, (balance, data) => balance + data.balance, 0));

                try {
                    const result = prepareInputs(addressData, threshold, limit);

                    expect(result.inputs.length <= limit).to.equal(true);
                } catch (e) {
                    // If inputs cannot be selected within a specified limit, test the error message
                    expect(e.message).to.equal('Cannot find inputs with provided limit.');
                }
            });

            describe('when provided threshold has an exact match for balance of any address', () => {
                it('should return a single input with exact balance', () => {
                    each(addressData, (data) => {
                        if (data.balance > 0) {
                            const result = prepareInputs(addressData, data.balance);

                            // Input length should be one
                            expect(result.inputs.length).to.equal(1);

                            const input = head(result.inputs);

                            // Balance should be exactly equal to threshold
                            expect(input.balance).to.equal(data.balance);
                            expect(input.security).to.equal(2);

                            const inputsWithDuplicateBalance = filter(addressData, (d) => d.balance === data.balance);

                            // If there are multiple addresses with same balance, it should choose any address
                            expect(map(inputsWithDuplicateBalance, (value) => value.index)).to.include(input.keyIndex);

                            expect(result.balance).to.eql(data.balance);
                        }
                    });
                });
            });

            // TODO: Test when provided threshold does not have an exact match for balance of any address
        });

        describe('when maxInputs is zero', () => {
            let inputsMap;

            before(() => {
                inputsMap = {
                    28: [{ address: 'GGG', keyIndex: 6, security: 2, balance: 30 }],
                    110: [
                        { address: 'DDD', keyIndex: 3, security: 2, balance: 99 },
                        { address: 'III', keyIndex: 8, security: 2, balance: 7 },
                        { address: 'BBB', keyIndex: 1, security: 2, balance: 2 },
                        { address: 'AAA', keyIndex: 0, security: 2, balance: 1 },
                        { address: 'JJJ', keyIndex: 9, security: 2, balance: 1 },
                    ],
                    3: [
                        { address: 'BBB', keyIndex: 1, security: 2, balance: 2 },
                        { address: 'AAA', keyIndex: 0, security: 2, balance: 1 },
                    ],
                    48: [{ address: 'FFF', keyIndex: 5, security: 2, balance: 50 }],
                    5: [{ address: 'HHH', keyIndex: 7, security: 2, balance: 6 }],
                };
            });

            it('should choose inputs by optimal value', () => {
                each(inputsMap, (inputs, threshold) => {
                    const result = prepareInputs(addressData, threshold, 0);

                    expect(result.inputs).to.eql(inputs);
                    expect(result.balance).to.eql(reduce(inputs, (total, input) => total + input.balance, 0));
                });
            });
        });
    });

    describe('#getInputs', () => {
        describe('when has insufficient balance Sum(balances) < threshold', () => {
            it('should throw with an error with message "Insufficient balance."', () => {
                return getInputs()(mockAddressData, mockTransactions, totalBalanceOfMockAddressData + 10).catch(
                    (error) => expect(error.message).to.equal('Insufficient balance.'),
                );
            });
        });

        describe('when maxInputs not a number', () => {
            it('should throw with an error with message "Invalid max inputs provided."', () => {
                return getInputs()(mockAddressData, mockTransactions, totalBalanceOfMockAddressData, null).catch(
                    (error) => expect(error.message).to.equal('Invalid max inputs provided.'),
                );
            });
        });

        describe('when has pending incoming transactions on some addresses', () => {
            beforeEach(() => {
                nock('http://localhost:14265', {
                    reqheaders: {
                        'Content-Type': 'application/json',
                        'X-IOTA-API-Version': IRI_API_VERSION,
                    },
                })
                    .filteringRequestBody(() => '*')
                    .persist()
                    .post('/', '*')
                    .reply(200, (_, body) => {
                        if (body.command === 'getBalances') {
                            const addresses = body.addresses;

                            const resultMap = reduce(
                                [
                                    ...mockAddressData,
                                    ...[
                                        {
                                            address:
                                                'QSHVEHOFGUYBDPMPUUPLNRDQGAHPMGQKRIEOIMLVMIKQSTHERN9DRLCN9J9RYFGPSPOIONQNYELEQUDUC',
                                            balance: 60,
                                        },
                                    ],
                                ],
                                (acc, addressObject) => {
                                    acc[addressObject.address] = addressObject.balance.toString();

                                    return acc;
                                },
                                {},
                            );

                            return {
                                balances: map(addresses, (address) => resultMap[address]),
                            };
                        } else if (body.command === 'wereAddressesSpentFrom') {
                            // Just return spend status as false for every address
                            // We're asserting if addresses with incoming transactions are filtered out
                            const addresses = body.addresses;

                            return { states: map(addresses, () => false) };
                        }

                        return {};
                    });
            });

<<<<<<< HEAD
            afterEach(() => {
                nock.cleanAll();
            });

            describe('when has enough balance after filtering addresses in address data with pending incoming transactions', () => {
                it('should not include addresses with incoming transactions in selected inputs', () => {
                    const threshold = 160;
                    const addressesWithPendingIncomingTransactions = [
                        // See shared/__tests__/__samples/transactions -> unconfirmedValueTransactions
                        'EGESUXEIFAHIRLP9PB9YQJUPNWNWVDBEZAIYWUFKYKHTAHDHRVKSBCYYRJOUJSRBZKUTJGJIIGUGLDPVX',
                    ];

                    return getInputs()(mockAddressData, mockTransactions, threshold).then((inputs) => {
                        const inputAddresses = map(inputs, (input) => input.address);

                        // FIXME (laumair): Also assert #prepareInputs is not called with any address with pending incoming transactions
                        each(inputAddresses, (address) =>
                            expect(includes(addressesWithPendingIncomingTransactions, address)).to.equal(false),
                        );
                    });
=======
        const addressData = {
            ['A'.repeat(81)]: {
                balance: 0,
                spent: {
                    local: true,
                    remote: true,
                },
                index: 0,
            },
            ['B'.repeat(81)]: {
                balance: 1,
                spent: {
                    local: true,
                    remote: true,
                },
                index: 1,
            },
            ['C'.repeat(81)]: {
                balance: 4,
                spent: {
                    local: false,
                    remote: false,
                },
                index: 2,
            },
            ['D'.repeat(81)]: {
                balance: 10,
                spent: {
                    local: false,
                    remote: false,
                },
                index: 3,
            },
        };

        describe('when all addresses are unspent', () => {
            it('should choose input addresses with enough balance', () => {
                const wereAddressesSpentFrom = sinon
                    .stub(quorum, 'wereAddressesSpentFrom')
                    .resolves([false, false, false]);

                return getUnspentInputs()(
                    merge({}, addressData, { ['B'.repeat(81)]: { spent: { local: false } } }),
                    [],
                    [],
                    1,
                    13,
                    null,
                ).then((inputs) => {
                    expect(inputs.inputs).to.eql([
                        {
                            address: 'B'.repeat(81),
                            balance: 1,
                            keyIndex: 1,
                            security: 2,
                        },
                        {
                            address: 'C'.repeat(81),
                            balance: 4,
                            keyIndex: 2,
                            security: 2,
                        },
                        {
                            address: 'D'.repeat(81),
                            balance: 10,
                            keyIndex: 3,
                            security: 2,
                        },
                    ]);

                    wereAddressesSpentFrom.restore();
>>>>>>> f70afb14
                });
            });

<<<<<<< HEAD
            describe('when does not have enough balance after filtering addresses in address data with pending incoming transactions', () => {
                it('should throw with an error with message "Incoming transfers to all selected inputs"', () => {
                    const threshold = 300;
                    const addressesWithPendingIncomingTransactions = [
                        // See shared/__tests__/__samples/transactions -> unconfirmedValueTransactions
                        'EGESUXEIFAHIRLP9PB9YQJUPNWNWVDBEZAIYWUFKYKHTAHDHRVKSBCYYRJOUJSRBZKUTJGJIIGUGLDPVX',
                    ];

                    return getInputs()(
                        map(mockAddressData, (addressObject) => {
                            if (includes(addressesWithPendingIncomingTransactions, addressObject.address)) {
                                return { ...addressObject, balance: addressObject.balance + 100 };
                            }

                            return addressObject;
                        }),
                        mockTransactions,
                        threshold,
                    )
                        .then(() => {
                            throw new Error();
                        })
                        .catch((error) => expect(error.message).to.equal('Incoming transfers to all selected inputs'));
=======
        describe('when address is marked spent locally', () => {
            it('should omit address from the final inputs', () => {
                const wereAddressesSpentFrom = sinon
                    .stub(quorum, 'wereAddressesSpentFrom')
                    .resolves([false, false, false]);

                return getUnspentInputs()(addressData, [], [], 1, 13, null).then((inputs) => {
                    expect(inputs.inputs).to.eql([
                        {
                            address: 'C'.repeat(81),
                            balance: 4,
                            keyIndex: 2,
                            security: 2,
                        },
                        {
                            address: 'D'.repeat(81),
                            balance: 10,
                            keyIndex: 3,
                            security: 2,
                        },
                    ]);

                    wereAddressesSpentFrom.restore();
>>>>>>> f70afb14
                });
            });
        });

<<<<<<< HEAD
        describe('when has pending outgoing transactions on some addresses', () => {
            beforeEach(() => {
                nock('http://localhost:14265', {
                    reqheaders: {
                        'Content-Type': 'application/json',
                        'X-IOTA-API-Version': IRI_API_VERSION,
                    },
                })
                    .filteringRequestBody(() => '*')
                    .persist()
                    .post('/', '*')
                    .reply(200, (_, body) => {
                        if (body.command === 'getBalances') {
                            const addresses = body.addresses;

                            const resultMap = reduce(
                                [
                                    ...mockAddressData,
                                    ...[
                                        {
                                            address:
                                                'QSHVEHOFGUYBDPMPUUPLNRDQGAHPMGQKRIEOIMLVMIKQSTHERN9DRLCN9J9RYFGPSPOIONQNYELEQUDUC',
                                            balance: 60,
                                        },
                                    ],
                                ],
                                (acc, addressObject) => {
                                    acc[addressObject.address] = addressObject.balance.toString();

                                    return acc;
                                },
                                {},
                            );
=======
            it('should keep the spent address in "spentAddresses"', () => {
                const wereAddressesSpentFrom = sinon
                    .stub(quorum, 'wereAddressesSpentFrom')
                    .resolves([false, false, false]);
>>>>>>> f70afb14

                            return {
                                balances: map(addresses, (address) => resultMap[address]),
                            };
                        } else if (body.command === 'wereAddressesSpentFrom') {
                            // Just return spend status as false for every address
                            // We're asserting if addresses with outgoing transactions are filtered out
                            const addresses = body.addresses;

                            return { states: map(addresses, () => false) };
                        }

                        return {};
                    });
            });

<<<<<<< HEAD
            afterEach(() => {
                nock.cleanAll();
            });

            describe('when has enough balance to spend after filtering addresses in address data with pending outgoing transactions', () => {
                it('should not include addresses with outgoing transactions in selected inputs', () => {
                    const threshold = 160;
                    const addressesWithPendingOutgoingTransactions = [
                        // See shared/__tests__/__samples/transactions -> unconfirmedValueTransactions
                        'EGESUXEIFAHIRLP9PB9YQJUPNWNWVDBEZAIYWUFKYKHTAHDHRVKSBCYYRJOUJSRBZKUTJGJIIGUGLDPVX',
                        // See shared/__tests__/__samples/transactions -> failedTransactionsWithCorrectTransactionHashes
                        'D9QCAHCWFN9BCFNNSPNGFVUEUSKBX9XQEKSIRRWXHHBQBJMEEI9ATVWNPJRLO9ETRPCBIRNQBLDMBUYVW',
                        // See shared/__tests__/__samples/transactions -> failedTransactionsWithIncorrectTransactionHashes
                        'OXCGKSXOVOFR9UMWGZMYHPWGVSSDZOTQAIKVMHVEHJBFPUNEZZKTISCKVVOVUGDHXLSVFIEWMMXGVYHOD',
                    ];

                    return getInputs()(mockAddressData, mockTransactions, threshold).then((inputs) => {
                        const inputAddresses = map(inputs, (input) => input.address);

                        each(inputAddresses, (address) =>
                            expect(includes(addressesWithPendingOutgoingTransactions, address)).to.equal(false),
                        );
=======
        describe('when address is marked unspent locally', () => {
            describe('when address is used as an input in local transactions history', () => {
                it('should omit address from the final inputs', () => {
                    const wereAddressesSpentFrom = sinon
                        .stub(quorum, 'wereAddressesSpentFrom')
                        .resolves([false, false, false]);

                    return getUnspentInputs()(
                        merge({}, addressData, {
                            ['B'.repeat(81)]: {
                                spent: { local: false },
                            },
                        }),
                        [{ inputs: [{ address: 'B'.repeat(81) }] }],
                        [],
                        1,
                        13,
                        null,
                    ).then((inputs) => {
                        expect(inputs.inputs).to.eql([
                            {
                                address: 'C'.repeat(81),
                                balance: 4,
                                keyIndex: 2,
                                security: 2,
                            },
                            {
                                address: 'D'.repeat(81),
                                balance: 10,
                                keyIndex: 3,
                                security: 2,
                            },
                        ]);

                        wereAddressesSpentFrom.restore();
>>>>>>> f70afb14
                    });
                });
            });

<<<<<<< HEAD
            describe('when does not have enough balance after filtering addresses in address data with pending outgoing transactions', () => {
                it('should throw with an error with message "Input addresses already used in a pending transfer."', () => {
                    const threshold = 300;
                    const addressesWithPendingOutgoingTransactions = [
                        // See shared/__tests__/__samples/transactions -> unconfirmedValueTransactions
                        'EGESUXEIFAHIRLP9PB9YQJUPNWNWVDBEZAIYWUFKYKHTAHDHRVKSBCYYRJOUJSRBZKUTJGJIIGUGLDPVX',
                        // See shared/__tests__/__samples/transactions -> failedTransactionsWithCorrectTransactionHashes
                        'D9QCAHCWFN9BCFNNSPNGFVUEUSKBX9XQEKSIRRWXHHBQBJMEEI9ATVWNPJRLO9ETRPCBIRNQBLDMBUYVW',
                        // See shared/__tests__/__samples/transactions -> failedTransactionsWithIncorrectTransactionHashes
                        'OXCGKSXOVOFR9UMWGZMYHPWGVSSDZOTQAIKVMHVEHJBFPUNEZZKTISCKVVOVUGDHXLSVFIEWMMXGVYHOD',
                    ];

                    return getInputs()(
                        map(mockAddressData, (addressObject) => {
                            if (includes(addressesWithPendingOutgoingTransactions, addressObject.address)) {
                                return { ...addressObject, balance: addressObject.balance + 100 };
                            }

                            return addressObject;
=======
                it('should keep the spent address in "spentAddresses"', () => {
                    const wereAddressesSpentFrom = sinon
                        .stub(quorum, 'wereAddressesSpentFrom')
                        .resolves([false, false, false]);

                    return getUnspentInputs()(
                        merge({}, addressData, {
                            ['B'.repeat(81)]: {
                                spent: { local: false },
                            },
>>>>>>> f70afb14
                        }),
                        mockTransactions,
                        threshold,
                    )
                        .then(() => {
                            throw new Error();
                        })
                        .catch((error) =>
                            expect(error.message).to.equal('Input addresses already used in a pending transfer.'),
                        );
                });
            });
        });

<<<<<<< HEAD
        describe('when has spent addresses', () => {
            beforeEach(() => {
                nock('http://localhost:14265', {
                    reqheaders: {
                        'Content-Type': 'application/json',
                        'X-IOTA-API-Version': IRI_API_VERSION,
                    },
                })
                    .filteringRequestBody(() => '*')
                    .persist()
                    .post('/', '*')
                    .reply(200, (_, body) => {
                        if (body.command === 'getBalances') {
                            const addresses = body.addresses;

                            const resultMap = reduce(
                                [
                                    ...mockAddressData,
                                    ...[
                                        {
                                            address:
                                                'QSHVEHOFGUYBDPMPUUPLNRDQGAHPMGQKRIEOIMLVMIKQSTHERN9DRLCN9J9RYFGPSPOIONQNYELEQUDUC',
                                            balance: 60,
                                        },
                                    ],
                                ],
                                (acc, addressObject) => {
                                    acc[addressObject.address] = addressObject.balance.toString();

                                    return acc;
=======
            describe('when address is not used as an input in local transactions history', () => {
                describe('when wereAddressesSpentFrom resolves address as spent', () => {
                    it('should omit address from the final inputs', () => {
                        const wereAddressesSpentFrom = sinon
                            .stub(quorum, 'wereAddressesSpentFrom')
                            .resolves([true, true, true]);

                        return getUnspentInputs()(
                            merge({}, addressData, {
                                ['B'.repeat(81)]: {
                                    spent: { local: false },
>>>>>>> f70afb14
                                },
                                {},
                            );

<<<<<<< HEAD
                            return {
                                balances: map(addresses, (address) => resultMap[address]),
                            };
                        } else if (body.command === 'wereAddressesSpentFrom') {
                            const addresses = body.addresses;
=======
                    it('should keep the spent address in "spentAddresses"', () => {
                        const wereAddressesSpentFrom = sinon
                            .stub(quorum, 'wereAddressesSpentFrom')
                            .resolves([true, true, true]);
>>>>>>> f70afb14

                            const resultMap = reduce(
                                mockAddressData,
                                (acc, addressObject) => {
                                    acc[addressObject.address] = addressObject.spent.remote;

                                    return acc;
                                },
                                {},
                            );

                            return { states: map(addresses, (address) => resultMap[address]) };
                        }

                        return {};
                    });
            });

<<<<<<< HEAD
            afterEach(() => {
                nock.cleanAll();
            });
=======
        describe('when any of the address has pending transfers', () => {
            it('should omit address from the final inputs', () => {
                const wereAddressesSpentFrom = sinon
                    .stub(quorum, 'wereAddressesSpentFrom')
                    .resolves([false, false, false]);
>>>>>>> f70afb14

            describe('when has enough balance to spend after filtering spent addresses in address data', () => {
                it('should not include spent addresses in selected inputs', () => {
                    const threshold = 160;

                    const spentAddresses = [
                        // (Index: 0) Local spend status -> true, Remote spend status -> true
                        'QVMPTRCCXYHUORXY9BLOZAFGVHRMRLPWFBX9DTWEXI9CNCKRWTNAZUPECVQUHGBTVIFNAWM9GMVDGJVEB',
                        // (Index: 1) Local spend status -> true, Remote spend status -> true
                        'EGESUXEIFAHIRLP9PB9YQJUPNWNWVDBEZAIYWUFKYKHTAHDHRVKSBCYYRJOUJSRBZKUTJGJIIGUGLDPVX',
                        // (Index: 2) Local spend status -> true, Remote spend status -> true
                        'D9QCAHCWFN9BCFNNSPNGFVUEUSKBX9XQEKSIRRWXHHBQBJMEEI9ATVWNPJRLO9ETRPCBIRNQBLDMBUYVW',
                        // (Index: 3) Local spend status -> true, Remote spend status -> false
                        'OXCGKSXOVOFR9UMWGZMYHPWGVSSDZOTQAIKVMHVEHJBFPUNEZZKTISCKVVOVUGDHXLSVFIEWMMXGVYHOD',
                        // (Index: 5) Local spend status -> false, Remote spend status -> true
                        'FXWIQUQWEATQQGUIWQTVOBHQBIEYCCYKZSNNAYBBILGA9ZRQKYQVPZKDBO9W9AUZBBGEDKNTTZQECBIBX',
                        // (Index: 6) Local spend status -> false, Remote spend status -> true
                        'ZBQWFOZVCOURPSVBNIBWOBQNRQXDBESSEJWWETTWWMGSJDUJLITMJYYBM9ZUFXTYTTPSGDTVBNIKLKXJA',
                    ];

                    return getInputs()(mockAddressData, mockTransactions, threshold).then((inputs) => {
                        const inputAddresses = map(inputs, (input) => input.address);

                        each(inputAddresses, (address) => expect(includes(spentAddresses, address)).to.equal(false));
                    });
                });
            });

<<<<<<< HEAD
            describe('when does not have enough balance to spend after filtering spent addresses in address data', () => {
                it('should throw with an error with message "WARNING FUNDS AT SPENT ADDRESSES."', () => {
                    const threshold = 170;

                    return getInputs()(mockAddressData, mockTransactions, threshold)
                        .then(() => {
                            throw new Error();
                        })
                        .catch((error) => expect(error.message).to.equal('WARNING FUNDS AT SPENT ADDRESSES.'));
=======
            it('should keep the address in "addressesWithIncomingTransfers"', () => {
                const wereAddressesSpentFrom = sinon
                    .stub(quorum, 'wereAddressesSpentFrom')
                    .resolves([false, false, false]);
                const pendingTransfers = [
                    {
                        inputs: [{ address: 'E'.repeat(81), value: -5 }],
                        outputs: [{ address: 'C'.repeat(81), value: 5 }],
                    },
                ];

                return getUnspentInputs()(
                    merge({}, addressData, { ['B'.repeat(81)]: { spent: { local: false } } }),
                    [],
                    pendingTransfers,
                    1,
                    13,
                    null,
                ).then((inputs) => {
                    expect(inputs.addressesWithIncomingTransfers).to.eql(['C'.repeat(81)]);

                    wereAddressesSpentFrom.restore();
>>>>>>> f70afb14
                });
            });
        });
    });

    describe('#isValidInput', () => {
        let validInput;

        before(() => {
            validInput = {
                address: 'U'.repeat(81),
                balance: 10,
                keyIndex: 3,
                security: 2,
            };
        });

        describe('when input is not an object', () => {
            it('should return false', () => {
                [[], 0.1, 1, undefined, null, ''].forEach((item) => {
                    expect(isValidInput(item)).to.eql(false);
                });
            });
        });

        describe('when input is an object', () => {
            describe('when "address" is invalid is not valid trytes', () => {
                it('should return false', () => {
                    const invalidAddress = `a${'U'.repeat(80)}`;

                    expect(isValidInput(assign({}, validInput, { address: invalidAddress }))).to.eql(false);
                });
            });

            describe('when "balance" is not a number', () => {
                it('should return false', () => {
                    expect(isValidInput(assign({}, validInput, { balance: undefined }))).to.eql(false);
                });
            });

            describe('when "security" is not a number', () => {
                it('should return false', () => {
                    expect(isValidInput(assign({}, validInput, { security: '' }))).to.eql(false);
                });
            });

            describe('when "keyIndex" is not a number', () => {
                it('should return false', () => {
                    expect(isValidInput(assign({}, validInput, { keyIndex: [] }))).to.eql(false);
                });
            });

            describe('when "keyIndex" is a number and is less than 0', () => {
                it('should return false', () => {
                    expect(isValidInput(assign({}, validInput, { keyIndex: -1 }))).to.eql(false);
                });
            });

            describe('when "keyIndex" is a number and is greater than or equals 0, "balance" is number, "security" is number and address is valid trytes', () => {
                it('should return true', () => {
                    expect(isValidInput(validInput)).to.eql(true);
                });
            });
        });
    });
});<|MERGE_RESOLUTION|>--- conflicted
+++ resolved
@@ -7,25 +7,14 @@
 import random from 'lodash/random';
 import reduce from 'lodash/reduce';
 import { expect } from 'chai';
-<<<<<<< HEAD
 import nock from 'nock';
 import { prepareInputs, getInputs, isValidInput } from '../../../libs/iota/inputs';
 import { addressData as mockAddressData, balance as totalBalanceOfMockAddressData } from '../../__samples__/addresses';
 import mockTransactions from '../../__samples__/transactions';
 import { SwitchingConfig } from '../../../libs/iota';
 import { IRI_API_VERSION } from '../../../config';
-=======
-import sinon from 'sinon';
-import {
-    prepareInputs,
-    getStartingSearchIndexToPrepareInputs,
-    getUnspentInputs,
-    isValidInput,
-} from '../../../libs/iota/inputs';
-import { iota, SwitchingConfig, quorum } from '../../../libs/iota/index';
->>>>>>> f70afb14
-
-describe('libs: iota/inputs', () => {
+
+describe.skip('libs: iota/inputs', () => {
     before(() => {
         SwitchingConfig.autoSwitch = false;
     });
@@ -213,7 +202,6 @@
                     });
             });
 
-<<<<<<< HEAD
             afterEach(() => {
                 nock.cleanAll();
             });
@@ -234,83 +222,9 @@
                             expect(includes(addressesWithPendingIncomingTransactions, address)).to.equal(false),
                         );
                     });
-=======
-        const addressData = {
-            ['A'.repeat(81)]: {
-                balance: 0,
-                spent: {
-                    local: true,
-                    remote: true,
-                },
-                index: 0,
-            },
-            ['B'.repeat(81)]: {
-                balance: 1,
-                spent: {
-                    local: true,
-                    remote: true,
-                },
-                index: 1,
-            },
-            ['C'.repeat(81)]: {
-                balance: 4,
-                spent: {
-                    local: false,
-                    remote: false,
-                },
-                index: 2,
-            },
-            ['D'.repeat(81)]: {
-                balance: 10,
-                spent: {
-                    local: false,
-                    remote: false,
-                },
-                index: 3,
-            },
-        };
-
-        describe('when all addresses are unspent', () => {
-            it('should choose input addresses with enough balance', () => {
-                const wereAddressesSpentFrom = sinon
-                    .stub(quorum, 'wereAddressesSpentFrom')
-                    .resolves([false, false, false]);
-
-                return getUnspentInputs()(
-                    merge({}, addressData, { ['B'.repeat(81)]: { spent: { local: false } } }),
-                    [],
-                    [],
-                    1,
-                    13,
-                    null,
-                ).then((inputs) => {
-                    expect(inputs.inputs).to.eql([
-                        {
-                            address: 'B'.repeat(81),
-                            balance: 1,
-                            keyIndex: 1,
-                            security: 2,
-                        },
-                        {
-                            address: 'C'.repeat(81),
-                            balance: 4,
-                            keyIndex: 2,
-                            security: 2,
-                        },
-                        {
-                            address: 'D'.repeat(81),
-                            balance: 10,
-                            keyIndex: 3,
-                            security: 2,
-                        },
-                    ]);
-
-                    wereAddressesSpentFrom.restore();
->>>>>>> f70afb14
-                });
-            });
-
-<<<<<<< HEAD
+                });
+            });
+
             describe('when does not have enough balance after filtering addresses in address data with pending incoming transactions', () => {
                 it('should throw with an error with message "Incoming transfers to all selected inputs"', () => {
                     const threshold = 300;
@@ -334,36 +248,10 @@
                             throw new Error();
                         })
                         .catch((error) => expect(error.message).to.equal('Incoming transfers to all selected inputs'));
-=======
-        describe('when address is marked spent locally', () => {
-            it('should omit address from the final inputs', () => {
-                const wereAddressesSpentFrom = sinon
-                    .stub(quorum, 'wereAddressesSpentFrom')
-                    .resolves([false, false, false]);
-
-                return getUnspentInputs()(addressData, [], [], 1, 13, null).then((inputs) => {
-                    expect(inputs.inputs).to.eql([
-                        {
-                            address: 'C'.repeat(81),
-                            balance: 4,
-                            keyIndex: 2,
-                            security: 2,
-                        },
-                        {
-                            address: 'D'.repeat(81),
-                            balance: 10,
-                            keyIndex: 3,
-                            security: 2,
-                        },
-                    ]);
-
-                    wereAddressesSpentFrom.restore();
->>>>>>> f70afb14
-                });
-            });
-        });
-
-<<<<<<< HEAD
+                });
+            });
+        });
+
         describe('when has pending outgoing transactions on some addresses', () => {
             beforeEach(() => {
                 nock('http://localhost:14265', {
@@ -397,12 +285,6 @@
                                 },
                                 {},
                             );
-=======
-            it('should keep the spent address in "spentAddresses"', () => {
-                const wereAddressesSpentFrom = sinon
-                    .stub(quorum, 'wereAddressesSpentFrom')
-                    .resolves([false, false, false]);
->>>>>>> f70afb14
 
                             return {
                                 balances: map(addresses, (address) => resultMap[address]),
@@ -419,7 +301,6 @@
                     });
             });
 
-<<<<<<< HEAD
             afterEach(() => {
                 nock.cleanAll();
             });
@@ -442,48 +323,10 @@
                         each(inputAddresses, (address) =>
                             expect(includes(addressesWithPendingOutgoingTransactions, address)).to.equal(false),
                         );
-=======
-        describe('when address is marked unspent locally', () => {
-            describe('when address is used as an input in local transactions history', () => {
-                it('should omit address from the final inputs', () => {
-                    const wereAddressesSpentFrom = sinon
-                        .stub(quorum, 'wereAddressesSpentFrom')
-                        .resolves([false, false, false]);
-
-                    return getUnspentInputs()(
-                        merge({}, addressData, {
-                            ['B'.repeat(81)]: {
-                                spent: { local: false },
-                            },
-                        }),
-                        [{ inputs: [{ address: 'B'.repeat(81) }] }],
-                        [],
-                        1,
-                        13,
-                        null,
-                    ).then((inputs) => {
-                        expect(inputs.inputs).to.eql([
-                            {
-                                address: 'C'.repeat(81),
-                                balance: 4,
-                                keyIndex: 2,
-                                security: 2,
-                            },
-                            {
-                                address: 'D'.repeat(81),
-                                balance: 10,
-                                keyIndex: 3,
-                                security: 2,
-                            },
-                        ]);
-
-                        wereAddressesSpentFrom.restore();
->>>>>>> f70afb14
-                    });
-                });
-            });
-
-<<<<<<< HEAD
+                    });
+                });
+            });
+
             describe('when does not have enough balance after filtering addresses in address data with pending outgoing transactions', () => {
                 it('should throw with an error with message "Input addresses already used in a pending transfer."', () => {
                     const threshold = 300;
@@ -503,18 +346,6 @@
                             }
 
                             return addressObject;
-=======
-                it('should keep the spent address in "spentAddresses"', () => {
-                    const wereAddressesSpentFrom = sinon
-                        .stub(quorum, 'wereAddressesSpentFrom')
-                        .resolves([false, false, false]);
-
-                    return getUnspentInputs()(
-                        merge({}, addressData, {
-                            ['B'.repeat(81)]: {
-                                spent: { local: false },
-                            },
->>>>>>> f70afb14
                         }),
                         mockTransactions,
                         threshold,
@@ -529,7 +360,6 @@
             });
         });
 
-<<<<<<< HEAD
         describe('when has spent addresses', () => {
             beforeEach(() => {
                 nock('http://localhost:14265', {
@@ -560,35 +390,15 @@
                                     acc[addressObject.address] = addressObject.balance.toString();
 
                                     return acc;
-=======
-            describe('when address is not used as an input in local transactions history', () => {
-                describe('when wereAddressesSpentFrom resolves address as spent', () => {
-                    it('should omit address from the final inputs', () => {
-                        const wereAddressesSpentFrom = sinon
-                            .stub(quorum, 'wereAddressesSpentFrom')
-                            .resolves([true, true, true]);
-
-                        return getUnspentInputs()(
-                            merge({}, addressData, {
-                                ['B'.repeat(81)]: {
-                                    spent: { local: false },
->>>>>>> f70afb14
                                 },
                                 {},
                             );
 
-<<<<<<< HEAD
                             return {
                                 balances: map(addresses, (address) => resultMap[address]),
                             };
                         } else if (body.command === 'wereAddressesSpentFrom') {
                             const addresses = body.addresses;
-=======
-                    it('should keep the spent address in "spentAddresses"', () => {
-                        const wereAddressesSpentFrom = sinon
-                            .stub(quorum, 'wereAddressesSpentFrom')
-                            .resolves([true, true, true]);
->>>>>>> f70afb14
 
                             const resultMap = reduce(
                                 mockAddressData,
@@ -607,17 +417,9 @@
                     });
             });
 
-<<<<<<< HEAD
             afterEach(() => {
                 nock.cleanAll();
             });
-=======
-        describe('when any of the address has pending transfers', () => {
-            it('should omit address from the final inputs', () => {
-                const wereAddressesSpentFrom = sinon
-                    .stub(quorum, 'wereAddressesSpentFrom')
-                    .resolves([false, false, false]);
->>>>>>> f70afb14
 
             describe('when has enough balance to spend after filtering spent addresses in address data', () => {
                 it('should not include spent addresses in selected inputs', () => {
@@ -646,7 +448,6 @@
                 });
             });
 
-<<<<<<< HEAD
             describe('when does not have enough balance to spend after filtering spent addresses in address data', () => {
                 it('should throw with an error with message "WARNING FUNDS AT SPENT ADDRESSES."', () => {
                     const threshold = 170;
@@ -656,30 +457,6 @@
                             throw new Error();
                         })
                         .catch((error) => expect(error.message).to.equal('WARNING FUNDS AT SPENT ADDRESSES.'));
-=======
-            it('should keep the address in "addressesWithIncomingTransfers"', () => {
-                const wereAddressesSpentFrom = sinon
-                    .stub(quorum, 'wereAddressesSpentFrom')
-                    .resolves([false, false, false]);
-                const pendingTransfers = [
-                    {
-                        inputs: [{ address: 'E'.repeat(81), value: -5 }],
-                        outputs: [{ address: 'C'.repeat(81), value: 5 }],
-                    },
-                ];
-
-                return getUnspentInputs()(
-                    merge({}, addressData, { ['B'.repeat(81)]: { spent: { local: false } } }),
-                    [],
-                    pendingTransfers,
-                    1,
-                    13,
-                    null,
-                ).then((inputs) => {
-                    expect(inputs.addressesWithIncomingTransfers).to.eql(['C'.repeat(81)]);
-
-                    wereAddressesSpentFrom.restore();
->>>>>>> f70afb14
                 });
             });
         });
