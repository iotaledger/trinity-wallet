--- conflicted
+++ resolved
@@ -10,11 +10,7 @@
 import * as addressesUtils from '../../../libs/iota/addresses';
 import * as extendedApis from '../../../libs/iota/extendedApi';
 import accounts from '../../__samples__/accounts';
-<<<<<<< HEAD
-import { iota, SwitchingConfig } from '../../../libs/iota/index';
-=======
 import { iota, SwitchingConfig } from '../../../libs/iota';
->>>>>>> f06eec65
 import { IRI_API_VERSION } from '../../../config';
 
 describe('libs: iota/addresses', () => {
