--- conflicted
+++ resolved
@@ -63,7 +63,6 @@
             });
         });
 
-<<<<<<< HEAD
         describe('when "isHealthy" property is defined in the nodeInfo response', () => {
             describe('when "isHealthy" is true', () => {
                 beforeEach(() => {
@@ -135,421 +134,6 @@
                 });
             });
         });
-
-        describe('when "isHealthy" property is not defined in the nodeInfo response', () => {
-            describe('when latestMilestone is not equal to latestSolidSubtangleMilestone', () => {
-                beforeEach(() => {
-                    nock('http://localhost:14265', {
-                        reqheaders: {
-                            'Content-Type': 'application/json',
-                            'X-IOTA-API-Version': IRI_API_VERSION,
-                        },
-                    })
-                        .filteringRequestBody(() => '*')
-                        .persist()
-                        .post('/', '*')
-                        .reply(200, (_, body) => {
-                            const { command } = body;
-
-                            const resultMap = {
-                                getNodeInfo: {
-                                    appVersion: '0.5.0',
-                                    appName: 'HORNET',
-                                    latestMilestone: EMPTY_HASH_TRYTES,
-                                    latestSolidSubtangleMilestone: 'U'.repeat(81),
-                                },
-                            };
-
-                            return resultMap[command] || {};
-                        });
-                });
-
-                afterEach(() => {
-                    nock.cleanAll();
-                });
-
-                it('should throw with an error "The selected node is out of sync. Its view of the Tangle may be innacurate."', () => {
-                    return isNodeHealthy()
-                        .then(() => {
-                            throw new Error();
-                        })
-                        .catch((error) =>
-                            expect(error.message).to.equal(
-                                'The selected node is out of sync. Its view of the Tangle may be innacurate.',
-                            ),
-                        );
-                });
-            });
-
-            describe(`when latestMilestone is ${EMPTY_HASH_TRYTES}`, () => {
-                beforeEach(() => {
-                    nock('http://localhost:14265', {
-                        reqheaders: {
-                            'Content-Type': 'application/json',
-                            'X-IOTA-API-Version': IRI_API_VERSION,
-                        },
-                    })
-                        .filteringRequestBody(() => '*')
-                        .persist()
-                        .post('/', '*')
-                        .reply(200, (_, body) => {
-                            const { command } = body;
-
-                            const resultMap = {
-                                getNodeInfo: {
-                                    appVersion: '0.5.0',
-                                    appName: 'HORNET',
-                                    latestMilestone: EMPTY_HASH_TRYTES,
-                                    latestSolidSubtangleMilestone: EMPTY_HASH_TRYTES,
-                                },
-                            };
-
-                            return resultMap[command] || {};
-                        });
-                });
-
-                afterEach(() => {
-                    nock.cleanAll();
-                });
-
-                it('should throw with an error "The selected node is out of sync. Its view of the Tangle may be innacurate."', () => {
-                    return isNodeHealthy()
-                        .then(() => {
-                            throw new Error();
-                        })
-                        .catch((error) =>
-                            expect(error.message).to.equal(
-                                'The selected node is out of sync. Its view of the Tangle may be innacurate.',
-                            ),
-                        );
-                });
-            });
-
-            describe(`when latestSolidSubtangleMilestoneIndex is ${MAX_MILESTONE_FALLBEHIND} less than latestMilestoneIndex`, () => {
-                describe('when "timestamp" on trytes is from five minutes ago', () => {
-                    beforeEach(() => {
-                        nock('http://localhost:14265', {
-                            reqheaders: {
-                                'Content-Type': 'application/json',
-                                'X-IOTA-API-Version': IRI_API_VERSION,
-                            },
-                        })
-                            .filteringRequestBody(() => '*')
-                            .persist()
-                            .post('/', '*')
-                            .reply(200, (_, body) => {
-                                const { command } = body;
-
-                                const resultMap = {
-                                    getNodeInfo: {
-                                        appVersion: '0.5.0',
-                                        appName: 'HORNET',
-                                        latestMilestoneIndex: 426550,
-                                        latestSolidSubtangleMilestoneIndex: 426550 - MAX_MILESTONE_FALLBEHIND,
-                                        latestMilestone: 'U'.repeat(81),
-                                        latestSolidSubtangleMilestone: 'A'.repeat(81),
-                                    },
-                                    getTrytes: { trytes: [head(newZeroValueTransactionTrytes)] },
-                                };
-
-                                return resultMap[command] || {};
-                            });
-                    });
-
-                    afterEach(() => {
-                        nock.cleanAll();
-                    });
-
-                    it('should return false', () => {
-                        return isNodeHealthy().then((result) => expect(result).to.equal(false));
-                    });
-                });
-=======
-        describe('when "isHealthy" is true', () => {
-            beforeEach(() => {
-                nock('http://localhost:14265', {
-                    reqheaders: {
-                        'Content-Type': 'application/json',
-                        'X-IOTA-API-Version': IRI_API_VERSION,
-                    },
-                })
-                    .filteringRequestBody(() => '*')
-                    .persist()
-                    .post('/', '*')
-                    .reply(200, (_, body) => {
-                        const { command } = body;
->>>>>>> aa96174b
-
-                        const resultMap = {
-                            getNodeInfo: {
-                                appVersion: '0.0.0',
-                                isHealthy: true,
-                            },
-<<<<<<< HEAD
-                        })
-                            .filteringRequestBody(() => '*')
-                            .persist()
-                            .post('/', '*')
-                            .reply(200, (_, body) => {
-                                const { command } = body;
-
-                                const resultMap = {
-                                    getNodeInfo: {
-                                        appVersion: '0.5.0',
-                                        appName: 'HORNET',
-                                        latestMilestoneIndex: 426550,
-                                        latestSolidSubtangleMilestoneIndex: 426550 - MAX_MILESTONE_FALLBEHIND,
-                                        latestMilestone: 'U'.repeat(81),
-                                        latestSolidSubtangleMilestone: 'A'.repeat(81),
-                                    },
-                                    getTrytes: {
-                                        trytes: [
-                                            head(
-                                                map(newZeroValueTransactionTrytes, (tryteString) => {
-                                                    const transactionObject = iota.utils.transactionObject(tryteString);
-                                                    const timestampLessThanAMinuteAgo = Date.now() - 60000;
-
-                                                    return iota.utils.transactionTrytes({
-                                                        ...transactionObject,
-                                                        timestamp: Math.round(timestampLessThanAMinuteAgo / 1000),
-                                                    });
-                                                }),
-                                            ),
-                                        ],
-                                    },
-                                };
-
-                                return resultMap[command] || {};
-                            });
-                    });
-
-                    afterEach(() => {
-                        nock.cleanAll();
-                    });
-=======
-                        };
->>>>>>> aa96174b
-
-                        return resultMap[command] || {};
-                    });
-            });
-
-<<<<<<< HEAD
-            describe(`when latestSolidSubtangleMilestoneIndex is ${MAX_MILESTONE_FALLBEHIND -
-                1} less than latestMilestoneIndex`, () => {
-                describe('when "timestamp" on trytes is from five minutes ago', () => {
-                    beforeEach(() => {
-                        nock('http://localhost:14265', {
-                            reqheaders: {
-                                'Content-Type': 'application/json',
-                                'X-IOTA-API-Version': IRI_API_VERSION,
-                            },
-                        })
-                            .filteringRequestBody(() => '*')
-                            .persist()
-                            .post('/', '*')
-                            .reply(200, (_, body) => {
-                                const { command } = body;
-
-                                const resultMap = {
-                                    getNodeInfo: {
-                                        appVersion: '0.5.0',
-                                        appName: 'HORNET',
-                                        latestMilestoneIndex: 426550,
-                                        latestSolidSubtangleMilestoneIndex: 426550 - (MAX_MILESTONE_FALLBEHIND - 1),
-                                        latestMilestone: 'U'.repeat(81),
-                                        latestSolidSubtangleMilestone: 'A'.repeat(81),
-                                    },
-                                    getTrytes: { trytes: [head(newZeroValueTransactionTrytes)] },
-                                };
-
-                                return resultMap[command] || {};
-                            });
-                    });
-
-                    afterEach(() => {
-                        nock.cleanAll();
-                    });
-
-                    it('should return false', () => {
-                        return isNodeHealthy().then((result) => expect(result).to.equal(false));
-                    });
-                });
-
-                describe('when "timestamp" on trytes is within five minutes', () => {
-                    beforeEach(() => {
-                        nock('http://localhost:14265', {
-                            reqheaders: {
-                                'Content-Type': 'application/json',
-                                'X-IOTA-API-Version': IRI_API_VERSION,
-                            },
-                        })
-                            .filteringRequestBody(() => '*')
-                            .persist()
-                            .post('/', '*')
-                            .reply(200, (_, body) => {
-                                const { command } = body;
-
-                                const resultMap = {
-                                    getNodeInfo: {
-                                        appVersion: '0.5.0',
-                                        appName: 'HORNET',
-                                        latestMilestoneIndex: 426550,
-                                        latestSolidSubtangleMilestoneIndex: 426550 - (MAX_MILESTONE_FALLBEHIND - 1),
-                                        latestMilestone: 'U'.repeat(81),
-                                        latestSolidSubtangleMilestone: 'A'.repeat(81),
-                                    },
-                                    getTrytes: {
-                                        trytes: [
-                                            head(
-                                                map(newZeroValueTransactionTrytes, (tryteString) => {
-                                                    const transactionObject = iota.utils.transactionObject(tryteString);
-                                                    const timestampLessThanAMinuteAgo = Date.now() - 60000;
-
-                                                    return iota.utils.transactionTrytes({
-                                                        ...transactionObject,
-                                                        timestamp: Math.round(timestampLessThanAMinuteAgo / 1000),
-                                                    });
-                                                }),
-                                            ),
-                                        ],
-                                    },
-                                };
-
-                                return resultMap[command] || {};
-                            });
-                    });
-
-                    afterEach(() => {
-                        nock.cleanAll();
-                    });
-
-                    it('should return true if "timestamp" on trytes is within five minutes', () => {
-                        return isNodeHealthy().then((result) => expect(result).to.equal(true));
-                    });
-                });
-            });
-
-            describe(`when latestMilestone is not ${EMPTY_HASH_TRYTES} and is equal to latestSolidSubtangleMilestone`, () => {
-                describe('when "timestamp" on trytes is from five minutes ago', () => {
-                    beforeEach(() => {
-                        nock('http://localhost:14265', {
-                            reqheaders: {
-                                'Content-Type': 'application/json',
-                                'X-IOTA-API-Version': IRI_API_VERSION,
-                            },
-                        })
-                            .filteringRequestBody(() => '*')
-                            .persist()
-                            .post('/', '*')
-                            .reply(200, (_, body) => {
-                                const { command } = body;
-
-                                const resultMap = {
-                                    getNodeInfo: {
-                                        appVersion: '0.5.0',
-                                        appName: 'HORNET',
-                                        latestMilestone: 'U'.repeat(81),
-                                        latestSolidSubtangleMilestone: 'U'.repeat(81),
-                                    },
-                                    getTrytes: { trytes: [head(newZeroValueTransactionTrytes)] },
-                                };
-
-                                return resultMap[command] || {};
-                            });
-                    });
-=======
-            afterEach(() => {
-                nock.cleanAll();
-            });
-
-            it('should return true', () => {
-                return isNodeHealthy().then((result) => expect(result).to.equal(true));
-            });
-        });
-    });
->>>>>>> aa96174b
-
-    describe('when "isHealthy" is false', () => {
-        beforeEach(() => {
-            nock('http://localhost:14265', {
-                reqheaders: {
-                    'Content-Type': 'application/json',
-                    'X-IOTA-API-Version': IRI_API_VERSION,
-                },
-            })
-                .filteringRequestBody(() => '*')
-                .persist()
-                .post('/', '*')
-                .reply(200, (_, body) => {
-                    const { command } = body;
-
-                    const resultMap = {
-                        getNodeInfo: {
-                            appVersion: '0.0.0',
-                            isHealthy: false,
-                        },
-                    };
-
-                    return resultMap[command] || {};
-                });
-        });
-
-<<<<<<< HEAD
-                describe('when "timestamp" on trytes is within five minutes', () => {
-                    beforeEach(() => {
-                        nock('http://localhost:14265', {
-                            reqheaders: {
-                                'Content-Type': 'application/json',
-                                'X-IOTA-API-Version': IRI_API_VERSION,
-                            },
-                        })
-                            .filteringRequestBody(() => '*')
-                            .persist()
-                            .post('/', '*')
-                            .reply(200, (_, body) => {
-                                const { command } = body;
-
-                                const resultMap = {
-                                    getNodeInfo: {
-                                        appVersion: '0.5.0',
-                                        appName: 'HORNET',
-                                        latestMilestone: 'U'.repeat(81),
-                                        latestSolidSubtangleMilestone: 'U'.repeat(81),
-                                    },
-                                    getTrytes: {
-                                        trytes: [
-                                            head(
-                                                map(newZeroValueTransactionTrytes, (tryteString) => {
-                                                    const transactionObject = iota.utils.transactionObject(tryteString);
-                                                    const timestampLessThanAMinuteAgo = Date.now() - 60000;
-
-                                                    return iota.utils.transactionTrytes({
-                                                        ...transactionObject,
-                                                        timestamp: Math.round(timestampLessThanAMinuteAgo / 1000),
-                                                    });
-                                                }),
-                                            ),
-                                        ],
-                                    },
-                                };
-
-                                return resultMap[command] || {};
-                            });
-                    });
-
-                    afterEach(() => {
-                        nock.cleanAll();
-                    });
-=======
-        afterEach(() => {
-            nock.cleanAll();
-        });
->>>>>>> aa96174b
-
-        it('should return false', () => {
-            return isNodeHealthy().then((result) => expect(result).to.equal(false));
-        });
     });
 
     describe('#allowsRemotePow', () => {
