--- conflicted
+++ resolved
@@ -4,7 +4,6 @@
 import keys from 'lodash/keys';
 import includes from 'lodash/includes';
 import map from 'lodash/map';
-import shuffle from 'lodash/shuffle';
 import { expect } from 'chai';
 import sinon from 'sinon';
 import nock from 'nock';
@@ -27,7 +26,12 @@
 } from '../../../libs/iota/transfers';
 import { confirmedValueBundles, unconfirmedValueBundles, confirmedZeroValueBundles } from '../../__samples__/bundles';
 import { iota, SwitchingConfig } from '../../../libs/iota';
-import { failedTrytesWithCorrectTransactionHashes, milestoneTrytes } from '../../__samples__/trytes';
+import {
+    newValueTransactionTrytes,
+    failedTrytesWithCorrectTransactionHashes,
+    failedTrytesWithIncorrectTransactionHashes,
+    milestoneTrytes,
+} from '../../__samples__/trytes';
 import {
     confirmedValueTransactions,
     unconfirmedValueTransactions,
@@ -730,12 +734,8 @@
         it('should sort transaction objects in ascending order by currentIndex', () => {
             const fn = performPow(
                 powFn(),
-<<<<<<< HEAD
-                shuffle(failedTrytesWithCorrectTransactionHashes),
-=======
                 digestFn,
-                trytes.value.slice().reverse(),
->>>>>>> b1ee00e0
+                newValueTransactionTrytes.slice().reverse(),
                 trunkTransaction,
                 branchTransaction,
                 14,
@@ -749,20 +749,12 @@
         it('should assign generated nonce', () => {
             const fn = performPow(
                 powFn(),
-<<<<<<< HEAD
-                failedTrytesWithCorrectTransactionHashes,
-=======
                 digestFn,
-                trytes.value.slice().reverse(),
->>>>>>> b1ee00e0
+                newValueTransactionTrytes.slice().reverse(),
                 trunkTransaction,
                 branchTransaction,
                 14,
             );
-<<<<<<< HEAD
-
-=======
->>>>>>> b1ee00e0
             return fn.then(({ transactionObjects }) => {
                 transactionObjects.map((tx, idx) => expect(tx.nonce).to.equal(nonces.slice().reverse()[idx]));
             });
@@ -771,12 +763,8 @@
         it('should set correct bundle sequence', () => {
             const fn = performPow(
                 powFn(),
-<<<<<<< HEAD
-                failedTrytesWithCorrectTransactionHashes,
-=======
                 digestFn,
-                trytes.value.slice().reverse(),
->>>>>>> b1ee00e0
+                newValueTransactionTrytes.slice().reverse(),
                 trunkTransaction,
                 branchTransaction,
                 14,
@@ -816,13 +804,9 @@
     });
 
     describe('#retryFailedTransaction', () => {
-<<<<<<< HEAD
-=======
-        let transactionObjects;
         let seedStore;
 
         before(() => {
-            transactionObjects = map(trytes.value, iota.utils.transactionObject);
             seedStore = {
                 performPow: (trytes) =>
                     Promise.resolve({
@@ -833,22 +817,19 @@
             };
         });
 
->>>>>>> b1ee00e0
         describe('when all transaction objects have valid hash', () => {
             it('should not perform proof of work', () => {
-                sinon.stub(seedStore, 'performPow');
+                sinon.stub(seedStore, 'performPow').resolves({
+                    trytes: failedTrytesWithCorrectTransactionHashes,
+                    transactionObjects: failedTransactionsWithCorrectTransactionHashes,
+                });
+
                 const storeAndBroadcast = sinon.stub(iota.api, 'storeAndBroadcast').yields(null, []);
 
-<<<<<<< HEAD
-                return retryFailedTransaction()(failedTransactionsWithCorrectTransactionHashes, powFn).then(() => {
-                    expect(powFn.callCount).to.equal(0);
-=======
-                // Mock value trytes have a valid transaction hash
-                return retryFailedTransaction()(transactionObjects, seedStore).then(() => {
+                return retryFailedTransaction()(failedTransactionsWithCorrectTransactionHashes, seedStore).then(() => {
                     expect(seedStore.performPow.callCount).to.equal(0);
 
                     seedStore.performPow.restore();
->>>>>>> b1ee00e0
                     storeAndBroadcast.restore();
                 });
             });
@@ -857,8 +838,8 @@
         describe('when any transaction object has an invalid hash', () => {
             it('should perform proof of work', () => {
                 sinon.stub(seedStore, 'performPow').resolves({
-                    trytes: trytes.value,
-                    transactionObjects: transactionObjects.slice().reverse(),
+                    trytes: failedTrytesWithIncorrectTransactionHashes,
+                    transactionObjects: failedTransactionsWithIncorrectTransactionHashes,
                 });
 
                 const storeAndBroadcast = sinon.stub(iota.api, 'storeAndBroadcast').yields(null, []);
@@ -867,37 +848,23 @@
                     branchTransaction: 'A'.repeat(81),
                 });
 
-<<<<<<< HEAD
-                return retryFailedTransaction()(failedTransactionsWithIncorrectTransactionHashes, powFn, false).then(
+                return retryFailedTransaction()(failedTransactionsWithIncorrectTransactionHashes, seedStore).then(
                     () => {
-                        expect(powFn.callCount).to.equal(failedTransactionsWithIncorrectTransactionHashes.length);
+                        expect(seedStore.performPow.callCount).to.equal(1);
+
+                        seedStore.performPow.restore();
                         storeAndBroadcast.restore();
                         getTransactionToApprove.restore();
                     },
                 );
-=======
-                return retryFailedTransaction()(
-                    map(
-                        transactionObjects,
-                        (tx, idx) => (idx % 2 === 0 ? tx : Object.assign({}, tx, { hash: 'U'.repeat(81) })),
-                    ),
-                    seedStore,
-                ).then(() => {
-                    expect(seedStore.performPow.callCount).to.equal(1);
-
-                    seedStore.performPow.restore();
-                    storeAndBroadcast.restore();
-                    getTransactionToApprove.restore();
-                });
->>>>>>> b1ee00e0
             });
         });
 
         describe('when any transaction object has an empty hash', () => {
             it('should perform proof of work', () => {
                 sinon.stub(seedStore, 'performPow').resolves({
-                    trytes: trytes.value,
-                    transactionObjects: transactionObjects.slice().reverse(),
+                    trytes: failedTrytesWithIncorrectTransactionHashes,
+                    transactionObjects: failedTransactionsWithIncorrectTransactionHashes,
                 });
 
                 const storeAndBroadcast = sinon.stub(iota.api, 'storeAndBroadcast').yields(null, []);
@@ -913,13 +880,9 @@
                     ),
                     seedStore,
                 ).then(() => {
-<<<<<<< HEAD
-                    expect(powFn.callCount).to.equal(failedTransactionsWithCorrectTransactionHashes.length);
-=======
                     expect(seedStore.performPow.callCount).to.equal(1);
 
                     seedStore.performPow.restore();
->>>>>>> b1ee00e0
                     storeAndBroadcast.restore();
                     getTransactionToApprove.restore();
                 });
