import keys from 'lodash/keys';
import { expect } from 'chai';
import {
    getAccountsFromState,
    getAccountInfoFromState,
    selectedAccountStateFactory,
    getAccountNamesFromState,
    selectAccountInfo,
    getTransactionsForSelectedAccount,
    getAddressesForSelectedAccount,
    getBalanceForSelectedAccount,
    getSelectedAccountName,
    getSetupInfoFromAccounts,
    getTasksFromAccounts,
    getSetupInfoForSelectedAccount,
    getTasksForSelectedAccount,
    shouldTransitionForSnapshot,
    hasDisplayedSnapshotTransitionGuide,
<<<<<<< HEAD
    selectLatestAddressFromAccountFactory,
    getSelectedAccountType,
    getPromotableBundlesFromState,
=======
    getFailedBundleHashesFromAccounts,
    getFailedBundleHashesForSelectedAccount,
    getNodesFromState,
    getSelectedNodeFromState,
    getAccountInfoDuringSetup,
    isSettingUpNewAccount,
>>>>>>> c48f04ae
} from '../../selectors/accounts';
import accounts from '../__samples__/accounts';
import addresses, { latestAddressWithoutChecksum, latestAddressWithChecksum, balance } from '../__samples__/addresses';
import { normalisedTransactions, promotableBundleHashes } from '../__samples__/transactions';

describe('selectors: accounts', () => {
    describe('#getAccountsFromState', () => {
        describe('when "accounts" prop is not defined in argument', () => {
            it('should return an empty object', () => {
                expect(getAccountsFromState({})).to.eql({});
            });
        });

        describe('when "accounts" prop is defined in argument', () => {
            it('should return value for "accounts" prop', () => {
                expect(getAccountsFromState({ accounts })).to.eql(accounts);
            });
        });
    });

    describe('#getAccountInfoFromState', () => {
        describe('when "accountInfo" prop is not defined as a nested prop under "accounts" prop', () => {
            it('should return an empty object', () => {
                expect(getAccountInfoFromState({ accounts: { notAccountInfo: {} } })).to.eql({});
            });
        });

        describe('when "accountInfo" prop is defined as a nested prop under "accounts" prop', () => {
            it('should return value for "accounts" prop', () => {
                expect(getAccountInfoFromState({ accounts })).to.eql(accounts.accountInfo);
            });
        });
    });

    describe('#getAccountNamesFromState', () => {
        describe('when "accountInfo" prop is not defined as a nested prop under "accounts" prop', () => {
            it('should return an empty array', () => {
                expect(getAccountNamesFromState({ accounts: { notAccountInfo: [] } })).to.eql([]);
            });
        });

        describe('when "accountInfo" prop is defined as a nested prop under "accounts" prop', () => {
            it('should return value for "accountNames" prop', () => {
                expect(getAccountNamesFromState({ accounts })).to.eql(['TEST']);
            });
        });
    });

    describe('#getSelectedAccountName', () => {
        let state;

        beforeEach(() => {
            state = {
                accounts,
                wallet: {
                    seedIndex: 0,
                },
            };
        });

        it('should return account name for seed index', () => {
            expect(getSelectedAccountName(state)).to.equal('TEST');
        });
    });

    describe('#selectAccountInfo', () => {
        let state;

        beforeEach(() => {
            state = {
                accounts,
                wallet: {
                    seedIndex: 0,
                },
            };
        });

        it('should slice accountInfo with currently selected account name', () => {
            expect(selectAccountInfo(state)).to.eql(accounts.accountInfo.TEST);
        });
    });

    describe('#selectLatestAddressFromAccountFactory', () => {
        let state;

        beforeEach(() => {
            state = {
                accounts,
                wallet: {
                    seedIndex: 0,
                },
            };
        });

        describe('when withChecksum is true', () => {
            it('should return latest address (highest index) with checksum for provided account', () => {
                expect(selectLatestAddressFromAccountFactory()(state)).to.equal(latestAddressWithChecksum);
            });
        });

        describe('when withChecksum is false', () => {
            it('should return latest address (highest index) without checksum for provided account', () => {
                const latestAddress = selectLatestAddressFromAccountFactory(false)(state);

                expect(latestAddress).to.not.equal(latestAddressWithChecksum);
                expect(latestAddress).to.equal(latestAddressWithoutChecksum);
            });
        });
    });

    describe('#getSelectedAccountType', () => {
        describe('when "type" prop is undefined', () => {
            it('should return "keychain"', () => {
                const type = getSelectedAccountType({
                    accounts: { accountInfo: { foo: {} } },
                    wallet: { seedIndex: 0 },
                });

                expect(type).to.eql('keychain');
            });
        });

        describe('when "type" prop is defined', () => {
            it('should return type', () => {
                const type = getSelectedAccountType({
                    accounts,
                    wallet: { seedIndex: 0 },
                });

                expect(type).to.eql('ledger');
            });
        });
    });

    describe('#selectedAccountStateFactory', () => {
        let state;

        beforeEach(() => {
            state = {
                accounts,
                garbage: {},
            };
        });

        it('should return an object with props "transactions", "addressData", "type" and "accountName"', () => {
            expect(selectedAccountStateFactory('TEST')(state)).to.have.keys([
                'transactions',
                'addressData',
                'type',
                'accountName',
            ]);
        });
    });

    describe('#getTransactionsForSelectedAccount', () => {
        it('should return normalised transaction', () => {
            expect(
                getTransactionsForSelectedAccount({
                    accounts,
                    wallet: {
                        seedIndex: 0,
                    },
                }),
            ).to.eql(normalisedTransactions);
        });
    });

    describe('#getAddressesForSelectedAccount', () => {
        it('should return list of addresses', () => {
            expect(
                getAddressesForSelectedAccount({
                    accounts,
                    wallet: {
                        seedIndex: 0,
                    },
                }),
            ).to.eql(addresses);
        });
    });

    describe('#getBalanceForSelectedAccount', () => {
        it('should return total balance on addresses', () => {
            expect(
                getBalanceForSelectedAccount({
                    accounts,
                    wallet: {
                        seedIndex: 0,
                    },
                }),
            ).to.equal(balance);
        });
    });

    describe('#getSetupInfoFromAccounts', () => {
        describe('when "setupInfo" prop is not defined as a nested prop under "accounts" reducer', () => {
            it('should return an empty object', () => {
                expect(getSetupInfoFromAccounts({ accounts: {} })).to.eql({});
            });
        });

        describe('when "setupInfo" prop is defined as a nested prop under "accounts" reducer', () => {
            it('should return value for "setupInfo" prop', () => {
                expect(getSetupInfoFromAccounts({ accounts })).to.eql(accounts.setupInfo);
            });
        });
    });

    describe('#getAccountInfoDuringSetup', () => {
        it('should return value for "accountInfoDuringSetup" prop', () => {
            expect(getAccountInfoDuringSetup({ accounts: { accountInfoDuringSetup: { foo: {} } } })).to.eql({
                foo: {},
            });
        });
    });

    describe('#getTasksFromAccounts', () => {
        describe('when "tasks" prop is not defined as a nested prop under "accounts" reducer', () => {
            it('should return an empty object', () => {
                expect(getTasksFromAccounts({ accounts: {} })).to.eql({});
            });
        });

        describe('when "tasks" prop is defined as a nested prop under "accounts" reducer', () => {
            it('should return value for "tasks" prop', () => {
                expect(getTasksFromAccounts({ accounts })).to.eql(accounts.tasks);
            });
        });
    });

    describe('#getSetupInfoForSelectedAccount', () => {
        it('should return account setup info for selected account', () => {
            expect(
                getSetupInfoForSelectedAccount({
                    accounts,
                    wallet: {
                        seedIndex: 0,
                    },
                }),
            ).to.eql(accounts.setupInfo.TEST);
        });
    });

    describe('#getTasksForSelectedAccount', () => {
        it('should return tasks for selected account', () => {
            expect(
                getTasksForSelectedAccount({
                    accounts,
                    wallet: {
                        seedIndex: 0,
                    },
                }),
            ).to.eql(accounts.tasks.TEST);
        });
    });

    describe('#shouldTransitionForSnapshot', () => {
        describe('when "usedExistingSeed" prop under "setupInfo" is false and balance is 0', () => {
            it('should return false', () => {
                expect(
                    shouldTransitionForSnapshot({
                        accounts: {
                            accountInfo: {
                                foo: {
                                    // Set address data as empty so that balance is zero
                                    addressData: [],
                                },
                            },
                            setupInfo: { foo: { usedExistingSeed: false } },
                        },
                        wallet: {
                            seedIndex: 0,
                        },
                    }),
                ).to.equal(false);
            });
        });

        describe('when "usedExistingSeed" prop under "setupInfo" is true and balance is not 0', () => {
            it('should return false', () => {
                expect(
                    shouldTransitionForSnapshot({
                        accounts,
                        wallet: {
                            seedIndex: 0,
                        },
                    }),
                ).to.equal(false);
            });
        });

        describe('when "usedExistingSeed" prop under "setupInfo" is true and balance is 0', () => {
            it('should return true', () => {
                expect(
                    shouldTransitionForSnapshot({
                        accounts: {
                            accountInfo: {
                                foo: {
                                    addressData: [],
                                },
                            },
                            setupInfo: { foo: { usedExistingSeed: true } },
                        },
                        wallet: {
                            seedIndex: 0,
                        },
                    }),
                ).to.equal(true);
            });
        });
    });

    describe('#hasDisplayedSnapshotTransitionGuide', () => {
        describe('when "displayedSnapshotTransitionGuide" prop under "tasks" is not defined', () => {
            it('should return true', () => {
                expect(
                    hasDisplayedSnapshotTransitionGuide({
                        accounts: {
                            accountInfo: {
                                foo: {},
                            },
                            tasks: {
                                foo: { unknownProp: false },
                            },
                        },
                        wallet: {
                            seedIndex: 0,
                        },
                    }),
                ).to.equal(true);
            });
        });

        describe('when "displayedSnapshotTransitionGuide" prop under "tasks" is defined', () => {
            it('should return value of "displayedSnapshotTransitionGuide"', () => {
                expect(
                    hasDisplayedSnapshotTransitionGuide({
                        accounts: {
                            accountInfo: {
                                foo: {},
                            },
                            tasks: {
                                // Set hasDisplayedTransitionGuide to string instead of boolean
                                // to check for false positives
                                foo: { displayedSnapshotTransitionGuide: 'raw' },
                            },
                        },
                        wallet: {
                            seedIndex: 0,
                        },
                    }),
                ).to.equal('raw');
            });
        });
    });

    describe('#getPromotableBundlesFromState', () => {
        it('should unconfirmed bundle hashes', () => {
            const promotableBundles = getPromotableBundlesFromState({
                accounts,
                wallet: {
                    seedIndex: 0,
                },
            });

            expect(keys(promotableBundles)).to.eql(promotableBundleHashes);
        });
    });

    describe('#isSettingUpNewAccount', () => {
        describe('when accountInfoDuringSetup.name is empty', () => {
            describe('when accountInfoDuringSetup.meta is not empty', () => {
                it('should return false', () => {
                    expect(
                        isSettingUpNewAccount({
                            accounts: {
                                accountInfoDuringSetup: {
                                    name: '',
                                    meta: { foo: {} },
                                },
                            },
                        }),
                    ).to.equal(false);
                });
            });
        });

        describe('when accountInfoDuringSetup.name is not empty', () => {
            describe('when accountInfoDuringSetup.meta is empty', () => {
                it('should return false', () => {
                    expect(
                        isSettingUpNewAccount({
                            accounts: {
                                accountInfoDuringSetup: {
                                    name: 'foo',
                                    meta: {},
                                },
                            },
                        }),
                    ).to.equal(false);
                });
            });
        });

        describe('when accountInfoDuringSetup.name is not empty', () => {
            describe('when accountInfoDuringSetup.meta is not empty', () => {
                it('should return true', () => {
                    expect(
                        isSettingUpNewAccount({
                            accounts: {
                                accountInfoDuringSetup: {
                                    name: 'foo',
                                    meta: { baz: {} },
                                },
                            },
                        }),
                    ).to.equal(true);
                });
            });
        });
    });
});<|MERGE_RESOLUTION|>--- conflicted
+++ resolved
@@ -16,18 +16,11 @@
     getTasksForSelectedAccount,
     shouldTransitionForSnapshot,
     hasDisplayedSnapshotTransitionGuide,
-<<<<<<< HEAD
     selectLatestAddressFromAccountFactory,
     getSelectedAccountType,
     getPromotableBundlesFromState,
-=======
-    getFailedBundleHashesFromAccounts,
-    getFailedBundleHashesForSelectedAccount,
-    getNodesFromState,
-    getSelectedNodeFromState,
     getAccountInfoDuringSetup,
     isSettingUpNewAccount,
->>>>>>> c48f04ae
 } from '../../selectors/accounts';
 import accounts from '../__samples__/accounts';
 import addresses, { latestAddressWithoutChecksum, latestAddressWithChecksum, balance } from '../__samples__/addresses';
