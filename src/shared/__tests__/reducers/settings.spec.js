--- conflicted
+++ resolved
@@ -69,11 +69,8 @@
                     confirmations: true,
                     messages: true,
                 },
-<<<<<<< HEAD
                 completedMigration: false,
-=======
                 ignoreProxy: false,
->>>>>>> b84e12d0
             };
 
             expect(reducer(undefined, {})).to.eql(initialState);
@@ -700,7 +697,10 @@
                 ignoreProxy: false,
             };
 
-            const action = actions.setProxy(true);
+            const action = {
+                type: ActionTypes.SET_PROXY,
+                payload: true,
+            };
 
             const newState = reducer(initialState, action);
             const expectedState = {
