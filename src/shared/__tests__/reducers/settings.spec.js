import { expect } from 'chai';
import reducer from '../../reducers/settings';
import * as actions from '../../actions/settings';
import { DESKTOP_VERSION, defaultNode, nodes } from '../../config';
import themes from '../../themes/themes';

describe('Reducer: settings', () => {
    describe('initial state', () => {
        it('should have an initial state', () => {
            const initialState = {
                locale: 'en',
                node: defaultNode,
                nodes,
                customNodes: [],
                mode: 'Standard',
                language: 'English (International)',
                currency: 'USD',
                autoNodeSwitching: true,
                availableCurrencies: [
                    'USD',
                    'GBP',
                    'EUR',
                    'AUD',
                    'ARS',
                    'BGN',
                    'BRL',
                    'CAD',
                    'CHF',
                    'CNY',
                    'CZK',
                    'DKK',
                    'HKD',
                    'HRK',
                    'HUF',
                    'IDR',
                    'ILS',
                    'INR',
                    'JPY',
                    'KRW',
                    'MXN',
                    'MYR',
                    'NOK',
                    'NZD',
                    'PHP',
                    'PLN',
                    'RON',
                    'RUB',
                    'SEK',
                    'SGD',
                    'THB',
                    'TRY',
                    'ZAR',
                ],
                conversionRate: 1,
                themeName: 'Default',
                theme: themes.Default,
                hasRandomizedNode: false,
                update: {
                    done: true,
                    error: false,
                    version: DESKTOP_VERSION,
                    notes: [],
                },
                remotePoW: true,
                lockScreenTimeout: 3,
                versions: {},
                is2FAEnabled: false,
                isFingerprintEnabled: false,
                hasVisitedSeedShareTutorial: false,
                acceptedTerms: false,
<<<<<<< HEAD
=======
                autoPromotion: false,
>>>>>>> f25faa12
            };

            expect(reducer(undefined, {})).to.eql(initialState);
        });
    });

    describe('SET_LOCK_SCREEN_TIMEOUT', () => {
        it('should set lockScreenTimeout to payload', () => {
            const initialState = {
                lockScreenTimeout: 0,
            };

            const action = actions.setLockScreenTimeout(100);

            const newState = reducer(initialState, action);
            const expectedState = {
                lockScreenTimeout: 100,
            };

            expect(newState).to.eql(expectedState);
        });
    });

    describe('SET_LOCALE', () => {
        it('should set locale to payload', () => {
            const initialState = {
                locale: 'en',
            };

            const action = actions.setLocale('foo');

            const newState = reducer(initialState, action);
            const expectedState = {
                locale: 'foo',
            };

            expect(newState).to.eql(expectedState);
        });
    });

    describe('SET_FULLNODE', () => {
        it('should set node to payload', () => {
            const initialState = {
                node: 'http://localhost:9000',
            };

            const action = actions.setNode('http://localhost:8000');

            const newState = reducer(initialState, action);
            const expectedState = {
                node: 'http://localhost:8000',
            };

            expect(newState).to.eql(expectedState);
        });
    });

    describe('ADD_CUSTOM_POW_NODE', () => {
        describe('when payload exists in "nodes" state prop', () => {
            it('should return state prop "nodes" as is', () => {
                const initialState = {
                    nodes: ['http://localhost:9000', 'http://localhost:5000'],
                    customNodes: [],
                };

                const action = {
                    type: 'IOTA/SETTINGS/ADD_CUSTOM_POW_NODE',
                    payload: 'http://localhost:9000',
                };

                const newState = reducer(initialState, action);
                const expectedState = {
                    nodes: ['http://localhost:9000', 'http://localhost:5000'],
                    customNodes: [],
                };

                expect(newState).to.eql(expectedState);
            });
        });

        describe('when payload does not exist in "nodes" state prop', () => {
            it('should add payload to state prop "nodes" and "customNodes"', () => {
                const initialState = {
                    nodes: ['http://localhost:9000', 'http://localhost:5000'],
                    customNodes: [],
                };

                const action = {
                    type: 'IOTA/SETTINGS/ADD_CUSTOM_POW_NODE',
                    payload: 'http://localhost:3000',
                };

                const newState = reducer(initialState, action);
                const expectedState = {
                    nodes: ['http://localhost:9000', 'http://localhost:5000', 'http://localhost:3000'],
                    customNodes: ['http://localhost:3000'],
                };

                expect(newState).to.eql(expectedState);
            });
        });
    });

    describe('SET_MODE', () => {
        it('should set mode to payload', () => {
            const initialState = {
                mode: 'Expert',
            };

            const action = actions.setMode('Standard');

            const newState = reducer(initialState, action);
            const expectedState = {
                mode: 'Standard',
            };

            expect(newState).to.eql(expectedState);
        });
    });

    describe('SET_LANGUAGE', () => {
        it('should set language to payload', () => {
            const initialState = {
                language: 'English (International)',
            };

            const action = actions.setLanguage('Urdu');

            const newState = reducer(initialState, action);
            const expectedState = {
                language: 'Urdu',
            };

            expect(newState).to.eql(expectedState);
        });
    });

    describe('CURRENCY_DATA_FETCH_SUCCESS', () => {
        it('should set currency to currency in payload', () => {
            const initialState = {
                currency: 'USD',
            };

            const action = actions.currencyDataFetchSuccess({ currency: 'EUR' });

            const newState = reducer(initialState, action);
            const expectedState = {
                currency: 'EUR',
            };

            expect(newState.currency).to.eql(expectedState.currency);
        });

        it('should set conversionRate to conversionRate in payload', () => {
            const initialState = {
                conversionRate: 1,
            };

            const action = actions.currencyDataFetchSuccess({ conversionRate: 2 });

            const newState = reducer(initialState, action);
            const expectedState = {
                conversionRate: 2,
            };

            expect(newState.conversionRate).to.eql(expectedState.conversionRate);
        });
    });

    describe('SET_RANDOMLY_SELECTED_NODE', () => {
        it('should set node to payload', () => {
            const initialState = {
                node: 'http://localhost:9000',
            };

            const action = actions.setRandomlySelectedNode('http://localhost:5000');

            const newState = reducer(initialState, action);
            const expectedState = {
                node: 'http://localhost:5000',
            };

            expect(newState.node).to.eql(expectedState.node);
        });

        it('should set hasRandomizedNode to true', () => {
            const initialState = {
                hasRandomizedNode: false,
            };

            const action = actions.setRandomlySelectedNode();

            const newState = reducer(initialState, action);
            const expectedState = {
                hasRandomizedNode: true,
            };

            expect(newState.hasRandomizedNode).to.eql(expectedState.hasRandomizedNode);
        });
    });

    describe('SET_UPDATE_ERROR', () => {
        it('should set "done" prop in "update" to false if "force" prop is true in payload', () => {
            const initialState = {
                update: {
                    done: true,
                    error: false,
                    version: '0.1',
                    notes: [],
                },
            };

            const action = {
                type: 'IOTA/SETTINGS/SET_UPDATE_ERROR',
                payload: {
                    force: true,
                },
            };

            const newState = reducer(initialState, action);
            const expectedState = {
                update: {
                    done: false,
                    error: false,
                    version: '0.1',
                    notes: [],
                },
            };

            expect(newState.update.done).to.eql(expectedState.update.done);
        });

        it('should set "error" prop in "update" to true', () => {
            const initialState = {
                update: {
                    done: true,
                    error: false,
                    version: '0.1',
                    notes: [],
                },
            };

            const action = {
                type: 'IOTA/SETTINGS/SET_UPDATE_ERROR',
                payload: {},
            };

            const newState = reducer(initialState, action);
            const expectedState = {
                update: {
                    done: true,
                    error: true,
                    version: '0.1',
                    notes: [],
                },
            };

            expect(newState.update.error).to.eql(expectedState.update.error);
        });
    });

    describe('SET_UPDATE_SUCCESS', () => {
        describe('when "version" is payload is equal to "version" in "update" state prop', () => {
            it('should set "done" prop in "update" to false if "force" prop is true in payload', () => {
                const initialState = {
                    update: {
                        done: true,
                        error: false,
                        version: '0.1',
                        notes: [],
                    },
                };

                const action = {
                    type: 'IOTA/SETTINGS/UPDATE_SUCCESS',
                    payload: {
                        force: true,
                        version: '0.1',
                    },
                };

                const newState = reducer(initialState, action);
                const expectedState = {
                    update: {
                        done: false,
                        error: false,
                        version: '0.1',
                        notes: [],
                    },
                };

                expect(newState.update.done).to.eql(expectedState.update.done);
            });
        });

        describe('when "version" is payload is not equal to "version" in "update" state prop', () => {
            it('should set "done" prop in "update" to false if "force" prop is false in payload', () => {
                const initialState = {
                    update: {
                        done: true,
                        error: false,
                        version: '0.1',
                        notes: [],
                    },
                };

                const action = {
                    type: 'IOTA/SETTINGS/UPDATE_SUCCESS',
                    payload: {
                        force: false,
                        version: '0.2',
                    },
                };

                const newState = reducer(initialState, action);
                const expectedState = {
                    update: {
                        done: false,
                        error: false,
                        version: '0.2',
                        notes: [],
                    },
                };

                expect(newState.update.done).to.eql(expectedState.update.done);
            });
        });

        it('should set "error" prop in "update" to false', () => {
            const initialState = {
                update: {
                    done: true,
                    error: true,
                    version: '0.1',
                    notes: [],
                },
            };

            const action = {
                type: 'IOTA/SETTINGS/UPDATE_SUCCESS',
                payload: {},
            };

            const newState = reducer(initialState, action);
            const expectedState = {
                update: {
                    done: true,
                    error: false,
                    version: '0.1',
                    notes: [],
                },
            };

            expect(newState.update.error).to.eql(expectedState.update.error);
        });

        it('should set "version" prop in "update" to "version" prop in payload', () => {
            const initialState = {
                update: {
                    done: true,
                    error: true,
                    version: '0.1',
                    notes: [],
                },
            };

            const action = {
                type: 'IOTA/SETTINGS/UPDATE_SUCCESS',
                payload: {
                    version: '0.3',
                },
            };

            const newState = reducer(initialState, action);
            const expectedState = {
                update: {
                    done: true,
                    error: false,
                    version: '0.3',
                    notes: [],
                },
            };

            expect(newState.update.version).to.eql(expectedState.update.version);
        });

        it('should set "notes" prop in "update" to "notes" prop in payload', () => {
            const initialState = {
                update: {
                    done: true,
                    error: true,
                    version: '0.1',
                    notes: [],
                },
            };

            const action = {
                type: 'IOTA/SETTINGS/UPDATE_SUCCESS',
                payload: {
                    notes: [{}, {}],
                },
            };

            const newState = reducer(initialState, action);
            const expectedState = {
                update: {
                    done: true,
                    error: false,
                    version: '0.1',
                    notes: [{}, {}],
                },
            };

            expect(newState.update.notes).to.eql(expectedState.update.notes);
        });
    });

    describe('SET_UPDATE_SUCCESS', () => {
        it('should set "done" prop in "update" to true', () => {
            const initialState = {
                update: {
                    done: false,
                    error: true,
                    version: '0.1',
                    notes: [],
                },
            };

            const action = {
                type: 'IOTA/SETTINGS/UPDATE_DONE',
            };

            const newState = reducer(initialState, action);
            const expectedState = {
                update: {
                    done: true,
                    error: false,
                    version: '0.1',
                    notes: [],
                },
            };

            expect(newState.update.done).to.eql(expectedState.update.done);
        });
    });

    describe('SET_2FA_STATUS', () => {
        it('should set is2FAEnabled to payload', () => {
            const initialState = {
                is2FAEnabled: false,
            };

            const action = actions.set2FAStatus(true);

            const newState = reducer(initialState, action);
            const expectedState = {
                is2FAEnabled: true,
            };

            expect(newState).to.eql(expectedState);
        });
    });

    describe('SET_FINGERPRINT_STATUS', () => {
        it('should set isFingerprintEnabled to payload', () => {
            const initialState = {
                isFingerprintEnabled: false,
            };

            const action = actions.setFingerprintStatus(true);

            const newState = reducer(initialState, action);
            const expectedState = {
                isFingerprintEnabled: true,
            };

            expect(newState).to.eql(expectedState);
        });
    });

    describe('SET_VERSIONS', () => {
        it('should merge payload in "versions" state prop', () => {
            const initialState = {
                versions: {},
            };

            const action = actions.setAppVersions({ build: '3.4.4' });

            const newState = reducer(initialState, action);
            const expectedState = {
                versions: { build: '3.4.4' },
            };

            expect(newState).to.eql(expectedState);
        });
    });

    describe('SET_SEED_SHARE_TUTORIAL_VISITATION_STATUS', () => {
        it('should set hasVisitedSeedShareTutorial to payload', () => {
            const initialState = {
                hasVisitedSeedShareTutorial: false,
            };

            const action = actions.setSeedShareTutorialVisitationStatus(true);

            const newState = reducer(initialState, action);
            const expectedState = {
                hasVisitedSeedShareTutorial: true,
            };

            expect(newState).to.eql(expectedState);
        });
    });
});<|MERGE_RESOLUTION|>--- conflicted
+++ resolved
@@ -68,10 +68,7 @@
                 isFingerprintEnabled: false,
                 hasVisitedSeedShareTutorial: false,
                 acceptedTerms: false,
-<<<<<<< HEAD
-=======
                 autoPromotion: false,
->>>>>>> f25faa12
             };
 
             expect(reducer(undefined, {})).to.eql(initialState);
