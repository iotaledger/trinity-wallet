import { expect } from 'chai';
import reducer from '../../reducers/ui';

describe('Reducer: ui', () => {
    describe('initial state', () => {
        it('should have an initial state', () => {
            const initialState = {
                isGeneratingReceiveAddress: false,
                isPromotingTransaction: false,
                isTransitioning: false,
                isAttachingToTangle: false,
                isFetchingAccountInfo: false,
                hasErrorFetchingAccountInfo: false,
                hasErrorFetchingFullAccountInfo: false,
                isSendingTransfer: false,
                isSyncing: false,
                inactive: false,
                minimised: false,
                sendAddressFieldText: '',
                sendAmountFieldText: '',
                sendMessageFieldText: '',
                sendDenomination: 'i',
                doNotMinimise: false,
                isModalActive: false,
                isCheckingCustomNode: false,
                isChangingNode: false,
                currentlyPromotingBundleHash: '',
                loginRoute: 'login',
                isRetryingFailedTransaction: false,
                qrAmount: '',
                qrDenomination: 'i',
                qrMessage: '',
                qrTag: '',
                selectedQrTab: 'message',
                modalContent: 'snapshotTransitionInfo',
                modalProps: {},
                currentRoute: 'login',
                hadErrorGeneratingNewAddress: false,
                isKeyboardActive: false,
                animateChartOnMount: true,
<<<<<<< HEAD
                isRecoveringFunds: false,
                isViewingMoonpayPurchases: false,
=======
>>>>>>> 3c7a9a1e
                CDAContent: {},
            };

            expect(reducer(undefined, {})).to.eql(initialState);
        });
    });

    describe('IOTA/UI/SET_SEND_ADDRESS_FIELD', () => {
        it('should set "sendAddressFieldText" state prop to "payload"', () => {
            const initialState = {
                sendAddressFieldText: '',
            };

            const action = {
                type: 'IOTA/UI/SET_SEND_ADDRESS_FIELD',
                payload: 'foo',
            };

            const newState = reducer(initialState, action);
            const expectedState = {
                sendAddressFieldText: 'foo',
            };

            expect(newState).to.eql(expectedState);
        });
    });

    describe('IOTA/UI/SET_SEND_AMOUNT_FIELD', () => {
        it('should set "sendAmountFieldText" state prop to "payload"', () => {
            const initialState = {
                sendAmountFieldText: '',
            };

            const action = {
                type: 'IOTA/UI/SET_SEND_AMOUNT_FIELD',
                payload: 'foo',
            };

            const newState = reducer(initialState, action);
            const expectedState = {
                sendAmountFieldText: 'foo',
            };

            expect(newState).to.eql(expectedState);
        });
    });

    describe('IOTA/UI/SET_SEND_MESSAGE_FIELD', () => {
        it('should set "sendAddressFieldText" state prop to "payload"', () => {
            const initialState = {
                sendMessageFieldText: '',
            };

            const action = {
                type: 'IOTA/UI/SET_SEND_MESSAGE_FIELD',
                payload: 'foo',
            };

            const newState = reducer(initialState, action);
            const expectedState = {
                sendMessageFieldText: 'foo',
            };

            expect(newState).to.eql(expectedState);
        });
    });

    describe('IOTA/UI/CLEAR_SEND_FIELDS', () => {
        it('should set "sendAddressFieldText" state prop to an empty string', () => {
            const initialState = {
                sendAddressFieldText: 'foo',
            };

            const action = {
                type: 'IOTA/UI/CLEAR_SEND_FIELDS',
            };

            const newState = reducer(initialState, action);
            const expectedState = {
                sendAddressFieldText: '',
            };

            expect(newState.sendAddressFieldText).to.eql(expectedState.sendAddressFieldText);
        });

        it('should set "sendAmountFieldText" state prop to an empty string', () => {
            const initialState = {
                sendAmountFieldText: 'foo',
            };

            const action = {
                type: 'IOTA/UI/CLEAR_SEND_FIELDS',
            };

            const newState = reducer(initialState, action);
            const expectedState = {
                sendAmountFieldText: '',
            };

            expect(newState.sendAmountFieldText).to.eql(expectedState.sendAmountFieldText);
        });

        it('should set "sendMessageFieldText" state prop to an empty string', () => {
            const initialState = {
                sendMessageFieldText: 'foo',
            };

            const action = {
                type: 'IOTA/UI/CLEAR_SEND_FIELDS',
            };

            const newState = reducer(initialState, action);
            const expectedState = {
                sendMessageFieldText: '',
            };

            expect(newState.sendMessageFieldText).to.eql(expectedState.sendMessageFieldText);
        });
    });

    describe('IOTA/APP/WALLET/SET_DEEP_LINK_CONTENT:', () => {
        it('should set "sendAddressFieldText" state prop to "address" in action', () => {
            const initialState = {
                sendAddressFieldText: '',
            };

            const action = {
                type: 'IOTA/APP/WALLET/SET_DEEP_LINK_CONTENT',
                address: '9'.repeat(81),
            };

            const newState = reducer(initialState, action);
            const expectedState = {
                sendAddressFieldText: '9'.repeat(81),
            };

            expect(newState.sendAddressFieldText).to.eql(expectedState.sendAddressFieldText);
        });

        it('should set "sendAmountFieldText" state prop to "amount" in action', () => {
            const initialState = {
                sendAmountFieldText: '',
            };

            const action = {
                type: 'IOTA/APP/WALLET/SET_DEEP_LINK_CONTENT',
                amount: '100',
            };

            const newState = reducer(initialState, action);
            const expectedState = {
                sendAmountFieldText: '100',
            };

            expect(newState.sendAmountFieldText).to.eql(expectedState.sendAmountFieldText);
        });

        it('should set "sendMessageFieldText" state prop to "message" in action', () => {
            const initialState = {
                sendMessageFieldText: '',
            };

            const action = {
                type: 'IOTA/APP/WALLET/SET_DEEP_LINK_CONTENT',
                message: 'YNWA',
            };

            const newState = reducer(initialState, action);
            const expectedState = {
                sendMessageFieldText: 'YNWA',
            };

            expect(newState.sendMessageFieldText).to.eql(expectedState.sendMessageFieldText);
        });
    });

    describe('IOTA/UI/SET_SEND_DENOMINATION', () => {
        it('should set "sendDenomination" state prop to "payload" in action', () => {
            const initialState = {
                sendDenomination: 'i',
            };

            const action = {
                type: 'IOTA/UI/SET_SEND_DENOMINATION',
                payload: 'Mi',
            };

            const newState = reducer(initialState, action);
            const expectedState = {
                sendDenomination: 'Mi',
            };

            expect(newState).to.eql(expectedState);
        });
    });

    describe('IOTA/TRANSFERS/PROMOTE_TRANSACTION_REQUEST', () => {
        it('should set "isPromotingTransaction" state prop to true', () => {
            const initialState = {
                isPromotingTransaction: false,
            };

            const action = {
                type: 'IOTA/TRANSFERS/PROMOTE_TRANSACTION_REQUEST',
            };

            const newState = reducer(initialState, action);
            const expectedState = {
                isPromotingTransaction: true,
            };

            expect(newState.isPromotingTransaction).to.eql(expectedState.isPromotingTransaction);
        });

        it('should set "currentlyPromotingBundleHash" state prop to payload in action', () => {
            const initialState = {
                currentlyPromotingBundleHash: '',
            };

            const action = {
                type: 'IOTA/TRANSFERS/PROMOTE_TRANSACTION_REQUEST',
                payload: 'foo',
            };

            const newState = reducer(initialState, action);
            expect(newState.currentlyPromotingBundleHash).to.eql('foo');
        });
    });

    describe('IOTA/TRANSFERS/PROMOTE_TRANSACTION_SUCCESS', () => {
        it('should set "isPromotingTransaction" state prop to false and "currentlyPromotingBundleHash" to empty strings', () => {
            const initialState = {
                isPromotingTransaction: true,
                currentlyPromotingBundleHash: 'foo',
            };

            const action = {
                type: 'IOTA/TRANSFERS/PROMOTE_TRANSACTION_SUCCESS',
            };

            const newState = reducer(initialState, action);
            const expectedState = {
                isPromotingTransaction: false,
                currentlyPromotingBundleHash: '',
            };

            expect(newState).to.eql(expectedState);
        });
    });

    describe('IOTA/TRANSFERS/PROMOTE_TRANSACTION_ERROR', () => {
        it('should set "isPromotingTransaction" state prop to true and "currentlyPromotingBundleHash" to empty strings', () => {
            const initialState = {
                isPromotingTransaction: true,
                currentlyPromotingBundleHash: 'foo',
            };

            const action = {
                type: 'IOTA/TRANSFERS/PROMOTE_TRANSACTION_ERROR',
            };

            const newState = reducer(initialState, action);
            const expectedState = {
                isPromotingTransaction: false,
                currentlyPromotingBundleHash: '',
            };

            expect(newState).to.eql(expectedState);
        });
    });

    describe('IOTA/UI/SET_USER_ACTIVITY', () => {
        it('should assign payload to state', () => {
            const initialState = {};

            const action = {
                type: 'IOTA/UI/SET_USER_ACTIVITY',
                payload: { foo: {} },
            };

            const newState = reducer(initialState, action);
            const expectedState = {
                foo: {},
            };

            expect(newState).to.eql(expectedState);
        });
    });

    describe('IOTA/WALLET/GENERATE_NEW_ADDRESS_REQUEST', () => {
        it('should set "isGeneratingReceiveAddress" state prop to true', () => {
            const initialState = {
                isGeneratingReceiveAddress: false,
                hadErrorGeneratingNewAddress: false,
            };

            const action = {
                type: 'IOTA/WALLET/GENERATE_NEW_ADDRESS_REQUEST',
            };

            const newState = reducer(initialState, action);
            const expectedState = {
                isGeneratingReceiveAddress: true,
                hadErrorGeneratingNewAddress: false,
            };

            expect(newState).to.eql(expectedState);
        });
    });

    describe('IOTA/WALLET/GENERATE_NEW_ADDRESS_SUCCESS', () => {
        it('should set "isGeneratingReceiveAddress" state prop to false', () => {
            const initialState = {
                isGeneratingReceiveAddress: true,
            };

            const action = {
                type: 'IOTA/WALLET/GENERATE_NEW_ADDRESS_SUCCESS',
            };

            const newState = reducer(initialState, action);
            const expectedState = {
                isGeneratingReceiveAddress: false,
            };

            expect(newState).to.eql(expectedState);
        });
    });

    describe('IOTA/WALLET/GENERATE_NEW_ADDRESS_ERROR', () => {
        it('should set "isGeneratingReceiveAddress" state prop to true', () => {
            const initialState = {
                isGeneratingReceiveAddress: true,
                hadErrorGeneratingNewAddress: false,
            };

            const action = {
                type: 'IOTA/WALLET/GENERATE_NEW_ADDRESS_ERROR',
            };

            const newState = reducer(initialState, action);
            const expectedState = {
                isGeneratingReceiveAddress: false,
                hadErrorGeneratingNewAddress: true,
            };

            expect(newState).to.eql(expectedState);
        });
    });

    describe('IOTA/TRANSFERS/SEND_TRANSFER_REQUEST', () => {
        it('should set "isSendingTransfer" state prop to true', () => {
            const initialState = {
                isSendingTransfer: false,
            };

            const action = {
                type: 'IOTA/TRANSFERS/SEND_TRANSFER_REQUEST',
            };

            const newState = reducer(initialState, action);
            const expectedState = {
                isSendingTransfer: true,
            };

            expect(newState).to.eql(expectedState);
        });
    });

    describe('IOTA/TRANSFERS/SEND_TRANSFER_SUCCESS', () => {
        it('should set "isSendingTransfer" state prop to false', () => {
            const initialState = {
                isSendingTransfer: true,
            };

            const action = {
                type: 'IOTA/TRANSFERS/SEND_TRANSFER_SUCCESS',
            };

            const newState = reducer(initialState, action);
            const expectedState = {
                isSendingTransfer: false,
            };

            expect(newState).to.eql(expectedState);
        });
    });

    describe('IOTA/TRANSFERS/SEND_TRANSFER_ERROR', () => {
        it('should set "isSendingTransfer" state prop to true', () => {
            const initialState = {
                isSendingTransfer: true,
            };

            const action = {
                type: 'IOTA/TRANSFERS/SEND_TRANSFER_ERROR',
            };

            const newState = reducer(initialState, action);
            const expectedState = {
                isSendingTransfer: false,
            };

            expect(newState).to.eql(expectedState);
        });
    });

    describe('IOTA/WALLET/CLEAR_WALLET_DATA', () => {
        it('should set "isSendingTransfer" state prop to false', () => {
            const initialState = {
                isSendingTransfer: true,
            };

            const action = {
                type: 'IOTA/WALLET/CLEAR_WALLET_DATA',
            };

            const newState = reducer(initialState, action);
            const expectedState = {
                isSendingTransfer: false,
            };

            expect(newState.isSendingTransfer).to.eql(expectedState.isSendingTransfer);
        });

        it('should set "sendDenomination" state prop to "i"', () => {
            const initialState = {
                sendDenomination: 'Mi',
            };

            const action = {
                type: 'IOTA/WALLET/CLEAR_WALLET_DATA',
            };

            const newState = reducer(initialState, action);
            const expectedState = {
                sendDenomination: 'i',
            };

            expect(newState.sendDenomination).to.eql(expectedState.sendDenomination);
        });

        it('should set "sendAddressFieldText" state prop to an empty string', () => {
            const initialState = {
                sendAddressFieldText: 'foo',
            };

            const action = {
                type: 'IOTA/WALLET/CLEAR_WALLET_DATA',
            };

            const newState = reducer(initialState, action);
            const expectedState = {
                sendAddressFieldText: '',
            };

            expect(newState.sendAddressFieldText).to.eql(expectedState.sendAddressFieldText);
        });

        it('should set "sendAmountFieldText" state prop to an empty string', () => {
            const initialState = {
                sendAmountFieldText: 'foo',
            };

            const action = {
                type: 'IOTA/WALLET/CLEAR_WALLET_DATA',
            };

            const newState = reducer(initialState, action);
            const expectedState = {
                sendAmountFieldText: '',
            };

            expect(newState.sendAmountFieldText).to.eql(expectedState.sendAmountFieldText);
        });

        it('should set "sendMessageFieldText" state prop to an empty string', () => {
            const initialState = {
                sendMessageFieldText: 'foo',
            };

            const action = {
                type: 'IOTA/WALLET/CLEAR_WALLET_DATA',
            };

            const newState = reducer(initialState, action);
            const expectedState = {
                sendMessageFieldText: '',
            };

            expect(newState.sendMessageFieldText).to.eql(expectedState.sendMessageFieldText);
        });
    });

    describe('IOTA/ACCOUNTS/FULL_ACCOUNT_INFO_FETCH_REQUEST', () => {
        it('should set "hasErrorFetchingAccountInfo" state prop to false', () => {
            const initialState = {
                hasErrorFetchingFullAccountInfo: true,
            };

            const action = {
                type: 'IOTA/ACCOUNTS/FULL_ACCOUNT_INFO_FETCH_REQUEST',
            };

            const newState = reducer(initialState, action);
            const expectedState = {
                hasErrorFetchingFullAccountInfo: false,
                isFetchingAccountInfo: true,
            };

            expect(newState).to.eql(expectedState);
        });
    });

    describe('IOTA/ACCOUNTS/FULL_ACCOUNT_INFO_FETCH_ERROR', () => {
        it('should set "hasErrorFetchingAccountInfo" state prop to true', () => {
            const initialState = {
                hasErrorFetchingFullAccountInfo: false,
            };

            const action = {
                type: 'IOTA/ACCOUNTS/FULL_ACCOUNT_INFO_FETCH_ERROR',
            };

            const newState = reducer(initialState, action);
            const expectedState = {
                hasErrorFetchingFullAccountInfo: true,
                isFetchingAccountInfo: false,
            };

            expect(newState).to.eql(expectedState);
        });
    });

    describe('IOTA/ACCOUNTS/ACCOUNT_INFO_FETCH_REQUEST', () => {
        it('should set "isFetchingAccountInfo" state prop to true', () => {
            const initialState = {
                isFetchingAccountInfo: false,
                hasErrorFetchingAccountInfo: false,
            };

            const action = {
                type: 'IOTA/ACCOUNTS/ACCOUNT_INFO_FETCH_REQUEST',
            };

            const newState = reducer(initialState, action);
            const expectedState = {
                isFetchingAccountInfo: true,
                hasErrorFetchingAccountInfo: false,
            };

            expect(newState).to.eql(expectedState);
        });
    });

    describe('IOTA/ACCOUNTS/ACCOUNT_INFO_FETCH_SUCCESS', () => {
        it('should set "isFetchingAccountInfo" state prop to false', () => {
            const initialState = {
                isFetchingAccountInfo: true,
            };

            const action = {
                type: 'IOTA/ACCOUNTS/ACCOUNT_INFO_FETCH_SUCCESS',
            };

            const newState = reducer(initialState, action);
            const expectedState = {
                isFetchingAccountInfo: false,
            };

            expect(newState).to.eql(expectedState);
        });
    });

    describe('IOTA/ACCOUNTS/ACCOUNT_INFO_FETCH_ERROR', () => {
        it('should set "isFetchingAccountInfo" state prop to true', () => {
            const initialState = {
                isFetchingAccountInfo: true,
                hasErrorFetchingAccountInfo: false,
            };

            const action = {
                type: 'IOTA/ACCOUNTS/ACCOUNT_INFO_FETCH_ERROR',
            };

            const newState = reducer(initialState, action);
            const expectedState = {
                isFetchingAccountInfo: false,
                hasErrorFetchingAccountInfo: true,
            };

            expect(newState).to.eql(expectedState);
        });
    });

    describe('IOTA/ACCOUNTS/MANUAL_SYNC_REQUEST', () => {
        it('should set "isSyncing" state prop to true', () => {
            const initialState = {
                isSyncing: false,
            };

            const action = {
                type: 'IOTA/ACCOUNTS/MANUAL_SYNC_REQUEST',
            };

            const newState = reducer(initialState, action);
            const expectedState = {
                isSyncing: true,
            };

            expect(newState).to.eql(expectedState);
        });
    });

    describe('IOTA/ACCOUNTS/MANUAL_SYNC_SUCCESS', () => {
        it('should set "isSyncing" state prop to false', () => {
            const initialState = {
                isSyncing: true,
            };

            const action = {
                type: 'IOTA/ACCOUNTS/MANUAL_SYNC_SUCCESS',
            };

            const newState = reducer(initialState, action);
            const expectedState = {
                isSyncing: false,
            };

            expect(newState).to.eql(expectedState);
        });
    });

    describe('IOTA/ACCOUNTS/MANUAL_SYNC_ERROR', () => {
        it('should set "isSyncing" state prop to true', () => {
            const initialState = {
                isSyncing: true,
            };

            const action = {
                type: 'IOTA/ACCOUNTS/MANUAL_SYNC_ERROR',
            };

            const newState = reducer(initialState, action);
            const expectedState = {
                isSyncing: false,
            };

            expect(newState).to.eql(expectedState);
        });
    });

    describe('IOTA/WALLET/SNAPSHOT_TRANSITION_REQUEST', () => {
        it('should set "isTransitioning" state prop to true', () => {
            const initialState = {
                isTransitioning: false,
            };

            const action = {
                type: 'IOTA/WALLET/SNAPSHOT_TRANSITION_REQUEST',
            };

            const newState = reducer(initialState, action);
            const expectedState = {
                isTransitioning: true,
            };

            expect(newState).to.eql(expectedState);
        });
    });

    describe('IOTA/WALLET/SNAPSHOT_TRANSITION_SUCCESS', () => {
        it('should set "isTransitioning" state prop to false', () => {
            const initialState = {
                isTransitioning: true,
            };

            const action = {
                type: 'IOTA/WALLET/SNAPSHOT_TRANSITION_SUCCESS',
            };

            const newState = reducer(initialState, action);
            const expectedState = {
                isTransitioning: false,
            };

            expect(newState).to.eql(expectedState);
        });
    });

    describe('IOTA/WALLET/SNAPSHOT_TRANSITION_ERROR', () => {
        it('should set "isTransitioning" state prop to true', () => {
            const initialState = {
                isTransitioning: true,
            };

            const action = {
                type: 'IOTA/WALLET/SNAPSHOT_TRANSITION_ERROR',
            };

            const newState = reducer(initialState, action);
            const expectedState = {
                isTransitioning: false,
            };

            expect(newState).to.eql(expectedState);
        });
    });

    describe('IOTA/WALLET/SNAPSHOT_ATTACH_TO_TANGLE_REQUEST', () => {
        it('should set "isAttachingToTangle" state prop to true', () => {
            const initialState = {
                isAttachingToTangle: false,
            };

            const action = {
                type: 'IOTA/WALLET/SNAPSHOT_ATTACH_TO_TANGLE_REQUEST',
            };

            const newState = reducer(initialState, action);
            const expectedState = {
                isAttachingToTangle: true,
            };

            expect(newState).to.eql(expectedState);
        });
    });

    describe('IOTA/WALLET/SNAPSHOT_ATTACH_TO_TANGLE_COMPLETE', () => {
        it('should set "isAttachingToTangle" state prop to false', () => {
            const initialState = {
                isAttachingToTangle: true,
            };

            const action = {
                type: 'IOTA/WALLET/SNAPSHOT_ATTACH_TO_TANGLE_COMPLETE',
            };

            const newState = reducer(initialState, action);
            const expectedState = {
                isAttachingToTangle: false,
            };

            expect(newState).to.eql(expectedState);
        });
    });

    describe('IOTA/UI/SET_DO_NOT_MINIMISE', () => {
        it('should set "doNotMinimise" state prop to true', () => {
            const initialState = {
                doNotMinimise: true,
            };

            const action = {
                type: 'IOTA/UI/SET_DO_NOT_MINIMISE',
                payload: true,
            };

            const newState = reducer(initialState, action);
            const expectedState = {
                doNotMinimise: true,
            };

            expect(newState).to.eql(expectedState);
        });
    });

    describe('IOTA/UI/TOGGLE_MODAL_ACTIVITY', () => {
        it('should set "isModalActive" state prop to true', () => {
            const initialState = {
                isModalActive: false,
                modalContent: 'snapshotTransitionInfo',
                modalProps: {},
            };

            const action = {
                type: 'IOTA/UI/TOGGLE_MODAL_ACTIVITY',
                modalContent: 'unitInfo',
                modalProps: {},
            };

            const newState = reducer(initialState, action);
            const expectedState = {
                isModalActive: true,
                modalContent: 'unitInfo',
                modalProps: {},
            };

            expect(newState).to.eql(expectedState);
        });
    });

    describe('IOTA/UI/TOGGLE_MODAL_ACTIVITY', () => {
        it('should set "isModalActive" state prop to false', () => {
            const initialState = {
                isModalActive: true,
                modalContent: 'snapshotTransitionInfo',
                modalProps: {},
            };

            const action = {
                type: 'IOTA/UI/TOGGLE_MODAL_ACTIVITY',
            };

            const newState = reducer(initialState, action);
            const expectedState = {
                isModalActive: false,
                modalContent: 'snapshotTransitionInfo',
                modalProps: {},
            };

            expect(newState).to.eql(expectedState);
        });
    });

    describe('IOTA/SETTINGS/ADD_CUSTOM_NODE_REQUEST', () => {
        it('should set "isCheckingCustomNode" state prop to true', () => {
            const initialState = {
                isCheckingCustomNode: false,
            };

            const action = {
                type: 'IOTA/SETTINGS/ADD_CUSTOM_NODE_REQUEST',
            };

            const newState = reducer(initialState, action);
            const expectedState = {
                isCheckingCustomNode: true,
            };

            expect(newState).to.eql(expectedState);
        });
    });

    describe('IOTA/SETTINGS/ADD_CUSTOM_NODE_SUCCESS', () => {
        it('should set "isCheckingCustomNode" to false', () => {
            const initialState = {
                isCheckingCustomNode: true,
            };

            const action = {
                type: 'IOTA/SETTINGS/ADD_CUSTOM_NODE_SUCCESS',
            };

            const newState = reducer(initialState, action);
            const expectedState = {
                isCheckingCustomNode: false,
            };

            expect(newState).to.eql(expectedState);
        });
    });

    describe('IOTA/SETTINGS/ADD_CUSTOM_NODE_ERROR', () => {
        it('should set "isCheckingCustomNode" state prop to false', () => {
            const initialState = {
                isCheckingCustomNode: false,
            };

            const action = {
                type: 'IOTA/SETTINGS/ADD_CUSTOM_NODE_ERROR',
            };

            const newState = reducer(initialState, action);
            const expectedState = {
                isCheckingCustomNode: false,
            };

            expect(newState).to.eql(expectedState);
        });
    });

    describe('IOTA/TRANSFERS/RETRY_FAILED_TRANSACTION_REQUEST', () => {
        it('should set "isRetryingFailedTransaction" state prop to true', () => {
            const initialState = {
                isRetryingFailedTransaction: true,
            };

            const action = {
                type: 'IOTA/TRANSFERS/RETRY_FAILED_TRANSACTION_REQUEST',
            };

            const newState = reducer(initialState, action);
            const expectedState = {
                isRetryingFailedTransaction: true,
            };

            expect(newState).to.eql(expectedState);
        });
    });

    describe('IOTA/TRANSFERS/RETRY_FAILED_TRANSACTION_SUCCESS', () => {
        it('should set "isRetryingFailedTransaction" state prop to false', () => {
            const initialState = {
                isRetryingFailedTransaction: true,
            };

            const action = {
                type: 'IOTA/TRANSFERS/RETRY_FAILED_TRANSACTION_SUCCESS',
            };

            const newState = reducer(initialState, action);
            const expectedState = {
                isRetryingFailedTransaction: false,
            };

            expect(newState).to.eql(expectedState);
        });
    });

    describe('IOTA/TRANSFERS/RETRY_FAILED_TRANSACTION_ERROR', () => {
        it('should set "isRetryingFailedTransaction" state prop to false', () => {
            const initialState = {
                isRetryingFailedTransaction: true,
            };

            const action = {
                type: 'IOTA/TRANSFERS/RETRY_FAILED_TRANSACTION_ERROR',
            };

            const newState = reducer(initialState, action);
            const expectedState = {
                isRetryingFailedTransaction: false,
            };

            expect(newState).to.eql(expectedState);
        });
    });
});<|MERGE_RESOLUTION|>--- conflicted
+++ resolved
@@ -38,11 +38,7 @@
                 hadErrorGeneratingNewAddress: false,
                 isKeyboardActive: false,
                 animateChartOnMount: true,
-<<<<<<< HEAD
                 isRecoveringFunds: false,
-                isViewingMoonpayPurchases: false,
-=======
->>>>>>> 3c7a9a1e
                 CDAContent: {},
             };
 
