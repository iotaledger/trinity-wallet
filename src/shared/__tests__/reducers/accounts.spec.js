--- conflicted
+++ resolved
@@ -1,11 +1,6 @@
 import { expect } from 'chai';
-<<<<<<< HEAD
-import reducer from '../../reducers/accounts';
+import reducer, { removeAccountAndReorderIndexes } from '../../reducers/accounts';
 import { ActionTypes } from '../../actions/accounts';
-=======
-import reducer, { mergeAddressData, removeAccountAndReorderIndexes } from '../../reducers/accounts';
-import * as actions from '../../actions/accounts';
->>>>>>> b84e12d0
 
 describe('Reducer: accounts', () => {
     describe('initial state', () => {
@@ -217,256 +212,7 @@
         });
     });
 
-<<<<<<< HEAD
     describe(ActionTypes.SET_BASIC_ACCOUNT_INFO, () => {
-=======
-    describe('MANUAL_SYNC_SUCCESS', () => {
-        it('should remove all bundle hashes that have any element in array with "account" prop equals "accountName" in payload', () => {
-            const initialState = {
-                unconfirmedBundleTails: {
-                    foo: [{ account: 'to-be-deleted' }],
-                    baz: [{ account: 'not-to-be-deleted' }],
-                },
-            };
-
-            const action = actions.manualSyncSuccess({ unconfirmedBundleTails: {}, accountName: 'to-be-deleted' });
-
-            const newState = reducer(initialState, action);
-            const expectedState = {
-                unconfirmedBundleTails: { baz: [{ account: 'not-to-be-deleted' }] },
-            };
-
-            expect(newState.unconfirmedBundleTails).to.eql(expectedState.unconfirmedBundleTails);
-        });
-
-        it('should merge "unconfirmedBundleTails" prop in payload to "unconfirmedBundleTails" prop in state after deleting existing tail transactions associated with account', () => {
-            const initialState = {
-                unconfirmedBundleTails: {
-                    foo: [{ account: 'main', toBeDeletedMeta: {} }],
-                    baz: [{ account: 'secondary' }],
-                },
-            };
-
-            const action = actions.manualSyncSuccess({
-                unconfirmedBundleTails: { foo: [{ account: 'main' }, { account: 'main' }] },
-                accountName: 'main',
-            });
-
-            const newState = reducer(initialState, action);
-            const expectedState = {
-                unconfirmedBundleTails: {
-                    foo: [{ account: 'main' }, { account: 'main' }],
-                    baz: [{ account: 'secondary' }],
-                },
-            };
-
-            expect(newState.unconfirmedBundleTails).to.eql(expectedState.unconfirmedBundleTails);
-        });
-
-        it('should set addresses in payload to "addresses" prop under accountName in accountInfo', () => {
-            const initialState = {
-                accountInfo: {
-                    foo: {
-                        addresses: { foo: {} },
-                    },
-                },
-            };
-
-            const action = actions.manualSyncSuccess({
-                accountName: 'foo',
-                addresses: { baz: {} },
-            });
-
-            const newState = reducer(initialState, action);
-            const expectedState = {
-                accountInfo: {
-                    foo: {
-                        addresses: { baz: {} },
-                    },
-                },
-            };
-
-            expect(newState.accountInfo.addresses).to.eql(expectedState.accountInfo.addresses);
-        });
-
-        it('should set hashes in payload to "hashes" prop under accountName in accountInfo', () => {
-            const initialState = {
-                accountInfo: {
-                    foo: {
-                        hashes: ['baz'],
-                    },
-                },
-            };
-
-            const action = actions.manualSyncSuccess({
-                accountName: 'foo',
-                hashes: ['baz', 'bar'],
-            });
-
-            const newState = reducer(initialState, action);
-            const expectedState = {
-                accountInfo: {
-                    foo: {
-                        hashes: ['baz', 'bar'],
-                    },
-                },
-            };
-
-            expect(newState.accountInfo.hashes).to.eql(expectedState.accountInfo.hashes);
-        });
-
-        it('should set "transfers" and "balance" props in payload to "transfers" and "balance" props under accountName in accountInfo', () => {
-            const initialState = {
-                accountInfo: {
-                    foo: {
-                        transfers: [[{}, {}], [{}, {}]],
-                        balance: 0,
-                    },
-                },
-            };
-
-            const action = actions.manualSyncSuccess({
-                accountName: 'foo',
-                transfers: [[{}, {}], [{}, {}], [{}, {}]],
-                balance: 100,
-            });
-
-            const newState = reducer(initialState, action);
-            const expectedState = {
-                accountInfo: {
-                    foo: {
-                        transfers: [[{}, {}], [{}, {}], [{}, {}]],
-                        balance: 100,
-                    },
-                },
-            };
-
-            expect(newState.accountInfo.transfers).to.eql(expectedState.accountInfo.transfers);
-            expect(newState.accountInfo.balance).to.eql(expectedState.accountInfo.balance);
-        });
-    });
-
-    describe('FULL_ACCOUNT_INFO_FETCH_SUCCESS', () => {
-        it('should merge addresses in payload to accountName in accountInfo', () => {
-            const initialState = {
-                accountInfo: {
-                    foo: {
-                        meta: { type: 'bar' },
-                        addresses: { foo: {} },
-                        transfers: {},
-                        balance: 0,
-                    },
-                },
-            };
-
-            const action = actions.fullAccountInfoFetchSuccess({
-                accountName: 'foo',
-                accountIndex: 0,
-                accountMeta: { type: 'bar' },
-                addresses: { foo: {}, baz: {} },
-                transfers: {},
-                balance: 100,
-                hashes: [],
-            });
-
-            const newState = reducer(initialState, action);
-            const expectedState = {
-                accountInfo: {
-                    foo: {
-                        meta: { type: 'bar' },
-                        index: 0,
-                        addresses: { foo: {}, baz: {} },
-                        transfers: {},
-                        balance: 100,
-                        hashes: [],
-                    },
-                },
-            };
-
-            expect(newState.accountInfo).to.eql(expectedState.accountInfo);
-        });
-
-        it('should assign transfers and set balance in payload to accountName in accountInfo', () => {
-            const initialState = {
-                accountInfo: {
-                    foo: {
-                        hashes: [],
-                        addresses: { foo: {} },
-                        transfers: { foo: { value: 20 }, baz: { value: 0 } },
-                        balance: 0,
-                    },
-                },
-            };
-
-            const action = actions.fullAccountInfoFetchSuccess({
-                accountName: 'foo',
-                accountIndex: 0,
-                accountMeta: { type: 'bar' },
-                addresses: { foo: {}, baz: {} },
-                transfers: { foo: { value: 0 } },
-                balance: 100,
-                hashes: [],
-            });
-
-            const newState = reducer(initialState, action);
-            const expectedState = {
-                accountInfo: {
-                    foo: {
-                        meta: { type: 'bar' },
-                        index: 0,
-                        hashes: [],
-                        addresses: { foo: {}, baz: {} },
-                        transfers: { foo: { value: 0 }, baz: { value: 0 } },
-                        balance: 100,
-                    },
-                },
-            };
-
-            expect(newState.accountInfo).to.eql(expectedState.accountInfo);
-        });
-
-        it('should set hashes in payload to accountName in accountInfo', () => {
-            const initialState = {
-                accountInfo: {
-                    foo: {
-                        balance: 0,
-                        transfers: {},
-                        addresses: {},
-                        hashes: ['baz'],
-                    },
-                },
-            };
-
-            const action = actions.fullAccountInfoFetchSuccess({
-                accountName: 'foo',
-                accountIndex: 0,
-                accountMeta: { type: 'bar' },
-                hashes: ['baz', 'bar'],
-                transfers: {},
-                balance: 0,
-                addresses: {},
-            });
-
-            const newState = reducer(initialState, action);
-            const expectedState = {
-                accountInfo: {
-                    foo: {
-                        meta: { type: 'bar' },
-                        index: 0,
-                        balance: 0,
-                        transfers: {},
-                        addresses: {},
-                        hashes: ['baz', 'bar'],
-                    },
-                },
-            };
-
-            expect(newState.accountInfo).to.eql(expectedState.accountInfo);
-        });
-    });
-
-    describe('IOTA/ACCOUNTS/SET_BASIC_ACCOUNT_INFO', () => {
->>>>>>> b84e12d0
         it('should assign "accountName" to "setupInfo" prop in state', () => {
             const initialState = {
                 setupInfo: {},
@@ -530,508 +276,6 @@
             };
 
             expect(newState).to.eql(expectedState);
-        });
-    });
-<<<<<<< HEAD
-=======
-
-    describe('IOTA/ACCOUNTS/MARK_BUNDLE_BROADCAST_STATUS_PENDING', () => {
-        it('should assign "accountName" in payload to "failedBundleHashes" prop in state', () => {
-            const initialState = {
-                failedBundleHashes: {
-                    foo: {},
-                },
-            };
-
-            const action = {
-                type: 'IOTA/ACCOUNTS/MARK_BUNDLE_BROADCAST_STATUS_PENDING',
-                payload: {
-                    accountName: 'baz',
-                    bundleHash: 'TTT',
-                    transactionObjects: [{}],
-                },
-            };
-
-            const newState = reducer(initialState, action);
-            const expectedState = {
-                failedBundleHashes: {
-                    foo: {},
-                    baz: {
-                        TTT: [{}],
-                    },
-                },
-            };
-
-            expect(newState).to.eql(expectedState);
-        });
-
-        it('should assign "bundleHash" to existing failed transaction bundle hashes', () => {
-            const initialState = {
-                failedBundleHashes: {
-                    foo: { AAA: [{}] },
-                },
-            };
-
-            const action = {
-                type: 'IOTA/ACCOUNTS/MARK_BUNDLE_BROADCAST_STATUS_PENDING',
-                payload: {
-                    accountName: 'foo',
-                    bundleHash: 'TTT',
-                    transactionObjects: [{}, {}],
-                },
-            };
-
-            const newState = reducer(initialState, action);
-            const expectedState = {
-                failedBundleHashes: {
-                    foo: {
-                        AAA: [{}],
-                        TTT: [{}, {}],
-                    },
-                },
-            };
-
-            expect(newState).to.eql(expectedState);
-        });
-    });
-
-    describe('IOTA/ACCOUNTS/MARK_BUNDLE_BROADCAST_STATUS_COMPLETE', () => {
-        it('should remove "bundleHash" from "failedBundleHashes"', () => {
-            const initialState = {
-                failedBundleHashes: {
-                    foo: {
-                        AAA: [{}],
-                    },
-                },
-            };
-
-            const action = {
-                type: 'IOTA/ACCOUNTS/MARK_BUNDLE_BROADCAST_STATUS_COMPLETE',
-                payload: {
-                    accountName: 'foo',
-                    bundleHash: 'AAA',
-                },
-            };
-
-            const newState = reducer(initialState, action);
-            const expectedState = {
-                failedBundleHashes: {
-                    foo: {},
-                },
-            };
-
-            expect(newState).to.eql(expectedState);
-        });
-    });
-
-    describe('IOTA/ACCOUNTS/OVERRIDE_ACCOUNT_INFO', () => {
-        it('should remove all existing bundle hashes for account in "unconfirmedBundleTails"', () => {
-            const initialState = {
-                unconfirmedBundleTails: {
-                    AAA: [{ account: 'foo' }],
-                    BBB: [{ account: 'baz' }],
-                    CCC: [{ account: 'foo' }, { account: 'baz' }],
-                    DDD: [{ account: 'bar' }],
-                },
-            };
-
-            const action = {
-                type: 'IOTA/ACCOUNTS/OVERRIDE_ACCOUNT_INFO',
-                payload: {
-                    accountName: 'foo',
-                    unconfirmedBundleTails: {
-                        BBB: [{ account: 'baz' }],
-                        CCC: [{ account: 'foo' }, { account: 'foo' }],
-                    },
-                },
-            };
-
-            const newState = reducer(initialState, action);
-            const expectedState = {
-                unconfirmedBundleTails: {
-                    BBB: [{ account: 'baz' }],
-                    CCC: [{ account: 'foo' }, { account: 'foo' }],
-                    DDD: [{ account: 'bar' }],
-                },
-            };
-
-            expect(newState.unconfirmedBundleTails).to.eql(expectedState.unconfirmedBundleTails);
-        });
-
-        it('should override addresses', () => {
-            const accountName = 'foo';
-            const initialState = {
-                accountInfo: {
-                    [accountName]: {
-                        addresses: { AAA: {} },
-                    },
-                },
-            };
-
-            const action = {
-                type: 'IOTA/ACCOUNTS/OVERRIDE_ACCOUNT_INFO',
-                payload: {
-                    accountName,
-                    addresses: { BBB: {} },
-                },
-            };
-
-            const newState = reducer(initialState, action);
-            const expectedState = {
-                accountInfo: {
-                    [accountName]: {
-                        addresses: { BBB: {} },
-                    },
-                },
-            };
-
-            expect(newState.accountInfo[accountName].addresses).to.eql(
-                expectedState.accountInfo[accountName].addresses,
-            );
-        });
-
-        it('should preserve local spend statuses', () => {
-            const accountName = 'foo';
-            const initialState = {
-                accountInfo: {
-                    [accountName]: {
-                        addresses: {
-                            AAA: { spent: { local: true, remote: true } },
-                            BBB: { spent: { local: true, remote: true } },
-                        },
-                    },
-                },
-            };
-
-            const action = {
-                type: 'IOTA/ACCOUNTS/OVERRIDE_ACCOUNT_INFO',
-                payload: {
-                    accountName,
-                    addresses: { BBB: { spent: { local: false, remote: false } } },
-                },
-            };
-
-            const newState = reducer(initialState, action);
-            const expectedState = {
-                accountInfo: {
-                    [accountName]: {
-                        addresses: { BBB: { spent: { local: true, remote: false } } },
-                    },
-                },
-            };
-
-            expect(newState.accountInfo[accountName].addresses).to.eql(
-                expectedState.accountInfo[accountName].addresses,
-            );
-        });
-
-        it('should override transfers', () => {
-            const accountName = 'foo';
-            const initialState = {
-                accountInfo: {
-                    [accountName]: {
-                        transfers: {},
-                    },
-                },
-            };
-
-            const action = {
-                type: 'IOTA/ACCOUNTS/OVERRIDE_ACCOUNT_INFO',
-                payload: {
-                    accountName,
-                    transfers: { ['9'.repeat(81)]: {} },
-                },
-            };
-
-            const newState = reducer(initialState, action);
-            const expectedState = {
-                accountInfo: {
-                    [accountName]: {
-                        transfers: { ['9'.repeat(81)]: {} },
-                    },
-                },
-            };
-
-            expect(newState.accountInfo[accountName].transfers).to.eql(
-                expectedState.accountInfo[accountName].transfers,
-            );
-        });
-
-        it('should override balance', () => {
-            const accountName = 'foo';
-            const initialState = {
-                accountInfo: {
-                    [accountName]: {
-                        balance: 100,
-                    },
-                },
-            };
-
-            const action = {
-                type: 'IOTA/ACCOUNTS/OVERRIDE_ACCOUNT_INFO',
-                payload: {
-                    accountName,
-                    balance: 99,
-                },
-            };
-
-            const newState = reducer(initialState, action);
-            const expectedState = {
-                accountInfo: {
-                    [accountName]: {
-                        balance: 99,
-                    },
-                },
-            };
-
-            expect(newState.accountInfo[accountName].balance).to.eql(expectedState.accountInfo[accountName].balance);
-        });
-
-        it('should override hashes', () => {
-            const accountName = 'foo';
-            const initialState = {
-                accountInfo: {
-                    [accountName]: {
-                        hashes: ['U'.repeat(81), 'Z'.repeat(81)],
-                    },
-                },
-            };
-
-            const action = {
-                type: 'IOTA/ACCOUNTS/OVERRIDE_ACCOUNT_INFO',
-                payload: {
-                    accountName,
-                    hashes: [{}, {}, {}],
-                },
-            };
-
-            const newState = reducer(initialState, action);
-            const expectedState = {
-                accountInfo: {
-                    [accountName]: {
-                        hashes: [{}, {}, {}],
-                    },
-                },
-            };
-
-            expect(newState.accountInfo[accountName].hashes).to.eql(expectedState.accountInfo[accountName].hashes);
-        });
-    });
-
-    describe('IOTA/ACCOUNTS/ASSIGN_ACCOUNT_INDEX', () => {
-        it('should assign "index" to each account in accountInfo state prop', () => {
-            const initialState = {
-                accountInfo: {
-                    foo: { addresses: { ['U'.repeat(81)]: {} }, transfers: {} },
-                    baz: { addresses: {}, transfers: {} },
-                },
-            };
-
-            const action = {
-                type: 'IOTA/ACCOUNTS/ASSIGN_ACCOUNT_INDEX',
-            };
-
-            const newState = reducer(initialState, action);
-            const expectedState = {
-                accountInfo: {
-                    foo: { index: 0, addresses: { ['U'.repeat(81)]: {} }, transfers: {} },
-                    baz: { index: 1, addresses: {}, transfers: {} },
-                },
-            };
-
-            expect(newState).to.eql(expectedState);
-        });
-    });
-
-    [
-        'IOTA/ACCOUNTS/UPDATE_ACCOUNT_INFO_AFTER_SPENDING',
-        'IOTA/ACCOUNTS/SYNC_ACCOUNT_BEFORE_MANUAL_PROMOTION',
-        'IOTA/ACCOUNTS/UPDATE_ACCOUNT_AFTER_REATTACHMENT',
-        'IOTA/ACCOUNTS/ACCOUNT_INFO_FETCH_SUCCESS',
-        'IOTA/POLLING/ACCOUNT_INFO_FETCH_SUCCESS',
-        'IOTA/POLLING/SYNC_ACCOUNT_BEFORE_AUTO_PROMOTION',
-    ].forEach((actionType) => {
-        describe(actionType, () => {
-            it('should merge addresses in payload to accountName in accountInfo', () => {
-                const initialState = {
-                    accountInfo: {
-                        dummy: {
-                            index: 1,
-                            meta: { type: 'bar' },
-                            balance: 0,
-                            addresses: { foo: {} },
-                            transfers: {},
-                        },
-                    },
-                };
-
-                const action = {
-                    type: actionType,
-                    payload: {
-                        balance: 0,
-                        accountName: 'dummy',
-                        addresses: { foo: {}, baz: {} },
-                        transfers: {},
-                        hashes: [],
-                    },
-                };
-
-                const newState = reducer(initialState, action);
-                const expectedState = {
-                    accountInfo: {
-                        dummy: {
-                            index: 1,
-                            meta: { type: 'bar' },
-                            balance: 0,
-                            addresses: { foo: {}, baz: {} },
-                            transfers: {},
-                            hashes: [],
-                        },
-                    },
-                };
-
-                expect(newState.accountInfo).to.eql(expectedState.accountInfo);
-            });
-
-            it('should assign transfers in payload to accountName in accountInfo', () => {
-                const initialState = {
-                    accountInfo: {
-                        foo: {
-                            meta: { type: 'bar' },
-                            balance: 0,
-                            transfers: { foo: { value: 20 } },
-                        },
-                    },
-                };
-
-                const accountName = 'foo';
-                const action = {
-                    type: actionType,
-                    payload: {
-                        accountName,
-                        transfers: { baz: { value: 0 } },
-                        hashes: [],
-                    },
-                };
-
-                const newState = reducer(initialState, action);
-                const expectedState = {
-                    accountInfo: {
-                        foo: {
-                            meta: { type: 'bar' },
-                            balance: 0,
-                            transfers: { baz: { value: 0 }, foo: { value: 20 } },
-                            hashes: [],
-                        },
-                    },
-                };
-
-                expect(newState.accountInfo[accountName].transfers).to.eql(
-                    expectedState.accountInfo[accountName].transfers,
-                );
-            });
-
-            it('should set hashes in payload in accountInfo', () => {
-                const initialState = {
-                    accountInfo: {
-                        foo: {
-                            meta: { type: 'bar' },
-                            balance: 0,
-                            transfers: [],
-                            hashes: ['baz'],
-                        },
-                    },
-                };
-
-                const accountName = 'foo';
-                const action = {
-                    type: actionType,
-                    payload: {
-                        accountName,
-                        transfers: [],
-                        hashes: ['bar'],
-                    },
-                };
-
-                const newState = reducer(initialState, action);
-                const expectedState = {
-                    accountInfo: {
-                        foo: {
-                            meta: { type: 'bar' },
-                            balance: 0,
-                            transfers: [],
-                            hashes: ['bar'],
-                        },
-                    },
-                };
-
-                expect(newState.accountInfo[accountName].hashes).to.eql(expectedState.accountInfo[accountName].hashes);
-            });
-
-            it('should set unconfirmedBundleTails in payload to unconfirmedBundleTails in state', () => {
-                const initialState = {
-                    unconfirmedBundleTails: {
-                        foo: [],
-                    },
-                };
-
-                const action = {
-                    type: actionType,
-                    payload: {
-                        unconfirmedBundleTails: { baz: [], foo: [] },
-                    },
-                };
-
-                const newState = reducer(initialState, action);
-                const expectedState = {
-                    unconfirmedBundleTails: { foo: [], baz: [] },
-                };
-
-                expect(newState.unconfirmedBundleTails).to.eql(expectedState.unconfirmedBundleTails);
-            });
-        });
-    });
-
-    describe('#mergeAddressData', () => {
-        describe('when address in new address data is part of existing address data', () => {
-            describe('when address local spend status is true', () => {
-                it('should not reassign local spend status', () => {
-                    const result = mergeAddressData(
-                        { foo: { spent: { local: true, remote: true } } },
-                        { foo: { spent: { local: undefined, remote: null } } },
-                    );
-
-                    expect(result).to.eql({ foo: { spent: { local: true, remote: null } } });
-                });
-            });
-
-            describe('when address local spend status is false', () => {
-                it('should reassign local spend status', () => {
-                    const result = mergeAddressData(
-                        { foo: { spent: { local: false, remote: true } } },
-                        { foo: { spent: { local: true, remote: null } } },
-                    );
-
-                    expect(result).to.eql({ foo: { spent: { local: true, remote: null } } });
-                });
-            });
-        });
-
-        describe('when address in new address data is not part of existing address data', () => {
-            it('should not reassign any prop', () => {
-                const result = mergeAddressData(
-                    { foo: { spent: { local: true, remote: true } } },
-                    {
-                        baz: { spent: { local: undefined, remote: null } },
-                        foo: { spent: { local: true, remote: true } },
-                    },
-                );
-
-                expect(result).to.eql({
-                    baz: { spent: { local: undefined, remote: null } },
-                    foo: { spent: { local: true, remote: true } },
-                });
-            });
         });
     });
 
@@ -1066,5 +310,4 @@
             });
         });
     });
->>>>>>> b84e12d0
 });