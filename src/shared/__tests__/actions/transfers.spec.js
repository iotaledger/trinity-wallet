import nock from 'nock';
import configureMockStore from 'redux-mock-store';
import thunk from 'redux-thunk';
import { expect } from 'chai';
import sinon from 'sinon';
import * as actions from '../../actions/transfers';
import * as transferUtils from '../../libs/iota/transfers';
import * as accountsUtils from '../../libs/iota/accounts';
import * as extendedApis from '../../libs/iota/extendedApi';
import * as inputUtils from '../../libs/iota/inputs';
import { iota, quorum, SwitchingConfig } from '../../libs/iota/index';
import accounts from '../__samples__/accounts';
import trytes from '../__samples__/trytes';
import { IRI_API_VERSION } from '../../config';
import { EMPTY_HASH_TRYTES } from '../../libs/iota/utils';

const middlewares = [thunk];
const mockStore = configureMockStore(middlewares);

describe('actions: transfers', () => {
    before(() => {
        SwitchingConfig.autoSwitch = false;
    });

    after(() => {
        SwitchingConfig.autoSwitch = true;
    });

    describe('#promoteTransaction', () => {
        let powFn;

        before(() => {
            powFn = () => Promise.resolve('9'.repeat(27));
        });

        describe('when bundle is invalid', () => {
            let sandbox;

            beforeEach(() => {
                sandbox = sinon.sandbox.create();

                sandbox.stub(extendedApis, 'promoteTransactionAsync').resolves('9'.repeat(81));
                sandbox.stub(extendedApis, 'replayBundleAsync').resolves([]);
                sandbox.stub(transferUtils, 'isStillAValidTransaction').returns(() => Promise.resolve(false));
                sandbox.stub(accountsUtils, 'syncAccount').returns(() => Promise.resolve(accounts.accountInfo.TEST));
            });

            afterEach(() => {
                sandbox.restore();
            });

            it('should create actions of type IOTA/TRANSFERS/PROMOTE_TRANSACTION_REQUEST, IOTA/ALERTS/SHOW, IOTA/ACCOUNTS/SYNC_ACCOUNT_BEFORE_MANUAL_PROMOTION, IOTA/ALERTS/SHOW and IOTA/TRANSFERS/PROMOTE_TRANSACTION_ERROR', () => {
                const store = mockStore({ accounts, settings: { remotePoW: false } });

                const expectedActions = [
                    'IOTA/TRANSFERS/PROMOTE_TRANSACTION_REQUEST',
                    'IOTA/ALERTS/SHOW',
                    'IOTA/ACCOUNTS/SYNC_ACCOUNT_BEFORE_MANUAL_PROMOTION',
                    'IOTA/ALERTS/SHOW',
                    'IOTA/TRANSFERS/PROMOTE_TRANSACTION_ERROR',
                ];

                return store
                    .dispatch(
                        actions.promoteTransaction(
                            'ABHSKIARZVHZ9GKX9DJDSB9YPFKPPHBOOHSKTENCWQHLRGXTFWEDKLREGF9WIFBYNUEXUTJUL9GYLAXRD',
                            'TEST',
                            powFn,
                        ),
                    )
                    .then(() => {
                        expect(store.getActions().map((action) => action.type)).to.eql(expectedActions);
                    });
            });
        });

        describe('when bundle is valid and has a consistent tail', () => {
            let sandbox;

            beforeEach(() => {
                sandbox = sinon.sandbox.create();

                nock('http://localhost:14265', {
                    reqheaders: {
                        'Content-Type': 'application/json',
                        'X-IOTA-API-Version': IRI_API_VERSION,
                    },
                })
                    .persist()
                    .filteringRequestBody(() => '*')
                    .post('/', '*')
                    .reply(200, (_, body) => {
                        const resultMap = {
                            checkConsistency: { state: true },
                            getTransactionsToApprove: {
                                trunkTransaction: EMPTY_HASH_TRYTES,
                                branchTransaction: EMPTY_HASH_TRYTES,
                            },
                        };

                        return resultMap[body.command] || {};
                    });

                sandbox.stub(accountsUtils, 'syncAccount').returns(() => Promise.resolve(accounts.accountInfo.TEST));
                sandbox.stub(transferUtils, 'isStillAValidTransaction').returns(() => Promise.resolve(true));
                sandbox.stub(transferUtils, 'findPromotableTail').returns(() =>
                    Promise.resolve({
                        hash: 'YVDXKCJNZIDNKBCLLRVJATPFYQC9XANKBWRDDXOOUMNKALDWGXHUBAJJCHGECUEHAUFGJZQZUMCV99999',
                    }),
                );
            });

            afterEach(() => {
                sandbox.restore();
                nock.cleanAll();
            });

            it('should create actions of type IOTA/TRANSFERS/PROMOTE_TRANSACTION_REQUEST, IOTA/ALERTS/SHOW, IOTA/ACCOUNTS/SYNC_ACCOUNT_BEFORE_MANUAL_PROMOTION, IOTA/TRANSFERS/PROMOTE_TRANSACTION_SUCCESS and IOTA/ALERTS/SHOW', () => {
                const store = mockStore({ accounts, settings: { remotePoW: false } });

                const expectedActions = [
                    'IOTA/TRANSFERS/PROMOTE_TRANSACTION_REQUEST',
                    'IOTA/ALERTS/SHOW',
                    'IOTA/ACCOUNTS/SYNC_ACCOUNT_BEFORE_MANUAL_PROMOTION',
                    'IOTA/ALERTS/SHOW',
                    'IOTA/TRANSFERS/PROMOTE_TRANSACTION_SUCCESS',
                ];

                return store
                    .dispatch(
                        actions.promoteTransaction(
                            'ABHSKIARZVHZ9GKX9DJDSB9YPFKPPHBOOHSKTENCWQHLRGXTFWEDKLREGF9WIFBYNUEXUTJUL9GYLAXRD',
                            'TEST',
                            powFn,
                        ),
                    )
                    .then(() => {
                        expect(store.getActions().map((action) => action.type)).to.eql(expectedActions);
                    });
            });

            it('should not create an action of type IOTA/ACCOUNTS/UPDATE_ACCOUNT_AFTER_REATTACHMENT', () => {
                const store = mockStore({ accounts, settings: { remotePoW: false } });

                return store
                    .dispatch(
                        actions.promoteTransaction(
                            'ABHSKIARZVHZ9GKX9DJDSB9YPFKPPHBOOHSKTENCWQHLRGXTFWEDKLREGF9WIFBYNUEXUTJUL9GYLAXRD',
                            'TEST',
                            powFn,
                        ),
                    )
                    .then(() => {
                        expect(store.getActions().map((action) => action.type)).to.not.include(
                            'IOTA/ACCOUNTS/UPDATE_ACCOUNT_AFTER_REATTACHMENT',
                        );
                    });
            });
        });

        describe('when bundle is valid and does not have any consistent tail', () => {
            let sandbox;
            let syncAccountAfterReattachment;

            beforeEach(() => {
                sandbox = sinon.sandbox.create();

                nock('http://localhost:14265', {
                    reqheaders: {
                        'Content-Type': 'application/json',
                        'X-IOTA-API-Version': IRI_API_VERSION,
                    },
                })
                    .filteringRequestBody(() => '*')
                    .persist()
                    .post('/', '*')
                    .reply(200, (_, body) => {
                        const resultMap = {
                            checkConsistency: { state: false },
                            getTransactionsToApprove: {
                                trunkTransaction: EMPTY_HASH_TRYTES,
                                branchTransaction: EMPTY_HASH_TRYTES,
                            },
                        };

                        return resultMap[body.command] || {};
                    });

                sandbox.stub(transferUtils, 'isStillAValidTransaction').returns(() => Promise.resolve(true));
                sandbox.stub(extendedApis, 'replayBundleAsync').returns(() =>
                    Promise.resolve([
                        {
                            currentIndex: 0,
                            hash: EMPTY_HASH_TRYTES,
                        },
                    ]),
                );
                sandbox.stub(accountsUtils, 'syncAccount').returns(() => Promise.resolve(accounts.accountInfo.TEST));
                syncAccountAfterReattachment = sandbox.stub(accountsUtils, 'syncAccountAfterReattachment').returns({
                    newState: {},
                    reattachment: [],
                    normalisedReattachment: {},
                });
            });

            afterEach(() => {
                nock.cleanAll();
                sandbox.restore();
            });

            it('should call accounts util "syncAccountAfterReattachment"', () => {
                const store = mockStore({ accounts, settings: { remotePoW: false } });

                return store
                    .dispatch(
                        actions.promoteTransaction(
                            'ABHSKIARZVHZ9GKX9DJDSB9YPFKPPHBOOHSKTENCWQHLRGXTFWEDKLREGF9WIFBYNUEXUTJUL9GYLAXRD',
                            'TEST',
                        ),
                    )
                    .then(() => {
                        expect(syncAccountAfterReattachment.called).to.equal(true);
                        syncAccountAfterReattachment.restore();
                    });
            });

            it('should create an action of type IOTA/ACCOUNTS/UPDATE_ACCOUNT_AFTER_REATTACHMENT', () => {
                const store = mockStore({ accounts, settings: { remotePoW: false } });

                return store
                    .dispatch(
                        actions.promoteTransaction(
                            'ABHSKIARZVHZ9GKX9DJDSB9YPFKPPHBOOHSKTENCWQHLRGXTFWEDKLREGF9WIFBYNUEXUTJUL9GYLAXRD',
                            'TEST',
                        ),
                    )
                    .then(() => {
                        expect(store.getActions().map((action) => action.type)).to.include(
                            'IOTA/ACCOUNTS/UPDATE_ACCOUNT_AFTER_REATTACHMENT',
                        );
                        syncAccountAfterReattachment.restore();
                    });
            });
        });
    });

    describe('#makeTransaction', () => {
        let powFn;
        let seedStore;

        before(() => {
            powFn = () => Promise.resolve('9'.repeat(27));
            seedStore = {
                generateAddress: () => Promise.resolve('A'.repeat(81)),
                prepareTransfers: () => Promise.resolve(trytes.zeroValue),
            };
        });

        beforeEach(() => {
            nock('http://localhost:14265', {
                reqheaders: {
                    'Content-Type': 'application/json',
                    'X-IOTA-API-Version': IRI_API_VERSION,
                },
            })
                .persist()
                .filteringRequestBody(() => '*')
                .post('/', '*')
                .reply(200, {});
        });

        afterEach(() => {
            nock.cleanAll();
        });

        describe('zero value transactions', () => {
            let sandbox;

            beforeEach(() => {
                sandbox = sinon.sandbox.create();

                sandbox.stub(iota.api, 'getNodeInfo').yields(null, {});
                sandbox.stub(iota.api, 'getTransactionsToApprove').yields(null, {
                    trunkTransaction:
                        'PMEL9E9ZACLGEUPHNX9TSLEBDKTIGXDERNQSURABASAIGPWTFB9WUIXQVPKIFTHUQBRXEYQJANBDZ9999',
                    branchTransaction:
                        'BPZXKIPUOMPXZFLASWNSOXOACWOKYYIQCPYEVEPQSNAHJIRMLQZUZEHQAPTBGOILOTUWJUXLIBZP99999',
                });
                sandbox.stub(iota.api, 'attachToTangle').yields(null, trytes.zeroValue);
                sandbox.stub(iota.api, 'findTransactions').yields(null, []);

                sandbox.stub(quorum, 'getBalances').resolves([]);
                sandbox.stub(quorum, 'getLatestInclusion').resolves([]);
            });

            afterEach(() => {
                sandbox.restore();
            });

            it('should create five actions of type IOTA/PROGRESS/SET_NEXT_STEP_AS_ACTIVE', () => {
                const store = mockStore({ accounts });
                const wereAddressesSpentFrom = sinon.stub(quorum, 'wereAddressesSpentFrom').resolves([]);

                const syncAccountAfterSpending = sinon
                    .stub(accountsUtils, 'syncAccountAfterSpending')
                    .returns(() => Promise.resolve({}));

                return store
                    .dispatch(
                        actions.makeTransaction(
                            seedStore,
                            'UUUUUUUUUUUUUUUUUUUUUUUUUUUUUUUUUUUUUUUUUUUUUUUUUUUUUUUUUUUUUUUUUUUUUUUUUUUUUUUUUNXELTUENX',
                            0,
                            'TEST MESSAGE',
                            'TEST',
                            powFn,
                        ),
                    )
                    .then(() => {
                        expect(
                            store
                                .getActions()
                                .map((action) => action.type)
                                .filter((type) => type === 'IOTA/PROGRESS/SET_NEXT_STEP_AS_ACTIVE').length,
                        ).to.equal(5);

                        wereAddressesSpentFrom.restore();
                        syncAccountAfterSpending.restore();
                    });
            });

            it('should create an action of type IOTA/ACCOUNTS/UPDATE_ACCOUNT_INFO_AFTER_SPENDING', () => {
                const store = mockStore({ accounts });

                const wereAddressesSpentFrom = sinon.stub(quorum, 'wereAddressesSpentFrom').resolves([]);

                const syncAccountAfterSpending = sinon
                    .stub(accountsUtils, 'syncAccountAfterSpending')
                    .returns(() => Promise.resolve({}));

                return store
                    .dispatch(
                        actions.makeTransaction(
                            seedStore,
                            'UUUUUUUUUUUUUUUUUUUUUUUUUUUUUUUUUUUUUUUUUUUUUUUUUUUUUUUUUUUUUUUUUUUUUUUUUUUUUUUUUNXELTUENX',
                            0,
                            'TEST MESSAGE',
                            'TEST',
                            powFn,
                        ),
                    )
                    .then(() => {
                        expect(store.getActions().map((action) => action.type)).to.include(
                            'IOTA/ACCOUNTS/UPDATE_ACCOUNT_INFO_AFTER_SPENDING',
                        );

                        wereAddressesSpentFrom.restore();
                        syncAccountAfterSpending.restore();
                    });
            });
        });

        describe('value transactions', () => {
            let sandbox;

            beforeEach(() => {
                sandbox = sinon.sandbox.create();

                sandbox.stub(iota.api, 'getNodeInfo').yields(null, {});
                sandbox.stub(extendedApis, 'isNodeHealthy').resolves(true);
                sandbox.stub(iota.api, 'getTransactionsToApprove').yields(null, {
                    trunkTransaction:
                        'PMEL9E9ZACLGEUPHNX9TSLEBDKTIGXDERNQSURABASAIGPWTFB9WUIXQVPKIFTHUQBRXEYQJANBDZ9999',
                    branchTransaction:
                        'BPZXKIPUOMPXZFLASWNSOXOACWOKYYIQCPYEVEPQSNAHJIRMLQZUZEHQAPTBGOILOTUWJUXLIBZP99999',
                });
                sandbox.stub(iota.api, 'attachToTangle').yields(null, trytes.zeroValue);
                sandbox.stub(iota.api, 'storeAndBroadcast').yields(null);
                sandbox.stub(iota.api, 'findTransactions').yields(null, []);

                sandbox.stub(quorum, 'getBalances').resolves([]);
                sandbox.stub(quorum, 'getLatestInclusion').resolves([]);
            });

            afterEach(() => {
                sandbox.restore();
            });

            describe('when transaction is successful', () => {
<<<<<<< HEAD
                it('should create eight actions of type IOTA/PROGRESS/SET_NEXT_STEP_AS_ACTIVE', () => {
                    const wereAddressesSpentFrom = sinon.stub(quorum, 'wereAddressesSpentFrom').resolves([false]);

=======
                it('should create nine actions of type IOTA/PROGRESS/SET_NEXT_STEP_AS_ACTIVE', () => {
                    const wereAddressesSpentFrom = sinon.stub(iota.api, 'wereAddressesSpentFrom').yields(null, [false]);
>>>>>>> e32b36b1
                    const store = mockStore({ accounts });

                    const getUnspentInputs = sinon.stub(inputUtils, 'getUnspentInputs').returns(() =>
                        Promise.resolve({
                            totalBalance: 110,
                            availableBalance: 10,
                            inputs: [
                                {
                                    address:
                                        'MVVQANCKCPSDGEHFEVT9RVYJWOPPEGZSAVLIZ9MGNRPJPUORYFOTP9FNCLBFMQKUXMHNRGZDTWUI9UDHW',
                                },
                            ],
                        }),
                    );

                    const syncAccountAfterSpending = sinon
                        .stub(accountsUtils, 'syncAccountAfterSpending')
                        .returns(() => Promise.resolve({}));

                    const syncAccount = sinon
                        .stub(accountsUtils, 'syncAccount')
                        .returns(() => Promise.resolve(accounts.accountInfo.TEST));

                    return store
                        .dispatch(
                            actions.makeTransaction(
                                seedStore,
                                'UUUUUUUUUUUUUUUUUUUUUUUUUUUUUUUUUUUUUUUUUUUUUUUUUUUUUUUUUUUUUUUUUUUUUUUUUUUUUUUUUNXELTUENX',
                                2,
                                'TEST MESSAGE',
                                'TEST',
                                powFn,
                            ),
                        )
                        .then(() => {
                            expect(
                                store
                                    .getActions()
                                    .map((action) => action.type)
                                    .filter((type) => type === 'IOTA/PROGRESS/SET_NEXT_STEP_AS_ACTIVE').length,
                            ).to.equal(9);

                            syncAccountAfterSpending.restore();
                            syncAccount.restore();
                            getUnspentInputs.restore();
                            wereAddressesSpentFrom.restore();
                        });
                });
            });

            describe('when transaction fails', () => {
                describe('when recipient address is used', () => {
                    it('should create action of type IOTA/ALERTS/SHOW with a message "You cannot send to an address that has already been spent from."', () => {
                        const wereAddressesSpentFrom = sinon.stub(quorum, 'wereAddressesSpentFrom').resolves([true]);

                        sinon.stub(accountsUtils, 'syncAccountAfterSpending').returns(() => Promise.resolve({}));
                        sinon
                            .stub(accountsUtils, 'syncAccount')
                            .returns(() => Promise.resolve(accounts.accountInfo.TEST));

                        const store = mockStore({ accounts });

                        return store
                            .dispatch(
                                actions.makeTransaction(
                                    seedStore,
                                    'UUUUUUUUUUUUUUUUUUUUUUUUUUUUUUUUUUUUUUUUUUUUUUUUUUUUUUUUUUUUUUUUUUUUUUUUUUUUUUUUUNXELTUENX',
                                    2,
                                    'TEST MESSAGE',
                                    'TEST',
                                    powFn,
                                ),
                            )
                            .then(() => {
                                expect(
                                    store.getActions().find((action) => action.type === 'IOTA/ALERTS/SHOW').message,
                                ).to.equal('You cannot send to an address that has already been spent from.');

                                wereAddressesSpentFrom.restore();
                                accountsUtils.syncAccountAfterSpending.restore();
                                accountsUtils.syncAccount.restore();
                            });
                    });
                });

                describe('when does not have enough balance', () => {
                    it('should create action of type IOTA/ALERTS/SHOW with a message "You do not have enough IOTA to complete this transfer."', () => {
                        const store = mockStore({ accounts });

                        const wereAddressesSpentFrom = sinon.stub(quorum, 'wereAddressesSpentFrom').resolves([false]);

                        sinon.stub(inputUtils, 'getUnspentInputs').returns(() =>
                            Promise.resolve({
                                totalBalance: 110,
                                availableBalance: 10,
                                inputs: [
                                    {
                                        address:
                                            'MVVQANCKCPSDGEHFEVT9RVYJWOPPEGZSAVLIZ9MGNRPJPUORYFOTP9FNCLBFMQKUXMHNRGZDTWUI9UDHW',
                                    },
                                ],
                            }),
                        );
                        sinon.stub(accountsUtils, 'syncAccountAfterSpending').returns(() => Promise.resolve({}));
                        sinon.stub(accountsUtils, 'syncAccount').returns(() => Promise.resolve({}));

                        return store
                            .dispatch(
                                actions.makeTransaction(
                                    seedStore,
                                    'UUUUUUUUUUUUUUUUUUUUUUUUUUUUUUUUUUUUUUUUUUUUUUUUUUUUUUUUUUUUUUUUUUUUUUUUUUUUUUUUUNXELTUENX',
                                    200,
                                    'TEST MESSAGE',
                                    'TEST',
                                    powFn,
                                ),
                            )
                            .then(() => {
                                expect(
                                    store.getActions().find((action) => action.type === 'IOTA/ALERTS/SHOW').message,
                                ).to.equal('You do not have enough IOTA to complete this transfer.');

                                wereAddressesSpentFrom.restore();
                                inputUtils.getUnspentInputs.restore();
                                accountsUtils.syncAccountAfterSpending.restore();
                                accountsUtils.syncAccount.restore();
                            });
                    });
                });

                describe('when has funds at spent addresses', () => {
                    it('should create action of type IOTA/ALERTS/SHOW with a message "Sending from the same address more than once is dangerous. Please head to the #help channel on Discord to find out what you can do."', () => {
                        const store = mockStore({ accounts });

                        const wereAddressesSpentFrom = sinon.stub(quorum, 'wereAddressesSpentFrom').resolves([false]);

                        sinon.stub(inputUtils, 'getUnspentInputs').returns(() =>
                            Promise.resolve({
                                totalBalance: 110,
                                availableBalance: 0,
                                inputs: [],
                                spentAddresses: [
                                    {
                                        address:
                                            'MVVQANCKCPSDGEHFEVT9RVYJWOPPEGZSAVLIZ9MGNRPJPUORYFOTP9FNCLBFMQKUXMHNRGZDTWUI9UDHW',
                                    },
                                ],
                            }),
                        );
                        sinon.stub(accountsUtils, 'syncAccountAfterSpending').returns(() => Promise.resolve({}));
                        sinon.stub(accountsUtils, 'syncAccount').returns(() => Promise.resolve({}));

                        return store
                            .dispatch(
                                actions.makeTransaction(
                                    seedStore,
                                    'UUUUUUUUUUUUUUUUUUUUUUUUUUUUUUUUUUUUUUUUUUUUUUUUUUUUUUUUUUUUUUUUUUUUUUUUUUUUUUUUUNXELTUENX',
                                    100,
                                    'TEST MESSAGE',
                                    'TEST',
                                    powFn,
                                ),
                            )
                            .then(() => {
                                expect(
                                    store.getActions().find((action) => action.type === 'IOTA/ALERTS/SHOW').message,
                                ).to.equal(
                                    'Sending from the same address more than once is dangerous. Please head to the #help channel on Discord to find out what you can do.',
                                );

                                wereAddressesSpentFrom.restore();
                                inputUtils.getUnspentInputs.restore();
                                accountsUtils.syncAccountAfterSpending.restore();
                                accountsUtils.syncAccount.restore();
                            });
                    });
                });

                describe('when receive address is one of the input addresses', () => {
                    it('should create action of type IOTA/ALERTS/SHOW with a message "You cannot send to an address that is being used as an input in the transaction."', () => {
                        const store = mockStore({ accounts });

                        const wereAddressesSpentFrom = sinon.stub(quorum, 'wereAddressesSpentFrom').resolves([false]);

                        sinon.stub(inputUtils, 'getUnspentInputs').returns(() =>
                            Promise.resolve({
                                totalBalance: 110,
                                availableBalance: 10,
                                inputs: [
                                    {
                                        address:
                                            'MVVQANCKCPSDGEHFEVT9RVYJWOPPEGZSAVLIZ9MGNRPJPUORYFOTP9FNCLBFMQKUXMHNRGZDTWUI9UDHW',
                                    },
                                    {
                                        address:
                                            'NNLAKCEDT9FMFLBIFWKHRIQJJETOSBSFPUCBWYYXXYKSLNCCSWOQRAVOYUSX9FMLGHMKUITLFEQIPHQLW',
                                    },
                                ],
                            }),
                        );
                        sinon.stub(accountsUtils, 'syncAccountAfterSpending').returns(() => Promise.resolve({}));
                        sinon.stub(accountsUtils, 'syncAccount').returns(() => Promise.resolve({}));

                        return store
                            .dispatch(
                                actions.makeTransaction(
                                    seedStore,
                                    'NNLAKCEDT9FMFLBIFWKHRIQJJETOSBSFPUCBWYYXXYKSLNCCSWOQRAVOYUSX9FMLGHMKUITLFEQIPHQLWWSWWTDSVX',
                                    2,
                                    'TEST MESSAGE',
                                    'TEST',
                                    powFn,
                                ),
                            )
                            .then(() => {
                                expect(
                                    store.getActions().find((action) => action.type === 'IOTA/ALERTS/SHOW').message,
                                ).to.equal(
                                    'You cannot send to an address that is being used as an input in the transaction.',
                                );

                                wereAddressesSpentFrom.restore();
                                inputUtils.getUnspentInputs.restore();
                                accountsUtils.syncAccountAfterSpending.restore();
                                accountsUtils.syncAccount.restore();
                            });
                    });
                });
            });
        });
    });
});<|MERGE_RESOLUTION|>--- conflicted
+++ resolved
@@ -387,14 +387,9 @@
             });
 
             describe('when transaction is successful', () => {
-<<<<<<< HEAD
                 it('should create eight actions of type IOTA/PROGRESS/SET_NEXT_STEP_AS_ACTIVE', () => {
                     const wereAddressesSpentFrom = sinon.stub(quorum, 'wereAddressesSpentFrom').resolves([false]);
 
-=======
-                it('should create nine actions of type IOTA/PROGRESS/SET_NEXT_STEP_AS_ACTIVE', () => {
-                    const wereAddressesSpentFrom = sinon.stub(iota.api, 'wereAddressesSpentFrom').yields(null, [false]);
->>>>>>> e32b36b1
                     const store = mockStore({ accounts });
 
                     const getUnspentInputs = sinon.stub(inputUtils, 'getUnspentInputs').returns(() =>
