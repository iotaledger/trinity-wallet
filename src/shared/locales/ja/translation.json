--- conflicted
+++ resolved
@@ -1,298 +1,138 @@
 {
-<<<<<<< HEAD
     "id": "en",
     "notifications": {
-        "invalidServer_title": "Invalid server",
-        "invalidServer_text": "The server address you entered is not valid",
-        "unknownError_title": "Unknown error occured",
-        "unknownError_text": "We could not perform the desired action this time. Please try again."
+        "invalidServer_title": "無効なサーバー",
+        "invalidServer_text": "入力されたアドレスは有効ではありません。",
+        "unknownError_title": "不明なエラーが発生しました。",
+        "unknownError_text": "目的の操作を実行できませんでした。もう一度やり直してください。"
     },
     "setLanguage": {
-        "title": "HELLO",
-        "dropdown_title": "Language",
-        "button1": "NEXT"
+        "dropdown_title": "言語",
+        "button1": "次へ"
     },
     "welcome1": {
-        "title": "WELCOME",
-        "text1": "Thank you for downloading the IOTA wallet.",
-        "text2": "We will spend the next few minutes setting up your wallet.",
-        "reminder": "You may be tempted to skip some steps, but we urge you to follow the complete process.",
-        "button1": "NEXT",
-        "button2": "GO BACK"
+        "text1": "IOTA Walletをダウンロードいただきありがとうございます。",
+        "text2": "ウォレットの設定には数分かかります。",
+        "reminder": "いくつかの手順を飛ばすのも可能ではありますが、全ての手順を踏むことをお勧めします。",
+        "button1": "次へ",
+        "button2": "戻る"
     },
     "welcome2": {
-        "title": "WALLET SETUP",
-        "text1": "Okay. Lets set up your wallet!",
-        "text2": "Do you already have a seed that you would like to use?",
-        "seed_explanation1": "A seed is like a master password to your account.",
-        "seed_explanation2":
-            "You can use it to access your funds from any wallet, on any device. But if you lose your seed, you also lose your IOTA",
-        "reminder": "Please keep your seed safe",
-        "button1": "YES - I have seed",
-        "button2": "NO - I need a new seed"
+        "text1": "それではウォレットの設定を行いましょう。",
+        "text2": "IOTAのSeedはすでにお持ちでしょうか？",
+        "seed_explanation1": "IOTAのSeedはユーザー名とパスワードを一つにまとめた81文字の文字列ととらえるとよいでしょう。",
+        "seed_explanation2": "同じSeedを使えば、どのウォレット、デバイスからでもあなたの口座にアクセスすることができます。Seedを紛失すると、口座とその預金にもアクセスできなくなります。",
+        "reminder": "Seedは安全に保管してください。",
+        "button1": "はい",
+        "button2": "いいえ"
     },
     "lightserver": {
-        "title": "LIGHT SERVER SETUP",
-        "text1":
-            "A light server is a gateway to the IOTA network, kindly provided by members of the community or our corporate partners. ",
-        "text2": "You can find out more information about the servers at: http://iotasupport.com/lightwallet.shtml",
-        "text3": "Please choose a server from the list below.",
-        "server_label": "Server",
-        "custom_server_label": "Other server address",
-        "other": "Other",
-        "button1": "NEXT",
-        "button2": "GO BACK"
+        "text1": "ライトサーバーはIOTAネットワークへの玄関口です。それらはコミュニティ参加者や協賛企業の厚意によって開設、運営されています。 ",
+        "text2": "サーバーについての更なる情報はhttp://iotasupport.com/lightwallet.shtml をご覧下さい。",
+        "text3": "サーバーを下のリストから選択してください。",
+        "server_label": "サーバー",
+        "custom_server_label": "他のサーバーアドレス",
+        "other": "その他",
+        "button1": "次へ",
+        "button2": "戻る"
     },
     "login": {
-        "title": "Login",
-        "text": "Please enter your password",
-        "placeholder": "PASSWORD",
-        "error_title": "Unrecognised Password",
-        "error_text": "The password was not recognised. Please try again.",
-        "button1": "DONE",
-        "button2": "CHANGE WALLET"
+        "text": "パスワードを入力して下さい。",
+        "placeholder": "パスワード",
+        "error_title": "認識できないパスワード",
+        "error_text": "パスワードとして認識できません。もう一度入力し直してください。",
+        "button1": "完了",
+        "button2": "Seedでログイン"
     },
     "enterSeed": {
-        "title": "ENTER YOUR SEED",
-        "error_title": "Seed is too short",
-        "error_text": "Seeds must be at least 60 characters long. Please try again.",
-        "invalid_seed_title": "Invalid seed",
-        "invalid_seed_text":
-            "Your seed is invalid. A seed may contain uppercase letters (A-Z) and the number 9 and must be 60-81 characters long.",
-        "placeholder": "SEED",
-        "seed_explanation":
-            "Seeds should be 81 characters long and should contain capital letters A-Z, or the number 9. You cannot use seeds longer than 81 characters.",
-        "reminder": "NEVER SHARE YOUR SEED WITH ANYONE",
-        "scan_code": "Scan QR code",
-        "close": "CLOSE",
-        "button1": "DONE",
-        "button2": "GO BACK"
+        "error_title": "Seedが短すぎます。",
+        "error_text": "Seedは最低60文字以上必要です。もう一度やり直してください。",
+        "invalid_seed_title": "無効なSeed",
+        "invalid_seed_text": "Seedが無効です。Seedには、アルファベット大文字（A〜Z）と数字の\"9\"のみが使用でき、長さは60〜81文字である必要があります。",
+        "placeholder": "Seed",
+        "seed_explanation": "Seedは81文字である必要があり、使用可能な文字は大文字アルファベット（A〜Z）、数字の\"9\"のみです。また、81文字以上の長さにはできません。",
+        "reminder": "Seedを他の人に絶対に教えてはいけません。",
+        "scan_code": "QRコード読み取り",
+        "close": "閉じる",
+        "button1": "完了",
+        "button2": "戻る"
     },
     "newSeedSetup": {
-        "title": "GENERATE A NEW SEED",
-        "button1": "GENERATE NEW SEED",
-        "text1": "Press individual letters to randomise them.",
-        "text2": "Then click NEXT",
-        "button2": "NEXT",
-        "button3": "GO BACK"
+        "title": "新Seed生成",
+        "button1": "生成",
+        "text1": "文字をタップしてランダムにしてください。",
+        "text2": "[次へ] をクリックします。",
+        "button2": "次へ",
+        "button3": "戻る"
     },
     "saveYourSeed": {
-        "title": "SAVE YOUR SEED",
-        "text1": "You must save your seed with at least one of the options listed below.",
-        "text2": "at least one",
-        "optionA": "MANUAL COPY",
-        "optionB": "PRINT PAPER WALLET",
-        "optionC": "COPY TO CLIPBOARD",
-        "button1": "NEXT",
-        "button2": "GO BACK"
+        "text1": "下の方法から最低一つ選んでSeedを保存しましょう。",
+        "text2": "最低一つ",
+        "optionA": "手書き",
+        "optionB": "ペーパーウォレットを印刷",
+        "optionC": "クリップボードにコピー",
+        "button1": "次へ",
+        "button2": "戻る"
     },
     "saveYourSeed2": {
-        "title": "SAVE YOUR SEED",
-        "optionA": "Manual Copy",
-        "optionB": " Paper Wallet",
-        "optionC": "Copy To Clipboard",
-        "explanation":
-            "Your seed is 81 characters read from left to right. Write down your seed and checksum and triple check they are correct.",
-        "text": "triple check",
-        "button": "DONE"
+        "optionA": "手書き",
+        "optionB": " ペーパーウォレット",
+        "optionC": "クリップボードにコピー",
+        "explanation": "Seedは左から右へ読み、81文字あります。Seedとチェックサムが正確に書き写されていることを何度も確認しましょう。",
+        "text": "何度も確認",
+        "button": "完了"
     },
     "saveYourSeed3": {
-        "title": "SAVE YOUR SEED",
-        "optionA": "Manual Copy",
-        "optionB": " Paper Wallet",
-        "optionC": "Copy To Clipboard",
-        "explanation":
-            "Click the button below to copy your seed to a password manager. It will stay in your clipboard for 60 seconds.",
-        "text": "Do not store the seed in plain text.",
-        "button1": "COPY TO CLIPBOARD",
-        "button2": "DONE"
+        "optionA": "手書き",
+        "optionB": " ペーパーウォレット",
+        "optionC": "クリップボードにコピー",
+        "explanation": "下のボタンを押し、Seedをパスワードマネージャーにコピーします。クリップボードには60秒間だけコピーされます。",
+        "text": "Seedを生テキストで保存するのはやめましょう。",
+        "button1": "クリップボードにコピー",
+        "button2": "完了"
     },
     "saveYourSeed4": {
-        "title": "SAVE YOUR SEED",
-        "optionA": "Manual Copy",
-        "optionB": " Paper Wallet",
-        "optionC": "Copy To Clipboard",
-        "explanation": "Click the button below to print a paper copy of your seed.",
-        "text": "Store it safely",
-        "check_button": "IOTA logo",
-        "button1": "PRINT PAPER WALLET",
-        "button2": "DONE"
-    },
-    "securityIntro": {
-        "title": "SET UP LOCAL PASSPHRASE",
-        "text1":
-            "To make it easier to log into this wallet, you can now set up a shorter passphrase. This local passphrase can only be used on this device.",
-        "explanation1": "The local passphrase can only be used to unlock the account on this device.",
-        "explanation2": "The IOTA seed can still be used to access your funds on any wallet on any device.",
-        "button1": "YES - set up a passphrase",
-        "button2": "NO - login with my seed"
+        "optionA": "手書き",
+        "optionB": " ペーパーウォレット",
+        "optionC": "クリップボードにコピー",
+        "explanation": "下のボタンでSeedを印刷できます。",
+        "text1": "安全に保管しましょう。",
+        "text2": "Seedを他の人に絶対に教えてはいけません。",
+        "check_button": "IOTAロゴ",
+        "button1": "ペーパーウォレットを印刷",
+        "button2": "完了"
     },
     "setPassword": {
-        "title": "PASSWORD SETUP",
-        "text": "Okay, now we need to set up a password.",
-        "explanation":
-            "An encrypted copy of your seed will be stored in your keychain. You will then only need to type in your password to access your wallet.",
-        "reminder": "Ensure you use a strong password.",
-        "placeholder1": "'PASSWORD'",
-        "placeholder2": "RETYPE PASSWORD",
-        "error1_title": "Password is too short",
-        "error1_text": "Your password must be at least 8 characters. Please try again.",
-        "error2_title": "Passwords do not match",
-        "error2_text": "The passwords you have entered do not match. Please try again.",
-        "button1": "DONE",
-        "button2": "GO BACK"
+        "title": "パスワード設定",
+        "text": "次にパスワードの設定です。",
+        "explanation": "このパスワードは次回からウォレットにアクセスする際に使われます。このパスワードは暗号化され、ご使用中のデバイスに保存されます。",
+        "reminder": "破られにくいよう、パスワードは最低でも12文字以上にすることをお勧めします。",
+        "placeholder1": "'パスワード'",
+        "placeholder2": "パスワード再入力",
+        "error1_title": "パスワードが短すぎます。",
+        "error1_text": "パスワードは最低12文字で設定しましょう。もう一度やり直してください。",
+        "error2_title": "パスワードが一致しません。",
+        "error2_text": "入力した 2 つのパスワードが一致しません、もう一度やり直してください。",
+        "button1": "完了",
+        "button2": "戻る"
+    },
+    "onboardingComplete": {
+        "text": "ウォレットの準備が整いました。設定変更は今後もメニューのツールから行えます。",
+        "button": "次へ"
     },
     "home": {
-        "tab1": "BALANCE",
-        "tab2": "SEND",
-        "tab3": "RECEIVE",
-        "tab4": "HISTORY",
-        "tab5": "TOOLS",
-        "mcap": "MCAP",
-        "change": "Change",
-        "volume": "Volume",
-        "address": "ADDRESS",
-        "amount": "AMOUNT",
-        "botton1": "send IOTA",
-        "botton2": "GENERATE NEW ADDRESS",
-        "botton3": "LOG OUT"
+        "tab1": "残高",
+        "tab2": "送金",
+        "tab3": "受け取り",
+        "tab4": "履歴",
+        "tab5": "ツール",
+        "mcap": "時価総額",
+        "change": "変動",
+        "volume": "取引量",
+        "address": "アドレス",
+        "amount": "金額",
+        "button1": "送金",
+        "button2": "アドレス生成",
+        "button3": "ログアウト"
     }
-=======
-  "id":"en",
-  "notifications":{
-    "invalidServer_title":"無効なサーバー",
-    "invalidServer_text":"入力されたアドレスは有効ではありません。",
-    "unknownError_title":"不明なエラーが発生しました。",
-    "unknownError_text":"目的の操作を実行できませんでした。もう一度やり直してください。"
-  },
-  "setLanguage":{
-    "dropdown_title":"言語",
-    "button1":"次へ"
-  },
-  "welcome1":{
-    "text1":"IOTA Walletをダウンロードいただきありがとうございます。",
-    "text2":"ウォレットの設定には数分かかります。",
-    "reminder":"いくつかの手順を飛ばすのも可能ではありますが、全ての手順を踏むことをお勧めします。",
-    "button1":"次へ",
-    "button2":"戻る"
-  },
-  "welcome2":{
-    "text1":"それではウォレットの設定を行いましょう。",
-    "text2":"IOTAのSeedはすでにお持ちでしょうか？",
-    "seed_explanation1":"IOTAのSeedはユーザー名とパスワードを一つにまとめた81文字の文字列ととらえるとよいでしょう。",
-    "seed_explanation2":"同じSeedを使えば、どのウォレット、デバイスからでもあなたの口座にアクセスすることができます。Seedを紛失すると、口座とその預金にもアクセスできなくなります。",
-    "reminder":"Seedは安全に保管してください。",
-    "button1":"はい",
-    "button2":"いいえ"
-  },
-  "lightserver":{
-    "text1":"ライトサーバーはIOTAネットワークへの玄関口です。それらはコミュニティ参加者や協賛企業の厚意によって開設、運営されています。 ",
-    "text2":"サーバーについての更なる情報はhttp://iotasupport.com/lightwallet.shtml をご覧下さい。",
-    "text3":"サーバーを下のリストから選択してください。",
-    "server_label":"サーバー",
-    "custom_server_label":"他のサーバーアドレス",
-    "other":"その他",
-    "button1":"次へ",
-    "button2":"戻る"
-  },
-  "login":{
-    "text":"パスワードを入力して下さい。",
-    "placeholder":"パスワード",
-    "error_title":"認識できないパスワード",
-    "error_text":"パスワードとして認識できません。もう一度入力し直してください。",
-    "button1":"完了",
-    "button2":"Seedでログイン"
-  },
-  "enterSeed":{
-    "error_title":"Seedが短すぎます。",
-    "error_text":"Seedは最低60文字以上必要です。もう一度やり直してください。",
-    "invalid_seed_title":"無効なSeed",
-    "invalid_seed_text":"Seedが無効です。Seedには、アルファベット大文字（A〜Z）と数字の\"9\"のみが使用でき、長さは60〜81文字である必要があります。",
-    "placeholder":"Seed",
-    "seed_explanation":"Seedは81文字である必要があり、使用可能な文字は大文字アルファベット（A〜Z）、数字の\"9\"のみです。また、81文字以上の長さにはできません。",
-    "reminder":"Seedを他の人に絶対に教えてはいけません。",
-    "scan_code":"QRコード読み取り",
-    "close":"閉じる",
-    "button1":"完了",
-    "button2":"戻る"
-  },
-  "newSeedSetup":{
-    "title":"新Seed生成",
-    "button1":"生成",
-    "text1":"文字をタップしてランダムにしてください。",
-    "text2":"[次へ] をクリックします。",
-    "button2":"次へ",
-    "button3":"戻る"
-  },
-  "saveYourSeed":{
-    "text1":"下の方法から最低一つ選んでSeedを保存しましょう。",
-    "text2":"最低一つ",
-    "optionA":"手書き",
-    "optionB":"ペーパーウォレットを印刷",
-    "optionC":"クリップボードにコピー",
-    "button1":"次へ",
-    "button2":"戻る"
-  },
-  "saveYourSeed2":{
-    "optionA":"手書き",
-    "optionB":" ペーパーウォレット",
-    "optionC":"クリップボードにコピー",
-    "explanation":"Seedは左から右へ読み、81文字あります。Seedとチェックサムが正確に書き写されていることを何度も確認しましょう。",
-    "text":"何度も確認",
-    "button":"完了"
-  },
-  "saveYourSeed3":{
-    "optionA":"手書き",
-    "optionB":" ペーパーウォレット",
-    "optionC":"クリップボードにコピー",
-    "explanation":"下のボタンを押し、Seedをパスワードマネージャーにコピーします。クリップボードには60秒間だけコピーされます。",
-    "text":"Seedを生テキストで保存するのはやめましょう。",
-    "button1":"クリップボードにコピー",
-    "button2":"完了"
-  },
-  "saveYourSeed4":{
-    "optionA":"手書き",
-    "optionB":" ペーパーウォレット",
-    "optionC":"クリップボードにコピー",
-    "explanation":"下のボタンでSeedを印刷できます。",
-    "text1":"安全に保管しましょう。",
-    "text2":"Seedを他の人に絶対に教えてはいけません。",
-    "check_button":"IOTAロゴ",
-    "button1":"ペーパーウォレットを印刷",
-    "button2":"完了"
-  },
-  "setPassword":{
-    "title":"パスワード設定",
-    "text":"次にパスワードの設定です。",
-    "explanation":"このパスワードは次回からウォレットにアクセスする際に使われます。このパスワードは暗号化され、ご使用中のデバイスに保存されます。",
-    "reminder":"破られにくいよう、パスワードは最低でも12文字以上にすることをお勧めします。",
-    "placeholder1":"'パスワード'",
-    "placeholder2":"パスワード再入力",
-    "error1_title":"パスワードが短すぎます。",
-    "error1_text":"パスワードは最低12文字で設定しましょう。もう一度やり直してください。",
-    "error2_title":"パスワードが一致しません。",
-    "error2_text":"入力した 2 つのパスワードが一致しません、もう一度やり直してください。",
-    "button1":"完了",
-    "button2":"戻る"
-  },
-  "onboardingComplete":{
-    "text":"ウォレットの準備が整いました。設定変更は今後もメニューのツールから行えます。",
-    "button":"次へ"
-  },
-  "home":{
-    "tab1":"残高",
-    "tab2":"送金",
-    "tab3":"受け取り",
-    "tab4":"履歴",
-    "tab5":"ツール",
-    "mcap":"時価総額",
-    "change":"変動",
-    "volume":"取引量",
-    "address":"アドレス",
-    "amount":"金額",
-    "button1":"送金",
-    "button2":"アドレス生成",
-    "button3":"ログアウト"
-  }
->>>>>>> 24dfaefa
 }