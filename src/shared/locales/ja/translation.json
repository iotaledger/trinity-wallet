{
    "global": {
        "invalidResponse": "無効な応答",
        "invalidResponseExplanation": "このノードは、無効な応答を返しました。",
        "invalidResponsePollingExplanation": "このノードは、ポーリング中に無効な応答を返しました。",
        "seed": "Seed",
        "back": "戻る",
        "done": "完了",
        "next": "次へ",
<<<<<<< HEAD
        "apply": "",
        "save": "",
        "close": "",
=======
        "apply": "APPLY",
        "save": "SAVE",
        "close": "CLOSE",
>>>>>>> 0b8871d4
        "manualCopy": "Seedを書き写す",
        "paperWallet": "印刷する",
        "copyToClipboard": "パスワード マネージャーに追加",
        "qr": "QRコード",
        "notAvailable": "この機能は使えません。",
        "notAvailableExplanation": "この機能は将来追加される予定です。",
        "enterSeed": "Seedを入力して下さい。",
        "mainWallet": "メインアカウント",
        "secondWallet": "2番目のアカウント",
        "thirdWallet": "3番目のアカウント",
        "fourthWallet": "4番目のアカウント",
        "fifthWallet": "5番目のアカウント",
        "sixthWallet": "6番目のアカウント",
        "otherWallet": "その他のアカウント",
        "yes": "はい",
        "no": "いいえ",
        "password": "パスワード",
        "unrecognisedPassword": "有効でないパスワードです。",
        "unrecognisedPasswordExplanation": "パスワードとして認識できません。もう一度入力し直してください。",
        "syncInProgress": "同期中...",
        "syncInProgressExplanation": "同期が完了するまでお待ち下さい。",
        "somethingWentWrong": "何かが間違っています。",
        "somethingWentWrongExplanation": "アプリを再起動して下さい。",
<<<<<<< HEAD
        "node": ""
=======
        "node": "Node"
>>>>>>> 0b8871d4
    },
    "addAdditionalSeed": {
        "seedInvalidChars": "無効な文字を含んだSeedです。",
        "seedInvalidCharsExplanation": "Seedは英大文字AからZと数字の9のみで構成します。あなたのSeedは無効な文字を含んでいます。もう一度やり直して下さい。",
        "seedTooShort": "Seedが短すぎます。",
        "seedTooShortExplanation": "Seedは{{maxLength}}文字にする必要があります。現在のSeedは{{currentLength}}文字です。もう一度やり直して下さい。",
        "nameInUse": "このアカウント名はすでに使われています。",
        "nameInUseExplanation": "あなたのSeedに唯一のアカウント名を付けてください。",
        "enterAccountName": "アカウント名を入力して下さい。",
        "accountName": "アカウント名",
        "noNickname": "アカウント名が入力されていません。",
        "noNicknameExplanation": "Seedのアカウント名を入力して下さい。",
        "seedInUse": "このseedはすでに使われています。",
        "seedInUseExplanation": "このseedは既にウォレットにリンクされています。違うseedをご使用下さい。"
    },
    "changePassword": {
        "oops": "不具合が発生しました。",
        "oopsExplanation": "パスワード更新作業中に不具合が発生したようです。もう一度やり直して下さい。",
        "passwordUpdated": "パスワードを更新しました。",
        "passwordUpdatedExplanation": "パスワードは正しく更新されました。",
        "incorrectPassword": "パスワードが正しくありません。",
        "incorrectPasswordExplanation": "先ほどのパスワードは正しくありません。もう一度やり直して下さい。",
        "passwordsDoNotMatch": "パスワードが一致しません。",
        "passwordsDoNotMatchExplanation": "パスワードが一致しません。もう一度やり直して下さい。",
        "passwordTooShort": "パスワードが短すぎます。",
        "passwordTooShortExplanation": "パスワードは最低12文字で設定しましょう。もう一度やり直してください。",
        "oldPassword": "古いパスワードは使えません。",
        "oldPasswordExplanation": "古いパスワードは新しいパスワードとして使えません。新しいパスワードでもう一度やり直して下さい。",
        "ensureStrongPassword": "破られにくいよう、パスワードは最低でも12文字以上にすることをお勧めします。",
        "currentPassword": "現在のパスワード",
        "newPassword": "新しいパスワード",
        "confirmPassword": "新しいパスワードを承認"
    },
    "copyToClipboard": {
        "seedCleared": "Seedを消去しました。",
        "seedClearedExplanation": "安全のために、Seedをクリップボードから消去しました。",
        "seedCopied": "Seedをクリップボードにコピーしました",
        "seedCopiedExplanation": "\"完了\"を押す、または60秒後にはSeedは消去されます。",
        "clickToCopy": "下のボタンをクリックし、Seedをパスワードマネージャーにコピーして下さい。",
        "doNotStore": "Seedをプレーンテキストで保存するのはやめましょう。",
        "copyToClipboard": "クリップボードにコピー"
    },
    "enterSeed": {
        "invalidCharacters": "無効な文字を含んだSeedです。",
        "invalidCharactersExplanation": "Seedにはアルファベット大文字（A〜Z）と数字の\"9\"のみ使用できます。あなたのSeedは無効な文字を含んでいます。もう一度やり直して下さい。",
        "seedTooShort": "Seedが短すぎます。",
        "seedTooShortExplanation": "Seedは{{maxLength}}文字にする必要があります。あなたのSeedは現在{{currentLength}}文字です。もう一度やり直して下さい。",
<<<<<<< HEAD
        "seedExplanation":
            "Seedは{{maxLength}}文字である必要があり、使用可能な文字は大文字アルファベット（A〜Z）、数字の\"9\"のみです。また、{{maxLength}}文字以上の長さにはできません。",
=======
        "seedExplanation": "Seedは{{maxLength}}文字である必要があり、使用可能な文字は大文字アルファベット（A〜Z）、数字の\"9\"のみです。また、{{maxLength}}文字以上の長さにはできません。",
>>>>>>> 0b8871d4
        "neverShare": "Seedを他の人に絶対に教えてはいけません。"
    },
    "home": {
        "balance": "残高",
        "send": "送金",
        "receive": "受取",
        "history": "履歴",
        "settings": "設定"
    },
    "languageSetup": {
        "language": "言語"
    },
    "login": {
        "emptyPassword": "パスワードの入力なし",
        "emptyPasswordExplanation": "ログインするにはパスワードを入力する必要があります。もう一度やり直して下さい。",
        "enterPassword": "パスワードを入力して下さい。",
        "useSeed": "Seedでログイン",
        "login": "ログイン",
        "selectDifferentNode": "別のノードを選択しますか？"
    },
    "loading": {
        "loadingFirstTime": "初めてのSeedを読み込んでいます。",
        "thisMayTake": "これは時間がかかる場合があります。",
        "youMayNotice": "あなたのデバイスが遅くなることがあります。"
    },
    "newSeedSetup": {
        "seedNotGenerated": "Seedが生成されていません。",
        "seedNotGeneratedExplanation": "「新しいSeedを生成する。」ボタンをクリックして下さい。",
        "pressForNewSeed": "新しいSeedの複製",
        "individualLetters": "文字をタップしてランダムにしてください。"
    },
    "onboardingComplete": {
        "walletReady": "ウォレットの準備が整いました。設定の変更は今後も設定メニューから行えます。"
    },
    "paperWallet": {
        "clickToPrint": "下のボタンでSeedを印刷できます。",
        "storeSafely": "安全に保管して下さい。",
        "neverShare": "Seedを他の人に絶対に教えてはいけません。",
        "iotaLogo": "IOTAロゴ",
        "printWallet": "ペーパーウォレットを印刷"
    },
    "receive": {
        "addressCopied": "アドレスをコピーしました。",
        "addressCopiedExplanation": "アドレスをクリップボードにコピーしました。",
        "generateNewAddress": "アドレス生成",
        "message": "任意のメッセージ",
        "removeMessage": "メッセージを削除します。"
    },
    "saveYourSeed": {
        "seedCleared": "Seedが消去されました",
        "seedClearedExplanation": "コピーされたSeedをクリップボードから削除しました。",
        "mustSaveYourSeed": "安全にSeedを保存して下さい。",
        "atLeastOne": "最低一つ ",
        "ofTheOptions": "以下のオプションを使って。"
    },
    "seedReentry": {
        "incorrectSeed": "Seedが違います。",
        "incorrectSeedExplanation": "入力したSeedは正しくありません。もう一度やり直して下さい。",
        "thisIsACheck": "これはあなたがSeedを保存したかを確認するチェックです。",
        "ifYouHaveNotSaved": "Seedをまだ保存していない場合は戻ってください。"
    },
    "send": {
        "invalidAddress": "無効なアドレスです。",
        "invalidAddressExplanation1": "アドレスは{{maxLength}}文字にする必要があり、チェックサムを持っている必要があります。",
        "invalidAddressExplanation2": "アドレスに無効な文字が含まれています。",
        "invalidAddressExplanation3": "アドレスに無効なチェックサムがあります。",
        "notEnoughFunds": "残高不足です。",
        "notEnoughFundsExplanation": "送金を完了するための十分なIOTAが有りません。",
        "keyReuse": "キーの再使用",
        "keyReuseExplanation": "送金しようとしているアドレスは既に使用されています。別のアドレスをお試しください。",
        "recipientAddress": "受取人のアドレス",
        "amount": "金額",
        "max": "最大",
        "message": "メッセージ",
        "send": "送金",
        "invalidAmount": "不適切な金額が入力されました。",
        "invalidAmountExplanation": "取引金額の数値を入力して下さい。",
        "maximumSelected": "設定した最大額",
        "iotaUnits": "IOTA（単位）"
    },
    "setPassword": {
        "passwordTooShort": "パスワードが短すぎます。",
        "passwordTooShortExplanation": "パスワードは少なくとも{{minLength}}文字以上にする必要があります。今は{{currentLength}}文字です。もう一度やり直して下さい。",
        "passwordMismatch": "パスワードが一致しません。",
        "passwordMismatchExplanation": "入力した 2 つのパスワードが一致しません、もう一度やり直してください。",
        "nowWeNeedTo": "次にパスワードの設定です。",
        "anEncryptedCopy": "暗号化されたSeedのコピーがデバイスに保存されます。今後このパスワードを使用してウォレットにアクセスします。",
        "ensure": "破られにくいよう、パスワードは最低でも12文字以上にすることをお勧めします。",
        "retypePassword": "パスワードを再入力して下さい。"
    },
    "setSeedName": {
        "canUseMultipleSeeds": "このウォレットでは複数のSeedを使用できます。 各Seedにはアカウント名が必要です。",
        "youCanAdd": "設定メニューでSeedを追加できます。"
    },
    "settings": {
        "transferSending": "送金中",
        "transferSendingExplanation": "送金が完了するまでもうしばらくお待ち下さい。",
        "generatingAddress": "受取用アドレスを生成する。",
        "generatingAddressExplanation": "アドレス生成が完了するまでもうしばらくお待ち下さい。",
        "mode": "モード",
        "theme": "テーマ",
        "currency": "通貨",
        "language": "言語",
        "addNewSeed": "新しいSeedを追加",
        "twoFA": "2要素認証",
        "changePassword": "パスワード変更",
        "advanced": "詳細設定",
        "logout": "ログアウト",
        "reset": "ウォレットをリセットします。",
        "syncingComplete": "同期が完了しました。",
        "syncingCompleteExplanation": "アカウントは正常に同期しました。",
        "nicknameChanged": "アカウント名が変更されました。",
        "nicknameChangedExplanation": "アカウント名が変更されました。",
        "accountDeleted": "アカウントは削除されました。",
        "accountDeletedExplanation": "アカウントはウォレットから削除されました。",
        "cannotPerformAction": "操作を実行できません。",
        "cannotPerformActionExplanation": "ウォレットをリセットするには、詳細設定に進みます。",
        "poorConnection": "接続不良",
        "poorConnectionExplanation": "接続不良により通貨を変更できませんでした。"
    },
    "resetWalletConfirmation": {
        "thisAction": "この操作は元に戻せません。",
        "warning1": "全てのウォレットのデータ",
        "warning2": "Seedやパスワードや",
        "warning3": "や",
        "warning4": " その他のアカウント情報",
        "warning5": " が失われます。",
        "areYouSure": "本当に続行しますか？"
    },
    "resetWalletRequirePassword": {
        "enterPassword": "ウォレットをリセットするにはパスワードを入力して下さい。",
        "cancel": "キャンセル",
        "reset": "リセット"
    },
    "walletSetup": {
        "okay": "それではウォレットの設定を行いましょう。",
        "doYouAlreadyHaveASeed": "IOTAのSeedはすでにお持ちでしょうか？",
        "seedExplanation": "IOTAのSeedはユーザー名とパスワードを一つにまとめた81文字の文字列ととらえるとよいでしょう。",
        "explanation1": "Seedを使ってあなたの資金にアクセスできます。",
        "explanation2": " 全てのウォレットで",
        "explanation3": "や",
        "explanation4": " 全てのデバイスで",
        "explanation5": "しかし、Seedを失うとIOTAも失われます。",
        "keepSafe": "Seedは安全に保管してください。"
    },
    "welcome": {
        "thankYou": "IOTA Walletをダウンロードいただきありがとうございます。",
        "weWillSpend": "ウォレットの設定には数分かかります。",
        "reminder": "いくつかの手順を飛ばすのも可能ではありますが、全ての手順を踏むことをお勧めします。"
    },
    "writeSeedDown": {
        "yourSeedIs": "Seedは左から右へ読み、81文字あります。Seedとチェックサムが正確に書き留め、",
        "tripleCheck": "何度も確認",
        "thatTheyAreCorrect": "それらが正しいことを確認して下さい。"
    },
    "history": {
        "bundleHashCopied": "バンドルハッシュをコピーしました。",
        "bundleHashCopiedExplanation": "バンドルハッシュをクリップボードにコピーしました。",
        "addressCopied": "アドレスをコピーしました。",
        "addressCopiedExplanation": "アドレスをクリップボードにコピーしました。"
    },
    "accountManagement": {
<<<<<<< HEAD
        "viewSeed": "",
        "viewAddresses": "",
        "editAccountName": "",
        "deleteAccount": "",
        "addNewAccount": ""
    },
    "addCustomNode": {
        "customNode": "",
        "add": ""
    },
    "addNewAccount": {
        "useExistingSeed": "",
        "createNewSeed": ""
    },
    "advancedSettings": {
        "selectNode": "",
        "addCustomNode": "",
        "manualSync": ""
    },
    "advancedThemeCustomisation": {
        "background": "",
        "frame": ""
    },
    "currencySelection": {
        "currency": ""
    },
    "logoutConfirmationModal": {
        "logoutConfirmation": ""
    },
    "qrScanner": {
        "scan": ""
    },
    "unitInfoModal": {
        "unitSystem": "",
        "trillion": "",
        "billion": "",
        "million": "",
        "thousand": "",
        "one": ""
=======
        "viewSeed": "View seed",
        "viewAddresses": "View addresses",
        "editAccountName": "Edit account name",
        "deleteAccount": "Delete account",
        "addNewAccount": "Add new account"
    },
    "addCustomNode": {
        "customNode": "Custom node",
        "add": "Add"
    },
    "addNewAccount": {
        "useExistingSeed": "Use existing seed",
        "createNewSeed": "Create new seed"
    },
    "advancedSettings": {
        "selectNode": "Select node",
        "addCustomNode": "Add custom node",
        "manualSync": "Manual sync"
    },
    "advancedThemeCustomisation": {
        "background": "Background",
        "frame": "Frame"
    },
    "currencySelection": {
        "currency": "Currency"
    },
    "logoutConfirmationModal": {
        "logoutConfirmation": "Are you sure you want to log out?"
    },
    "qrScanner": {
        "scan": "Scan your QR code"
    },
    "unitInfoModal": {
        "unitSystem": "UNIT SYSTEM",
        "trillion": "Trillion",
        "billion": "Billion",
        "million": "Million",
        "thousand": "Thousand",
        "one": "One"
>>>>>>> 0b8871d4
    }
}<|MERGE_RESOLUTION|>--- conflicted
+++ resolved
@@ -7,15 +7,9 @@
         "back": "戻る",
         "done": "完了",
         "next": "次へ",
-<<<<<<< HEAD
-        "apply": "",
-        "save": "",
-        "close": "",
-=======
         "apply": "APPLY",
         "save": "SAVE",
         "close": "CLOSE",
->>>>>>> 0b8871d4
         "manualCopy": "Seedを書き写す",
         "paperWallet": "印刷する",
         "copyToClipboard": "パスワード マネージャーに追加",
@@ -39,11 +33,7 @@
         "syncInProgressExplanation": "同期が完了するまでお待ち下さい。",
         "somethingWentWrong": "何かが間違っています。",
         "somethingWentWrongExplanation": "アプリを再起動して下さい。",
-<<<<<<< HEAD
-        "node": ""
-=======
         "node": "Node"
->>>>>>> 0b8871d4
     },
     "addAdditionalSeed": {
         "seedInvalidChars": "無効な文字を含んだSeedです。",
@@ -91,12 +81,8 @@
         "invalidCharactersExplanation": "Seedにはアルファベット大文字（A〜Z）と数字の\"9\"のみ使用できます。あなたのSeedは無効な文字を含んでいます。もう一度やり直して下さい。",
         "seedTooShort": "Seedが短すぎます。",
         "seedTooShortExplanation": "Seedは{{maxLength}}文字にする必要があります。あなたのSeedは現在{{currentLength}}文字です。もう一度やり直して下さい。",
-<<<<<<< HEAD
         "seedExplanation":
             "Seedは{{maxLength}}文字である必要があり、使用可能な文字は大文字アルファベット（A〜Z）、数字の\"9\"のみです。また、{{maxLength}}文字以上の長さにはできません。",
-=======
-        "seedExplanation": "Seedは{{maxLength}}文字である必要があり、使用可能な文字は大文字アルファベット（A〜Z）、数字の\"9\"のみです。また、{{maxLength}}文字以上の長さにはできません。",
->>>>>>> 0b8871d4
         "neverShare": "Seedを他の人に絶対に教えてはいけません。"
     },
     "home": {
@@ -259,47 +245,6 @@
         "addressCopiedExplanation": "アドレスをクリップボードにコピーしました。"
     },
     "accountManagement": {
-<<<<<<< HEAD
-        "viewSeed": "",
-        "viewAddresses": "",
-        "editAccountName": "",
-        "deleteAccount": "",
-        "addNewAccount": ""
-    },
-    "addCustomNode": {
-        "customNode": "",
-        "add": ""
-    },
-    "addNewAccount": {
-        "useExistingSeed": "",
-        "createNewSeed": ""
-    },
-    "advancedSettings": {
-        "selectNode": "",
-        "addCustomNode": "",
-        "manualSync": ""
-    },
-    "advancedThemeCustomisation": {
-        "background": "",
-        "frame": ""
-    },
-    "currencySelection": {
-        "currency": ""
-    },
-    "logoutConfirmationModal": {
-        "logoutConfirmation": ""
-    },
-    "qrScanner": {
-        "scan": ""
-    },
-    "unitInfoModal": {
-        "unitSystem": "",
-        "trillion": "",
-        "billion": "",
-        "million": "",
-        "thousand": "",
-        "one": ""
-=======
         "viewSeed": "View seed",
         "viewAddresses": "View addresses",
         "editAccountName": "Edit account name",
@@ -339,6 +284,5 @@
         "million": "Million",
         "thousand": "Thousand",
         "one": "One"
->>>>>>> 0b8871d4
     }
 }