--- conflicted
+++ resolved
@@ -71,7 +71,8 @@
         "invalidCharactersExplanation": "Seedにはアルファベット大文字（A〜Z）と数字の\"9\"のみ使用できます。あなたのSeedは無効な文字を含んでいます。もう一度やり直して下さい。",
         "seedTooShort": "Seedが短すぎます。",
         "seedTooShortExplanation": "Seedは{{maxLength}}文字にする必要があります。あなたのSeedは現在{{currentLength}}文字です。もう一度やり直して下さい。",
-        "seedExplanation": "Seedは{{maxLength}}文字である必要があり、使用可能な文字は大文字アルファベット（A〜Z）、数字の\"9\"のみです。また、{{maxLength}}文字以上の長さにはできません。",
+        "seedExplanation":
+            "Seedは{{maxLength}}文字である必要があり、使用可能な文字は大文字アルファベット（A〜Z）、数字の\"9\"のみです。また、{{maxLength}}文字以上の長さにはできません。",
         "neverShare": "Seedを他の人に絶対に教えてはいけません。"
     },
     "home": {
@@ -153,12 +154,7 @@
     },
     "setPassword": {
         "passwordTooShort": "パスワードが短すぎます。",
-<<<<<<< HEAD
-        "passwordTooShortExplanation":
-            "パスワードは少なくとも${MIN_PASSWORD_LENGTH}文字以上にする必要があります。今は${this.state.password.length}文字です。もう一度やり直して下さい。",
-=======
         "passwordTooShortExplanation": "パスワードは少なくとも{{minLength}}文字以上にする必要があります。今は{{currentLength}}文字です。もう一度やり直して下さい。",
->>>>>>> 20ca4cf8
         "passwordMismatch": "パスワードが一致しません。",
         "passwordMismatchExplanation": "入力した 2 つのパスワードが一致しません、もう一度やり直してください。",
         "nowWeNeedTo": "次にパスワードの設定です。",
