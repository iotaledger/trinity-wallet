{
    "global": {
        "invalidResponse": "Invalid response",
        "invalidResponseExplanation": "The node returned an invalid response.",
        "invalidResponsePollingExplanation": "The node returned an invalid response while polling.",
        "seed": "Seed",
        "back": "BACK",
        "done": "DONE",
        "next": "NEXT",
        "manualCopy": "Write seed down",
        "paperWallet": "Print paper copy",
        "copyToClipboard": "Add to password manager",
        "qr": "QR",
        "notAvailable": "This function is not available",
        "notAvailableExplanation": "It will be added at a later stage.",
        "enterSeed": "Please enter your seed.",
        "mainWallet": "MAIN ACCOUNT",
        "secondWallet": "SECOND ACCOUNT",
        "thirdWallet": "THIRD ACCOUNT",
        "fourthWallet": "FOURTH ACCOUNT",
        "fifthWallet": "FIFTH ACCOUNT",
        "sixthWallet": "SIXTH ACCOUNT",
        "otherWallet": "OTHER ACCOUNT",
        "yes": "YES",
        "no": "NO",
        "password": "Password",
        "unrecognisedPassword": "Unrecognised password",
        "unrecognisedPasswordExplanation": "The password was not recognised. Please try again.",
        "syncInProgress": "Syncing in progress",
        "syncInProgressExplanation": "Please wait until syncing is complete.",
        "somethingWentWrong": "Something went wrong",
        "somethingWentWrongExplanation": "Please restart the app."
    },
    "addAdditionalSeed": {
        "seedInvalidChars": "Seed contains invalid characters",
        "seedInvalidCharsExplanation":
            "Seeds can only consist of the capital letters A-Z and the number 9. Your seed has invalid characters. Please try again.",
        "seedTooShort": "Seed is too short",
        "seedTooShortExplanation":
            "Seeds must be {{maxLength}} characters long. Your seed is currently {{currentLength}} characters long. Please try again.",
        "nameInUse": "Account name already in use",
        "nameInUseExplanation": "Please use a unique account name for your seed.",
        "enterAccountName": "Enter an account name.",
        "accountName": "Account name",
        "noNickname": "No account name entered",
        "noNicknameExplanation": "Please enter an account name for your seed."
    },
    "changePassword": {
        "oops": "Oops! Something went wrong",
        "oopsExplanation": "Looks like something went wrong while updating your password. Please try again.",
        "passwordUpdated": "Password updated",
        "passwordUpdatedExplanation": "Your password has been successfully updated.",
        "incorrectPassword": "Incorrect password",
        "incorrectPasswordExplanation": "Your current password is incorrect. Please try again.",
        "passwordsDoNotMatch": "Passwords do not match",
        "passwordsDoNotMatchExplanation": "Passwords do not match. Please try again.",
        "passwordTooShort": "Password is too short",
        "passwordTooShortExplanation": "Your password must be at least 8 characters. Please try again.",
        "oldPassword": "Cannot set old password",
        "oldPasswordExplanation":
            "You cannot use the old password as your new password. Please try again with a new password.",
        "ensureStrongPassword": "Ensure you use a strong password of at least 12 characters.",
        "currentPassword": "Current Password",
        "newPassword": "New Password",
        "confirmPassword": "Confirm New Password"
    },
    "copyToClipboard": {
        "seedCleared": "Seed cleared",
        "seedClearedExplanation": "The seed has been cleared from the clipboard for your security.",
<<<<<<< HEAD
        "seedCopied": "Seed copied",
        "seedCopiedExplanation":
            "The seed has been copied to the clipboard and will be cleared once you press \"DONE\" or 60 seconds have passed, whichever comes first.",
        "clickToCopy": "Click the button below and copy your seed to a password manager."
=======
        "seedCopied": "Copied seed to clipboard",
        "seedCopiedExplanation": "The seed will be cleared once you press \"DONE\" or 60 seconds have passed.",
        "clickToCopy": "Click the button below and copy your seed to a password manager.",
        "doNotStore": "Do not store your seed in plain text.",
        "copyToClipboard": "Copy to clipboard"
>>>>>>> bb39c84b
    },
    "enterSeed": {
        "invalidCharacters": "Seed contains invalid characters",
        "invalidCharactersExplanation":
            "Seeds can only consist of the capital letters A-Z and the number 9. Your seed has invalid characters. Please try again.",
        "seedTooShort": "Seed is too short",
        "seedTooShortExplanation":
            "Seeds must be {{maxLength}} characters long. Your seed is currently {{currentLength}} characters long. Please try again.",
        "seedExplanation":
            "Seeds should be {{maxLength}} characters long, and should contain capital letters A-Z, or the number 9. You cannot use seeds longer than {{maxLength}} characters.",
        "neverShare": "NEVER SHARE YOUR SEED WITH ANYONE"
    },
    "home": {
        "balance": "BALANCE",
        "send": "SEND",
        "receive": "RECEIVE",
        "history": "HISTORY",
        "settings": "SETTINGS"
    },
    "languageSetup": {
        "language": "Language"
    },
    "login": {
        "emptyPassword": "Empty password",
        "emptyPasswordExplanation": "You must enter a password to log in. Please try again.",
        "enterPassword": "Please enter your password.",
        "useSeed": "USE SEED",
        "login": "LOG IN"
    },
    "loading": {
        "loadingFirstTime": "Loading seed for the first time.",
        "thisMayTake": "This may take a while.",
        "youMayNotice": "You may notice your device slowing down."
    },
    "newSeedSetup": {
        "seedNotGenerated": "Seed has not been generated",
        "seedNotGeneratedExplanation": "Please click the Generate New Seed button.",
        "pressForNewSeed": "PRESS FOR NEW SEED",
        "individualLetters": "Press individual letters to randomise them."
    },
    "onboardingComplete": {
        "walletReady":
            "The wallet is now set up and ready to use. If you need to make any changes in the future, look in the Settings menu."
    },
    "paperWallet": {
        "clickToPrint": "Click the button below to print a paper copy of your seed.",
        "storeSafely": "Store it safely.",
        "neverShare": "Never share your seed with anyone.",
        "iotaLogo": "IOTA logo",
        "printWallet": "PRINT PAPER WALLET"
    },
    "receive": {
        "addressCopied": "Address copied",
        "addressCopiedExplanation": "Your address has been copied to the clipboard.",
        "generateNewAddress": "GENERATE NEW ADDRESS",
        "message": "Optional message",
        "removeMessage": "REMOVE MESSAGE"
    },
    "saveYourSeed": {
        "seedCleared": "Seed cleared",
        "seedClearedExplanation": "The seed has been cleared from the clipboard for your security.",
        "mustSaveYourSeed": "You must save your seed with ",
        "atLeastOne": "at least one ",
        "ofTheOptions": "of the options listed below."
    },
    "seedReentry": {
        "incorrectSeed": "Incorrect seed",
        "incorrectSeedExplanation": "The seed you entered is incorrect. Please try again.",
        "thisIsACheck": "This is a check to make sure you saved your seed.",
        "ifYouHaveNotSaved": "If you have not saved your seed, please go back and do so."
    },
    "send": {
        "invalidAddress": "Invalid address",
        "invalidAddressExplanation1": "Address should be {{maxLength}} characters long and should have a checksum.",
        "invalidAddressExplanation2": "Address contains invalid characters.",
        "invalidAddressExplanation3": "Address contains an invalid checksum.",
        "notEnoughFunds": "Not enough funds",
        "notEnoughFundsExplanation": "You do not have enough IOTA to complete this transfer.",
        "keyReuse": "Key reuse",
        "keyReuseExplanation":
            "The address you are trying to send to has already been used. Please try another address.",
        "recipientAddress": "Recipient address",
        "amount": "Amount",
        "max": "MAX",
        "message": "Message",
        "send": "SEND",
        "invalidAmount": "Incorrect amount entered",
        "invalidAmountExplanation": "Please enter a numerical value for the transaction amount.",
        "maximumSelected": "MAXIMUM amount selected",
        "iotaUnits": "IOTA units"
    },
    "setPassword": {
        "passwordTooShort": "Password is too short",
        "passwordTooShortExplanation":
            "Your password must be at least {{minLength}} characters. It is currently {{currentLength}} characters long. Please try again.",
        "passwordMismatch": "Passwords do not match",
        "passwordMismatchExplanation": "The passwords you have entered do not match. Please try again.",
        "nowWeNeedTo": "Now we need to set up a password.",
        "anEncryptedCopy":
            "An encrypted copy of your seed will be stored on your device. You will use this password to access your wallet in future.",
        "ensure": "Ensure you use a strong password of at least 12 characters.",
        "retypePassword": "Retype Password"
    },
    "setSeedName": {
        "canUseMultipleSeeds": "You can use multiple seeds with this wallet. Each seed requires an account name.",
        "youCanAdd": "You can add more seeds in the Settings menu."
    },
    "settings": {
        "transferSending": "Transfer sending",
        "transferSendingExplanation": "Please wait until your transfer has been sent.",
        "generatingAddress": "Generating receive address",
        "generatingAddressExplanation": "Please wait until your address has been generated.",
        "mode": "Mode",
        "theme": "Theme",
        "currency": "Currency",
        "language": "Language",
        "addNewSeed": "Add new seed",
        "twoFA": "Two-factor authentication",
        "changePassword": "Change password",
        "advanced": "Advanced settings",
        "logout": "Log out",
        "reset": "Reset wallet",
        "back": "Back",
        "syncingComplete": "Syncing complete",
        "syncingCompleteExplanation": "Your account has synced successfully.",
        "nicknameChanged": "Account name changed",
        "nicknameChangedExplanation": "Your account name has been changed.",
        "accountDeleted": "Account deleted",
        "accountDeletedExplanation": "Your account has been removed from the wallet.",
        "cannotPerformAction": "Cannot perform action",
        "cannotPerformActionExplanation": "Go to advanced settings to reset the wallet."
    },
    "resetWalletConfirmation": {
        "thisAction": "This action cannot be undone.",
        "warning1": "All your wallet data including your",
        "warning2": " seeds, password, ",
        "warning3": "and",
        "warning4": " other account information",
        "warning5": " will be lost.",
        "areYouSure": "Are you sure you want to continue?"
    },
    "resetWalletRequirePassword": {
        "enterPassword": "Enter password to reset your wallet.",
        "cancel": "CANCEL",
        "reset": "RESET"
    },
    "walletSetup": {
        "okay": "Okay. Let's set up your wallet!",
        "doYouAlreadyHaveASeed": "Do you already have a seed that you would like to use?",
        "seedExplanation":
            "The IOTA seed is like a username and password to your account, combined into one string of 81 characters.",
        "explanation1": "You can use it to access your funds from",
        "explanation2": " any wallet ",
        "explanation3": ", on",
        "explanation4": " any device",
        "explanation5": ". But if you lose your seed, you also lose your IOTA.",
        "keepSafe": "Please keep your seed safe."
    },
    "welcome": {
        "thankYou": "Thank you for downloading the IOTA wallet.",
        "weWillSpend": "We will spend the next few minutes setting up your wallet.",
        "reminder": "You may be tempted to skip some steps, but we urge you to follow the complete process."
    },
    "writeSeedDown": {
        "yourSeedIs": "Your seed is 81 characters read from left to right. Write down your seed and checksum and",
        "tripleCheck": "triple check",
        "thatTheyAreCorrect": "that they are correct."
    },
    "history": {
        "bundleHashCopied": "Bundle hash copied",
        "bundleHashCopiedExplanation": "The bundle hash has been copied to the clipboard.",
        "addressCopied": "Address copied",
        "addressCopiedExplanation": "The address has been copied to the clipboard."
    }
}<|MERGE_RESOLUTION|>--- conflicted
+++ resolved
@@ -67,18 +67,11 @@
     "copyToClipboard": {
         "seedCleared": "Seed cleared",
         "seedClearedExplanation": "The seed has been cleared from the clipboard for your security.",
-<<<<<<< HEAD
-        "seedCopied": "Seed copied",
-        "seedCopiedExplanation":
-            "The seed has been copied to the clipboard and will be cleared once you press \"DONE\" or 60 seconds have passed, whichever comes first.",
-        "clickToCopy": "Click the button below and copy your seed to a password manager."
-=======
         "seedCopied": "Copied seed to clipboard",
         "seedCopiedExplanation": "The seed will be cleared once you press \"DONE\" or 60 seconds have passed.",
         "clickToCopy": "Click the button below and copy your seed to a password manager.",
         "doNotStore": "Do not store your seed in plain text.",
         "copyToClipboard": "Copy to clipboard"
->>>>>>> bb39c84b
     },
     "enterSeed": {
         "invalidCharacters": "Seed contains invalid characters",
