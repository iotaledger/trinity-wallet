--- conflicted
+++ resolved
@@ -358,8 +358,6 @@
         "cannotUndo": "此動作將無法撤銷。",
         "warning":
             "<0><0>All of your wallet data including your </0><1>seeds, password,</1><2> and </2><3>other account information</3><4> will be lost.</4></0>"
-<<<<<<< HEAD
-=======
     },
     "fingerprintSetup": {
         "instructionsEnable": "Touch your device's fingerprint reader to enable fingerprint authentication.",
@@ -379,7 +377,6 @@
         "buttonInstructionsDisable": "Press the button below to disable fingerprint authentication.",
         "buttonInstructionsEnable": "Press the button below to enable fingerprint authentication.",
         "instructionsLogin": "Touch fingerprint reader to log in."
->>>>>>> 75438c92
     },
     "transferConfirmation": {
         "youAreAbout": "您將發送{{contents}} 到地址",
