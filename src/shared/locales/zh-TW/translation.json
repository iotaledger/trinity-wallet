{
    "global": {
        "invalidResponse": "無效的回應",
        "invalidResponseExplanation": "節點回傳無效回應。",
        "invalidResponsePollingExplanation": "節點於輪詢程序時回傳無效回應。",
        "seed": "種子碼",
        "back": "返回",
        "done": "完成",
        "next": "下一步",
        "manualCopy": "手動複製",
        "paperWallet": "紙本錢包",
        "copyToClipboard": "複製到剪貼簿",
        "qr": "QR Code",
        "notAvailable": "此功能尚未開放",
        "notAvailableExplanation": "此功能將於稍後加入。",
        "enterSeed": "請輸入您的種子碼",
        "mainWallet": "主帳戶",
        "secondWallet": "次要帳戶",
        "thirdWallet": "第三帳戶",
        "fourthWallet": "第四帳戶",
        "fifthWallet": "第五帳戶",
        "sixthWallet": "第六帳戶",
        "otherWallet": "其他帳戶",
        "yes": "確認",
        "no": "否",
        "password": "密碼",
        "unrecognisedPassword": "未知的密碼",
        "unrecognisedPasswordExplanation": "此為未知密碼，請再試一遍。"
    },
    "addAdditionalSeed": {
        "seedInvalidChars": "種子碼包含無效字元",
        "seedInvalidCharsExplanation": "種子碼只能由大寫A-Z字母和數字9組成。您的種子碼包含無效字元。請再試一遍。",
        "seedTooShort": "種子碼過短。",
        "seedTooShortExplanation":
            "Seeds must be {{maxLength}} characters long. Your seed is currently {{currentLength}} characters long. Please try again.",
        "nameInUse": "此帳戶已有人使用",
        "nameInUseExplanation": "種子碼請使用獨特帳戶名稱",
        "enterAccountName": "輸入帳戶名稱",
        "accountName": "帳戶名稱",
        "noNickname": "尚未輸入帳戶名稱",
        "noNicknameExplanation": "請輸入種子碼帳戶名稱"
    },
    "changePassword": {
        "oops": "糟糕！出錯了",
        "oopsExplanation": "更新密碼時出錯了。請再試一遍。",
        "passwordUpdated": "密碼已更新",
        "passwordUpdatedExplanation": "您的密碼已成功更新。",
        "incorrectPassword": "密碼錯誤",
        "incorrectPasswordExplanation": "你輸入的密碼錯誤。請再試一遍。",
        "passwordsDoNotMatch": "密碼不符",
        "passwordsDoNotMatchExplanation": "密碼不符。請再試一遍",
        "passwordTooShort": "密碼過短",
        "passwordTooShortExplanation": "Your password must be at least 8 characters. Please try again.",
        "oldPassword": "無法設置舊密碼",
        "oldPasswordExplanation": "無法將舊密碼設置為新密碼。請嘗試輸入新密碼。",
        "ensureStrongPassword": "請確保使用至少12字元強度的密碼。",
        "currentPassword": "當前密碼",
        "newPassword": "新密碼",
        "confirmPassword": "確認新密碼"
    },
    "copyToClipboard": {
        "seedCleared": "種子碼已清除",
        "seedClearedExplanation": "為保安全，種子碼已從剪貼簿清除。",
        "seedCopied": "種子碼已複製",
<<<<<<< HEAD
        "seedCopiedExplanation": "種子碼已複製至剪貼簿，按「完成」或過六十秒後便會清除。",
        "clickToCopy": "按下方按鈕以複製您的種子碼至密碼管理系統。"
    },
    "enterSeed": {
        "invalidCharacters": "種子碼包含無效字元",
        "invalidCharactersExplanation": "種子碼只能由大寫A-Z字母和數字9組成。您的種子碼包含無效字元。請再試一遍。",
        "seedTooShort": "種子碼過短",
        "seedTooShortExplanation": "Seeds must be {{maxLength}} characters long. Your seed is currently {{currentLength}} characters long. Please try again.",
        "seedExplanation": "Seeds should be {{maxLength}} characters long, and should contain capital letters A-Z, or the number 9. You cannot use seeds longer than {{maxLength}} characters.",
        "neverShare": "千萬別和他人分享您的種子碼"
=======
        "seedCopiedExplanation":
            "The seed has been copied to the clipboard and will be cleared once you press \"DONE\" or 60 seconds have passed, whichever comes first.",
        "clickToCopy": "Click the button below and copy your seed to a password manager."
    },
    "enterSeed": {
        "invalidCharacters": "Seed contains invalid characters",
        "invalidCharactersExplanation":
            "Seeds can only consist of the capital letters A-Z and the number 9. Your seed has invalid characters. Please try again.",
        "seedTooShort": "Seed is too short",
        "seedTooShortExplanation":
            "Seeds must be {{maxLength}} characters long. Your seed is currently {{currentLength}} characters long. Please try again.",
        "seedExplanation":
            "Seeds should be {{maxLength}} characters long, and should contain capital letters A-Z, or the number 9. You cannot use seeds longer than {{maxLength}} characters.",
        "neverShare": "NEVER SHARE YOUR SEED WITH ANYONE"
>>>>>>> fac038c7
    },
    "home": {
        "balance": "餘額",
        "send": "傳送",
        "receive": "接收",
        "history": "交易歷史",
        "settings": "設定"
    },
    "languageSetup": {
        "language": "語言"
    },
    "login": {
        "emptyPassword": "空白的密碼",
        "emptyPasswordExplanation": "您必須輸入密碼以登入。請再試一遍。",
        "enterPassword": "請輸入您的密碼。",
        "useSeed": "使用種子碼",
        "login": "登入"
    },
    "loading": {
        "loadingFirstTime": "首次載入種子碼。",
        "thisMayTake": "這可能需要一點時間。",
        "youMayNotice": "您的裝置可能會變慢"
    },
    "newSeedSetup": {
        "seedNotGenerated": "尚未產生種子碼",
        "seedNotGeneratedExplanation": "請按「產生新種子碼」鈕",
        "pressForNewSeed": "按此處得到新種子碼",
        "individualLetters": "請按各字母以成隨機順序"
    },
    "onboardingComplete": {
        "walletReady": "錢包已設置完成且能使用。若您在未來需要做任何變動，請到設定選單。"
    },
    "paperWallet": {
        "clickToPrint": "按下方按鈕列印出您的種子碼。",
        "storeSafely": "妥善存放。",
        "neverShare": "千萬別和任何人分享您的種子碼。",
        "iotaLogo": "IOTA標誌",
        "printWallet": "列印紙本錢包"
    },
    "receive": {
        "somethingWentWrong": "出現錯誤",
        "somethingWentWrongExplanation": "請重新啟動程式",
        "addressCopied": "已複製地址",
        "addressCopiedExplanation": "您的地址已複製到剪貼簿。",
        "generateNewAddress": "產生新地址",
        "message": "Optional message",
        "removeMessage": "REMOVE MESSAGE"
    },
    "saveYourSeed": {
        "mustSaveYourSeed": "您必須將種子碼存放 ",
        "atLeastOne": "於至少 ",
        "ofTheOptions": "下列其中一個選項。"
    },
    "seedReentry": {
        "incorrectSeed": "錯誤的種子碼。",
        "incorrectSeedExplanation": "您輸入的種子碼錯誤。請再試一遍。",
        "thisIsACheck": "本頁面提醒您檢查是否已儲存種子碼",
        "ifYouHaveNotSaved": "若您尚未儲存您的種子碼，請回到上一個畫面儲存。"
    },
    "send": {
        "invalidAddress": "無效的地址",
        "invalidAddressExplanation1": "地址長度需含81個字元，且包含一個檢查碼。",
        "invalidAddressExplanation2": "地址包含無效的字元。",
        "invalidAddressExplanation3": "地址包含一個無效檢查碼。",
        "notEnoughFunds": "餘額不足",
        "notEnoughFundsExplanation": "您的IOTA不足以完成本次交易。",
        "keyReuse": "重新使用加密鑰匙",
        "keyReuseExplanation": "您欲發送的接收地址已有人使用。請輸入別的地址。",
        "recipientAddress": "收款地址",
        "amount": "金額",
        "max": "最大值",
        "message": "訊息",
        "send": "發送IOTA"
    },
    "setPassword": {
<<<<<<< HEAD
        "passwordTooShort": "密碼過短",
        "passwordTooShortExplanation": "Your password must be at least {{minLength}} characters. It is currently {{currentLength}} characters long. Please try again.",
        "passwordMismatch": "密碼不符",
        "passwordMismatchExplanation": "您輸入的密碼不符。請再試一遍。",
        "nowWeNeedTo": "現在需要設置密碼。",
        "anEncryptedCopy": "裝置上將會儲存一份您加密過的種子碼。未來您需要這份密碼來使用錢包。",
        "ensure": "請確保使用至少12字元強度的密碼。",
        "retypePassword": "重新輸入密碼"
=======
        "passwordTooShort": "Password is too short",
        "passwordTooShortExplanation":
            "Your password must be at least {{minLength}} characters. It is currently {{currentLength}} characters long. Please try again.",
        "passwordMismatch": "Passwords do not match",
        "passwordMismatchExplanation": "The passwords you have entered do not match. Please try again.",
        "nowWeNeedTo": "Now we need to set up a password.",
        "anEncryptedCopy":
            "An encrypted copy of your seed will be stored on your device. You will use this password to access your wallet in future.",
        "ensure": "Ensure you use a strong password of at least 12 characters.",
        "retypePassword": "Retype Password"
>>>>>>> fac038c7
    },
    "setSeedName": {
        "canUseMultipleSeeds": "本錢包能使用多個種子碼。每個種子碼都需要一個帳戶名稱。",
        "youCanAdd": "您可至設定選單中加入更多種子碼。"
    },
    "settings": {
        "transferSending": "傳送交易",
        "transferSendingExplanation": "請等到交易送出。",
        "generatingAddress": "產生接收地址中",
        "generatingAddressExplanation": "請等到您的地址產生。",
        "mode": "模式",
        "theme": "佈景主題",
        "currency": "貨幣",
        "language": "語言",
        "addNewSeed": "增加新的種子碼",
        "twoFA": "雙因素身分驗證",
        "changePassword": "修改密碼",
        "advanced": "進階設定",
        "logout": "登出",
        "reset": "重設錢包",
        "back": "返回"
    },
    "resetWalletConfirmation": {
        "thisAction": "此向操作無法復原",
        "warning1": "所有錢包資訊，包含您的",
        "warning2": "種子碼、密碼",
        "warning3": "和",
        "warning4": "其他帳戶資訊",
        "warning5": "將會遺失。",
        "areYouSure": "您確定要繼續嗎？"
    },
    "resetWalletRequirePassword": {
        "enterPassword": "輸入密碼以重新設置您的錢包。",
        "cancel": "取消",
        "reset": "重設"
    },
    "walletSetup": {
        "okay": "好囉。來建置您的錢包！",
        "doYouAlreadyHaveASeed": "您是否已有希望使用的種子碼?",
        "seedExplanation": "IOTA種子碼是由您帳戶的名稱和密碼結合成為81個字元長的字串。",
        "explanation1": "You can use it to access your funds from",
        "explanation2": " any wallet ",
        "explanation3": ", on",
        "explanation4": " any device",
        "explanation5": ". But if you lose your seed, you also lose your IOTA.",
        "keepSafe": "請妥善保存您的種子碼"
    },
    "welcome": {
        "thankYou": "感謝您下載IOTA錢包。",
        "weWillSpend": "接下來幾分鐘我們將為您設置您的錢包。",
        "reminder": "您或許希望跳過一些步驟，但我們建議您按完整程序設置。"
    },
    "writeSeedDown": {
        "yourSeedIs": "您的種子碼是由左至右。寫下您的種子碼和檢查碼，並",
        "tripleCheck": "再三確認",
        "thatTheyAreCorrect": "兩者皆正確"
    }
}<|MERGE_RESOLUTION|>--- conflicted
+++ resolved
@@ -62,7 +62,6 @@
         "seedCleared": "種子碼已清除",
         "seedClearedExplanation": "為保安全，種子碼已從剪貼簿清除。",
         "seedCopied": "種子碼已複製",
-<<<<<<< HEAD
         "seedCopiedExplanation": "種子碼已複製至剪貼簿，按「完成」或過六十秒後便會清除。",
         "clickToCopy": "按下方按鈕以複製您的種子碼至密碼管理系統。"
     },
@@ -73,22 +72,6 @@
         "seedTooShortExplanation": "Seeds must be {{maxLength}} characters long. Your seed is currently {{currentLength}} characters long. Please try again.",
         "seedExplanation": "Seeds should be {{maxLength}} characters long, and should contain capital letters A-Z, or the number 9. You cannot use seeds longer than {{maxLength}} characters.",
         "neverShare": "千萬別和他人分享您的種子碼"
-=======
-        "seedCopiedExplanation":
-            "The seed has been copied to the clipboard and will be cleared once you press \"DONE\" or 60 seconds have passed, whichever comes first.",
-        "clickToCopy": "Click the button below and copy your seed to a password manager."
-    },
-    "enterSeed": {
-        "invalidCharacters": "Seed contains invalid characters",
-        "invalidCharactersExplanation":
-            "Seeds can only consist of the capital letters A-Z and the number 9. Your seed has invalid characters. Please try again.",
-        "seedTooShort": "Seed is too short",
-        "seedTooShortExplanation":
-            "Seeds must be {{maxLength}} characters long. Your seed is currently {{currentLength}} characters long. Please try again.",
-        "seedExplanation":
-            "Seeds should be {{maxLength}} characters long, and should contain capital letters A-Z, or the number 9. You cannot use seeds longer than {{maxLength}} characters.",
-        "neverShare": "NEVER SHARE YOUR SEED WITH ANYONE"
->>>>>>> fac038c7
     },
     "home": {
         "balance": "餘額",
@@ -164,7 +147,6 @@
         "send": "發送IOTA"
     },
     "setPassword": {
-<<<<<<< HEAD
         "passwordTooShort": "密碼過短",
         "passwordTooShortExplanation": "Your password must be at least {{minLength}} characters. It is currently {{currentLength}} characters long. Please try again.",
         "passwordMismatch": "密碼不符",
@@ -173,18 +155,6 @@
         "anEncryptedCopy": "裝置上將會儲存一份您加密過的種子碼。未來您需要這份密碼來使用錢包。",
         "ensure": "請確保使用至少12字元強度的密碼。",
         "retypePassword": "重新輸入密碼"
-=======
-        "passwordTooShort": "Password is too short",
-        "passwordTooShortExplanation":
-            "Your password must be at least {{minLength}} characters. It is currently {{currentLength}} characters long. Please try again.",
-        "passwordMismatch": "Passwords do not match",
-        "passwordMismatchExplanation": "The passwords you have entered do not match. Please try again.",
-        "nowWeNeedTo": "Now we need to set up a password.",
-        "anEncryptedCopy":
-            "An encrypted copy of your seed will be stored on your device. You will use this password to access your wallet in future.",
-        "ensure": "Ensure you use a strong password of at least 12 characters.",
-        "retypePassword": "Retype Password"
->>>>>>> fac038c7
     },
     "setSeedName": {
         "canUseMultipleSeeds": "本錢包能使用多個種子碼。每個種子碼都需要一個帳戶名稱。",
