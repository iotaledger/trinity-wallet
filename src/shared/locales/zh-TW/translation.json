{
    "global": {
        "send": "傳送",
        "cancel": "取消",
        "continue?": "您確定要繼續嗎？",
        "noTransactions": "NO RECENT HISTORY",
        "qr": "QR Code",
        "balanceError": "Not enough balance",
        "balanceErrorMessage": "您的IOTA不足以完成本次交易。",
        "transferError": "Transfer Error",
        "transferErrorMessage": "Something went wrong while sending your transfer. Please try again.",
        "transferSent": "Transfer sent",
        "transferSentMessage": "Your transfer has been sent to the Tangle.",
        "keyReuse": "重新使用加密鑰匙",
        "keyReuseError": "You cannot send to an address that has already been spent from.",
        "invalidResponse": "無效的回應",
        "invalidResponseExplanation": "節點回傳無效回應。",
        "invalidResponsePollingExplanation": "節點於輪詢程序時回傳無效回應。",
<<<<<<< HEAD
        "invalidResponseFetchingAccount":
            "The node returned an invalid response while fetching your account information.",
        "invalidResponseSendingTransfer": "The node returned an invalid response while sending transfer.",
=======
        "invalidResponseFetchingAccount": "The node returned an invalid response while fetching your account information.",
        "invalidResponseSendingTransfer": "The node returned an invalid response while sending the transfer.",
>>>>>>> b70ae9cc
        "seed": "種子碼",
        "back": "返回",
        "backLowercase": "返回",
        "done": "完成",
        "doneLowercase": "Done",
        "next": "下一步",
        "apply": "Apply",
        "save": "保存",
        "close": "CLOSE",
        "continue": "繼續",
        "manualCopy": "寫下種子",
        "paperWallet": "列印副本",
        "copyToClipboard": "加入密碼管理器",
        "notAvailable": "此功能尚未開放",
        "notAvailableExplanation": "此功能將於稍後加入。",
        "enterSeed": "請輸入您的種子碼",
        "mainWallet": "主帳戶",
        "secondWallet": "次要帳戶",
        "thirdWallet": "第三帳戶",
        "fourthWallet": "第四帳戶",
        "fifthWallet": "第五帳戶",
        "sixthWallet": "第六帳戶",
        "otherWallet": "其他帳戶",
        "yes": "確認",
        "no": "否",
        "password": "密碼",
        "unrecognisedPassword": "未知的密碼",
        "unrecognisedPasswordExplanation": "此為未知密碼，請再試一遍。",
        "syncInProgress": "同步進行中",
        "syncInProgressExplanation": "請等候至同步完成",
        "somethingWentWrong": "出現錯誤",
        "somethingWentWrongExplanation": "請重新啟動程式",
        "node": "節點",
        "cannotPerformAction": "無法執行操作",
        "cannotPerformActionExplanation": "轉到進階設定中重置錢包。"
    },
    "addAdditionalSeed": {
        "seedInvalidChars": "種子碼包含無效字元",
        "seedInvalidCharsExplanation": "種子碼只能由大寫A-Z字母和數字9組成。您的種子碼包含無效字元。請再試一遍。",
        "seedTooShort": "種子碼過短。",
        "seedTooShortExplanation":
            "Seeds must be {{maxLength}} characters long. Your seed is currently {{currentLength}} characters long. Please try again.",
        "nameInUse": "此帳戶已有人使用",
        "nameInUseExplanation": "種子碼請使用獨特帳戶名稱",
        "enterAccountName": "輸入帳戶名稱",
        "accountName": "帳戶名稱",
        "noNickname": "尚未輸入帳戶名稱",
        "noNicknameExplanation": "請輸入種子碼帳戶名稱",
        "seedInUse": "Seed already in use",
        "seedInUseExplanation": "This seed is already linked to your wallet. Please use a different one."
    },
    "changePassword": {
        "oops": "糟糕！出錯了",
        "oopsExplanation": "更新密碼時出錯了。請再試一遍。",
        "passwordUpdated": "密碼已更新",
        "passwordUpdatedExplanation": "您的密碼已成功更新。",
        "incorrectPassword": "密碼錯誤",
        "incorrectPasswordExplanation": "你輸入的密碼錯誤。請再試一遍。",
        "passwordsDoNotMatch": "密碼不符",
        "passwordsDoNotMatchExplanation": "密碼不符。請再試一遍",
        "passwordTooShort": "密碼過短",
        "passwordTooShortExplanation": "Your password must be at least 8 characters. Please try again.",
        "oldPassword": "無法設置舊密碼",
        "oldPasswordExplanation": "無法將舊密碼設置為新密碼。請嘗試輸入新密碼。",
        "ensureStrongPassword": "請確保使用至少12字元強度的密碼。",
        "currentPassword": "當前密碼",
        "newPassword": "新密碼",
        "confirmPassword": "確認新密碼"
    },
    "copyToClipboard": {
        "seedCleared": "種子碼已清除",
        "seedClearedExplanation": "為保安全，種子碼已從剪貼簿清除。",
        "seedCopied": "Copied seed to clipboard",
        "seedCopiedExplanation": "The seed will be cleared once you press \"DONE\" or 60 seconds have passed.",
        "clickToCopy": "按下方按鈕以複製您的種子碼至密碼管理系統。",
        "doNotStore": "不要儲存種子於ㄧ般文字",
        "copyToClipboard": "複製到剪貼簿"
    },
    "enterSeed": {
        "invalidCharacters": "種子碼包含無效字元",
        "invalidCharactersExplanation": "種子碼只能由大寫A-Z字母和數字9組成。您的種子碼包含無效字元。請再試一遍。",
        "seedTooShort": "種子碼過短",
        "seedTooShortExplanation":
            "Seeds must be {{maxLength}} characters long. Your seed is currently {{currentLength}} characters long. Please try again.",
        "seedExplanation":
            "Seeds should be {{maxLength}} characters long, and should contain capital letters A-Z, or the number 9. You cannot use seeds longer than {{maxLength}} characters.",
        "neverShare": "千萬別和他人分享您的種子碼"
    },
    "home": {
        "balance": "餘額",
        "send": "傳送",
        "receive": "接收",
        "history": "交易歷史",
        "settings": "設定"
    },
    "languageSetup": {
        "language": "語言"
    },
    "login": {
        "emptyPassword": "空白的密碼",
        "emptyPasswordExplanation": "您必須輸入密碼以登入。請再試一遍。",
        "enterPassword": "請輸入您的密碼。",
        "useSeed": "使用種子碼",
        "login": "登入",
        "selectDifferentNode": "Do you want to select a different node?"
    },
    "loading": {
        "loadingFirstTime": "首次載入種子碼。",
        "thisMayTake": "這可能需要一點時間。",
        "youMayNotice": "您的裝置可能會變慢"
    },
    "newSeedSetup": {
        "seedNotGenerated": "尚未產生種子碼",
        "seedNotGeneratedExplanation": "請按「產生新種子碼」鈕",
        "pressForNewSeed": "按此處得到新種子碼",
        "individualLetters": "請按各字母以成隨機順序"
    },
    "onboardingComplete": {
        "walletReady": "錢包已設置完成且能使用。若您在未來需要做任何變動，請到設定選單。"
    },
    "paperWallet": {
        "clickToPrint": "按下方按鈕列印出您的種子碼。",
        "storeSafely": "妥善存放。",
        "neverShare": "千萬別和任何人分享您的種子碼。",
        "iotaLogo": "IOTA標誌",
        "printWallet": "列印紙本錢包"
    },
    "receive": {
        "addressCopied": "已複製地址",
        "addressCopiedExplanation": "您的地址已複製到剪貼簿。",
        "generateNewAddress": "產生新地址",
        "message": "選擇性訊息",
        "removeMessage": "移除訊息"
    },
    "saveYourSeed": {
        "seedCleared": "種子已清除",
        "seedClearedExplanation": "基於安全理由，種子已從剪貼簿清除",
        "mustSaveYourSeed": "您必須將種子碼存放 ",
        "atLeastOne": "於至少 ",
        "ofTheOptions": "下列其中一個選項。"
    },
    "seedReentry": {
        "incorrectSeed": "錯誤種子",
        "incorrectSeedExplanation": "您輸入的種子碼錯誤。請再試一遍。",
        "thisIsACheck": "本頁面提醒您檢查是否已儲存種子碼",
        "ifYouHaveNotSaved": "假如你未儲存你的種子，請退回並儲存"
    },
    "send": {
        "invalidAddress": "無效的地址",
        "invalidAddressExplanation1": "地址應該為{{maxLength}} 字元長度且應有一個檢查碼",
        "invalidAddressExplanation2": "地址包含無效的字元。",
        "invalidAddressExplanation3": "地址包含一個無效檢查碼。",
        "notEnoughFunds": "Insufficient funds",
        "notEnoughFundsExplanation": "您的IOTA不足以完成本次交易。",
        "keyReuse": "重新使用加密鑰匙",
        "keyReuseExplanation": "您欲發送的接收地址已有人使用。請輸入別的地址。",
        "recipientAddress": "收款地址",
        "amount": "金額",
        "max": "最大值",
        "message": "訊息",
        "send": "傳送",
        "invalidAmount": "錯誤數額填入",
        "invalidAmountExplanation": "交易金額請填入數值",
        "maximumSelected": "已選定最大的數額",
        "iotaUnits": "IOTA單位"
    },
    "setPassword": {
        "passwordTooShort": "密碼過短",
        "passwordTooShortExplanation":
            "Your password must be at least {{minLength}} characters. It is currently {{currentLength}} characters long. Please try again.",
        "passwordMismatch": "密碼不符",
        "passwordMismatchExplanation": "您輸入的密碼不符。請再試一遍。",
        "nowWeNeedTo": "現在需要設置密碼。",
        "anEncryptedCopy": "裝置上將會儲存一份您加密過的種子碼。未來您需要這份密碼來使用錢包。",
        "ensure": "請確保使用至少12字元強度的密碼。",
        "retypePassword": "重新輸入密碼"
    },
    "setSeedName": {
        "canUseMultipleSeeds": "本錢包能使用多個種子碼。每個種子碼都需要一個帳戶名稱。",
        "youCanAdd": "您可至設定選單中加入更多種子碼。"
    },
    "settings": {
        "transferSending": "傳送交易",
        "transferSendingExplanation": "請等到交易送出。",
        "generatingAddress": "產生接收地址中",
        "generatingAddressExplanation": "請等到您的地址產生。",
        "mode": "模式",
        "theme": "佈景主題",
        "currency": "貨幣",
        "language": "語言",
        "accountManagement": "Account management",
        "addNewSeed": "增加新的種子碼",
        "twoFA": "雙因素身分驗證",
        "changePassword": "修改密碼",
        "advanced": "進階設定",
        "logout": "登出",
        "reset": "重設錢包",
        "syncingComplete": "同步完成",
        "syncingCompleteExplanation": "您的帳戶已成功同步。",
        "nicknameChanged": "帳戶名稱已更改",
        "nicknameChangedExplanation": "您的帳戶已變更",
        "accountDeleted": "帳戶已刪除",
        "accountDeletedExplanation": "您的帳戶已從錢包中刪除。",
        "cannotPerformAction": "無法執行操作",
        "cannotPerformActionExplanation": "轉到進階設定中重置錢包。",
        "poorConnection": "Poor connection",
        "poorConnectionExplanation": "Failed to change currency due to a poor connection."
    },
    "resetWalletConfirmation": {
        "thisAction": "此向操作無法復原",
        "warning1": "所有錢包資訊，包含您的",
        "warning2": "種子碼、密碼",
        "warning3": "和",
        "warning4": "其他帳戶資訊",
        "warning5": "將會遺失。",
        "areYouSure": "您確定要繼續嗎？"
    },
    "resetWalletRequirePassword": {
        "enterPassword": "Enter your password to reset the wallet.",
        "cancel": "取消",
        "reset": "重設"
    },
    "walletSetup": {
        "okay": "好囉。來建置您的錢包！",
        "doYouAlreadyHaveASeed": "您是否已有希望使用的種子碼?",
        "seedExplanation": "IOTA種子碼是由您帳戶的名稱和密碼結合成為81個字元長的字串。",
        "explanation1": "您可以使用它來存取您的資金從",
        "explanation2": " 任何錢包 ",
        "explanation3": ", on",
        "explanation4": " any device",
        "explanation5": ". But if you lose your seed, you also lose your IOTA.",
        "keepSafe": "請妥善保存您的種子碼"
    },
    "welcome": {
        "thankYou": "感謝您下載IOTA錢包。",
        "weWillSpend": "接下來幾分鐘我們將為您設置您的錢包。",
        "reminder": "您或許希望跳過一些步驟，但我們建議您按完整程序設置。"
    },
    "writeSeedDown": {
        "yourSeedIs":
            "Your seed is {{maxSeedLength}} characters read from left to right. Write down your seed and checksum and",
        "tripleCheck": "再三確認",
        "thatTheyAreCorrect": "兩者皆正確"
    },
    "history": {
        "bundleHashCopied": "Bundle hash copied",
        "bundleHashCopiedExplanation": "The bundle hash has been copied to the clipboard.",
        "addressCopied": "已複製地址",
        "addressCopiedExplanation": "The address has been copied to the clipboard."
    },
    "accountManagement": {
        "viewSeed": "View seed",
        "viewAddresses": "View addresses",
        "editAccountName": "Edit account name",
        "deleteAccount": "Delete account",
        "addNewAccount": "Add new account"
    },
    "addCustomNode": {
        "customNode": "Custom node",
        "add": "Add"
    },
    "addNewAccount": {
        "useExistingSeed": "Use existing seed",
        "createNewSeed": "Create new seed"
    },
    "advancedSettings": {
        "selectNode": "Select node",
        "addCustomNode": "Add custom node",
        "manualSync": "Manual sync"
    },
    "advancedThemeCustomisation": {
        "background": "Background",
        "frame": "Frame"
    },
    "currencySelection": {
        "currency": "貨幣"
    },
    "logoutConfirmationModal": {
        "logoutConfirmation": "Are you sure you want to log out?"
    },
    "qrScanner": {
        "scan": "Scan your QR code"
    },
    "unitInfoModal": {
        "unitSystem": "UNIT SYSTEM",
        "trillion": "Trillion",
        "billion": "Billion",
        "million": "Million",
        "thousand": "Thousand",
        "one": "One"
    },
    "deleteAccount": {
        "areYouSure": "Are you sure you want to delete this account?",
        "yourSeedWillBeRemoved": "Your seed and transaction history will be removed.",
        "thisAction": "此向操作無法復原",
        "enterPassword": "Enter your password to delete this account."
    },
    "manualSync": {
        "pressToSync": "Press the button below to sync your account.",
        "thisMayTake": "這可能需要一點時間。",
        "youMayNotice": "您的裝置可能會變慢",
        "syncAccount": "SYNC ACCOUNT",
        "syncingYourAccount": "Syncing your account."
    },
    "useExistingSeed": {
        "title": "Enter a seed and account name."
    },
    "viewSeed": {
        "enterPassword": "Enter password to view your seed.",
        "viewSeed": "VIEW SEED",
        "hideSeed": "HIDE SEED"
    },
    "saveSeedConfirmation": {
        "alreadyHave": "I have saved my seed",
        "reenter": "You will now be asked to re-enter your seed.",
        "reenterWarningOne": "If your device fails and you have not saved",
        "reenterWarningTwo": "your seed, you will lose your IOTA."
    },
    "walletResetConfirmation": {
        "cannotUndo": "THIS ACTION CANNOT BE UNDONE.",
        "infoTextOne": "所有錢包資訊，包含您的",
        "infoTextTwo": "seeds, password",
        "infoTextThree": "和",
        "infoTextFour": "other account information",
        "infoTextFive": "will be lost."
    },
    "transferConfirmation": {
        "youAreAbout": "You are about to send {{contents}} to the address",
        "aMessage": "a message"
    }
}<|MERGE_RESOLUTION|>--- conflicted
+++ resolved
@@ -16,14 +16,9 @@
         "invalidResponse": "無效的回應",
         "invalidResponseExplanation": "節點回傳無效回應。",
         "invalidResponsePollingExplanation": "節點於輪詢程序時回傳無效回應。",
-<<<<<<< HEAD
         "invalidResponseFetchingAccount":
             "The node returned an invalid response while fetching your account information.",
-        "invalidResponseSendingTransfer": "The node returned an invalid response while sending transfer.",
-=======
-        "invalidResponseFetchingAccount": "The node returned an invalid response while fetching your account information.",
         "invalidResponseSendingTransfer": "The node returned an invalid response while sending the transfer.",
->>>>>>> b70ae9cc
         "seed": "種子碼",
         "back": "返回",
         "backLowercase": "返回",
