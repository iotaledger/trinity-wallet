--- conflicted
+++ resolved
@@ -19,8 +19,7 @@
         "invalidResponse": "Virheellinen vastaus",
         "invalidResponseExplanation": "Palvelin palautti virheilmoituksen.",
         "invalidResponsePollingExplanation": "Palvelin palautti virheilmoituksen yhdistysvaiheessa.",
-        "invalidResponseFetchingAccount":
-            "Palvelin palautti virheilmoituksen haettaessa tilitietoja. Kokeile uudestaan vaihtamalla palvelinta.",
+        "invalidResponseFetchingAccount": "Palvelin palautti virheilmoituksen haettaessa tilitietoja. Kokeile uudestaan vaihtamalla palvelinta.",
         "invalidResponseSendingTransfer": "Palvelin palautti virheilmoituksen siirron yhteydessä.",
         "seed": "Seed-luku",
         "back": "TAKAISIN",
@@ -60,8 +59,7 @@
         "cannotPerformAction": "Toimintoa ei voi suorittaa",
         "cannotPerformActionExplanation": "Siirry lisäasetuksiin resetoidaksesi lompakkosi.",
         "attachToTangleUnavailable": "Yhteys Tangle-verkkoon ei käytettävissä",
-        "attachToTangleUnavailableExplanation":
-            "Tangle-verkkoon liittäminen ei ole mahdollista valitsemallasi palvelimella.",
+        "attachToTangleUnavailableExplanation": "Tangle-verkkoon liittäminen ei ole mahdollista valitsemallasi palvelimella.",
         "wallet": "Lompakko",
         "sent": "Lähetetty",
         "received": "Vastaanotettu",
@@ -86,23 +84,15 @@
         "cannotSendToOwnExplanation": "Et voi siirtää varoja yhteen omista osoitteistasi.",
         "pleaseWait": "Odota hetki",
         "pleaseWaitExplanation": "Trinity suorittaa jo toista toimintoa. Odota hetki ja yritä uudelleen.",
-<<<<<<< HEAD
-        "pleaseWaitTransferExplanation":
-            "Varallisuuttasi käytetään jo olemassa olevissa siirroissa. Odota että ne on vahvistettu ennen kuin yrität uudelleen.",
-        "snapshotTransitionInProgress": "Snapshot siirtymä käynnissä",
-=======
         "pleaseWaitTransferExplanation": "Saldoasi käytetään jo olemassa olevissa siirroissa. Odota, että ne on vahvistettu ennen kuin yrität uudelleen.",
         "snapshotTransitionInProgress": "Snapshot-siirtymä käynnissä",
->>>>>>> 080c9d49
         "snapshotTransitionInProgressExplanation": "Odota kunnes siirtymäprosessi on valmis."
     },
     "addAdditionalSeed": {
         "seedInvalidChars": "Seed-luku sisältää virheellisiä merkkejä",
-        "seedInvalidCharsExplanation":
-            "Seed-luvut voivat muodostua ainoastaan isoista alkukirjaimista A-Z ja numerosta 9. Sinun seed-lukusi sisältää virheellisiä merkkejä. Yritä uudelleen.",
+        "seedInvalidCharsExplanation": "Seed-luvut voivat muodostua ainoastaan isoista alkukirjaimista A-Z ja numerosta 9. Sinun seed-lukusi sisältää virheellisiä merkkejä. Yritä uudelleen.",
         "seedTooShort": "Seed-luku on liian lyhyt",
-        "seedTooShortExplanation":
-            "Seed-lukujen on oltava {{maxLength}} merkkiä pitkiä. Sinun seed-lukusi on tällä hetkellä {{currentLength}} merkkiä pitkä. Yritä uudelleen.",
+        "seedTooShortExplanation": "Seed-lukujen on oltava {{maxLength}} merkkiä pitkiä. Sinun seed-lukusi on tällä hetkellä {{currentLength}} merkkiä pitkä. Yritä uudelleen.",
         "nameInUse": "Tilin nimi on jo käytössä",
         "nameInUseExplanation": "Käytä yksilöllistä tilin nimeä seed-luvullesi.",
         "enterAccountName": "Anna tilin nimi.",
@@ -125,12 +115,7 @@
         "passwordTooShortExplanation": "Salasanan tulee olla vähintään 12 merkkiä pitkä. Yritä uudelleen.",
         "oldPassword": "Vanhaa salasanaa ei voi käyttää",
         "oldPasswordExplanation": "Et voi käyttää vanhaa salasanaa toista kertaa. Yritä uudelleen.",
-<<<<<<< HEAD
-        "ensureStrongPassword":
-            "Varmista että käytät hyvää salasanaa joka on vähintään 12-merkkiä pitkä ja sisältää erikoismerkkejä.",
-=======
         "ensureStrongPassword": "Varmista, että käytät vahvaa salasanaa, joka on vähintään 12 merkkiä pitkä ja sisältää erikoismerkkejä.",
->>>>>>> 080c9d49
         "currentPassword": "Nykyinen Salasana",
         "newPassword": "Uusi Salasana",
         "confirmPassword": "Vahvista Uusi Salasana"
@@ -147,13 +132,10 @@
     },
     "enterSeed": {
         "invalidCharacters": "Seed-luku sisältää virheellisiä merkkejä",
-        "invalidCharactersExplanation":
-            "Seed-luvut voivat muodostua ainoastaan isoista alkukirjaimista A-Z ja numerosta 9. Sinun seed-lukusi sisältää virheellisiä merkkejä. Yritä uudelleen.",
+        "invalidCharactersExplanation": "Seed-luvut voivat muodostua ainoastaan isoista alkukirjaimista A-Z ja numerosta 9. Sinun seed-lukusi sisältää virheellisiä merkkejä. Yritä uudelleen.",
         "seedTooShort": "Seed-luku on liian lyhyt",
-        "seedTooShortExplanation":
-            "Seed-luvun on oltava {{maxLength}} merkkiä pitkä. Sinun seed-lukusi on tällä hetkellä {{currentLength}} merkkiä pitkä. Yritä uudelleen.",
-        "seedExplanation":
-            "Seed-lukusi tulee olla {{maxLength}} merkkiä pitkä ja sisältää isoja kirjaimia A-Z tai numeron yhdeksän (9). Yli {{maxLength}} merkkiä pitkiä Seed-lukuja ei voi käyttää.",
+        "seedTooShortExplanation": "Seed-luvun on oltava {{maxLength}} merkkiä pitkä. Sinun seed-lukusi on tällä hetkellä {{currentLength}} merkkiä pitkä. Yritä uudelleen.",
+        "seedExplanation": "Seed-lukusi tulee olla {{maxLength}} merkkiä pitkä ja sisältää isoja kirjaimia A-Z tai numeron yhdeksän (9). Yli {{maxLength}} merkkiä pitkiä Seed-lukuja ei voi käyttää.",
         "neverShare": "ÄLÄ KOSKAAN JAA SEED-LUKUASI KENELLEKÄÄN"
     },
     "home": {
@@ -189,12 +171,7 @@
         "individualLetters": "Paina yksittäisiä merkkejä saadaksesi ne satunnaisiksi."
     },
     "onboardingComplete": {
-<<<<<<< HEAD
-        "walletReady":
-            "Lompakkosi on nyt käyttövalmis. Jos haluat tehdä muutoksia lompakkoosi, voit tehdä sen Asetukset-valikosta."
-=======
         "walletReady": "Lompakkosi on nyt käyttövalmis. Voit tehdä siihen jatkossa muutoksia Asetukset-valikon kautta."
->>>>>>> 080c9d49
     },
     "paperWallet": {
         "clickToPrint": "Kilkkaa alla olevaa nappia tulostaaksesi paperikopion seed-luvustasi.",
@@ -215,12 +192,7 @@
     "saveYourSeed": {
         "seedCleared": "Seed-luku tyhjennetty",
         "seedClearedExplanation": "Seed-luku on turvallisuussyistä poistettu leikepöydältä.",
-<<<<<<< HEAD
-        "mustSaveYourSeed":
-            "<0><0>Sinun on tulee tallentaa seed-lukusi käyttäen </0><1>vähintään yhtä</1><2>alla olevista vaihtoehdoista.</2></0>"
-=======
         "mustSaveYourSeed": "<0><0>Sinun on tulee tallentaa seed-lukusi käyttäen </0><1>vähintään yhtä</1><2> alla olevista vaihtoehdoista.</2></0>"
->>>>>>> 080c9d49
     },
     "seedReentry": {
         "incorrectSeed": "Virheellinen seed-luku",
@@ -230,12 +202,10 @@
     },
     "send": {
         "invalidAddress": "Virheellinen osoite",
-        "invalidAddressExplanation1":
-            "Osoitteen on oltava {{maxLength}} merkkiä pitkä ja sen pitäisi sisältää tarkistussumma.",
+        "invalidAddressExplanation1": "Osoitteen on oltava {{maxLength}} merkkiä pitkä ja sen pitäisi sisältää tarkistussumma.",
         "invalidAddressExplanation2": "Osoite sisältää virheellisiä merkkejä.",
         "invalidAddressExplanation3": "Osoite sisältää virheellisen tarkistussumman.",
-        "invalidAddressExplanationGeneric":
-            "Osoitteen on oltava 90 merkkiä pitkä ja sisältää ainoastaan merkkejä A-Z tai 9.",
+        "invalidAddressExplanationGeneric": "Osoitteen on oltava 90 merkkiä pitkä ja sisältää ainoastaan merkkejä A-Z tai 9.",
         "notEnoughFunds": "Varoja ei riittävästi",
         "notEnoughFundsExplanation": "Sinulla ei ole tarpeeksi IOTAa suorittaaksesi siirtoa loppuun.",
         "keyReuse": "Avaimen uudelleenkäyttö",
@@ -255,15 +225,12 @@
     },
     "setPassword": {
         "passwordTooShort": "Salasana on liian lyhyt",
-        "passwordTooShortExplanation":
-            "Salasanasi on oltava vähintään {{minLength}} merkkiä. Se on tällä hetkellä {{currentLength}} merkin pituinen. Yritä uudelleen.",
+        "passwordTooShortExplanation": "Salasanasi on oltava vähintään {{minLength}} merkkiä. Se on tällä hetkellä {{currentLength}} merkin pituinen. Yritä uudelleen.",
         "passwordMismatch": "Salasanat eivät täsmää",
         "passwordMismatchExplanation": "Annetut salasanat eivät täsmää. Yritä uudelleen.",
         "nowWeNeedTo": "Nyt meidän on luotava salasana.",
-        "anEncryptedCopy":
-            "Seed-lukusi salattu kopio tallennetaan laitteellesi. Tällä salasanalla pääset käyttämään lompakkoasi jatkossa.",
-        "ensure":
-            "Varmista, että käytät hyvää salasanaa, joka on vähintään 12 merkkiä pitkä ja sisältää erikoismerkkejä.",
+        "anEncryptedCopy": "Seed-lukusi salattu kopio tallennetaan laitteellesi. Tällä salasanalla pääset käyttämään lompakkoasi jatkossa.",
+        "ensure": "Varmista, että käytät hyvää salasanaa, joka on vähintään 12 merkkiä pitkä ja sisältää erikoismerkkejä.",
         "retypePassword": "Kirjoita Salasana Uudelleen"
     },
     "setSeedName": {
@@ -273,10 +240,8 @@
     "modeSelection": {
         "expert": "Edistynyt käyttäjä",
         "standard": "Tavallinen käyttäjä",
-        "expertModeExplanation":
-            "Edistynyt käyttäjä -tila mahdollistaa pääsyn lisäominaisuuksiin kuten lähetyksen edistämiseen.",
-        "modesExplanation":
-            "Aktivoi edistyneen käyttäjän tila vain jos ymmärrät miten Tangle-verkko toimii. Muuten tila voi vaikuttaa hankalalta käyttää."
+        "expertModeExplanation": "Edistynyt käyttäjä -tila mahdollistaa pääsyn lisäominaisuuksiin kuten lähetyksen edistämiseen.",
+        "modesExplanation": "Aktivoi edistyneen käyttäjän tila vain jos ymmärrät miten Tangle-verkko toimii. Muuten tila voi vaikuttaa hankalalta käyttää."
     },
     "settings": {
         "transferSending": "Siirto käynnissä",
@@ -328,22 +293,18 @@
     "walletSetup": {
         "okay": "Okei. Luodaan sinulle lompakko!",
         "doYouAlreadyHaveASeed": "Onko sinulla jo seed-luku jota haluat käyttää?",
-        "seedExplanation":
-            "IOTA seed-luku on käyttäjänimen ja salasanan yhdistelmä tilillesi. Seed-luku koostuu yhdestä 81-merkin pituisesta merkkijonosta.",
-        "explanation":
-            "<0><0>Voit käyttää seed-lukuasi päästäksesi käsiksi varoihisi mistä tahansa</0><1> lompakosta</1><2>, millä tahansa tuetulla</2><3> laitteella</3><4>. Muista kuitenkin että jos hävität seed-lukusi, menetät myös pääsyn varoihisi.</4></0>",
+        "seedExplanation": "IOTA seed-luku on käyttäjänimen ja salasanan yhdistelmä tilillesi. Seed-luku koostuu yhdestä 81-merkin pituisesta merkkijonosta.",
+        "explanation": "<0><0>Voit käyttää seed-lukuasi päästäksesi käsiksi varoihisi mistä tahansa</0><1> lompakosta</1><2>, millä tahansa tuetulla</2><3> laitteella</3><4>. Muista kuitenkin että jos hävität seed-lukusi, menetät myös pääsyn varoihisi.</4></0>",
         "keepSafe": "Muista aina pitää seed-lukusi turvassa."
     },
     "welcome": {
         "thankYou": "Kiitos, että latasit Trinity-lompakon.",
         "weWillSpend": "Seuraavaksi määritämme lompakkosi asetukset.",
-        "reminder":
-            "Kaikki tulevat vaiheet ovat tärkeitä lompakon toimivuuden kannalta, suorita ne huolellisesti loppuun asti."
+        "reminder": "Kaikki tulevat vaiheet ovat tärkeitä lompakon toimivuuden kannalta, suorita ne huolellisesti loppuun asti."
     },
     "writeSeedDown": {
         "yourSeedIs": "Sinun seed-lukusi on {{maxSeedLength}} merkkiä luettuna vasemmalta oikealle.",
-        "writeDownYourSeed":
-            "<0>Kirjoita muistiin seed-lukusi ja tarkistussumma ja</0> <1>varmista kolmesti,</1> <2>että ne ovat oikein.</2>"
+        "writeDownYourSeed": "<0>Kirjoita muistiin seed-lukusi ja tarkistussumma ja</0> <1>varmista kolmesti,</1> <2>että ne ovat oikein.</2>"
     },
     "history": {
         "bundleHashCopied": "Kokoelman tiivisteluku kopioitu",
@@ -427,8 +388,7 @@
     },
     "walletResetConfirmation": {
         "cannotUndo": "TÄTÄ TOIMINTOA EI VOI KUMOTA.",
-        "warning":
-            "<0><0>Kaikki sinun lompakkosi tiedot, mukaan lukien sinun </0> <1>seed-lukusi, salasanasi,</1> <2> ja </2> <3>muut tilitiedot</3> <4>menetetään.</4></0>"
+        "warning": "<0><0>Kaikki sinun lompakkosi tiedot, mukaan lukien sinun </0> <1>seed-lukusi, salasanasi,</1> <2> ja </2> <3>muut tilitiedot</3> <4>menetetään.</4></0>"
     },
     "fingerprintSetup": {
         "instructionsEnable": "Kosketa laitteesi sormenjälkilukijaa ottaaksesi käyttöön sormenjälkivarmennuksen.",
@@ -443,8 +403,7 @@
         "enabled": "Käytössä",
         "disabled": "Ei käytössä",
         "fingerprintUnavailable": "Sormenjälkianturi ei saatavilla",
-        "fingerprintUnavailableExplanation":
-            "Laite ei tue sormenjälkitunnistusta tai sitä ei ole määritetty laitteen asetuksiin.",
+        "fingerprintUnavailableExplanation": "Laite ei tue sormenjälkitunnistusta tai sitä ei ole määritetty laitteen asetuksiin.",
         "buttonInstructionsDisable": "Paina alla olevaa painiketta poistaaksesi sormenjälkitunnistuksen.",
         "buttonInstructionsEnable": "Paina alla olevaa painiketta ottaaksesi käyttöön sormenjälkitunnistuksen.",
         "instructionsLogin": "Kosketa sormenjälkilukijaa kirjautuaksesi sisään."
@@ -474,8 +433,7 @@
     },
     "rootDetection": {
         "warning": "VAROITUS",
-        "rootDetected":
-            "<0>Laitteesi näyttää olevan rootattu.</0><1>Tämä voi johtaa merkittäviin ongelmiin lompakon tietoturvassa.</1><2>Haluatko jatkaa tästä huolimatta?</2>"
+        "rootDetected": "<0>Laitteesi näyttää olevan rootattu.</0><1>Tämä voi johtaa merkittäviin ongelmiin lompakon tietoturvassa.</1><2>Haluatko jatkaa tästä huolimatta?</2>"
     },
     "pow": {
         "feeless": "Kuluttoman siirron tekeminen vaatii vähäistä määrää laskentatyötä (Proof of Work).",
@@ -494,8 +452,7 @@
     },
     "snapshotTransition": {
         "cannotCompleteTransition": "Snapshot-siirtymä ei onnistu",
-        "cannotCompleteTransitionExplanation":
-            "Tilin saldon tulee olla suurempi kuin 0, jotta siirtymäprosessi voidaan käynnistää.",
+        "cannotCompleteTransitionExplanation": "Tilin saldon tulee olla suurempi kuin 0, jotta siirtymäprosessi voidaan käynnistää.",
         "transitionComplete": "Snapshot-siirtymä valmis",
         "transitionCompleteExplanation": "Snapshot-siirtymäprosessi suoritettu onnistuneesti."
     }
