{
    "global": {
        "send": "LÄHETÄ",
        "cancel": "PERUUTA",
        "continue?": "Oletko varma, että haluat jatkaa?",
        "noTransactions": "EI HISTORIATIETOJA",
        "refresh": "Päivitä",
        "balanceError": "Ei tarpeeksi katetta",
        "balanceErrorMessage": "Sinulla ei ole tarpeeksi saldoa siirron loppuun suorittamiseksi.",
        "transferError": "Siirtovirhe",
        "transferErrorMessage": "Siirrossa tapahtui virhe. Yritä uudelleen.",
        "transferSent": "Siirto lähetty",
        "transferSentMessage": "Siirtosi on lähetetty Tangle-verkkoon.",
        "messageSent": "Viesti lähetetty",
        "messageSentMessage": "Viestisi on lähetetty Tangle-verkkoon.",
        "keyReuse": "Lähetys jo käytettyyn osoitteeseen",
        "keyReuseError": "Et voi lähettää osoitteeseen, jota on jo käytetty aikaisemmin.",
        "invalidResponse": "Palvelin virhe",
        "invalidResponseExplanation": "Palvelin antoi virheilmoituksen. Kokeile uudestaan vaihtamalla palvelinta.",
        "invalidResponsePollingExplanation":
            "Palvelin antoi virheilmoituksen kyselyvaiheessa. Kokeile uudestaan vaihtamalla palvelinta.",
        "invalidResponseFetchingAccount":
            "Palvelin antoi virheilmoituksen haettaessa tilitietoja. Kokeile uudestaan vaihtamalla palvelinta.",
        "invalidResponseSendingTransfer":
            "Palvelin antoi virheilmoituksen kesken siirron. Kokeile uudestaan vaihtamalla palvelinta.",
        "nodeOutOfSync": "Palvelin ei ole ajantasalla",
<<<<<<< HEAD
        "nodeOutOfSyncExplanation":
            "Palvelin jota käytät tällä hetkellä ei sisällä viimeisintä tietoa. Kokeile vaihtaa palvelin toiseen.",
        "thisNodeOutOfSync": "This node is out of sync. Please change node or try again.",
=======
        "nodeOutOfSyncExplanation": "Palvelin jota käytät tällä hetkellä ei sisällä viimeisintä tietoa. Kokeile vaihtaa palvelin toiseen.",
        "thisNodeOutOfSync": "Palvelin jota käytät tällä hetkellä ei sisällä viimeisintä tietoa. Kokeile vaihtaa palvelin toiseen.",
>>>>>>> daa6d672
        "seed": "Seed-luku",
        "checksum": "Tarkistussumma",
        "back": "TAKAISIN",
        "goBack": "Takaisin",
        "goBackStep": "Mene askel takaisin",
        "backLowercase": "Takaisin",
        "done": "VALMIS",
        "doneLowercase": "Valmis",
        "prev": "EDELLINEN",
        "next": "SEURAAVA",
        "nextLowerCase": "Seuraava",
        "apply": "Hyväksy",
        "save": "Tallenna",
        "close": "Sulje",
        "continue": "Jatka",
        "enable": "Ota käyttöön",
        "disable": "Poista käytöstä",
        "enabled": "Käytössä",
        "disabled": "Pois käytöstä",
        "manualCopy": "Kirjoita seed-luku paperille",
        "paperWallet": "Tulosta seed-luku paperille",
        "addToPasswordManager": "Lisää salasanan hallintasovellukseen",
        "shareSeed": "Jaa seed-luku",
        "proceed": "Jatka",
        "qr": "QR",
        "notAvailable": "Tämä toiminto ei ole käytettävissä",
        "notAvailableExplanation": "Se tullaan lisäämään myöhemmässä kehitysvaiheessa.",
        "enterSeed": "Anna seed-lukusi.",
        "mainWallet": "PÄÄTILI",
        "secondWallet": "TOINEN TILI",
        "thirdWallet": "KOLMAS TILI",
        "fourthWallet": "NELJÄS TILI",
        "fifthWallet": "VIIDES TILI",
        "sixthWallet": "KUUDES TILI",
        "otherWallet": "MUU TILI",
        "yes": "KYLLÄ",
        "no": "EI",
        "yesLowerCase": "Kyllä",
        "noLowerCase": "Ei",
        "okay": "OK",
        "okayLowercase": "Selvä",
        "password": "Salasana",
        "passwordOrFingerprint": "Salasana tai sormenjälki",
        "unrecognisedPassword": "Tunnistamaton salasana",
        "unrecognisedPasswordExplanation": "Salasanaa ei tunnistettu. Yritä uudelleen.",
        "syncInProgress": "Synkronointi käynnissä",
        "syncInProgressExplanation": "Odota, kunnes synkronointi on valmis.",
        "somethingWentWrong": "Jokin meni pieleen",
        "somethingWentWrongRestart": "Käynnistä sovellus uudestaan.",
        "somethingWentWrongTryAgain": "Ole hyvä ja yritä uudelleen.",
        "node": "Palvelin",
        "cannotPerformAction": "Toimintoa ei voi suorittaa",
        "cannotPerformActionExplanation": "Siirry lisäasetuksiin resetoidaksesi lompakkosi.",
        "attachToTangleUnavailable": "Laskentatyöteko (PoW) palvelimella ei ole mahdollista",
        "attachToTangleUnavailableExplanation":
            "Laskentatyöteko (PoW) valitsemallasi palvelimella ei ole tällä hetkellä mahdollista. Vaihda palvelinta tai muuta laskenta-asetuksia.",
        "attachToTangleUnavailableExplanationShort": "Laskentatyöteko (PoW) palvelimella ei ole mahdollista.",
        "wallet": "Lompakko",
        "sent": "Lähetetty",
        "received": "Vastaanotettu",
        "sending": "Lähettää",
        "receiving": "Odottaa",
        "confirmed": "Vahvistettu",
        "pending": "Odottaa",
        "bundleHash": "Kokoelman Tiivisteluku",
        "addresses": "Osoitteet",
        "reattach": "KIINNITÄ UUDELLEEN",
        "promote": "EDISTÄ",
        "retry": "YRITÄ UUDELLEEN",
        "rebroadcast": "PÄIVITÄ",
        "pressBackAgain": "Paina paluu-painiketta sulkeaksesi sovelluksen",
        "reattached": "Siirron uudelleenliitos onnistui",
        "reattachedExplanation": "Siirto tiivisteluvulla {{hash}} onnistui",
        "promotingTransaction": "Edistetään siirtoa",
        "autopromoting": "Edistetään siirtoa automaattisesti",
        "autopromotingExplanation": "Edistetään siirtoa tiivisteluvulla {{hash}}",
        "rebroadcasted": "Siirron lähetys uudelleen onnistui",
        "rebroadcastedExplanation": "Siirto tiivisteluvulla {{hash}} päivitetty verkkoon",
        "rebroadcastError": "Siirtoa ei voitu päivittää",
        "rebroadcastErrorExplanation":
            "Päivitettäessä siirtoa uudelleen tapahtui virhe. Yritä hetken päästä uudestaan.",
        "promoted": "Siirron edistys onnistui",
        "promotedExplanation": "Siirtoa tiivisteluvulla {{hash}} edistetty onnistuneesti",
        "autopromotionError": "Siirtoa ei voitu edistää",
<<<<<<< HEAD
        "autopromotionErrorExplanation":
            "Laskentatyöteko (PoW) valitsemallasi palvelimella ei ole tällä hetkellä mahdollista. Vaihda palvelinta.",
=======
        "autopromotionErrorExplanation": "Remote Proof of Work is not available on your selected node. Please change node and reenable auto-promotion.",
>>>>>>> daa6d672
        "promotionError": "Siirtoa ei voitu edistää",
        "promotionErrorExplanation": "Siirron edistämisessä tapahtui virhe. Yritä uudelleen.",
        "noLongerValid": "Kokoelma jonka siirtoa yrität edistää ei ole enää voimassa",
        "transactionAlreadyConfirmed": "Siirto on jo vahvistettu",
        "transactionAlreadyConfirmedExplanation": "Siirto jota yrität edistää on jo vahvistettu.",
        "cannotSendToOwn": "Lähetys omaan osoitteeseen",
        "cannotSendToOwnExplanation": "Et voi siirtää varoja yhteen omista osoitteistasi.",
        "pleaseWait": "Odota hetki",
        "pleaseWaitEllipses": "Odota hetki...",
        "pleaseWaitExplanation": "Trinity suorittaa jo toista toimintoa. Odota hetki ja yritä uudelleen.",
        "pleaseWaitTransferExplanation":
            "Saldoasi käytetään jo olemassa olevissa siirroissa. Odota, että ne on vahvistettu ennen kuin yrität uudelleen.",
        "pleaseWaitIncomingTransferExplanation":
            "Sinulla on saapuvia siirtoja, jotka ovat vielä kesken. Odota että ne valmistuvat ennen kuin yrität uudelleen.",
        "snapshotTransitionInProgress": "Snapshot-siirtymä käynnissä",
        "snapshotTransitionInProgressExplanation": "Odota kunnes siirtymäprosessi on valmis.",
        "checkForUpdates": "Tarkista päivitykset",
        "account": "Oma tili",
        "enterPasswordToAccessSettings": "Anna salasana päästäksesi tilin asetuksiin",
        "enterYourPassword": "Anna salasanasi",
        "changeNode": "Vaihda Palvelinta",
        "addCustomNode": "Lisää Omavalintainen Palvelin",
        "nodeChanged": "Palvelin vaihdettu",
        "nodeChangedExplanation": "Palvelin on vaihdettu onnistuneesti.",
        "nodeMustUseHTTPS": "Virheellinen palvelin (ei HTTPS yhteyttä)",
        "nodeMustUseHTTPSExplanation": "Voit lisätä vain palvelimia jotka tukevat HTTPS yhteyttä.",
        "nodeDuplicated": "Palvelin on jo olemassa",
        "nodeDuplicatedExplanation": "Omavalintainen palvelin on jo lisätty.",
        "nodeAutoChanged": "Palvelinta vaihdettu automaattisesti",
        "nodeAutoChangedExplanation":
            "Yhteys siirretty palvelimeen {{- nodeAddress}} koska alkuperäinen palvelin ei vastaa.",
        "fingerprintOnSend": "Jos hyväksyt siirron kosketa sormenjälkilukijaa",
        "masterKey": "Seed-luku on varojesi pääavain ja näinollen erityisin tärkeä.",
        "seedThief": "Jos seed-lukusi päätyy muiden haltuun, IOTA: si voidaan varastaa.",
        "googlePlayServicesNotAvailable": "Google Play Services ei ole käytettävissä",
        "couldNotVerifyDeviceIntegrity":
            "Laitteen tietoturvaa ei voida varmistaa koska Google palveluihin ei saada yhteyttä.",
        "clear": "TYHJENNÄ",
        "noNetworkConnection": "Ei verkkoyhteyttä",
        "noNetworkConnectionExplanation": "Verkkoyhteys näyttää olevan offline-tilassa.",
        "spentAddressExplanation": "VAROITUS: Varoja jo käytetyssä osoitteessa",
        "discordInformation":
            "Lähettäminen osoitteesta, josta on aikaisemmin lähetetty varoja on vaarallista. Saadaksesi apua tilanteeseen voit liittyä Iotan Discord palvelun #help kanavalle.",
        "androidInsecureClipboardWarning": "Leikepöydän käyttö Android-laitteella ei ole turvallista.",
        "androidCopyPasteWarning": "Älä kopio tai liitä seed-lukua Android-laitteella.",
        "willNotCopyPasteSeed": "En kopio tai liitä seed-lukua android puhelimessa",
        "mustBeStoredAppropriately": "Se on tallennettava turvallisesti.",
<<<<<<< HEAD
        "deviceMayBecomeUnresponsive": "Your device may become unresponsive for a while",
        "isYourBalanceCorrect": "Is your balance correct?",
        "ifYourBalanceIsNotCorrect":
            "If your balance is not correct, it is likely that you are using a pre-snapshot seed.",
        "headToAdvancedSettingsForTransition": "Head to Advanced Settings and perform a Snapshot Transition."
=======
        "deviceMayBecomeUnresponsive": "Laitteesi saattaa toimia hitaasti hetken aikaa",
        "isYourBalanceCorrect": "Näkyykö saldosi oikein?",
        "ifYourBalanceIsNotCorrect": "Jos saldosi ei näy oikein, seed-lukusi ei ole ajantasalla.",
        "headToAdvancedSettingsForTransition": "Voin korjata tämän valitsemalla Lisäasetukset ja Snapshot-avustaja."
>>>>>>> daa6d672
    },
    "addAdditionalSeed": {
        "seedInvalidChars": "Seed-luku sisältää virheellisiä merkkejä",
        "seedInvalidCharsExplanation":
            "Seed-luvut voivat muodostua ainoastaan isoista alkukirjaimista A-Z ja numerosta 9. Sinun seed-lukusi sisältää virheellisiä merkkejä. Yritä uudelleen.",
        "seedTooShort": "Seed-luku on liian lyhyt",
        "seedTooShortExplanation":
            "Seed-lukujen on oltava {{maxLength}} merkkiä pitkiä. Sinun seed-lukusi on tällä hetkellä {{currentLength}} merkkiä pitkä. Yritä uudelleen.",
        "nameInUse": "Tilin nimi on jo käytössä",
        "nameInUseExplanation": "Käytä yksilöllistä tilin nimeä seed-luvullesi.",
        "enterAccountName": "Anna tilin nimi.",
        "accountName": "Tilin nimi",
        "noNickname": "Tilin nimeä ei annettu",
        "noNicknameExplanation": "Anna tilin nimi seed-luvullesi.",
        "seedInUse": "Seed-luku on jo käytössä",
        "seedInUseExplanation": "Tämä seed-luku on jo linkitetty lompakkoosi. Käytä uutta seed-lukua."
    },
    "changePassword": {
        "oops": "Oops! Jokin meni pieleen",
        "oopsExplanation": "Näyttää siltä, että jotain meni pieleen päivitettäessä salasanaasi. Yritä uudelleen.",
        "passwordUpdated": "Salasana päivitetty",
        "passwordUpdatedExplanation": "Salasanasi on päivitetty onnistuneesti.",
        "incorrectPassword": "Virheellinen salasana",
        "incorrectPasswordExplanation": "Nykyinen salasana on virheellinen. Yritä uudelleen.",
        "passwordsDoNotMatch": "Salasanat eivät täsmää",
        "passwordsDoNotMatchExplanation": "Salasanat eivät täsmää, yritä uudelleen.",
        "passwordTooShort": "Salasana on liian lyhyt",
        "passwordTooShortExplanation": "Salasanan tulee olla vähintään 12 merkkiä pitkä. Yritä uudelleen.",
        "oldPassword": "Vanhaa salasanaa ei voi käyttää",
        "oldPasswordExplanation": "Et voi käyttää vanhaa salasanaa toista kertaa. Yritä uudelleen.",
        "ensureStrongPassword":
            "Varmista, että käytät vahvaa salasanaa, joka on vähintään 12 merkkiä pitkä ja sisältää erikoismerkkejä.",
        "currentPassword": "Nykyinen Salasana",
        "newPassword": "Uusi Salasana",
        "confirmPassword": "Vahvista Uusi Salasana",
        "passwordTooWeak": "Salasan liian heikko",
        "passwordTooWeakReason":
            "Salasanasi on liian heikko. Käytä yhdistelmää sanoista, ja vältä tavallisimpia lauseita, nimiä tai päivämääriä",
        "reasonRow": "Peräkkäiset merkit ovat helppoja arvata",
        "reasonPattern": "Lyhyet merkkijonot ovat helppoja arvata",
        "reasonNames": "Yleiset nimet ja sukunimet ovat helppoja arvata",
        "reasonRepeats": "Samat peräkkäiset merkit kuten 'aaa' ovat helppoja arvata",
        "reasonRepeats2": "Toistot kuten 'abcabcabc' ovat vain hieman vaikeampia arvata kuin pelkkä 'abc'",
        "reasonSequence": "Salasanoja esimerkiksi abc tai 54321 on helppo arvata",
        "reasonYears": "Viime vuodet on helppo arvata",
        "reasonDates": "Päivämäärät ovat usein helppoja arvata",
        "reasonTop10": "Tämä on hyvin yleinen salasana (top 10)",
        "reasonTop100": "Tämä on hyvin yleinen salasana (top 100)",
        "reasonCommon": "Tämä on hyvin yleinen salasana",
        "reasonSimilar": "Tämä vastaa usein yhtä usein käytetyistä salasanoista",
        "reasonWord": "Yksittäinen sana on helppo arvata"
    },
    "copyToClipboard": {
        "seedCleared": "Seed-luku tyhjennetty",
        "seedClearedExplanation": "Seed-luku on turvallisuussyistä poistettu leikepöydältä.",
        "seedCopied": "Seed-luku kopioitu leikepöydälle",
        "seedCopiedExplanation": "Seed-luku poistetaan, kun painat ”VALMIS” tai kun 60 sekuntia on kulunut.",
        "clickToCopy": "Paina alla olevaa painiketta ja kopioi seed-lukusi salasanan hallintasovellukseen.",
        "clickToSecurelyShare": "Paina alla olevaa painiketta ja kopioi seed-lukusi salasanan hallintasovellukseen.",
        "doNotStore": "Älä säilytä seed-lukuasi pelkkänä tekstinä.",
        "copyToClipboard": "Kopioi Seed-luku",
        "shareSeed": "Tallenna seed-lukusi turvalliseen salasanan hallintasovellukseen",
        "storeEncrypted": "Kun käytät salasanan hallintasovellusta, tallenna seed-lukusi salatussa muodossa.",
        "doNotOpen": "Älä avaa muita sovelluksia kesken tämän toiminnon.",
        "tapConfirm": "Paina alla olevia laatikoita vahvistaaksesi että ymmärrät ohjeistuksen.",
        "passwordManagerCheckbox": "Tallennan seed-lukuni salasanan hallintasovellukseen",
        "copy": "KOPIOI",
        "noPasswordManagers": "Tuettuja salasanojen hallintasovelluksia ei ole asennettuna",
        "noPasswordManagersExplanation":
            "Tuettuja salasanojen hallintasovelluksia ei ole löydetty laitteeltasi. Voit asentaa sovelluksen nimeltä Keepass2Android.",
        "followTutorialToSecurelyShareSeed":
            "Jos haluat tallentaa seed-lukusi salasanan hallintasovellukseen, seuraa linkin ohjeita"
    },
    "enterSeed": {
        "invalidCharacters": "Seed-luku sisältää virheellisiä merkkejä",
        "invalidCharactersExplanation":
            "Seed-luvut voivat muodostua ainoastaan isoista alkukirjaimista A-Z ja numerosta 9. Sinun seed-lukusi sisältää virheellisiä merkkejä. Yritä uudelleen.",
        "seedTooShort": "Seed-luku on liian lyhyt",
        "seedTooShortExplanation":
            "Seed-luvun on oltava {{maxLength}} merkkiä pitkä. Sinun seed-lukusi on tällä hetkellä {{currentLength}} merkkiä pitkä. Yritä uudelleen.",
        "seedExplanation":
            "Seed-lukusi tulee olla {{maxLength}} merkkiä pitkä ja sisältää isoja kirjaimia A-Z tai numeron yhdeksän (9). Yli {{maxLength}} merkkiä pitkiä Seed-lukuja ei voi käyttää.",
        "neverShare": "ÄLÄ KOSKAAN NÄYTÄ SEED-LUKUASI ULKOPUOLISILLE"
    },
    "home": {
        "balance": "SALDO",
        "send": "LÄHETÄ",
        "receive": "VASTAANOTA",
        "history": "HISTORIA",
        "settings": "ASETUKSET"
    },
    "languageSetup": {
        "language": "Kieli",
        "letsGetStarted": "Aloitetaan"
    },
    "login": {
        "emptyPassword": "Tyhjennä salasana",
        "emptyPasswordExplanation": "Kirjoita salasana kirjautumiseen. Yritä uudelleen.",
        "enterPassword": "Anna salasanasi.",
        "useSeed": "KÄYTÄ SEED-LUKUASI",
        "login": "Kirjaudu Sisään",
        "selectDifferentNode": "Haluatko valita toisen palvelimen?",
        "setNode": "Aseta Palvelin",
        "cannotConnect": "Ei saada yhteyttä IOTA-palvelimeen."
    },
    "loading": {
        "loadingFirstTime": "Ladataan seed-lukua ensimmäistä kertaa.",
        "thisMayTake": "Tämä saattaa kestää hetken.",
        "doNotMinimise": "Älä sulje tai siirrä sovellusta taustalle.",
        "youMayNotice": "Laitteessa voi ilmetä hitautta.",
        "takingAWhile": "Tämä kestää hetken"
    },
    "newSeedSetup": {
        "generatedSeed": "Luotu seed-luku",
        "seedNotGenerated": "Seed-lukua ei ole luotu",
        "seedNotGeneratedExplanation": "Luo uusi seed-luku.",
        "pressForNewSeed": "Luo Uusi Seed-Luku",
        "generateSuccess": "Seed-luvun luonti onnistu",
        "individualLetters": "Paina yksittäisiä merkkejä saadaksesi ne satunnaisiksi.",
        "individualLetterCount": "Paina vielä {{letterCount}} merkkiä saadaksesi ne satunnaisiksi.",
        "whatIsASeed": "Mikä on seed-luku?"
    },
    "onboardingComplete": {
        "allDone": "Kaikki valmista!",
        "openYourWallet": "Avaa lompakko",
        "walletReady": "Lompakkosi on nyt käyttövalmis. Voit tehdä siihen jatkossa muutoksia Asetukset-valikon kautta."
    },
    "paperWallet": {
        "clickToPrint": "Kilkkaa alla olevaa nappia tulostaaksesi paperikopion seed-luvustasi.",
        "storeSafely": "Säilytä sitä turvallisesti.",
        "neverShare": "Älä koskaa jaa seed-lukua kenenkään ulkopuolisen kanssa.",
        "iotaLogo": "IOTA-logo",
        "printWallet": "Tulosta Paperilompakko",
        "print": "TULOSTA",
        "paperConvenience": "Seed-luvun tulostaminen paperille on hyvä tapa tallentaa se laitteen ulkopuolelle.",
        "publicInsecure": "Tulostaminen julkisessa verkossa tai julkisella tulostimella ei kuitenkaan ole turvallista.",
        "tapCheckboxes": "Paina alla olevia laatikoita vahvistaaksesi että ymmärrät ohjeistuksen.",
        "wifiCheckbox": "En tulosta julkisessa wifi-verkossa",
        "printerCheckbox": "En tulosta julkisella tulostimella"
    },
    "receive": {
        "copyAddress": "Kopioi osoite",
        "addressCopied": "Osoite kopioitu",
        "addressCopiedExplanation": "Osoitteesi on kopioitu leikepöydälle.",
        "generateNewAddress": "Uusi Osoite",
        "message": "Viesti (vapaaehtoinen)",
        "removeMessage": "POISTA VIESTI",
        "noAddresses": "EI OSOITTEITA",
        "spent": "Käytetty"
    },
    "saveYourSeed": {
        "saveYourSeed": "Tallennat seed-lukusi",
        "seedCleared": "Seed-luku tyhjennetty",
        "mostSecure": "Turvallisin",
        "leastSecure": "Vähiten Turvallinen",
        "paperWallet": "Paperilompakko",
        "writeYourSeedDown": "Kirjoita seed-luku paperille",
        "printYourSeed": "Tulosta seed-luku paperille",
        "digitalCopy": "Digitaalinen kopio",
        "seedClearedExplanation": "Seed-luku on turvallisuussyistä poistettu leikepöydältä.",
        "iHaveBackedUpMySeed": "Olen tallettanut seed-lukuni",
        "letsWriteDownYourSeed": "Tallennetaan seed-lukusi",
        "youCanHighlightCharacters": "Voit korostaa 9 merkkiä kerrallaan",
        "printBlankWallet": "Tulosta tyhjä lompakko",
        "whatIsCheksum": "Jokaisella seed-luvulla on kolmen merkin pituinen tarkistussumma",
        "iHavesavedMySeed": "Olen tallettanut seed-lukuni",
        "checksumExplanation":
            "Kun lisäät seed-luvun lompakkoon, varmista että kolmen merkin pituinen tarkistussumma vastaa alkuperäistä.",
        "mustSaveYourSeed":
            "<0><0>Tallenna seed-lukusi käyttäen </0><1>vähintään yhtä</1><2> alla olevista vaihtoehdoista.</2></0>"
    },
    "seedReentry": {
        "pleaseConfirmYourSeed": "Ole hyvä ja vahvista seed-lukusi",
        "trinityWillNeverAskToReenter":
            "Trinity ei koskaan pyydä sinua antamaan seed-lukua uudelleen, jollet tyhjennä tai asenna sovellusta kokonaan uudelleen.",
        "enterYourSeed": "Anna seed-lukusi",
        "incorrectSeed": "Virheellinen seed-luku",
        "incorrectSeedExplanation": "Antamasi seed-luku on virheellinen. Yritä uudelleen.",
        "thisIsACheck": "Tässä varmistamme, että olet tallentanut seed-lukusi.",
        "ifYouHaveNotSaved": "Jos et ole tallentanut seed-lukuasi, palaa takaisin ja tee se.",
        "enterSeedBelow": "Anna seed-lukusi uudelleen, jotta voimme varmistaa että tallensit sen asianmukaisesti"
    },
    "send": {
        "invalidAddress": "Virheellinen osoite",
        "invalidAddressExplanation1":
            "Osoitteen on oltava {{maxLength}} merkkiä pitkä ja sen pitäisi sisältää tarkistussumma.",
        "invalidAddressExplanation2": "Osoite sisältää virheellisiä merkkejä.",
        "invalidAddressExplanation3": "Osoite sisältää virheellisen tarkistussumman.",
        "invalidAddressExplanationGeneric":
            "Osoitteen on oltava 90 merkkiä pitkä ja sisältää ainoastaan merkkejä A-Z tai 9.",
        "notEnoughFunds": "Varoja ei riittävästi",
        "notEnoughFundsExplanation": "Sinulla ei ole tarpeeksi saldoa siirron loppuun suorittamiseksi.",
        "keyReuse": "Avaimen uudelleenkäyttö",
        "keyReuseExplanation": "Osoite, johon yrität lähettää on jo käytetty. Kokeile toista osoitetta.",
        "recipientAddress": "Vastaanottajan osoite",
        "amount": "Summa",
        "max": "MAX",
        "message": "Viesti",
        "invalidMessage": "Virheellinen viesti",
        "invalidMessageExplanation": "Viestisi sisältää virheellisiä merkkejä.",
        "invalidMessageTooLong": "Viesti on liian pitkä",
        "invalidMessageTooLongExplanation": "Viesti merkkimäärä ylittää max. arvon (1093).",
        "send": "Lähetä",
        "invalidAmount": "Syötetty arvo on virheellinen",
        "invalidAmountExplanation": "Anna summa oikein. Voit saada apua sivun alareunan selvityksestä.",
        "maximumSelected": "MAKSIMI-määrä valittu",
        "iotaUnits": "IOTA-yksiköt selitettynä",
        "sendMax": "LÄHETÄ MAX",
        "totalTime": "Kokonaisaika",
        "addressPasteDetected": "Osoitteen liittäminen havaittu",
<<<<<<< HEAD
        "addressPasteExplanation":
            "Näyttää siltä että olet liittänyt osoitteen muualta. Varmista että liitetty osoite vastaa alkuperäistä."
=======
        "addressPasteExplanation": "It looks like you have pasted an address. Make sure that the address matches the one you want to send to."
>>>>>>> daa6d672
    },
    "setPassword": {
        "choosePassword": "Luo uusi salasana",
        "passwordTooShort": "Salasana on liian lyhyt",
        "passwordTooShortExplanation":
            "Salasanasi on oltava vähintään {{minLength}} merkkiä. Se on tällä hetkellä {{currentLength}} merkin pituinen. Yritä uudelleen.",
        "passwordMismatch": "Salasanat eivät täsmää",
        "passwordMismatchExplanation": "Annetut salasanat eivät täsmää. Yritä uudelleen.",
        "nowWeNeedTo": "Nyt meidän on luotava salasana.",
        "anEncryptedCopy":
            "Seed-lukusi salattu kopio tallennetaan laitteellesi. Tällä salasanalla pääset käyttämään lompakkoasi jatkossa.",
        "ensure":
            "Varmista, että käytät hyvää salasanaa, joka on vähintään 12 merkkiä pitkä ja sisältää erikoismerkkejä.",
        "retypePassword": "Kirjoita Salasana Uudelleen"
    },
    "setSeedName": {
        "letsAddName": "Annetaan seed-luvulle nimi",
        "canUseMultipleSeeds":
            "Voit lisätä useita seed-lukuja lompakkoosi. Huomioi että jokainen tili tulee nimetä erikseen.",
        "youCanAdd": "Seed-lukuja voit hallita Asetukset-valikossa."
    },
    "modeSelection": {
        "expert": "Edistynyt käyttäjä",
        "standard": "Tavallinen käyttäjä",
        "expertModeExplanation":
            "Edistynyt käyttäjä -tila mahdollistaa pääsyn lisäominaisuuksiin kuten lähetyksen edistämiseen.",
        "modesExplanation":
            "Aktivoi edistyneen käyttäjän -tila vain jos ymmärrät miten Tangle-verkko toimii. Muuten tila voi vaikuttaa hankalalta käyttää."
    },
    "settings": {
        "transferSending": "Siirto käynnissä",
        "transferSendingExplanation": "Odota, kunnes siirto on lähetetty.",
        "generatingAddress": "Luodaan vastaanotto-osoitetta",
        "generatingAddressExplanation": "Odota, kunnes osoitteesi on luotu.",
        "mode": "Tila",
        "theme": "Teema",
        "currency": "Valuutta",
        "cannotChangeNode": "Palvelinta ei voi muuttaa",
        "cannotChangeNodeWhileSending": "Muutos ei onnistu koska siirto on kesken.",
        "language": "Kieli",
        "accountManagement": "Tilinhallinta",
        "addNewSeed": "Lisää uusi seed-luku",
        "twoFA": "Kaksivaiheinen tunnistautuminen (2FA)",
        "changePassword": "Vaihda salasana",
        "advanced": "Lisäasetukset",
        "logout": "Kirjaudu ulos",
        "reset": "Tyhjennä lompakko",
        "syncingComplete": "Synkronointi valmis",
        "syncingCompleteExplanation": "Tilisi on synkronoitu onnistuneesti.",
        "nicknameChanged": "Tilin nimi muutettu",
        "nicknameChangedExplanation": "Tilisi nimi on muutettu.",
        "accountDeleted": "Tili poistettu",
        "accountDeletedExplanation": "Tilisi on poistettu lompakosta.",
        "cannotPerformAction": "Toimintoa ei voi suorittaa",
        "cannotPerformActionExplanation": "Siirry lisäasetuksiin resetoidaksesi lompakkosi.",
        "poorConnection": "Huono yhteys",
        "poorConnectionExplanation": "Valuutan vaihto epäonnistui huonon yhteyden takia.",
        "hide": "Piilota",
        "hideOthers": "Piilota muut",
        "show": "Näytä",
        "showAll": "Näytä kaikki",
        "quit": "Lopeta",
        "edit": "Muokkaa",
        "cut": "Leikkaa",
        "copy": "Kopioi",
        "paste": "Liitä",
        "selectAll": "Valitse kaikki",
        "securitySettings": "Turvallisuusasetukset",
        "fingerprint": "Biometrinen tunnistus",
        "couldNotFetchRates": "Vaihtokurssia ei voitu hakea",
        "couldNotFetchRatesExplanation": "Tapahtui virhe haettaessa vaihtokurssia valuutalle {{currency}}.",
        "fetchedConversionRates": "Vaihtokurssit haettu",
        "fetchedConversionRatesExplanation": "Vaihtokurssit haettu onnistuneesti valuutalle {{currency}}.",
        "undo": "Kumoa",
        "redo": "Toista",
        "aboutTrinity": "Lisätietoja sovelluksesta",
        "lockScreenTimeout": "Näytön aikalukitus (minuuttia)",
        "autoNodeSwitching": "Vaihda palvelinta automaattisesti jos nykyinen palvelin ei vastaa",
        "nodeChangeSuccess": "Palvelin vaihdettiin onnistuneesti",
        "nodeChangeSuccessNoRemotePow": "Uusi palvelin on {{node}}. Tämä palvelin ei tue laskentatyöntekoa (PoW).",
        "nodeChangeSuccessExplanation": "Uusi palvelin on {{node}}.",
        "nodeChangeError": "Palvelimen vaihto epäonnistui",
        "nodeChangeErrorExplanation": "Palvelimen vaihto epäonnistui. Kokeile toista palvelinta."
    },
    "resetWalletRequirePassword": {
        "enterPassword": "Kirjoita salasanasi resetoidaksesi lompakkosi.",
        "cancel": "Peruuta",
        "reset": "TYHJENNÄ"
    },
    "walletSetup": {
        "creatingSeed": "Luodaan seed-lukua",
        "okay": "Okei. Luodaan sinulle lompakko!",
        "doYouAlreadyHaveASeed": "Onko sinulla jo seed-luku jota haluat käyttää?",
        "doYouNeedASeed": "Haluatko luoda uuden seed-luvun?",
        "seedExplanation":
            "IOTA seed-luku on käyttäjänimen ja salasanan yhdistelmä tilillesi. Seed-luku koostuu yhdestä 81-merkin pituisesta merkkijonosta.",
        "noIHaveOne": "En, minulla on jo",
        "yesINeedASeed": "Kyllä, tarvitsen uuden seed-luvun",
        "explanation":
            "<0><0>Voit käyttää seed-lukuasi päästäksesi käsiksi varoihisi mistä tahansa</0><1> lompakosta</1><2>, millä tahansa tuetulla</2><3> laitteella</3><4>. Muista kuitenkin että jos hävität seed-lukusi, menetät myös pääsyn varoihisi.</4></0>",
        "keepSafe": "Muista aina pitää seed-lukusi turvassa.",
        "hint": "<0><0>Ohje:</0> Valitse EI jos käytät IOTA-lompakkoa ensimmäistä kertaa.</0>"
    },
    "welcome": {
        "thankYou": "Kiitos, että latasit Trinity-lompakon.",
        "weWillSpend": "Seuraavaksi määritämme lompakkosi asetukset.",
        "reminder":
            "Kaikki tulevat vaiheet ovat tärkeitä lompakon toimivuuden kannalta, suorita ne huolellisesti loppuun asti."
    },
    "writeSeedDown": {
        "yourSeedIs": "Sinun seed-lukusi on {{maxSeedLength}} merkkiä luettuna vasemmalta oikealle.",
        "writeDownYourSeed":
            "<0>Kirjoita muistiin seed-lukusi ja tarkistussumma ja</0> <1>varmista kolmesti,</1> <2>että ne ovat oikein.</2>"
    },
    "history": {
        "bundleHashCopied": "Kokoelman tiivisteluku kopioitu",
        "bundleHashCopiedExplanation": "Kokoelman tiivisteluku on kopioitu leikepöydälle.",
        "addressCopied": "Osoite kopioitu",
        "addressCopiedExplanation": "Osoite on kopioitu leikepöydälle.",
        "messageCopied": "Viesti kopioitu",
        "messageCopiedExplanation": "Viesti on kopioitu leikepöydälle.",
        "send": "LÄHETYS",
        "receive": "SAAPUVA"
    },
    "accountManagement": {
        "viewSeed": "Katso seed-luku",
        "viewAddresses": "Näytä osoitteet",
        "editAccountName": "Muokkaa tilin nimeä",
        "deleteAccount": "Poista tili",
        "addNewAccount": "Lisää uusi tili"
    },
    "addCustomNode": {
        "customNodeAdded": "Omavalintainen palvelin lisätty",
        "customNodeCouldNotBeAdded": "Palvelinta ei voitu lisätä",
        "customNodeAddedSuccessfully": "Palvelin lisätty onnistuneesti.",
        "customNode": "Omavalintainen palvelin",
        "invalidNodeResponse": "Palvelin antoi virheilmoituksen",
        "httpNodeError": "Trinity lompakko tukee vain https-palvelimia.",
        "add": "Lisää",
        "nodeFieldEmpty": "Tekstikenttä on tyhjä",
        "nodeFieldEmptyExplanation": "Anna omavalintaisen palvelin osoite."
    },
    "addNewAccount": {
        "useExistingSeed": "Käytä olemassaolevaa seed-lukua",
        "createNewSeed": "Luo uusi seed-luku"
    },
    "advancedSettings": {
        "selectNode": "Valitse palvelin",
        "addCustomNode": "Lisää omavalintainen palvelin",
        "manualSync": "Manuaalinen synkronointi",
        "snapshotTransition": "Snapshot-avustaja",
        "pow": "Laskenta-asetukset",
<<<<<<< HEAD
        "autoPromotion": "Auto-promotion",
        "autoPromotionExplanation":
            "Auto-promotion helps to confirm your transactions on the Tangle. Enable this setting if you are having difficulty getting your transactions to confirm.",
        "autoPromotionPoW": "Auto-promotion is only possible on nodes that support remote Proof of Work."
=======
        "autoPromotion": "Automaattinen edistäminen",
        "autoPromotionExplanation": "Automaattinen edistäminen auttaa varmistamaan siirron tangle-verkossa. Laita tämä asetus päälle jos siirron varmistuksessa esiintyy ongelmia.",
        "autoPromotionPoW": "Automaattinen edistäminen toimii vain palvelimilla jotka tukevat laskentatyöntekoa (PoW)."
>>>>>>> daa6d672
    },
    "advancedThemeCustomisation": {
        "background": "Tausta",
        "frame": "Kehys"
    },
    "themeCustomisation": {
        "theme": "Teema"
    },
    "currencySelection": {
        "currency": "Valuutta"
    },
    "logoutConfirmationModal": {
        "logoutConfirmation": "Haluatko varmasti kirjautua ulos?"
    },
    "qrScanner": {
        "scan": "Skannaa QR-koodi"
    },
    "unitInfoModal": {
        "unitSystem": "YKSIKKÖJÄRJESTELMÄ",
        "trillion": "Biljoonaa",
        "billion": "Miljardia",
        "million": "Miljoonaa",
        "thousand": "Tuhatta",
        "one": "Yksi"
    },
    "usedAddressModal": {
        "cantSpendFullBalanceQuestion": "Miksi en voi käyttää koko tilin saldoa?",
        "spentAddressExplanation":
            "Sinulla on saldoa yhdessä tai useammassa osoitteessa josta on jo aikaisemmin lähetetty varoja. Tälläisen osoitteen käyttö uudelleen on vaarallista ja siksi estetty tässä sovelluksessa.",
        "discordInformation": "Siirry Discord yhteisön #help kanavalle saadaksesi apua ongelmaan."
    },
    "deleteAccount": {
        "areYouSure": "<0></0><1>Oletko varma että haluat poistaa tilin</1><2></2><3>{{accountName}}?</3>",
        "yourSeedWillBeRemoved": "Seed-lukusi ja tilitapahtumahistoriasi poistetaan.",
        "thisAction": "Tätä toimintoa ei voi kumota.",
        "enterPassword": "Kirjoita salasanasi poistaaksesi tämän tilin."
    },
    "manualSync": {
        "outOfSync": "Näyttäkö siltä että tilihistoriasi ei ole ajan tasalla?",
        "pressToSync": "Alla olevalla painikkeella voit synkronoida tilisi.",
        "thisMayTake": "Tämä saattaa kestää hetken ja tänä aikana laitteen käyttö voi olla hidasta.",
        "doNotClose": "Huomioi että sovelluksen sulkeminen taustalle lopettaa synkronoinnin.",
        "syncAccount": "Synkronoi Tili",
        "syncingYourAccount": "Synkronoidaan tiliä."
    },
    "useExistingSeed": {
        "title": "Anna seed-luku ja tilin nimi.",
        "incorrectFormat": "Seed-luku on virheellinen",
        "validSeedExplanation":
            "Hyväksytyn seed-luvun on oltava 81 merkkiä pitkä ja sisältää ainoastaan merkkejä A-Z tai 9."
    },
    "viewSeed": {
        "enterPassword": "Syötä salasana nähdäksesi seed-lukusi.",
        "viewSeed": "Näytä Seed-luku",
        "hideSeed": "Piilota Seed-luku"
    },
    "saveSeedConfirmation": {
        "didSaveSeed": "Tallensitko seed-lukusi?",
        "alreadyHave": "Olen tallettanut seed-lukuni",
        "reenterSeed": "Seuraavassa vaiheessa sinua pyydetään antamaan seed-lukusi uudelleen.",
        "reenterSeedWarning":
            "Jos et ole tallentanut seed-lukuasi laitteen ulkopuolelle, saatat laitteen hajotessa menettää kaikki varasi.",
        "pleaseConfirm": "Varmista, että olet tallentanut seed-lukusi turvallisesti."
    },
    "walletResetConfirmation": {
        "cannotUndo": "TÄTÄ TOIMINTOA EI VOI KUMOTA.",
        "warning":
            "<0><0>Kaikki lompakkosi tiedot, kuten </0><1>seed-lukusi</1><2> ja </2><3>salasanasi</3><4> poistetaan.</4></0>"
    },
    "fingerprintSetup": {
        "instructionsEnable": "Kosketa sormenjälkilukijaa saadaksesi se käyttöön",
        "instructionsDisable": "Kosketa sormenjälkilukijaa poistaaksesi se käytöstä",
        "fingerprintAuthEnabled": "Biometrinen tunnistus käytössä",
        "fingerprintAuthEnabledExplanation": "Biometrinen tunnistus otettu käyttöön.",
        "fingerprintAuthDisabled": "Biometrinen tunnistus poistettu käytöstä",
        "fingerprintAuthDisabledExplanation": "Biometrinen tunnistus otettu pois käyttöstä.",
        "fingerprintAuthFailed": "Biometrinen tunnistus epäonnistui",
        "fingerprintAuthFailedExplanation": "Sormenjälkitunnistus epäonnistui. Yritä uudelleen.",
        "status": "Tila",
        "fingerprintUnavailable": "Biometrinen tunnistus ei ole käytettävissä",
        "fingerprintUnavailableExplanation":
            "Laitteesi ei tue biometristä tunnistusta tai se on otettu pois käytöstä asetuksista.",
        "buttonInstructionsDisable": "Paina alla olevaa painiketta poistaaksesi sormenjälkitunnistuksen käytöstä.",
        "buttonInstructionsEnable": "Paina alla olevaa painiketta ottaaksesi sormenjälkitunnistuksen käyttöön.",
        "buttonInstructionsDisableIPhoneX": "Paina alla olevaa painiketta poistaaksesi kasvotunnistuksen.",
        "buttonInstructionsEnableIPhoneX": "Paina alla olevaa painiketta ottaaksesi kasvontunnistuksen käyttöön.",
        "instructionsLogin": "Kosketa sormenjälkilukijaa kirjautuaksesi sisään"
    },
    "transferConfirmation": {
        "youAreAbout": "Olet lähettämässä {{contents}} osoitteeseen",
        "aMessage": "viesti"
    },
    "twoFA": {
        "wrongCode": "Väärä koodi",
        "wrongCodeExplanation": "Kirjoittamasi tunnusluku on virheellinen.",
        "emptyCode": "Tyhjennä tunnusluku",
        "emptyCodeExplanation": "Syötä tunnusluku ja yritä uudelleen.",
        "keyCopied": "Avain kopioitu leikepöydälle",
        "keyCopiedExplanation": "Sinun 2FA-avaimesi on kopioitu leikepöydälle.",
        "addKey": "Lisää alla oleva avain 2FA-sovellukseen",
        "key": "Avain",
        "twoFAEnabled": "2FA on nyt käytössä",
        "twoFAEnabledExplanation": "Olet onnistuneesti ottanut käyttöön kaksivaihetunnistautumisen (2FA).",
        "twoFADisabled": "Kaksivaiheinen tunnistautuminen (2FA) poistettu käytöstä",
        "twoFADisabledExplanation": "Kaksivaihetunnistautumisen (2FA) poistettu käytöstä onnistuneesti.",
        "enterCode": "Syötä tunnusluku 2FA-sovelluksesta",
        "code": "Tunnusluku",
        "twoFaToken": "2FA tunnus"
    },
    "chart": {
        "mcap": "MARVO",
        "change": "Muutos",
        "volume": "Vaihto (24h)",
        "currentValue": "Nykyinen arvo"
    },
    "rootDetection": {
        "warning": "VAROITUS",
        "appearsRooted": "Laitteellasi näyttää olevan root-käyttöoikeudet (rootattu).",
        "securityRisk": "Tämä voi vähentää lompakkosi tietoturvaa merkittävästi.",
        "continueDepsiteRisk": "Haluatko jatkaa jatkaa tästä huolimatta?"
    },
    "pow": {
        "feeless": "Kuluttoman siirron tekeminen vaatii vähäistä määrää laskentatyötä (Proof of Work).",
        "localOrRemote": "Työ (PoW) voidaan tehdä joko paikallisesti omalla laitteella tai ulkoiselle palvelimella.",
        "local": "Paikallinen",
        "remote": "Ulkoinen",
        "powUpdated": "Laskenta-asetukset",
        "powUpdatedExplanation": "Laskenta-asetuksesi (PoW) on päivitetty ajantasalle.",
        "noWebGLSupport": "WebGL ei tuettu",
        "noWebGLSupportExplanation":
            "Laitteesi ei tue WebGL -laskentaa. Asetuksista voit siirtää laskennan (PoW) ulkoiselle palvelimelle."
    },
    "autoPromotion": {
        "autoPromotionUpdated": "Auto-promotion settings",
        "autoPromotionUpdatedExplanation": "Your auto-promotion configuration has been updated."
    },
    "progressSteps": {
        "checkingNodeHealth": "Varmistetaan palvelin tila",
        "validatingReceiveAddress": "Varmistetaan vastaanottajan osoite",
        "syncingAccount": "Synkronoidaan tiliä",
        "preparingInputs": "Alustetaan sisältöä",
        "preparingTransfers": "Alustetaan siirtoja",
        "gettingTransactionsToApprove": "Odotetaan siirtoja hyväksyttäväksi",
        "proofOfWork": "Viimeistellään laskentatyö (Proof of Work)",
        "broadcasting": "Lähetetään"
    },
    "snapshotTransition": {
        "cannotCompleteTransition": "Snapshot-siirtymä ei onnistu",
        "cannotCompleteTransitionExplanation":
            "Tilin saldon tulee olla suurempi kuin 0, jotta siirtymäprosessi voidaan käynnistää.",
        "transitionComplete": "Snapshot-siirtymä valmis",
        "transitionCompleteExplanation": "Snapshot-siirtymäprosessi suoritettu onnistuneesti.",
        "detectedBalance": "Löydetty saldo: {{amount}} {{unit}}",
        "isThisCorrect": "Onko tämä oikein?",
        "snapshotExplanation":
            "Aika ajoin järjestelmä suorittaa Snapshot -siirtymän jotta Tangle-verkon koko ei kasva liian suureksi.",
        "hasSnapshotTakenPlace":
            "Onko snapshot -siirtymä tapahtunut? Paina alla olevaa painiketta siirtyäksesi uuteen versioon.",
        "transition": "Siirtymä",
        "transitioning": "Siirrytään uuteen snapshot -versioon.",
        "generatingAndDetecting": "Luodaan osoitteita ja haetaan saldoa.",
        "attaching": "Yhdistetään osoitteita Tangle-verkkoon."
    },
    "deepLink": {
        "autofill": "Tiedot haettu onnistuneesti",
        "autofillExplanation": "Siirron tilitiedot noudettu automaattisesti linkin kautta."
    },
    "updates": {
        "errorRetrievingUpdateData": "Virhe haettaessa päivityksiä",
        "errorRetrievingUpdateDataExplanation": "Päivitystietojen haussa tapahtui virhe. Yritä uudelleen.",
        "noUpdatesAvailable": "Ei uusia päivityksiä",
        "noUpdatesAvailableExplanation": "Sinulla on uusin versio IOTA Trinity lompakosta!",
        "newVersionAvailable": "Uusi versio saatavilla",
        "newVersionAvailableExplanation":
            "Uusi <strong>Trinity</strong> <strong>{{version}}</strong> päivitys on saatavilla. Lue julkaisun tiedot huolellisesti ja varmista että lataus tehdään luotettavasta lähteestä:",
        "downloadRelease": "Lataa päivitys",
        "skipUpdate": "Ohita päivitys"
    },
    "notificationLog": {
        "errorLog": "VIRHEHISTORIA"
    },
    "terms": {
        "termsAndConditions": "Yleiset Sopimusehdot",
        "accept": "Hyväksyn"
    },
    "privacyPolicy": {
        "privacyPolicy": "Tietosuojakäytäntö",
        "agree": "Hyväksyn"
    }
}<|MERGE_RESOLUTION|>--- conflicted
+++ resolved
@@ -17,21 +17,12 @@
         "keyReuseError": "Et voi lähettää osoitteeseen, jota on jo käytetty aikaisemmin.",
         "invalidResponse": "Palvelin virhe",
         "invalidResponseExplanation": "Palvelin antoi virheilmoituksen. Kokeile uudestaan vaihtamalla palvelinta.",
-        "invalidResponsePollingExplanation":
-            "Palvelin antoi virheilmoituksen kyselyvaiheessa. Kokeile uudestaan vaihtamalla palvelinta.",
-        "invalidResponseFetchingAccount":
-            "Palvelin antoi virheilmoituksen haettaessa tilitietoja. Kokeile uudestaan vaihtamalla palvelinta.",
-        "invalidResponseSendingTransfer":
-            "Palvelin antoi virheilmoituksen kesken siirron. Kokeile uudestaan vaihtamalla palvelinta.",
+        "invalidResponsePollingExplanation": "Palvelin antoi virheilmoituksen kyselyvaiheessa. Kokeile uudestaan vaihtamalla palvelinta.",
+        "invalidResponseFetchingAccount": "Palvelin antoi virheilmoituksen haettaessa tilitietoja. Kokeile uudestaan vaihtamalla palvelinta.",
+        "invalidResponseSendingTransfer": "Palvelin antoi virheilmoituksen kesken siirron. Kokeile uudestaan vaihtamalla palvelinta.",
         "nodeOutOfSync": "Palvelin ei ole ajantasalla",
-<<<<<<< HEAD
-        "nodeOutOfSyncExplanation":
-            "Palvelin jota käytät tällä hetkellä ei sisällä viimeisintä tietoa. Kokeile vaihtaa palvelin toiseen.",
-        "thisNodeOutOfSync": "This node is out of sync. Please change node or try again.",
-=======
         "nodeOutOfSyncExplanation": "Palvelin jota käytät tällä hetkellä ei sisällä viimeisintä tietoa. Kokeile vaihtaa palvelin toiseen.",
         "thisNodeOutOfSync": "Palvelin jota käytät tällä hetkellä ei sisällä viimeisintä tietoa. Kokeile vaihtaa palvelin toiseen.",
->>>>>>> daa6d672
         "seed": "Seed-luku",
         "checksum": "Tarkistussumma",
         "back": "TAKAISIN",
@@ -86,8 +77,7 @@
         "cannotPerformAction": "Toimintoa ei voi suorittaa",
         "cannotPerformActionExplanation": "Siirry lisäasetuksiin resetoidaksesi lompakkosi.",
         "attachToTangleUnavailable": "Laskentatyöteko (PoW) palvelimella ei ole mahdollista",
-        "attachToTangleUnavailableExplanation":
-            "Laskentatyöteko (PoW) valitsemallasi palvelimella ei ole tällä hetkellä mahdollista. Vaihda palvelinta tai muuta laskenta-asetuksia.",
+        "attachToTangleUnavailableExplanation": "Laskentatyöteko (PoW) valitsemallasi palvelimella ei ole tällä hetkellä mahdollista. Vaihda palvelinta tai muuta laskenta-asetuksia.",
         "attachToTangleUnavailableExplanationShort": "Laskentatyöteko (PoW) palvelimella ei ole mahdollista.",
         "wallet": "Lompakko",
         "sent": "Lähetetty",
@@ -111,17 +101,11 @@
         "rebroadcasted": "Siirron lähetys uudelleen onnistui",
         "rebroadcastedExplanation": "Siirto tiivisteluvulla {{hash}} päivitetty verkkoon",
         "rebroadcastError": "Siirtoa ei voitu päivittää",
-        "rebroadcastErrorExplanation":
-            "Päivitettäessä siirtoa uudelleen tapahtui virhe. Yritä hetken päästä uudestaan.",
+        "rebroadcastErrorExplanation": "Päivitettäessä siirtoa uudelleen tapahtui virhe. Yritä hetken päästä uudestaan.",
         "promoted": "Siirron edistys onnistui",
         "promotedExplanation": "Siirtoa tiivisteluvulla {{hash}} edistetty onnistuneesti",
         "autopromotionError": "Siirtoa ei voitu edistää",
-<<<<<<< HEAD
-        "autopromotionErrorExplanation":
-            "Laskentatyöteko (PoW) valitsemallasi palvelimella ei ole tällä hetkellä mahdollista. Vaihda palvelinta.",
-=======
         "autopromotionErrorExplanation": "Remote Proof of Work is not available on your selected node. Please change node and reenable auto-promotion.",
->>>>>>> daa6d672
         "promotionError": "Siirtoa ei voitu edistää",
         "promotionErrorExplanation": "Siirron edistämisessä tapahtui virhe. Yritä uudelleen.",
         "noLongerValid": "Kokoelma jonka siirtoa yrität edistää ei ole enää voimassa",
@@ -132,10 +116,8 @@
         "pleaseWait": "Odota hetki",
         "pleaseWaitEllipses": "Odota hetki...",
         "pleaseWaitExplanation": "Trinity suorittaa jo toista toimintoa. Odota hetki ja yritä uudelleen.",
-        "pleaseWaitTransferExplanation":
-            "Saldoasi käytetään jo olemassa olevissa siirroissa. Odota, että ne on vahvistettu ennen kuin yrität uudelleen.",
-        "pleaseWaitIncomingTransferExplanation":
-            "Sinulla on saapuvia siirtoja, jotka ovat vielä kesken. Odota että ne valmistuvat ennen kuin yrität uudelleen.",
+        "pleaseWaitTransferExplanation": "Saldoasi käytetään jo olemassa olevissa siirroissa. Odota, että ne on vahvistettu ennen kuin yrität uudelleen.",
+        "pleaseWaitIncomingTransferExplanation": "Sinulla on saapuvia siirtoja, jotka ovat vielä kesken. Odota että ne valmistuvat ennen kuin yrität uudelleen.",
         "snapshotTransitionInProgress": "Snapshot-siirtymä käynnissä",
         "snapshotTransitionInProgressExplanation": "Odota kunnes siirtymäprosessi on valmis.",
         "checkForUpdates": "Tarkista päivitykset",
@@ -151,44 +133,31 @@
         "nodeDuplicated": "Palvelin on jo olemassa",
         "nodeDuplicatedExplanation": "Omavalintainen palvelin on jo lisätty.",
         "nodeAutoChanged": "Palvelinta vaihdettu automaattisesti",
-        "nodeAutoChangedExplanation":
-            "Yhteys siirretty palvelimeen {{- nodeAddress}} koska alkuperäinen palvelin ei vastaa.",
+        "nodeAutoChangedExplanation": "Yhteys siirretty palvelimeen {{- nodeAddress}} koska alkuperäinen palvelin ei vastaa.",
         "fingerprintOnSend": "Jos hyväksyt siirron kosketa sormenjälkilukijaa",
         "masterKey": "Seed-luku on varojesi pääavain ja näinollen erityisin tärkeä.",
         "seedThief": "Jos seed-lukusi päätyy muiden haltuun, IOTA: si voidaan varastaa.",
         "googlePlayServicesNotAvailable": "Google Play Services ei ole käytettävissä",
-        "couldNotVerifyDeviceIntegrity":
-            "Laitteen tietoturvaa ei voida varmistaa koska Google palveluihin ei saada yhteyttä.",
+        "couldNotVerifyDeviceIntegrity": "Laitteen tietoturvaa ei voida varmistaa koska Google palveluihin ei saada yhteyttä.",
         "clear": "TYHJENNÄ",
         "noNetworkConnection": "Ei verkkoyhteyttä",
         "noNetworkConnectionExplanation": "Verkkoyhteys näyttää olevan offline-tilassa.",
         "spentAddressExplanation": "VAROITUS: Varoja jo käytetyssä osoitteessa",
-        "discordInformation":
-            "Lähettäminen osoitteesta, josta on aikaisemmin lähetetty varoja on vaarallista. Saadaksesi apua tilanteeseen voit liittyä Iotan Discord palvelun #help kanavalle.",
+        "discordInformation": "Lähettäminen osoitteesta, josta on aikaisemmin lähetetty varoja on vaarallista. Saadaksesi apua tilanteeseen voit liittyä Iotan Discord palvelun #help kanavalle.",
         "androidInsecureClipboardWarning": "Leikepöydän käyttö Android-laitteella ei ole turvallista.",
         "androidCopyPasteWarning": "Älä kopio tai liitä seed-lukua Android-laitteella.",
         "willNotCopyPasteSeed": "En kopio tai liitä seed-lukua android puhelimessa",
         "mustBeStoredAppropriately": "Se on tallennettava turvallisesti.",
-<<<<<<< HEAD
-        "deviceMayBecomeUnresponsive": "Your device may become unresponsive for a while",
-        "isYourBalanceCorrect": "Is your balance correct?",
-        "ifYourBalanceIsNotCorrect":
-            "If your balance is not correct, it is likely that you are using a pre-snapshot seed.",
-        "headToAdvancedSettingsForTransition": "Head to Advanced Settings and perform a Snapshot Transition."
-=======
         "deviceMayBecomeUnresponsive": "Laitteesi saattaa toimia hitaasti hetken aikaa",
         "isYourBalanceCorrect": "Näkyykö saldosi oikein?",
         "ifYourBalanceIsNotCorrect": "Jos saldosi ei näy oikein, seed-lukusi ei ole ajantasalla.",
         "headToAdvancedSettingsForTransition": "Voin korjata tämän valitsemalla Lisäasetukset ja Snapshot-avustaja."
->>>>>>> daa6d672
     },
     "addAdditionalSeed": {
         "seedInvalidChars": "Seed-luku sisältää virheellisiä merkkejä",
-        "seedInvalidCharsExplanation":
-            "Seed-luvut voivat muodostua ainoastaan isoista alkukirjaimista A-Z ja numerosta 9. Sinun seed-lukusi sisältää virheellisiä merkkejä. Yritä uudelleen.",
+        "seedInvalidCharsExplanation": "Seed-luvut voivat muodostua ainoastaan isoista alkukirjaimista A-Z ja numerosta 9. Sinun seed-lukusi sisältää virheellisiä merkkejä. Yritä uudelleen.",
         "seedTooShort": "Seed-luku on liian lyhyt",
-        "seedTooShortExplanation":
-            "Seed-lukujen on oltava {{maxLength}} merkkiä pitkiä. Sinun seed-lukusi on tällä hetkellä {{currentLength}} merkkiä pitkä. Yritä uudelleen.",
+        "seedTooShortExplanation": "Seed-lukujen on oltava {{maxLength}} merkkiä pitkiä. Sinun seed-lukusi on tällä hetkellä {{currentLength}} merkkiä pitkä. Yritä uudelleen.",
         "nameInUse": "Tilin nimi on jo käytössä",
         "nameInUseExplanation": "Käytä yksilöllistä tilin nimeä seed-luvullesi.",
         "enterAccountName": "Anna tilin nimi.",
@@ -211,14 +180,12 @@
         "passwordTooShortExplanation": "Salasanan tulee olla vähintään 12 merkkiä pitkä. Yritä uudelleen.",
         "oldPassword": "Vanhaa salasanaa ei voi käyttää",
         "oldPasswordExplanation": "Et voi käyttää vanhaa salasanaa toista kertaa. Yritä uudelleen.",
-        "ensureStrongPassword":
-            "Varmista, että käytät vahvaa salasanaa, joka on vähintään 12 merkkiä pitkä ja sisältää erikoismerkkejä.",
+        "ensureStrongPassword": "Varmista, että käytät vahvaa salasanaa, joka on vähintään 12 merkkiä pitkä ja sisältää erikoismerkkejä.",
         "currentPassword": "Nykyinen Salasana",
         "newPassword": "Uusi Salasana",
         "confirmPassword": "Vahvista Uusi Salasana",
         "passwordTooWeak": "Salasan liian heikko",
-        "passwordTooWeakReason":
-            "Salasanasi on liian heikko. Käytä yhdistelmää sanoista, ja vältä tavallisimpia lauseita, nimiä tai päivämääriä",
+        "passwordTooWeakReason": "Salasanasi on liian heikko. Käytä yhdistelmää sanoista, ja vältä tavallisimpia lauseita, nimiä tai päivämääriä",
         "reasonRow": "Peräkkäiset merkit ovat helppoja arvata",
         "reasonPattern": "Lyhyet merkkijonot ovat helppoja arvata",
         "reasonNames": "Yleiset nimet ja sukunimet ovat helppoja arvata",
@@ -249,20 +216,15 @@
         "passwordManagerCheckbox": "Tallennan seed-lukuni salasanan hallintasovellukseen",
         "copy": "KOPIOI",
         "noPasswordManagers": "Tuettuja salasanojen hallintasovelluksia ei ole asennettuna",
-        "noPasswordManagersExplanation":
-            "Tuettuja salasanojen hallintasovelluksia ei ole löydetty laitteeltasi. Voit asentaa sovelluksen nimeltä Keepass2Android.",
-        "followTutorialToSecurelyShareSeed":
-            "Jos haluat tallentaa seed-lukusi salasanan hallintasovellukseen, seuraa linkin ohjeita"
+        "noPasswordManagersExplanation": "Tuettuja salasanojen hallintasovelluksia ei ole löydetty laitteeltasi. Voit asentaa sovelluksen nimeltä Keepass2Android.",
+        "followTutorialToSecurelyShareSeed": "Jos haluat tallentaa seed-lukusi salasanan hallintasovellukseen, seuraa linkin ohjeita"
     },
     "enterSeed": {
         "invalidCharacters": "Seed-luku sisältää virheellisiä merkkejä",
-        "invalidCharactersExplanation":
-            "Seed-luvut voivat muodostua ainoastaan isoista alkukirjaimista A-Z ja numerosta 9. Sinun seed-lukusi sisältää virheellisiä merkkejä. Yritä uudelleen.",
+        "invalidCharactersExplanation": "Seed-luvut voivat muodostua ainoastaan isoista alkukirjaimista A-Z ja numerosta 9. Sinun seed-lukusi sisältää virheellisiä merkkejä. Yritä uudelleen.",
         "seedTooShort": "Seed-luku on liian lyhyt",
-        "seedTooShortExplanation":
-            "Seed-luvun on oltava {{maxLength}} merkkiä pitkä. Sinun seed-lukusi on tällä hetkellä {{currentLength}} merkkiä pitkä. Yritä uudelleen.",
-        "seedExplanation":
-            "Seed-lukusi tulee olla {{maxLength}} merkkiä pitkä ja sisältää isoja kirjaimia A-Z tai numeron yhdeksän (9). Yli {{maxLength}} merkkiä pitkiä Seed-lukuja ei voi käyttää.",
+        "seedTooShortExplanation": "Seed-luvun on oltava {{maxLength}} merkkiä pitkä. Sinun seed-lukusi on tällä hetkellä {{currentLength}} merkkiä pitkä. Yritä uudelleen.",
+        "seedExplanation": "Seed-lukusi tulee olla {{maxLength}} merkkiä pitkä ja sisältää isoja kirjaimia A-Z tai numeron yhdeksän (9). Yli {{maxLength}} merkkiä pitkiä Seed-lukuja ei voi käyttää.",
         "neverShare": "ÄLÄ KOSKAAN NÄYTÄ SEED-LUKUASI ULKOPUOLISILLE"
     },
     "home": {
@@ -347,15 +309,12 @@
         "printBlankWallet": "Tulosta tyhjä lompakko",
         "whatIsCheksum": "Jokaisella seed-luvulla on kolmen merkin pituinen tarkistussumma",
         "iHavesavedMySeed": "Olen tallettanut seed-lukuni",
-        "checksumExplanation":
-            "Kun lisäät seed-luvun lompakkoon, varmista että kolmen merkin pituinen tarkistussumma vastaa alkuperäistä.",
-        "mustSaveYourSeed":
-            "<0><0>Tallenna seed-lukusi käyttäen </0><1>vähintään yhtä</1><2> alla olevista vaihtoehdoista.</2></0>"
+        "checksumExplanation": "Kun lisäät seed-luvun lompakkoon, varmista että kolmen merkin pituinen tarkistussumma vastaa alkuperäistä.",
+        "mustSaveYourSeed": "<0><0>Tallenna seed-lukusi käyttäen </0><1>vähintään yhtä</1><2> alla olevista vaihtoehdoista.</2></0>"
     },
     "seedReentry": {
         "pleaseConfirmYourSeed": "Ole hyvä ja vahvista seed-lukusi",
-        "trinityWillNeverAskToReenter":
-            "Trinity ei koskaan pyydä sinua antamaan seed-lukua uudelleen, jollet tyhjennä tai asenna sovellusta kokonaan uudelleen.",
+        "trinityWillNeverAskToReenter": "Trinity ei koskaan pyydä sinua antamaan seed-lukua uudelleen, jollet tyhjennä tai asenna sovellusta kokonaan uudelleen.",
         "enterYourSeed": "Anna seed-lukusi",
         "incorrectSeed": "Virheellinen seed-luku",
         "incorrectSeedExplanation": "Antamasi seed-luku on virheellinen. Yritä uudelleen.",
@@ -365,12 +324,10 @@
     },
     "send": {
         "invalidAddress": "Virheellinen osoite",
-        "invalidAddressExplanation1":
-            "Osoitteen on oltava {{maxLength}} merkkiä pitkä ja sen pitäisi sisältää tarkistussumma.",
+        "invalidAddressExplanation1": "Osoitteen on oltava {{maxLength}} merkkiä pitkä ja sen pitäisi sisältää tarkistussumma.",
         "invalidAddressExplanation2": "Osoite sisältää virheellisiä merkkejä.",
         "invalidAddressExplanation3": "Osoite sisältää virheellisen tarkistussumman.",
-        "invalidAddressExplanationGeneric":
-            "Osoitteen on oltava 90 merkkiä pitkä ja sisältää ainoastaan merkkejä A-Z tai 9.",
+        "invalidAddressExplanationGeneric": "Osoitteen on oltava 90 merkkiä pitkä ja sisältää ainoastaan merkkejä A-Z tai 9.",
         "notEnoughFunds": "Varoja ei riittävästi",
         "notEnoughFundsExplanation": "Sinulla ei ole tarpeeksi saldoa siirron loppuun suorittamiseksi.",
         "keyReuse": "Avaimen uudelleenkäyttö",
@@ -391,40 +348,29 @@
         "sendMax": "LÄHETÄ MAX",
         "totalTime": "Kokonaisaika",
         "addressPasteDetected": "Osoitteen liittäminen havaittu",
-<<<<<<< HEAD
-        "addressPasteExplanation":
-            "Näyttää siltä että olet liittänyt osoitteen muualta. Varmista että liitetty osoite vastaa alkuperäistä."
-=======
         "addressPasteExplanation": "It looks like you have pasted an address. Make sure that the address matches the one you want to send to."
->>>>>>> daa6d672
     },
     "setPassword": {
         "choosePassword": "Luo uusi salasana",
         "passwordTooShort": "Salasana on liian lyhyt",
-        "passwordTooShortExplanation":
-            "Salasanasi on oltava vähintään {{minLength}} merkkiä. Se on tällä hetkellä {{currentLength}} merkin pituinen. Yritä uudelleen.",
+        "passwordTooShortExplanation": "Salasanasi on oltava vähintään {{minLength}} merkkiä. Se on tällä hetkellä {{currentLength}} merkin pituinen. Yritä uudelleen.",
         "passwordMismatch": "Salasanat eivät täsmää",
         "passwordMismatchExplanation": "Annetut salasanat eivät täsmää. Yritä uudelleen.",
         "nowWeNeedTo": "Nyt meidän on luotava salasana.",
-        "anEncryptedCopy":
-            "Seed-lukusi salattu kopio tallennetaan laitteellesi. Tällä salasanalla pääset käyttämään lompakkoasi jatkossa.",
-        "ensure":
-            "Varmista, että käytät hyvää salasanaa, joka on vähintään 12 merkkiä pitkä ja sisältää erikoismerkkejä.",
+        "anEncryptedCopy": "Seed-lukusi salattu kopio tallennetaan laitteellesi. Tällä salasanalla pääset käyttämään lompakkoasi jatkossa.",
+        "ensure": "Varmista, että käytät hyvää salasanaa, joka on vähintään 12 merkkiä pitkä ja sisältää erikoismerkkejä.",
         "retypePassword": "Kirjoita Salasana Uudelleen"
     },
     "setSeedName": {
         "letsAddName": "Annetaan seed-luvulle nimi",
-        "canUseMultipleSeeds":
-            "Voit lisätä useita seed-lukuja lompakkoosi. Huomioi että jokainen tili tulee nimetä erikseen.",
+        "canUseMultipleSeeds": "Voit lisätä useita seed-lukuja lompakkoosi. Huomioi että jokainen tili tulee nimetä erikseen.",
         "youCanAdd": "Seed-lukuja voit hallita Asetukset-valikossa."
     },
     "modeSelection": {
         "expert": "Edistynyt käyttäjä",
         "standard": "Tavallinen käyttäjä",
-        "expertModeExplanation":
-            "Edistynyt käyttäjä -tila mahdollistaa pääsyn lisäominaisuuksiin kuten lähetyksen edistämiseen.",
-        "modesExplanation":
-            "Aktivoi edistyneen käyttäjän -tila vain jos ymmärrät miten Tangle-verkko toimii. Muuten tila voi vaikuttaa hankalalta käyttää."
+        "expertModeExplanation": "Edistynyt käyttäjä -tila mahdollistaa pääsyn lisäominaisuuksiin kuten lähetyksen edistämiseen.",
+        "modesExplanation": "Aktivoi edistyneen käyttäjän -tila vain jos ymmärrät miten Tangle-verkko toimii. Muuten tila voi vaikuttaa hankalalta käyttää."
     },
     "settings": {
         "transferSending": "Siirto käynnissä",
@@ -491,25 +437,21 @@
         "okay": "Okei. Luodaan sinulle lompakko!",
         "doYouAlreadyHaveASeed": "Onko sinulla jo seed-luku jota haluat käyttää?",
         "doYouNeedASeed": "Haluatko luoda uuden seed-luvun?",
-        "seedExplanation":
-            "IOTA seed-luku on käyttäjänimen ja salasanan yhdistelmä tilillesi. Seed-luku koostuu yhdestä 81-merkin pituisesta merkkijonosta.",
+        "seedExplanation": "IOTA seed-luku on käyttäjänimen ja salasanan yhdistelmä tilillesi. Seed-luku koostuu yhdestä 81-merkin pituisesta merkkijonosta.",
         "noIHaveOne": "En, minulla on jo",
         "yesINeedASeed": "Kyllä, tarvitsen uuden seed-luvun",
-        "explanation":
-            "<0><0>Voit käyttää seed-lukuasi päästäksesi käsiksi varoihisi mistä tahansa</0><1> lompakosta</1><2>, millä tahansa tuetulla</2><3> laitteella</3><4>. Muista kuitenkin että jos hävität seed-lukusi, menetät myös pääsyn varoihisi.</4></0>",
+        "explanation": "<0><0>Voit käyttää seed-lukuasi päästäksesi käsiksi varoihisi mistä tahansa</0><1> lompakosta</1><2>, millä tahansa tuetulla</2><3> laitteella</3><4>. Muista kuitenkin että jos hävität seed-lukusi, menetät myös pääsyn varoihisi.</4></0>",
         "keepSafe": "Muista aina pitää seed-lukusi turvassa.",
         "hint": "<0><0>Ohje:</0> Valitse EI jos käytät IOTA-lompakkoa ensimmäistä kertaa.</0>"
     },
     "welcome": {
         "thankYou": "Kiitos, että latasit Trinity-lompakon.",
         "weWillSpend": "Seuraavaksi määritämme lompakkosi asetukset.",
-        "reminder":
-            "Kaikki tulevat vaiheet ovat tärkeitä lompakon toimivuuden kannalta, suorita ne huolellisesti loppuun asti."
+        "reminder": "Kaikki tulevat vaiheet ovat tärkeitä lompakon toimivuuden kannalta, suorita ne huolellisesti loppuun asti."
     },
     "writeSeedDown": {
         "yourSeedIs": "Sinun seed-lukusi on {{maxSeedLength}} merkkiä luettuna vasemmalta oikealle.",
-        "writeDownYourSeed":
-            "<0>Kirjoita muistiin seed-lukusi ja tarkistussumma ja</0> <1>varmista kolmesti,</1> <2>että ne ovat oikein.</2>"
+        "writeDownYourSeed": "<0>Kirjoita muistiin seed-lukusi ja tarkistussumma ja</0> <1>varmista kolmesti,</1> <2>että ne ovat oikein.</2>"
     },
     "history": {
         "bundleHashCopied": "Kokoelman tiivisteluku kopioitu",
@@ -549,16 +491,9 @@
         "manualSync": "Manuaalinen synkronointi",
         "snapshotTransition": "Snapshot-avustaja",
         "pow": "Laskenta-asetukset",
-<<<<<<< HEAD
-        "autoPromotion": "Auto-promotion",
-        "autoPromotionExplanation":
-            "Auto-promotion helps to confirm your transactions on the Tangle. Enable this setting if you are having difficulty getting your transactions to confirm.",
-        "autoPromotionPoW": "Auto-promotion is only possible on nodes that support remote Proof of Work."
-=======
         "autoPromotion": "Automaattinen edistäminen",
         "autoPromotionExplanation": "Automaattinen edistäminen auttaa varmistamaan siirron tangle-verkossa. Laita tämä asetus päälle jos siirron varmistuksessa esiintyy ongelmia.",
         "autoPromotionPoW": "Automaattinen edistäminen toimii vain palvelimilla jotka tukevat laskentatyöntekoa (PoW)."
->>>>>>> daa6d672
     },
     "advancedThemeCustomisation": {
         "background": "Tausta",
@@ -586,8 +521,7 @@
     },
     "usedAddressModal": {
         "cantSpendFullBalanceQuestion": "Miksi en voi käyttää koko tilin saldoa?",
-        "spentAddressExplanation":
-            "Sinulla on saldoa yhdessä tai useammassa osoitteessa josta on jo aikaisemmin lähetetty varoja. Tälläisen osoitteen käyttö uudelleen on vaarallista ja siksi estetty tässä sovelluksessa.",
+        "spentAddressExplanation": "Sinulla on saldoa yhdessä tai useammassa osoitteessa josta on jo aikaisemmin lähetetty varoja. Tälläisen osoitteen käyttö uudelleen on vaarallista ja siksi estetty tässä sovelluksessa.",
         "discordInformation": "Siirry Discord yhteisön #help kanavalle saadaksesi apua ongelmaan."
     },
     "deleteAccount": {
@@ -607,8 +541,7 @@
     "useExistingSeed": {
         "title": "Anna seed-luku ja tilin nimi.",
         "incorrectFormat": "Seed-luku on virheellinen",
-        "validSeedExplanation":
-            "Hyväksytyn seed-luvun on oltava 81 merkkiä pitkä ja sisältää ainoastaan merkkejä A-Z tai 9."
+        "validSeedExplanation": "Hyväksytyn seed-luvun on oltava 81 merkkiä pitkä ja sisältää ainoastaan merkkejä A-Z tai 9."
     },
     "viewSeed": {
         "enterPassword": "Syötä salasana nähdäksesi seed-lukusi.",
@@ -619,14 +552,12 @@
         "didSaveSeed": "Tallensitko seed-lukusi?",
         "alreadyHave": "Olen tallettanut seed-lukuni",
         "reenterSeed": "Seuraavassa vaiheessa sinua pyydetään antamaan seed-lukusi uudelleen.",
-        "reenterSeedWarning":
-            "Jos et ole tallentanut seed-lukuasi laitteen ulkopuolelle, saatat laitteen hajotessa menettää kaikki varasi.",
+        "reenterSeedWarning": "Jos et ole tallentanut seed-lukuasi laitteen ulkopuolelle, saatat laitteen hajotessa menettää kaikki varasi.",
         "pleaseConfirm": "Varmista, että olet tallentanut seed-lukusi turvallisesti."
     },
     "walletResetConfirmation": {
         "cannotUndo": "TÄTÄ TOIMINTOA EI VOI KUMOTA.",
-        "warning":
-            "<0><0>Kaikki lompakkosi tiedot, kuten </0><1>seed-lukusi</1><2> ja </2><3>salasanasi</3><4> poistetaan.</4></0>"
+        "warning": "<0><0>Kaikki lompakkosi tiedot, kuten </0><1>seed-lukusi</1><2> ja </2><3>salasanasi</3><4> poistetaan.</4></0>"
     },
     "fingerprintSetup": {
         "instructionsEnable": "Kosketa sormenjälkilukijaa saadaksesi se käyttöön",
@@ -639,8 +570,7 @@
         "fingerprintAuthFailedExplanation": "Sormenjälkitunnistus epäonnistui. Yritä uudelleen.",
         "status": "Tila",
         "fingerprintUnavailable": "Biometrinen tunnistus ei ole käytettävissä",
-        "fingerprintUnavailableExplanation":
-            "Laitteesi ei tue biometristä tunnistusta tai se on otettu pois käytöstä asetuksista.",
+        "fingerprintUnavailableExplanation": "Laitteesi ei tue biometristä tunnistusta tai se on otettu pois käytöstä asetuksista.",
         "buttonInstructionsDisable": "Paina alla olevaa painiketta poistaaksesi sormenjälkitunnistuksen käytöstä.",
         "buttonInstructionsEnable": "Paina alla olevaa painiketta ottaaksesi sormenjälkitunnistuksen käyttöön.",
         "buttonInstructionsDisableIPhoneX": "Paina alla olevaa painiketta poistaaksesi kasvotunnistuksen.",
@@ -688,8 +618,7 @@
         "powUpdated": "Laskenta-asetukset",
         "powUpdatedExplanation": "Laskenta-asetuksesi (PoW) on päivitetty ajantasalle.",
         "noWebGLSupport": "WebGL ei tuettu",
-        "noWebGLSupportExplanation":
-            "Laitteesi ei tue WebGL -laskentaa. Asetuksista voit siirtää laskennan (PoW) ulkoiselle palvelimelle."
+        "noWebGLSupportExplanation": "Laitteesi ei tue WebGL -laskentaa. Asetuksista voit siirtää laskennan (PoW) ulkoiselle palvelimelle."
     },
     "autoPromotion": {
         "autoPromotionUpdated": "Auto-promotion settings",
@@ -707,16 +636,13 @@
     },
     "snapshotTransition": {
         "cannotCompleteTransition": "Snapshot-siirtymä ei onnistu",
-        "cannotCompleteTransitionExplanation":
-            "Tilin saldon tulee olla suurempi kuin 0, jotta siirtymäprosessi voidaan käynnistää.",
+        "cannotCompleteTransitionExplanation": "Tilin saldon tulee olla suurempi kuin 0, jotta siirtymäprosessi voidaan käynnistää.",
         "transitionComplete": "Snapshot-siirtymä valmis",
         "transitionCompleteExplanation": "Snapshot-siirtymäprosessi suoritettu onnistuneesti.",
         "detectedBalance": "Löydetty saldo: {{amount}} {{unit}}",
         "isThisCorrect": "Onko tämä oikein?",
-        "snapshotExplanation":
-            "Aika ajoin järjestelmä suorittaa Snapshot -siirtymän jotta Tangle-verkon koko ei kasva liian suureksi.",
-        "hasSnapshotTakenPlace":
-            "Onko snapshot -siirtymä tapahtunut? Paina alla olevaa painiketta siirtyäksesi uuteen versioon.",
+        "snapshotExplanation": "Aika ajoin järjestelmä suorittaa Snapshot -siirtymän jotta Tangle-verkon koko ei kasva liian suureksi.",
+        "hasSnapshotTakenPlace": "Onko snapshot -siirtymä tapahtunut? Paina alla olevaa painiketta siirtyäksesi uuteen versioon.",
         "transition": "Siirtymä",
         "transitioning": "Siirrytään uuteen snapshot -versioon.",
         "generatingAndDetecting": "Luodaan osoitteita ja haetaan saldoa.",
@@ -732,8 +658,7 @@
         "noUpdatesAvailable": "Ei uusia päivityksiä",
         "noUpdatesAvailableExplanation": "Sinulla on uusin versio IOTA Trinity lompakosta!",
         "newVersionAvailable": "Uusi versio saatavilla",
-        "newVersionAvailableExplanation":
-            "Uusi <strong>Trinity</strong> <strong>{{version}}</strong> päivitys on saatavilla. Lue julkaisun tiedot huolellisesti ja varmista että lataus tehdään luotettavasta lähteestä:",
+        "newVersionAvailableExplanation": "Uusi <strong>Trinity</strong> <strong>{{version}}</strong> päivitys on saatavilla. Lue julkaisun tiedot huolellisesti ja varmista että lataus tehdään luotettavasta lähteestä:",
         "downloadRelease": "Lataa päivitys",
         "skipUpdate": "Ohita päivitys"
     },
