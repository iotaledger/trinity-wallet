{
    "id": "de",
    "notifications": {
        "invalidServer_title": "Ungültiger Server",
        "invalidServer_text": "Die eingegebene Serveradresse is ungültig",
        "unknownError_title": "Unbekannter Fehler aufgetreten",
        "unknownError_text": "Wir konnten die gewünschte Aktion nicht ausführen. Bitte erneut versuchen."
    },
    "setLanguage": {
        "dropdown_title": "Sprache",
        "button1": "WEITER"
    },
    "welcome1": {
        "text1": "Vielen Dank für das Herunterladen der IOTA Wallet.",
        "text2": "Wir werden in den nächsten Minuten Ihr neues Wallet einrichten.",
        "reminder":
            "Sie könnten versucht sein einige Schritte zu überspringen, aber wir bitten Sie, dem gesamten Prozess zu folgen.",
        "button1": "WEITER",
        "button2": "ZURÜCK"
    },
    "welcome2": {
        "text1": "Okay. Wir richten Ihre Wallet ein!",
        "text2": "Hast Du bereits einen Seed welchen du verwenden möchtest?",
        "seed_explanation1":
            "Der IOTA Seed ist wie ein Benutzername und Passwort zu Ihrem Konto, kombiniert in einer Zeichenfolge von 81 Buchstaben.",
        "seed_explanation2":
            "Mit Ihrem Seed können Sie von jeder Wallet und jedem Gerät auf Ihre IOTA zugreifen - Aber wenn Sie Ihren Seed verlieren, verlieren Sie auch alle Ihre IOTA",
        "reminder": "Bitte bewahren Sie Ihren Seed sicher auf",
        "button1": "JA",
        "button2": "NEIN"
    },
    "lightserver": {
        "text1":
            "A light server is a gateway to the IOTA network, kindly provided by members of the community or our corporate partners. ",
        "text2": "Mehr Informationen über die Server unter: http://iotasupport.com/lightwallet.shtml",
        "text3": "Bitte wählen Sie einen Server aus der unteren Liste.",
        "server_label": "Server",
        "custom_server_label": "Andere Serveradresse",
        "other": "Anderer",
        "button1": "WEITER",
        "button2": "ZURÜCK"
    },
    "login": {
        "text": "Bitte geben Sie Ihr Passwort ein",
        "placeholder": "PASSWORT",
        "error_title": "Unbekanntes Passwort",
        "error_text": "Das Passwort wurde nicht erkannt. Bitte nochmals Versuchen.",
        "button1": "FERTIG",
        "button2": "MIT SEED"
    },
    "enterSeed": {
        "error_title": "Seed ist zu kurz",
        "error_text": "Seeds müssen mindesten 60 Zeichen lang sein. Bitte versuchen Sie es erneut.",
        "invalid_seed_title": "Ungültiger Seed",
        "invalid_seed_text":
            "Ihr Seed ist ungültig. Ein Seed kann aus Großbuchstaben (A-Z) und die Nummer 9 bestehen und muss 60-81 Buchstaben lang sein.",
        "placeholder": "SEED",
        "seed_explanation":
            "Seeds sollten 81 Zeichen lang sein und aus den Großbuchstaben A-Z oder der Zahl 9 bestehen. Sie können keinen Seed benutzen der länger als 81 Zeichen ist.",
        "reminder": "TEILEN SIE IHREN SEED MIT NIEMANDEM",
        "scan_code": "QR Code Scannen",
        "close": "SCHLIEẞEN",
        "button1": "FERTIG",
        "button2": "ZURÜCK"
    },
    "newSeedSetup": {
        "title": "ERZEUGE EINEN NEUEN SEED",
        "button1": "NEUEN SEED ERZEUGEN",
        "text1": "Press individual letters to randomise them.",
        "text2": "Klicken Sie anschließend WEITER",
        "button2": "WEITER",
        "button3": "ZURÜCK"
    },
    "saveYourSeed": {
        "text1": "You must save your seed with at least one of the options listed below.",
        "text2": "at least one",
        "optionA": "NIEDERSCHREIBEN",
        "optionB": "PAPIER WALLET DRUCKEN",
        "optionC": "IN ZWISCHENABLAGE KOPIEREN",
        "button1": "WEITER",
        "button2": "ZURÜCK"
    },
    "saveYourSeed2": {
        "optionA": "Niederschrift",
        "optionB": " Papier Wallet",
        "optionC": "In Zwischenablage kopieren",
        "explanation":
            "Ihr Seed ist 81 Zeichen lang und wird von links nach rechts gelesen. Schreiben Sie ihren Seed und die Prüfsumme auf und prüfen Sie dreimal ob diese Korrekt sind.",
        "text": "prüfen Sie dreimal",
        "button": "FERTIG"
    },
    "saveYourSeed3": {
        "optionA": "Niederschrift",
        "optionB": " Paper Wallet",
        "optionC": "In Zwischenablage kopieren",
        "explanation":
            "Click the button below and copy your seed to a password manager. It will stay in your clipboard for 60 seconds.",
        "text": "Speichern Sie den Seed nicht als Klartext.",
        "button1": "IN ZWISCHENABLAGE KOPIEREN",
        "button2": "FERTIG"
    },
    "saveYourSeed4": {
        "optionA": "Niederschrift",
        "optionB": " Papier Wallet",
        "optionC": "In Zwischenablage kopieren",
        "explanation": "Klicken Sie auf die Schaltfläche unten, um Ihre Papier Wallet auszudrucken.",
        "text1": "Sicher aufbewahren",
        "text2": "Teilen Sie niemals Ihren Seed.",
        "check_button": "IOTA Logo",
        "button1": "PAPIER WALLET DRUCKEN",
        "button2": "FERTIG"
    },
    "setPassword": {
        "title": "PASSWORT EINRICHTEN",
        "text": "Jetzt müssen wir ein Passwort einrichten.",
        "explanation":
            "Mit dem Passwort können Sie in Zukunft auf Ihren Geldbeutel zugreifen. Ihr Seed wird verschlüsselt auf Ihrem Gerät gespeichert.",
        "reminder": "Stellen Sie sicher, dass Sie ein sicheres Kennwort aus mindestens 12 Zeichen verwenden.",
        "placeholder1": "\"PASSWORT\"",
        "placeholder2": "PASSWORT ERNEUT EINGEBEN",
        "error1_title": "Passwort ist zu kurz",
        "error1_text": "Ihr Passwort muss mindesten 8 Zeich lang sein. Bitte erneut eingeben.",
        "error2_title": "Die Passwörter stimmen nicht überein",
        "error2_text": "Die eingegebenen Passwörter stimmen nicht überein. Bitte erneut eingeben.",
        "button1": "FERTIG",
        "button2": "ZURÜCK"
    },
    "onboardingComplete": {
        "text":
            "Die Wallet ist jetzt eingerichtet und bereit. Möchten Sie Änderungen in der Zukunft machen, schauen Sie in das Menü \"Werkzeuge\".",
        "button": "WEITER"
    },
    "home": {
        "tab1": "KONTOSTAND",
        "tab2": "SENDEN",
        "tab3": "EMPFANGEN",
        "tab4": "VERLAUF",
        "tab5": "WERKZEUGE",
        "mcap": "MKAP",
        "change": "Änderung",
        "volume": "Volumen",
        "address": "Adresse",
        "amount": "Betrag",
        "button1": "SENDEN",
        "button2": "NEUE ADRESSE GENERIEREN",
<<<<<<< HEAD
        "button3": "ABMELDEN"
=======
        "button3": "ABMELDEN",
        "changeMode": "Modus ändern",
        "minimal": "Minimal",
        "standard": "Standard",
        "expert": "Experte",
        "changeTheme": "Theme ändern",
        "changeLanguage": "Sprache ändern",
        "addNewSeed": "Neuen Seed hinzufügen",
        "setup2fa": "2FA Setup",
        "changePassword": "Passwort ändern",
        "advancedSettings": "Erweiterte Einstellungen",
        "logout": "Abmelden"
>>>>>>> db5f666b
    }
}<|MERGE_RESOLUTION|>--- conflicted
+++ resolved
@@ -143,9 +143,6 @@
         "amount": "Betrag",
         "button1": "SENDEN",
         "button2": "NEUE ADRESSE GENERIEREN",
-<<<<<<< HEAD
-        "button3": "ABMELDEN"
-=======
         "button3": "ABMELDEN",
         "changeMode": "Modus ändern",
         "minimal": "Minimal",
@@ -158,6 +155,5 @@
         "changePassword": "Passwort ändern",
         "advancedSettings": "Erweiterte Einstellungen",
         "logout": "Abmelden"
->>>>>>> db5f666b
     }
 }