--- conflicted
+++ resolved
@@ -15,17 +15,11 @@
         "keyReuseError": "You cannot send to an address that has already been spent from.",
         "invalidResponse": "Ungültige Antwort",
         "invalidResponseExplanation": "Der Node hat eine eine ungültige Antwort zurückgegeben.",
-<<<<<<< HEAD
         "invalidResponsePollingExplanation":
             "Der Node hat eine eine ungültige Antwort zurückgegeben beim Aktualisieren.",
         "invalidResponseFetchingAccount":
             "The node returned an invalid response while fetching your account information.",
-        "invalidResponseSendingTransfer": "The node returned an invalid response while sending transfer.",
-=======
-        "invalidResponsePollingExplanation": "Der Node hat eine eine ungültige Antwort zurückgegeben beim Aktualisieren.",
-        "invalidResponseFetchingAccount": "The node returned an invalid response while fetching your account information.",
         "invalidResponseSendingTransfer": "The node returned an invalid response while sending the transfer.",
->>>>>>> 624a61c3
         "seed": "Seed",
         "back": "ZURÜCK",
         "backLowercase": "Zurück",
