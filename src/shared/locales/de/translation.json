--- conflicted
+++ resolved
@@ -11,41 +11,25 @@
     },
     "welcome1": {
         "text1": "Vielen Dank für das Herunterladen der IOTA Wallet.",
-<<<<<<< HEAD
-        "text2": "Wir werden in den nächsten Minuten Ihr neues Wallet einrichten.",
-        "reminder":
-            "Sie könnten versucht sein einige Schritte zu überspringen, aber wir bitten Sie, dem gesamten Prozess zu folgen.",
-=======
         "text2": "Dein Wallet wird in den nächsten Minuten eingerichtet.",
         "reminder": "Wir raten dazu, den Prozess vollständig zu durchlaufen.",
->>>>>>> 4f71daec
         "button1": "WEITER",
         "button2": "ZURÜCK"
     },
     "welcome2": {
         "text1": "Okay. Lass uns Dein Wallet einrichten!",
         "text2": "Hast Du bereits einen Seed welchen du verwenden möchtest?",
-<<<<<<< HEAD
         "seed_explanation1":
-            "Der IOTA Seed ist wie ein Benutzername und Passwort zu Ihrem Konto, kombiniert in einer Zeichenfolge von 81 Buchstaben.",
+            "Der IOTA Seed ist wie ein Nutzername und Passwort zu Deinem Konto und besteht aus 81 Zeichen.",
         "seed_explanation2":
-            "Mit Ihrem Seed können Sie von jeder Wallet und jedem Gerät auf Ihre IOTA zugreifen - Aber wenn Sie Ihren Seed verlieren, verlieren Sie auch alle Ihre IOTA",
-        "reminder": "Bitte bewahren Sie Ihren Seed sicher auf",
-=======
-        "seed_explanation1": "Der IOTA Seed ist wie ein Nutzername und Passwort zu Deinem Konto und besteht aus 81 Zeichen.",
-        "seed_explanation2": "Mit deinem Seed kannst du von jeder Wallet und jedem Gerät auf deine IOTA zugreifen - Aber wenn du deinen Seed verlierst, verlierst du auch dein gesamtes IOTA Guthaben.",
+            "Mit deinem Seed kannst du von jeder Wallet und jedem Gerät auf deine IOTA zugreifen - Aber wenn du deinen Seed verlierst, verlierst du auch dein gesamtes IOTA Guthaben.",
         "reminder": "Bewahre Deinen Seed sicher auf",
->>>>>>> 4f71daec
         "button1": "JA",
         "button2": "NEIN"
     },
     "lightserver": {
-<<<<<<< HEAD
         "text1":
-            "A light server is a gateway to the IOTA network, kindly provided by members of the community or our corporate partners.",
-=======
-        "text1": "Ein Light Server ist ein Zugang zum IOTA Netzwerk, bereitgestellt von Mitgliedern der Gemeinschaft oder unseren Partnern.",
->>>>>>> 4f71daec
+            "Ein Light Server ist ein Zugang zum IOTA Netzwerk, bereitgestellt von Mitgliedern der Gemeinschaft oder unseren Partnern.",
         "text2": "Mehr Informationen über die Server unter: http://iotasupport.com/lightwallet.shtml",
         "text3": "Bitte wähle einen Server aus der Liste unten.",
         "server_label": "Server",
@@ -66,23 +50,14 @@
         "error_title": "Seed ist zu kurz",
         "error_text": "Seeds müssen mindestens 60 Zeichen lang sein. Bitte versuche es erneut.",
         "invalid_seed_title": "Ungültiger Seed",
-<<<<<<< HEAD
         "invalid_seed_text":
-            "Ihr Seed ist ungültig. Ein Seed kann aus Großbuchstaben (A-Z) und die Nummer 9 bestehen und muss 60-81 Buchstaben lang sein.",
+            "Dein Seed ist ungültig. Ein Seed kann aus Großbuchstaben (A-Z) und die Nummer 9 bestehen und muss 60-81 Zeichen lang sein.",
         "placeholder": "SEED",
         "seed_explanation":
-            "Seeds sollten 81 Zeichen lang sein und aus den Großbuchstaben A-Z oder der Zahl 9 bestehen. Sie können keinen Seed benutzen der länger als 81 Zeichen ist.",
-        "reminder": "TEILEN SIE IHREN SEED MIT NIEMANDEM",
-        "scan_code": "QR Code Scannen",
-        "close": "SCHLIEẞEN",
-=======
-        "invalid_seed_text": "Dein Seed ist ungültig. Ein Seed kann aus Großbuchstaben (A-Z) und die Nummer 9 bestehen und muss 60-81 Zeichen lang sein.",
-        "placeholder": "SEED",
-        "seed_explanation": "Seeds sollten 81 Zeichen lang sein und aus den Großbuchstaben A-Z oder der Zahl 9 bestehen. Du kannst keinen Seed benutzen der länger als 81 Zeichen ist.",
+            "Seeds sollten 81 Zeichen lang sein und aus den Großbuchstaben A-Z oder der Zahl 9 bestehen. Du kannst keinen Seed benutzen der länger als 81 Zeichen ist.",
         "reminder": "TEILE DEINEN SEED MIT NIEMANDEM",
         "scan_code": "QR Code scannen",
         "close": "SCHLIESSEN",
->>>>>>> 4f71daec
         "button1": "FERTIG",
         "button2": "ZURÜCK"
     },
@@ -104,35 +79,21 @@
         "button2": "ZURÜCK"
     },
     "saveYourSeed2": {
-<<<<<<< HEAD
-        "optionA": "Niederschrift",
-        "optionB": " Papier Wallet",
-        "optionC": "In Zwischenablage kopieren",
-        "explanation":
-            "Ihr Seed ist 81 Zeichen lang und wird von links nach rechts gelesen. Schreiben Sie ihren Seed und die Prüfsumme auf und prüfen Sie dreimal ob diese Korrekt sind.",
-        "text": "prüfen Sie dreimal",
-=======
         "optionA": "Manuelle Kopie",
         "optionB": " Paper Wallet",
         "optionC": "In die Zwischenablage kopieren",
-        "explanation": "Ihr Seed ist 81 Zeichen lang und wird von links nach rechts gelesen. Schreiben Sie ihren Seed und die Prüfsumme auf und prüfen Sie dreimal ob diese Korrekt sind.",
+        "explanation":
+            "Ihr Seed ist 81 Zeichen lang und wird von links nach rechts gelesen. Schreiben Sie ihren Seed und die Prüfsumme auf und prüfen Sie dreimal ob diese Korrekt sind.",
         "text": "prüfe dreimal",
->>>>>>> 4f71daec
         "button": "FERTIG"
     },
     "saveYourSeed3": {
         "optionA": "Manuelle Kopie",
         "optionB": " Paper Wallet",
-<<<<<<< HEAD
-        "optionC": "In Zwischenablage kopieren",
+        "optionC": "In die Zwischenablage kopieren",
         "explanation":
-            "Click the button below and copy your seed to a password manager. It will stay in your clipboard for 60 seconds.",
-        "text": "Speichern Sie den Seed nicht als Klartext.",
-=======
-        "optionC": "In die Zwischenablage kopieren",
-        "explanation": "Klicke um deinen Seed in einen Passwort-Manager zu kopieren. Er wird für 60 Sekunden in deiner Zwischenablage bleiben.",
+            "Klicke um deinen Seed in einen Passwort-Manager zu kopieren. Er wird für 60 Sekunden in deiner Zwischenablage bleiben.",
         "text": "Speichere den Seed nicht als Klartext.",
->>>>>>> 4f71daec
         "button1": "IN ZWISCHENABLAGE KOPIEREN",
         "button2": "FERTIG"
     },
@@ -150,16 +111,10 @@
     "setPassword": {
         "title": "PASSWORT EINRICHTEN",
         "text": "Jetzt müssen wir ein Passwort einrichten.",
-<<<<<<< HEAD
         "explanation":
-            "Mit dem Passwort können Sie in Zukunft auf Ihren Geldbeutel zugreifen. Ihr Seed wird verschlüsselt auf Ihrem Gerät gespeichert.",
-        "reminder": "Stellen Sie sicher, dass Sie ein sicheres Kennwort aus mindestens 12 Zeichen verwenden.",
-        "placeholder1": "PASSWORT",
-=======
-        "explanation": "Mit dem Passwort kannst du in Zukunft auf deine Wallet zugreifen. Eine verschlüsselte Kopie deines Seed wird auf deinem Gerät gespeichert.",
+            "Mit dem Passwort kannst du in Zukunft auf deine Wallet zugreifen. Eine verschlüsselte Kopie deines Seed wird auf deinem Gerät gespeichert.",
         "reminder": "Verwende ein starkes Passwort mit mindestens 12 Zeichen.",
         "placeholder1": "\"PASSWORT\"",
->>>>>>> 4f71daec
         "placeholder2": "PASSWORT ERNEUT EINGEBEN",
         "error1_title": "Passwort ist zu kurz",
         "error1_text": "Dein Passwort muss mindestens 12 Zeichen lang sein. Bitte erneut eingeben.",
@@ -169,12 +124,7 @@
         "button2": "ZURÜCK"
     },
     "onboardingComplete": {
-<<<<<<< HEAD
-        "text":
-            "Die Wallet ist jetzt eingerichtet und bereit. Möchten Sie Änderungen in der Zukunft machen, schauen Sie in das Menü \"Werkzeuge\".",
-=======
         "text": "Die Wallet ist jetzt eingerichtet und bereit. Änderungen kannst du im Menü unter \"Tools\" vornehmen.",
->>>>>>> 4f71daec
         "button": "WEITER"
     },
     "home": {
