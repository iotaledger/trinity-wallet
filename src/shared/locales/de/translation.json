{
    "notifications": {
        "invalidServer_title": "Ungültiger Server",
        "invalidServer_text": "Die eingegebene Serveradresse is ungültig",
        "unknownError_title": "Unbekannter Fehler aufgetreten",
        "unknownError_text": "Wir konnten die gewünschte Aktion nicht ausführen. Bitte erneut versuchen."
    },
    "setLanguage": {
        "dropdown_title": "Sprache",
        "button1": "WEITER"
    },
    "welcome1": {
        "text1": "Vielen Dank für das Herunterladen der IOTA Wallet.",
        "text2": "Wir werden in den nächsten Minuten Ihr neues Wallet einrichten.",
        "reminder":
            "Sie könnten versucht sein einige Schritte zu überspringen, aber wir bitten Sie, dem gesamten Prozess zu folgen.",
        "button1": "WEITER",
        "button2": "ZURÜCK"
    },
    "welcome2": {
        "text1": "Okay. Wir richten Ihre Wallet ein!",
        "text2": "Hast Du bereits einen Seed welchen du verwenden möchtest?",
        "seed_explanation1":
            "Der IOTA Seed ist wie ein Benutzername und Passwort zu Ihrem Konto, kombiniert in einer Zeichenfolge von 81 Buchstaben.",
        "seed_explanation2":
            "Mit Ihrem Seed können Sie von jeder Wallet und jedem Gerät auf Ihre IOTA zugreifen - Aber wenn Sie Ihren Seed verlieren, verlieren Sie auch alle Ihre IOTA",
        "reminder": "Bitte bewahren Sie Ihren Seed sicher auf",
        "button1": "JA",
        "button2": "NEIN"
    },
    "lightserver": {
<<<<<<< HEAD
        "text1": "A light server is a gateway to the IOTA network, kindly provided by members of the community or our corporate partners.",
=======
        "text1":
            "A light server is a gateway to the IOTA network, kindly provided by members of the community or our corporate partners. ",
>>>>>>> 8747c9e1
        "text2": "Mehr Informationen über die Server unter: http://iotasupport.com/lightwallet.shtml",
        "text3": "Bitte wählen Sie einen Server aus der unteren Liste.",
        "server_label": "Server",
        "custom_server_label": "Andere Serveradresse",
        "other": "Anderer",
        "button1": "WEITER",
        "button2": "ZURÜCK"
    },
    "login": {
        "text": "Bitte geben Sie Ihr Passwort ein",
        "placeholder": "PASSWORT",
        "error_title": "Unbekanntes Passwort",
        "error_text": "Das Passwort wurde nicht erkannt. Bitte nochmals Versuchen.",
        "button1": "FERTIG",
        "button2": "MIT SEED"
    },
    "enterSeed": {
        "error_title": "Seed ist zu kurz",
        "error_text": "Seeds müssen mindesten 60 Zeichen lang sein. Bitte versuchen Sie es erneut.",
        "invalid_seed_title": "Ungültiger Seed",
        "invalid_seed_text":
            "Ihr Seed ist ungültig. Ein Seed kann aus Großbuchstaben (A-Z) und die Nummer 9 bestehen und muss 60-81 Buchstaben lang sein.",
        "placeholder": "SEED",
        "seed_explanation":
            "Seeds sollten 81 Zeichen lang sein und aus den Großbuchstaben A-Z oder der Zahl 9 bestehen. Sie können keinen Seed benutzen der länger als 81 Zeichen ist.",
        "reminder": "TEILEN SIE IHREN SEED MIT NIEMANDEM",
        "scan_code": "QR Code Scannen",
        "close": "SCHLIEẞEN",
        "button1": "FERTIG",
        "button2": "ZURÜCK"
    },
    "newSeedSetup": {
        "title": "ERZEUGE EINEN NEUEN SEED",
        "button1": "NEUEN SEED ERZEUGEN",
        "text1": "Press individual letters to randomise them.",
        "text2": "Klicken Sie anschließend WEITER",
        "button2": "WEITER",
        "button3": "ZURÜCK"
    },
    "saveYourSeed": {
        "text1": "You must save your seed with at least one of the options listed below.",
        "text2": "at least one",
        "optionA": "NIEDERSCHREIBEN",
        "optionB": "PAPIER WALLET DRUCKEN",
        "optionC": "IN ZWISCHENABLAGE KOPIEREN",
        "button1": "WEITER",
        "button2": "ZURÜCK"
    },
    "saveYourSeed2": {
        "optionA": "Niederschrift",
        "optionB": " Papier Wallet",
        "optionC": "In Zwischenablage kopieren",
        "explanation":
            "Ihr Seed ist 81 Zeichen lang und wird von links nach rechts gelesen. Schreiben Sie ihren Seed und die Prüfsumme auf und prüfen Sie dreimal ob diese Korrekt sind.",
        "text": "prüfen Sie dreimal",
        "button": "FERTIG"
    },
    "saveYourSeed3": {
        "optionA": "Niederschrift",
        "optionB": " Paper Wallet",
        "optionC": "In Zwischenablage kopieren",
        "explanation":
            "Click the button below and copy your seed to a password manager. It will stay in your clipboard for 60 seconds.",
        "text": "Speichern Sie den Seed nicht als Klartext.",
        "button1": "IN ZWISCHENABLAGE KOPIEREN",
        "button2": "FERTIG"
    },
    "saveYourSeed4": {
        "optionA": "Niederschrift",
        "optionB": " Papier Wallet",
        "optionC": "In Zwischenablage kopieren",
        "explanation": "Klicken Sie auf die Schaltfläche unten, um Ihre Papier Wallet auszudrucken.",
        "text1": "Sicher aufbewahren",
        "text2": "Teilen Sie niemals Ihren Seed.",
        "check_button": "IOTA Logo",
        "button1": "PAPIER WALLET DRUCKEN",
        "button2": "FERTIG"
    },
    "setPassword": {
        "title": "PASSWORT EINRICHTEN",
        "text": "Jetzt müssen wir ein Passwort einrichten.",
        "explanation":
            "Mit dem Passwort können Sie in Zukunft auf Ihren Geldbeutel zugreifen. Ihr Seed wird verschlüsselt auf Ihrem Gerät gespeichert.",
        "reminder": "Stellen Sie sicher, dass Sie ein sicheres Kennwort aus mindestens 12 Zeichen verwenden.",
        "placeholder1": "\"PASSWORT\"",
        "placeholder2": "PASSWORT ERNEUT EINGEBEN",
        "error1_title": "Passwort ist zu kurz",
        "error1_text": "Ihr Passwort muss mindesten 8 Zeich lang sein. Bitte erneut eingeben.",
        "error2_title": "Die Passwörter stimmen nicht überein",
        "error2_text": "Die eingegebenen Passwörter stimmen nicht überein. Bitte erneut eingeben.",
        "button1": "FERTIG",
        "button2": "ZURÜCK"
    },
    "onboardingComplete": {
        "text":
            "Die Wallet ist jetzt eingerichtet und bereit. Möchten Sie Änderungen in der Zukunft machen, schauen Sie in das Menü \"Werkzeuge\".",
        "button": "WEITER"
    },
    "home": {
        "tab1": "KONTOSTAND",
        "tab2": "SENDEN",
        "tab3": "EMPFANGEN",
        "tab4": "VERLAUF",
        "tab5": "WERKZEUGE",
        "mcap": "MKAP",
        "change": "Änderung",
        "volume": "Volumen",
        "address": "Adresse",
        "amount": "Betrag",
        "button1": "SENDEN",
        "button2": "NEUE ADRESSE GENERIEREN",
        "button3": "ABMELDEN",
        "changeMode": "Modus ändern",
        "minimal": "Minimal",
        "standard": "Standard",
        "expert": "Experte",
        "changeTheme": "Theme ändern",
        "changeLanguage": "Sprache ändern",
        "addNewSeed": "Neuen Seed hinzufügen",
        "setup2fa": "2FA Setup",
        "changePassword": "Passwort ändern",
        "advancedSettings": "Erweiterte Einstellungen",
        "logout": "Abmelden"
    }
}<|MERGE_RESOLUTION|>--- conflicted
+++ resolved
@@ -29,12 +29,7 @@
         "button2": "NEIN"
     },
     "lightserver": {
-<<<<<<< HEAD
         "text1": "A light server is a gateway to the IOTA network, kindly provided by members of the community or our corporate partners.",
-=======
-        "text1":
-            "A light server is a gateway to the IOTA network, kindly provided by members of the community or our corporate partners. ",
->>>>>>> 8747c9e1
         "text2": "Mehr Informationen über die Server unter: http://iotasupport.com/lightwallet.shtml",
         "text3": "Bitte wählen Sie einen Server aus der unteren Liste.",
         "server_label": "Server",
