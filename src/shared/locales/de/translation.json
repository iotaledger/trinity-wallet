--- conflicted
+++ resolved
@@ -82,11 +82,7 @@
         "seedTooShort": "Seed ist zu kurz",
         "seedTooShortExplanation":
             "Seeds müssen {{maxLength}} Zeichen lang sein. Dein Seed ist im Moment {{currentLength}} Zeichen lang. Bitte versuche es erneut.",
-<<<<<<< HEAD
-        "nameInUse": "Kontoname wird bereits verwendet",
-=======
         "nameInUse": "Dieser Kontoname wird bereits verwendet",
->>>>>>> 62495139
         "nameInUseExplanation": "Bitte benutze einen eindeutigen Kontonamen für deinen Seed.",
         "enterAccountName": "Gib einen Kontonamen ein.",
         "accountName": "Kontoname",
@@ -376,8 +372,6 @@
         "cannotUndo": "DIESE AKTION KANN NICHT RÜCKGÄNGIG GEMACHT WERDEN.",
         "warning":
             "<0><0>Alle Daten deines Wallets, inklusive deiner </0><1>Seeds, Passwörter</1><2> und </2><3>anderer Konto-Informationen</3><4>, werden verloren gehen.</4></0>"
-<<<<<<< HEAD
-=======
     },
     "fingerprintSetup": {
         "instructionsEnable":
@@ -401,7 +395,6 @@
         "buttonInstructionsEnable":
             "Drücke die untere Schaltfläche, um die Fingerabdruck-Authentifizierung zu aktivieren.",
         "instructionsLogin": "Fingerabdrucksensor berühren, um sich anzumelden."
->>>>>>> 62495139
     },
     "transferConfirmation": {
         "youAreAbout": "Du sendest jetzt {{contents}} an die Adresse",
