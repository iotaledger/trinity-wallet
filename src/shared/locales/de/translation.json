{
<<<<<<< HEAD
    "id": "de",
    "notifications": {
        "invalidServer_title": "Ungültiger Server",
        "invalidServer_text": "Die eingegebene Serveradresse is ungültig",
        "unknownError_title": "Unknown error occured",
        "unknownError_text": "We could not perform the desired action this time. Please try again."
    },
    "setLanguage": {
        "title": "HALLO",
        "dropdown_title": "Sprache",
        "button1": "WEITER"
    },
    "welcome1": {
        "title": "WILLKOMMEN",
        "text1": "Vielen Dank für das Herunterladen des IOTA Wallet.",
        "text2": "Wir werden die nächsten Minuten damit verbringen Ihr Wallet einzurichten.",
        "reminder":
            "Sie könnten versucht sein einige Schritte zu überspringen, aber wir bitten Sie, dem gesamten Prozess zu folgen.",
        "button1": "WEITER",
        "button2": "ZURÜCK"
    },
    "welcome2": {
        "title": "WALLET EINRICHTUNG",
        "text1": "Okay. Lets set up your wallet!",
        "text2": "Haben Sie bereits einen Seed den Sie verwenden möchten?",
        "seed_explanation1": "A seed is like a master password to your account.",
        "seed_explanation2":
            "You can use it to access your funds from any wallet, on any device. But if you lose your seed, you also lose your IOTA",
        "reminder": "Please keep your seed safe",
        "button1": "JA - Ich habe einen Seed",
        "button2": "NEIN - Ich benötige einen neuen Seed"
    },
    "lightserver": {
        "title": "LIGHT SERVER SETUP",
        "text1":
            "A light server is a gateway to the IOTA network, kindly provided by members of the community or our corporate partners. ",
        "text2": "Mehr Informationen über die Server unter: http://iotasupport.com/lightwallet.shtml",
        "text3": "Bitte wählen Sie einen Server aus der unteren Liste.",
        "server_label": "Server",
        "custom_server_label": "Andere Serveradresse",
        "other": "Other",
        "button1": "WEITER",
        "button2": "ZURÜCK"
    },
    "login": {
        "title": "Anmelden",
        "text": "Bitte geben Sie Ihr Passwort ein",
        "placeholder": "PASSWORT",
        "error_title": "Unbekanntes Passwort",
        "error_text": "Das Passwort wurde nicht erkannt. Bitte nochmals Versuchen.",
        "button1": "FERTIG",
        "button2": "WALLET WECHSELN"
    },
    "enterSeed": {
        "title": "SEED EINGEBEN",
        "error_title": "Seed ist zu kurz",
        "error_text": "Ihr Seed muss mindesten 60 Zeichen lang sein. Bitte versuchen Sie es erneut.",
        "invalid_seed_title": "Invalid seed",
        "invalid_seed_text":
            "Your seed is invalid. A seed may contain uppercase letters (A-Z) and the number 9 and must be 60-81 characters long.",
        "placeholder": "SEED",
        "seed_explanation":
            "Ihr Seed sollte 81 Zeichen lang sein und aus den Großbuchstaben A-Z oder der Zahl 9 bestehen. Sie können keinen Seed benutzen der länger als 81 Zeichen ist.",
        "reminder": "TEILEN SIE IHREN SEED MIT NIEMANDEM",
        "scan_code": "Scan QR code",
        "close": "CLOSE",
        "button1": "FERTIG",
        "button2": "ZURÜCK"
    },
    "newSeedSetup": {
        "title": "ERZEUGE EINEN NEUEN SEED",
        "button1": "ERZEUGE EINEN NEUEN SEED",
        "text1": "Press individual letters to randomise them.",
        "text2": "Klicken Sie dann auf WEITER",
        "button2": "Weiter",
        "button3": "ZURÜCK"
    },
    "saveYourSeed": {
        "title": "SEED SPEICHERN",
        "text1": "You must save your seed with at least one of the options listed below.",
        "text2": "at least one",
        "optionA": "MANUELLE KOPIE",
        "optionB": "PAPER WALLET DRUCKEN",
        "optionC": "In Zwischenablage kopieren",
        "button1": "WEITER",
        "button2": "ZURÜCK"
    },
    "saveYourSeed2": {
        "title": "SEED SPEICHERN",
        "optionA": "Manuelle Kopie",
        "optionB": " Paper Wallet",
        "optionC": "In Zwischenablage kopieren",
        "explanation":
            "Ihr Seed ist 81 Zeichen lang und wird von links nach rechts gelesen. Schreiben Sie ihren Seed und die Prüfsumme auf und prüfen Sie dreimal ob dieser Korrekt ist.",
        "text": "triple check",
        "button": "FERTIG"
    },
    "saveYourSeed3": {
        "title": "SEED SPEICHERN",
        "optionA": "Manuelle Kopie",
        "optionB": " Paper Wallet",
        "optionC": "In Zwischenablage kopieren",
        "explanation":
            "Click the button below to copy your seed to a password manager. It will stay in your clipboard for 60 seconds.",
        "text": "Do not store the seed in plain text.",
        "button1": "In Zwischenablage kopieren",
        "button2": "FERTIG"
    },
    "saveYourSeed4": {
        "title": "SAVE YOUR SEED",
        "optionA": "Manuelle Kopie",
        "optionB": " Paper Wallet",
        "optionC": "In Zwischenablage kopieren",
        "explanation": "Click the button below to print a paper copy of your seed.",
        "text": "Store it safely",
        "check_button": "IOTA logo",
        "button1": "PAPER WALLET DRUCKEN",
        "button2": "FERTIG"
    },
    "securityIntro": {
        "title": "SET UP LOCAL PASSPHRASE",
        "text1":
            "To make it easier to log into this wallet, you can now set up a shorter passphrase. This local passphrase can only be used on this device.",
        "explanation1": "The local passphrase can only be used to unlock the account on this device.",
        "explanation2": "The IOTA seed can still be used to access your funds on any wallet on any device.",
        "button1": "YES - set up a passphrase",
        "button2": "NO - login with my seed"
    },
    "setPassword": {
        "title": "PASSWORT EINRICHTEN",
        "text": "Okay, jetzt müssen wir ein Passwort einrichten.",
        "explanation":
            "An encrypted copy of your seed will be stored in your keychain. You will then only need to type in your password to access your wallet.",
        "reminder": "Stellen Sie sicher, dass Sie ein sicheres Passwort verwenden.",
        "placeholder1": "\"PASSWORT\"",
        "placeholder2": "PASSWORT ERNEUT EINGEBEN",
        "error1_title": "Passwort ist zu kurz",
        "error1_text": "Ihr Passwort muss mindesten 8 Zeich lang sein. Bitte versuchen Sie es erneut.",
        "error2_title": "Die Passwörter stimmen nicht überein",
        "error2_text": "Die eingegebenen Passwörter stimmen nicht überein. Bitte erneut eingeben.",
        "button1": "FERTIG",
        "button2": "ZURÜCK"
    },
    "home": {
        "tab1": "KONTOSTAND",
        "tab2": "SENDEN",
        "tab3": "EMPFANGEN",
        "tab4": "VERLAUF",
        "tab5": "WERKZEUGE",
        "mcap": "MCAP",
        "change": "Ändern",
        "volume": "Lautstärke",
        "address": "ADRESSE",
        "amount": "BETRAG",
        "botton1": "IOTA senden",
        "botton2": "NEUE ADRESSE GENERIEREN",
        "botton3": "ABMELDEN"
    }
=======
  "id":"de",
  "notifications":{
    "invalidServer_title":"Ungültiger Server",
    "invalidServer_text":"Die eingegebene Serveradresse is ungültig",
    "unknownError_title":"Unbekannter Fehler aufgetreten",
    "unknownError_text":"Wir konnten die gewünschte Aktion nicht ausführen. Bitte erneut versuchen."
  },
  "setLanguage":{
    "dropdown_title":"Sprache",
    "button1":"WEITER"
  },
  "welcome1":{
    "text1":"Vielen Dank für das Herunterladen der IOTA Wallet.",
    "text2":"Wir werden in den nächsten Minuten Ihr neues Wallet einrichten.",
    "reminder":"Sie könnten versucht sein einige Schritte zu überspringen, aber wir bitten Sie, dem gesamten Prozess zu folgen.",
    "button1":"WEITER",
    "button2":"ZURÜCK"
  },
  "welcome2":{
    "text1":"Okay. Wir richten Ihre Wallet ein!",
    "text2":"Hast Du bereits einen Seed welchen du verwenden möchtest?",
    "seed_explanation1":"Der IOTA Seed ist wie ein Benutzername und Passwort zu Ihrem Konto, kombiniert in einer Zeichenfolge von 81 Buchstaben.",
    "seed_explanation2":"Mit Ihrem Seed können Sie von jeder Wallet und jedem Gerät auf Ihre IOTA zugreifen - Aber wenn Sie Ihren Seed verlieren, verlieren Sie auch alle Ihre IOTA",
    "reminder":"Bitte bewahren Sie Ihren Seed sicher auf",
    "button1":"JA",
    "button2":"NEIN"
  },
  "lightserver":{
    "text1":"A light server is a gateway to the IOTA network, kindly provided by members of the community or our corporate partners. ",
    "text2":"Mehr Informationen über die Server unter: http://iotasupport.com/lightwallet.shtml",
    "text3":"Bitte wählen Sie einen Server aus der unteren Liste.",
    "server_label":"Server",
    "custom_server_label":"Andere Serveradresse",
    "other":"Anderer",
    "button1":"WEITER",
    "button2":"ZURÜCK"
  },
  "login":{
    "text":"Bitte geben Sie Ihr Passwort ein",
    "placeholder":"PASSWORT",
    "error_title":"Unbekanntes Passwort",
    "error_text":"Das Passwort wurde nicht erkannt. Bitte nochmals Versuchen.",
    "button1":"FERTIG",
    "button2":"MIT SEED"
  },
  "enterSeed":{
    "error_title":"Seed ist zu kurz",
    "error_text":"Seeds müssen mindesten 60 Zeichen lang sein. Bitte versuchen Sie es erneut.",
    "invalid_seed_title":"Ungültiger Seed",
    "invalid_seed_text":"Ihr Seed ist ungültig. Ein Seed kann aus Großbuchstaben (A-Z) und die Nummer 9 bestehen und muss 60-81 Buchstaben lang sein.",
    "placeholder":"SEED",
    "seed_explanation":"Seeds sollten 81 Zeichen lang sein und aus den Großbuchstaben A-Z oder der Zahl 9 bestehen. Sie können keinen Seed benutzen der länger als 81 Zeichen ist.",
    "reminder":"TEILEN SIE IHREN SEED MIT NIEMANDEM",
    "scan_code":"QR Code Scannen",
    "close":"SCHLIEẞEN",
    "button1":"FERTIG",
    "button2":"ZURÜCK"
  },
  "newSeedSetup":{
    "title":"ERZEUGE EINEN NEUEN SEED",
    "button1":"NEUEN SEED ERZEUGEN",
    "text1":"Press individual letters to randomise them.",
    "text2":"Klicken Sie anschließend WEITER",
    "button2":"WEITER",
    "button3":"ZURÜCK"
  },
  "saveYourSeed":{
    "text1":"You must save your seed with at least one of the options listed below.",
    "text2":"at least one",
    "optionA":"NIEDERSCHREIBEN",
    "optionB":"PAPIER WALLET DRUCKEN",
    "optionC":"IN ZWISCHENABLAGE KOPIEREN",
    "button1":"WEITER",
    "button2":"ZURÜCK"
  },
  "saveYourSeed2":{
    "optionA":"Niederschrift",
    "optionB":" Papier Wallet",
    "optionC":"In Zwischenablage kopieren",
    "explanation":"Ihr Seed ist 81 Zeichen lang und wird von links nach rechts gelesen. Schreiben Sie ihren Seed und die Prüfsumme auf und prüfen Sie dreimal ob diese Korrekt sind.",
    "text":"prüfen Sie dreimal",
    "button":"FERTIG"
  },
  "saveYourSeed3":{
    "optionA":"Niederschrift",
    "optionB":" Paper Wallet",
    "optionC":"In Zwischenablage kopieren",
    "explanation":"Click the button below and copy your seed to a password manager. It will stay in your clipboard for 60 seconds.",
    "text":"Speichern Sie den Seed nicht als Klartext.",
    "button1":"IN ZWISCHENABLAGE KOPIEREN",
    "button2":"FERTIG"
  },
  "saveYourSeed4":{
    "optionA":"Niederschrift",
    "optionB":" Papier Wallet",
    "optionC":"In Zwischenablage kopieren",
    "explanation":"Klicken Sie auf die Schaltfläche unten, um Ihre Papier Wallet auszudrucken.",
    "text1":"Sicher aufbewahren",
    "text2":"Teilen Sie niemals Ihren Seed.",
    "check_button":"IOTA Logo",
    "button1":"PAPIER WALLET DRUCKEN",
    "button2":"FERTIG"
  },
  "setPassword":{
    "title":"PASSWORT EINRICHTEN",
    "text":"Jetzt müssen wir ein Passwort einrichten.",
    "explanation":"Mit dem Passwort können Sie in Zukunft auf Ihren Geldbeutel zugreifen. Ihr Seed wird verschlüsselt auf Ihrem Gerät gespeichert.",
    "reminder":"Stellen Sie sicher, dass Sie ein sicheres Kennwort aus mindestens 12 Zeichen verwenden.",
    "placeholder1":"\"PASSWORT\"",
    "placeholder2":"PASSWORT ERNEUT EINGEBEN",
    "error1_title":"Passwort ist zu kurz",
    "error1_text":"Ihr Passwort muss mindesten 8 Zeich lang sein. Bitte erneut eingeben.",
    "error2_title":"Die Passwörter stimmen nicht überein",
    "error2_text":"Die eingegebenen Passwörter stimmen nicht überein. Bitte erneut eingeben.",
    "button1":"FERTIG",
    "button2":"ZURÜCK"
  },
  "onboardingComplete":{
    "text":"Die Wallet ist jetzt eingerichtet und bereit. Möchten Sie Änderungen in der Zukunft machen, schauen Sie in das Menü \"Werkzeuge\".",
    "button":"WEITER"
  },
  "home":{
    "tab1":"KONTOSTAND",
    "tab2":"SENDEN",
    "tab3":"EMPFANGEN",
    "tab4":"VERLAUF",
    "tab5":"WERKZEUGE",
    "mcap":"MKAP",
    "change":"Änderung",
    "volume":"Volumen",
    "address":"Adresse",
    "amount":"Betrag",
    "button1":"SENDEN",
    "button2":"NEUE ADRESSE GENERIEREN",
    "button3":"ABMELDEN"
  }
>>>>>>> 16be383a
}<|MERGE_RESOLUTION|>--- conflicted
+++ resolved
@@ -1,147 +1,134 @@
 {
-<<<<<<< HEAD
     "id": "de",
     "notifications": {
         "invalidServer_title": "Ungültiger Server",
         "invalidServer_text": "Die eingegebene Serveradresse is ungültig",
-        "unknownError_title": "Unknown error occured",
-        "unknownError_text": "We could not perform the desired action this time. Please try again."
+        "unknownError_title": "Unbekannter Fehler aufgetreten",
+        "unknownError_text": "Wir konnten die gewünschte Aktion nicht ausführen. Bitte erneut versuchen."
     },
     "setLanguage": {
-        "title": "HALLO",
         "dropdown_title": "Sprache",
         "button1": "WEITER"
     },
     "welcome1": {
-        "title": "WILLKOMMEN",
-        "text1": "Vielen Dank für das Herunterladen des IOTA Wallet.",
-        "text2": "Wir werden die nächsten Minuten damit verbringen Ihr Wallet einzurichten.",
+        "text1": "Vielen Dank für das Herunterladen der IOTA Wallet.",
+        "text2": "Wir werden in den nächsten Minuten Ihr neues Wallet einrichten.",
         "reminder":
             "Sie könnten versucht sein einige Schritte zu überspringen, aber wir bitten Sie, dem gesamten Prozess zu folgen.",
         "button1": "WEITER",
         "button2": "ZURÜCK"
     },
     "welcome2": {
-        "title": "WALLET EINRICHTUNG",
-        "text1": "Okay. Lets set up your wallet!",
-        "text2": "Haben Sie bereits einen Seed den Sie verwenden möchten?",
-        "seed_explanation1": "A seed is like a master password to your account.",
+        "text1": "Okay. Wir richten Ihre Wallet ein!",
+        "text2": "Hast Du bereits einen Seed welchen du verwenden möchtest?",
+        "seed_explanation1":
+            "Der IOTA Seed ist wie ein Benutzername und Passwort zu Ihrem Konto, kombiniert in einer Zeichenfolge von 81 Buchstaben.",
         "seed_explanation2":
-            "You can use it to access your funds from any wallet, on any device. But if you lose your seed, you also lose your IOTA",
-        "reminder": "Please keep your seed safe",
-        "button1": "JA - Ich habe einen Seed",
-        "button2": "NEIN - Ich benötige einen neuen Seed"
+            "Mit Ihrem Seed können Sie von jeder Wallet und jedem Gerät auf Ihre IOTA zugreifen - Aber wenn Sie Ihren Seed verlieren, verlieren Sie auch alle Ihre IOTA",
+        "reminder": "Bitte bewahren Sie Ihren Seed sicher auf",
+        "button1": "JA",
+        "button2": "NEIN"
     },
     "lightserver": {
-        "title": "LIGHT SERVER SETUP",
         "text1":
             "A light server is a gateway to the IOTA network, kindly provided by members of the community or our corporate partners. ",
         "text2": "Mehr Informationen über die Server unter: http://iotasupport.com/lightwallet.shtml",
         "text3": "Bitte wählen Sie einen Server aus der unteren Liste.",
         "server_label": "Server",
         "custom_server_label": "Andere Serveradresse",
-        "other": "Other",
+        "other": "Anderer",
         "button1": "WEITER",
         "button2": "ZURÜCK"
     },
     "login": {
-        "title": "Anmelden",
         "text": "Bitte geben Sie Ihr Passwort ein",
         "placeholder": "PASSWORT",
         "error_title": "Unbekanntes Passwort",
         "error_text": "Das Passwort wurde nicht erkannt. Bitte nochmals Versuchen.",
         "button1": "FERTIG",
-        "button2": "WALLET WECHSELN"
+        "button2": "MIT SEED"
     },
     "enterSeed": {
-        "title": "SEED EINGEBEN",
         "error_title": "Seed ist zu kurz",
-        "error_text": "Ihr Seed muss mindesten 60 Zeichen lang sein. Bitte versuchen Sie es erneut.",
-        "invalid_seed_title": "Invalid seed",
+        "error_text": "Seeds müssen mindesten 60 Zeichen lang sein. Bitte versuchen Sie es erneut.",
+        "invalid_seed_title": "Ungültiger Seed",
         "invalid_seed_text":
-            "Your seed is invalid. A seed may contain uppercase letters (A-Z) and the number 9 and must be 60-81 characters long.",
+            "Ihr Seed ist ungültig. Ein Seed kann aus Großbuchstaben (A-Z) und die Nummer 9 bestehen und muss 60-81 Buchstaben lang sein.",
         "placeholder": "SEED",
         "seed_explanation":
-            "Ihr Seed sollte 81 Zeichen lang sein und aus den Großbuchstaben A-Z oder der Zahl 9 bestehen. Sie können keinen Seed benutzen der länger als 81 Zeichen ist.",
+            "Seeds sollten 81 Zeichen lang sein und aus den Großbuchstaben A-Z oder der Zahl 9 bestehen. Sie können keinen Seed benutzen der länger als 81 Zeichen ist.",
         "reminder": "TEILEN SIE IHREN SEED MIT NIEMANDEM",
-        "scan_code": "Scan QR code",
-        "close": "CLOSE",
+        "scan_code": "QR Code Scannen",
+        "close": "SCHLIEẞEN",
         "button1": "FERTIG",
         "button2": "ZURÜCK"
     },
     "newSeedSetup": {
         "title": "ERZEUGE EINEN NEUEN SEED",
-        "button1": "ERZEUGE EINEN NEUEN SEED",
+        "button1": "NEUEN SEED ERZEUGEN",
         "text1": "Press individual letters to randomise them.",
-        "text2": "Klicken Sie dann auf WEITER",
-        "button2": "Weiter",
+        "text2": "Klicken Sie anschließend WEITER",
+        "button2": "WEITER",
         "button3": "ZURÜCK"
     },
     "saveYourSeed": {
-        "title": "SEED SPEICHERN",
         "text1": "You must save your seed with at least one of the options listed below.",
         "text2": "at least one",
-        "optionA": "MANUELLE KOPIE",
-        "optionB": "PAPER WALLET DRUCKEN",
-        "optionC": "In Zwischenablage kopieren",
+        "optionA": "NIEDERSCHREIBEN",
+        "optionB": "PAPIER WALLET DRUCKEN",
+        "optionC": "IN ZWISCHENABLAGE KOPIEREN",
         "button1": "WEITER",
         "button2": "ZURÜCK"
     },
     "saveYourSeed2": {
-        "title": "SEED SPEICHERN",
-        "optionA": "Manuelle Kopie",
+        "optionA": "Niederschrift",
+        "optionB": " Papier Wallet",
+        "optionC": "In Zwischenablage kopieren",
+        "explanation":
+            "Ihr Seed ist 81 Zeichen lang und wird von links nach rechts gelesen. Schreiben Sie ihren Seed und die Prüfsumme auf und prüfen Sie dreimal ob diese Korrekt sind.",
+        "text": "prüfen Sie dreimal",
+        "button": "FERTIG"
+    },
+    "saveYourSeed3": {
+        "optionA": "Niederschrift",
         "optionB": " Paper Wallet",
         "optionC": "In Zwischenablage kopieren",
         "explanation":
-            "Ihr Seed ist 81 Zeichen lang und wird von links nach rechts gelesen. Schreiben Sie ihren Seed und die Prüfsumme auf und prüfen Sie dreimal ob dieser Korrekt ist.",
-        "text": "triple check",
-        "button": "FERTIG"
-    },
-    "saveYourSeed3": {
-        "title": "SEED SPEICHERN",
-        "optionA": "Manuelle Kopie",
-        "optionB": " Paper Wallet",
-        "optionC": "In Zwischenablage kopieren",
-        "explanation":
-            "Click the button below to copy your seed to a password manager. It will stay in your clipboard for 60 seconds.",
-        "text": "Do not store the seed in plain text.",
-        "button1": "In Zwischenablage kopieren",
+            "Click the button below and copy your seed to a password manager. It will stay in your clipboard for 60 seconds.",
+        "text": "Speichern Sie den Seed nicht als Klartext.",
+        "button1": "IN ZWISCHENABLAGE KOPIEREN",
         "button2": "FERTIG"
     },
     "saveYourSeed4": {
-        "title": "SAVE YOUR SEED",
-        "optionA": "Manuelle Kopie",
-        "optionB": " Paper Wallet",
+        "optionA": "Niederschrift",
+        "optionB": " Papier Wallet",
         "optionC": "In Zwischenablage kopieren",
-        "explanation": "Click the button below to print a paper copy of your seed.",
-        "text": "Store it safely",
-        "check_button": "IOTA logo",
-        "button1": "PAPER WALLET DRUCKEN",
+        "explanation": "Klicken Sie auf die Schaltfläche unten, um Ihre Papier Wallet auszudrucken.",
+        "text1": "Sicher aufbewahren",
+        "text2": "Teilen Sie niemals Ihren Seed.",
+        "check_button": "IOTA Logo",
+        "button1": "PAPIER WALLET DRUCKEN",
         "button2": "FERTIG"
-    },
-    "securityIntro": {
-        "title": "SET UP LOCAL PASSPHRASE",
-        "text1":
-            "To make it easier to log into this wallet, you can now set up a shorter passphrase. This local passphrase can only be used on this device.",
-        "explanation1": "The local passphrase can only be used to unlock the account on this device.",
-        "explanation2": "The IOTA seed can still be used to access your funds on any wallet on any device.",
-        "button1": "YES - set up a passphrase",
-        "button2": "NO - login with my seed"
     },
     "setPassword": {
         "title": "PASSWORT EINRICHTEN",
-        "text": "Okay, jetzt müssen wir ein Passwort einrichten.",
+        "text": "Jetzt müssen wir ein Passwort einrichten.",
         "explanation":
-            "An encrypted copy of your seed will be stored in your keychain. You will then only need to type in your password to access your wallet.",
-        "reminder": "Stellen Sie sicher, dass Sie ein sicheres Passwort verwenden.",
+            "Mit dem Passwort können Sie in Zukunft auf Ihren Geldbeutel zugreifen. Ihr Seed wird verschlüsselt auf Ihrem Gerät gespeichert.",
+        "reminder": "Stellen Sie sicher, dass Sie ein sicheres Kennwort aus mindestens 12 Zeichen verwenden.",
         "placeholder1": "\"PASSWORT\"",
         "placeholder2": "PASSWORT ERNEUT EINGEBEN",
         "error1_title": "Passwort ist zu kurz",
-        "error1_text": "Ihr Passwort muss mindesten 8 Zeich lang sein. Bitte versuchen Sie es erneut.",
+        "error1_text": "Ihr Passwort muss mindesten 8 Zeich lang sein. Bitte erneut eingeben.",
         "error2_title": "Die Passwörter stimmen nicht überein",
         "error2_text": "Die eingegebenen Passwörter stimmen nicht überein. Bitte erneut eingeben.",
         "button1": "FERTIG",
         "button2": "ZURÜCK"
+    },
+    "onboardingComplete": {
+        "text":
+            "Die Wallet ist jetzt eingerichtet und bereit. Möchten Sie Änderungen in der Zukunft machen, schauen Sie in das Menü \"Werkzeuge\".",
+        "button": "WEITER"
     },
     "home": {
         "tab1": "KONTOSTAND",
@@ -149,151 +136,13 @@
         "tab3": "EMPFANGEN",
         "tab4": "VERLAUF",
         "tab5": "WERKZEUGE",
-        "mcap": "MCAP",
-        "change": "Ändern",
-        "volume": "Lautstärke",
-        "address": "ADRESSE",
-        "amount": "BETRAG",
-        "botton1": "IOTA senden",
-        "botton2": "NEUE ADRESSE GENERIEREN",
-        "botton3": "ABMELDEN"
+        "mcap": "MKAP",
+        "change": "Änderung",
+        "volume": "Volumen",
+        "address": "Adresse",
+        "amount": "Betrag",
+        "button1": "SENDEN",
+        "button2": "NEUE ADRESSE GENERIEREN",
+        "button3": "ABMELDEN"
     }
-=======
-  "id":"de",
-  "notifications":{
-    "invalidServer_title":"Ungültiger Server",
-    "invalidServer_text":"Die eingegebene Serveradresse is ungültig",
-    "unknownError_title":"Unbekannter Fehler aufgetreten",
-    "unknownError_text":"Wir konnten die gewünschte Aktion nicht ausführen. Bitte erneut versuchen."
-  },
-  "setLanguage":{
-    "dropdown_title":"Sprache",
-    "button1":"WEITER"
-  },
-  "welcome1":{
-    "text1":"Vielen Dank für das Herunterladen der IOTA Wallet.",
-    "text2":"Wir werden in den nächsten Minuten Ihr neues Wallet einrichten.",
-    "reminder":"Sie könnten versucht sein einige Schritte zu überspringen, aber wir bitten Sie, dem gesamten Prozess zu folgen.",
-    "button1":"WEITER",
-    "button2":"ZURÜCK"
-  },
-  "welcome2":{
-    "text1":"Okay. Wir richten Ihre Wallet ein!",
-    "text2":"Hast Du bereits einen Seed welchen du verwenden möchtest?",
-    "seed_explanation1":"Der IOTA Seed ist wie ein Benutzername und Passwort zu Ihrem Konto, kombiniert in einer Zeichenfolge von 81 Buchstaben.",
-    "seed_explanation2":"Mit Ihrem Seed können Sie von jeder Wallet und jedem Gerät auf Ihre IOTA zugreifen - Aber wenn Sie Ihren Seed verlieren, verlieren Sie auch alle Ihre IOTA",
-    "reminder":"Bitte bewahren Sie Ihren Seed sicher auf",
-    "button1":"JA",
-    "button2":"NEIN"
-  },
-  "lightserver":{
-    "text1":"A light server is a gateway to the IOTA network, kindly provided by members of the community or our corporate partners. ",
-    "text2":"Mehr Informationen über die Server unter: http://iotasupport.com/lightwallet.shtml",
-    "text3":"Bitte wählen Sie einen Server aus der unteren Liste.",
-    "server_label":"Server",
-    "custom_server_label":"Andere Serveradresse",
-    "other":"Anderer",
-    "button1":"WEITER",
-    "button2":"ZURÜCK"
-  },
-  "login":{
-    "text":"Bitte geben Sie Ihr Passwort ein",
-    "placeholder":"PASSWORT",
-    "error_title":"Unbekanntes Passwort",
-    "error_text":"Das Passwort wurde nicht erkannt. Bitte nochmals Versuchen.",
-    "button1":"FERTIG",
-    "button2":"MIT SEED"
-  },
-  "enterSeed":{
-    "error_title":"Seed ist zu kurz",
-    "error_text":"Seeds müssen mindesten 60 Zeichen lang sein. Bitte versuchen Sie es erneut.",
-    "invalid_seed_title":"Ungültiger Seed",
-    "invalid_seed_text":"Ihr Seed ist ungültig. Ein Seed kann aus Großbuchstaben (A-Z) und die Nummer 9 bestehen und muss 60-81 Buchstaben lang sein.",
-    "placeholder":"SEED",
-    "seed_explanation":"Seeds sollten 81 Zeichen lang sein und aus den Großbuchstaben A-Z oder der Zahl 9 bestehen. Sie können keinen Seed benutzen der länger als 81 Zeichen ist.",
-    "reminder":"TEILEN SIE IHREN SEED MIT NIEMANDEM",
-    "scan_code":"QR Code Scannen",
-    "close":"SCHLIEẞEN",
-    "button1":"FERTIG",
-    "button2":"ZURÜCK"
-  },
-  "newSeedSetup":{
-    "title":"ERZEUGE EINEN NEUEN SEED",
-    "button1":"NEUEN SEED ERZEUGEN",
-    "text1":"Press individual letters to randomise them.",
-    "text2":"Klicken Sie anschließend WEITER",
-    "button2":"WEITER",
-    "button3":"ZURÜCK"
-  },
-  "saveYourSeed":{
-    "text1":"You must save your seed with at least one of the options listed below.",
-    "text2":"at least one",
-    "optionA":"NIEDERSCHREIBEN",
-    "optionB":"PAPIER WALLET DRUCKEN",
-    "optionC":"IN ZWISCHENABLAGE KOPIEREN",
-    "button1":"WEITER",
-    "button2":"ZURÜCK"
-  },
-  "saveYourSeed2":{
-    "optionA":"Niederschrift",
-    "optionB":" Papier Wallet",
-    "optionC":"In Zwischenablage kopieren",
-    "explanation":"Ihr Seed ist 81 Zeichen lang und wird von links nach rechts gelesen. Schreiben Sie ihren Seed und die Prüfsumme auf und prüfen Sie dreimal ob diese Korrekt sind.",
-    "text":"prüfen Sie dreimal",
-    "button":"FERTIG"
-  },
-  "saveYourSeed3":{
-    "optionA":"Niederschrift",
-    "optionB":" Paper Wallet",
-    "optionC":"In Zwischenablage kopieren",
-    "explanation":"Click the button below and copy your seed to a password manager. It will stay in your clipboard for 60 seconds.",
-    "text":"Speichern Sie den Seed nicht als Klartext.",
-    "button1":"IN ZWISCHENABLAGE KOPIEREN",
-    "button2":"FERTIG"
-  },
-  "saveYourSeed4":{
-    "optionA":"Niederschrift",
-    "optionB":" Papier Wallet",
-    "optionC":"In Zwischenablage kopieren",
-    "explanation":"Klicken Sie auf die Schaltfläche unten, um Ihre Papier Wallet auszudrucken.",
-    "text1":"Sicher aufbewahren",
-    "text2":"Teilen Sie niemals Ihren Seed.",
-    "check_button":"IOTA Logo",
-    "button1":"PAPIER WALLET DRUCKEN",
-    "button2":"FERTIG"
-  },
-  "setPassword":{
-    "title":"PASSWORT EINRICHTEN",
-    "text":"Jetzt müssen wir ein Passwort einrichten.",
-    "explanation":"Mit dem Passwort können Sie in Zukunft auf Ihren Geldbeutel zugreifen. Ihr Seed wird verschlüsselt auf Ihrem Gerät gespeichert.",
-    "reminder":"Stellen Sie sicher, dass Sie ein sicheres Kennwort aus mindestens 12 Zeichen verwenden.",
-    "placeholder1":"\"PASSWORT\"",
-    "placeholder2":"PASSWORT ERNEUT EINGEBEN",
-    "error1_title":"Passwort ist zu kurz",
-    "error1_text":"Ihr Passwort muss mindesten 8 Zeich lang sein. Bitte erneut eingeben.",
-    "error2_title":"Die Passwörter stimmen nicht überein",
-    "error2_text":"Die eingegebenen Passwörter stimmen nicht überein. Bitte erneut eingeben.",
-    "button1":"FERTIG",
-    "button2":"ZURÜCK"
-  },
-  "onboardingComplete":{
-    "text":"Die Wallet ist jetzt eingerichtet und bereit. Möchten Sie Änderungen in der Zukunft machen, schauen Sie in das Menü \"Werkzeuge\".",
-    "button":"WEITER"
-  },
-  "home":{
-    "tab1":"KONTOSTAND",
-    "tab2":"SENDEN",
-    "tab3":"EMPFANGEN",
-    "tab4":"VERLAUF",
-    "tab5":"WERKZEUGE",
-    "mcap":"MKAP",
-    "change":"Änderung",
-    "volume":"Volumen",
-    "address":"Adresse",
-    "amount":"Betrag",
-    "button1":"SENDEN",
-    "button2":"NEUE ADRESSE GENERIEREN",
-    "button3":"ABMELDEN"
-  }
->>>>>>> 16be383a
 }