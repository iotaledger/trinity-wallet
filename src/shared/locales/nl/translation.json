{
    "global": {
        "send": "Verstuur",
        "cancel": "ANNULEREN",
        "continue?": "Weet u zeker dat u wilt doorgaan?",
        "noTransactions": "Geen recente geschiedenis",
        "qr": "QR",
        "balanceError": "Niet genoeg saldo",
        "balanceErrorMessage": "U hoeft niet genoeg IOTA om deze overdracht te voltooien.",
        "transferError": "Overschrijvingsfout",
        "transferErrorMessage":
            "Er is iets misgegaan tijdens het verzenden van uw overschrijving. Probeer het opnieuw.",
        "transferSent": "Overschrijving verzonden",
        "transferSentMessage": "Uw overschrijving is verzonden naar de Tangle.",
        "messageSent": "Bericht verzonden",
        "messageSentMessage": "Je bericht is verzonden naar de Tangle.",
        "keyReuse": "Sleutel hergebruik",
        "keyReuseError": "Je kunt niets sturen naar een adres waar reeds op uitgegeven is.",
        "invalidResponse": "Ongeldig antwoord",
        "invalidResponseExplanation": "De node heeft een ongeldig antwoord teruggestuurd.",
        "invalidResponsePollingExplanation": "De node heeft een ongeldig antwoord teruggestuurd tijdens het pollen.",
        "invalidResponseFetchingAccount":
            "De node heeft een ongeldige waarde teruggegeven bij het opvragen van je account informatie.",
        "invalidResponseSendingTransfer":
            "De node heeft een ongeldig antwoord teruggestuurd tijdens het verzenden van de transactie.",
        "seed": "Sleutel",
        "back": "Terug",
        "backLowercase": "Terug",
        "done": "GEREED",
        "doneLowercase": "Klaar",
        "next": "VOLGENDE",
        "apply": "Toepassen",
        "save": "Opslaan",
        "close": "SLUITEN",
        "continue": "Doorgaan",
        "manualCopy": "Schrijf uw sleutel op",
        "paperWallet": "Print een papieren kopie",
        "copyToClipboard": "Voeg uw sleutel toe aan uw wachtwoord manager",
        "notAvailable": "Deze functie is niet beschikbaar",
        "notAvailableExplanation": "In een later stadium zal het worden toegevoegd.",
        "enterSeed": "Voer uw sleutel in.",
        "mainWallet": "Hoofd account",
        "secondWallet": "Tweede account",
        "thirdWallet": "Derde account",
        "fourthWallet": "Vierde account",
        "fifthWallet": "VIJFDE ACCOUNT",
        "sixthWallet": "ZESDE ACCOUNT",
        "otherWallet": "ANDER ACCOUNT",
        "yes": "JA",
        "no": "Nee",
        "password": "Wachtwoord",
        "passwordOrFingerprint": "Password or fingerprint",
        "unrecognisedPassword": "Niet herkend wachtwoord",
        "unrecognisedPasswordExplanation": "Het wachtwoord is niet herkend. Probeer het opnieuw.",
        "syncInProgress": "Bezig met synchroniseren",
        "syncInProgressExplanation": "Een ogenblik geduld alstublieft, het synchroniseren wordt voltooid.",
        "somethingWentWrong": "Er ging iets mis",
        "somethingWentWrongExplanation": "Start de app opnieuw.",
        "node": "Node",
        "cannotPerformAction": "Kan actie niet uitvoeren",
        "cannotPerformActionExplanation":
            "Ga naar de geavanceerde instellingen om uw portefeuille opnieuw in te stellen.",
        "attachToTangleUnavailable": "Attach to Tangle unavailable",
        "attachToTangleUnavailableExplanation": "Attach to Tangle is not available on your selected node.",
        "wallet": "Wallet",
        "sent": "Verzonden",
        "received": "Ontvangen",
        "sending": "Wordt verzonden",
        "receiving": "Wordt ontvangen",
        "confirmed": "Bevestigd",
        "pending": "In afwachting",
        "bundleHash": "Bundel Hash",
        "addresses": "Adressen",
        "pressBackAgain": "Press back again to close the app",
        "autoreattaching": "Autoreattaching to Tangle",
        "autoreattachingExplanation": "Reattaching transaction with hash {{hash}}",
        "autopromoting": "Autopromoting transfer",
        "autopromotingExplanation": "Promoting transaction with hash {{hash}}"
    },
    "addAdditionalSeed": {
        "seedInvalidChars": "De sleutel bevat ongeldige tekens",
        "seedInvalidCharsExplanation":
            "Sleutels kunnen alleen bestaan uit de hoofdletters A-Z en het getal 9. Uw sleutel bevat ongeldige tekens. Probeer het opnieuw.",
        "seedTooShort": "Sleutel is te kort",
        "seedTooShortExplanation":
            "Uw sleutel moet minstens {{maxLength}} tekens lang zijn. Het is momenteel {{currentLength}} tekens lang. Probeer het opnieuw.",
        "nameInUse": "De naam van uw account is al in gebruik",
        "nameInUseExplanation": "Gebruik een unieke account naam voor uw sleutel.",
        "enterAccountName": "Voer een account naam in.",
        "accountName": "Accountnaam",
        "noNickname": "Geen accountnaam ingevoerd",
        "noNicknameExplanation": "Voer een account naam in voor uw sleutel.",
        "seedInUse": "Sleutel al in gebruik",
        "seedInUseExplanation": "Deze sleutel is al gekoppeld aan uw wallet. Gebruik een andere."
    },
    "changePassword": {
        "oops": "Oeps! Er is iets mis gegaan",
        "oopsExplanation":
            "Het lijkt erop dat er iets fout is gegaan tijdens het bijwerken van uw wachtwoord. Probeer het opnieuw.",
        "passwordUpdated": "Wachtwoord gewijzigd",
        "passwordUpdatedExplanation": "Uw wachtwoord is succesvol gewijzigd.",
        "incorrectPassword": "Onjuist wachtwoord",
        "incorrectPasswordExplanation": "Het wachtwoord is onjuist. Probeer het opnieuw.",
        "passwordsDoNotMatch": "Wachtwoorden komen niet overeen",
        "passwordsDoNotMatchExplanation": "Wachtwoorden komen niet overeen. Probeer het opnieuw.",
        "passwordTooShort": "Het wachtwoord is te kort",
        "passwordTooShortExplanation": "Uw wachtwoord moet minstens 12 tekens bevatten. Probeer opnieuw.",
        "oldPassword": "U kunt uw oude wachtwoord niet hergebruiken",
        "oldPasswordExplanation":
            "U kunt uw oude wachtwoord niet opnieuw gebruiken. Probeer het opnieuw met een ander wachtwoord.",
        "ensureStrongPassword": "Zorg ervoor dat u een sterk wachtwoord gebruikt van ten minste 12 karakters.",
        "currentPassword": "Huidig ​​wachtwoord",
        "newPassword": "Nieuw wachtwoord",
        "confirmPassword": "Bevestig het nieuwe wachtwoord"
    },
    "copyToClipboard": {
        "seedCleared": "Sleutel gewist",
        "seedClearedExplanation": "De sleutel is gewist van het klembord voor uw veiligheid.",
        "seedCopied": "Sleutel gekopiëerd naar klembord",
        "seedCopiedExplanation": "De sleutel zal worden gewist zodra u op \"klaar\" drukt of 60 seconden wacht.",
        "clickToCopy": "Klik op de knop hieronder en kopieer uw sleutel naar de wachtwoord manager.",
        "doNotStore": "Bewaar je sleutel niet als tekst.",
        "copyToClipboard": "Kopiëren naar het klembord"
    },
    "enterSeed": {
        "invalidCharacters": "Sleutel bevat ongeldige tekens",
        "invalidCharactersExplanation":
            "Sleutels kunnen alleen bestaan uit de hoofdletters A-Z en het getal 9. Uw sleutel bevat ongeldige tekens. Probeer het opnieuw.",
        "seedTooShort": "Sleutel is te kort",
        "seedTooShortExplanation":
            "Sleutels moeten minstens {{maxLength}} tekens lang zijn. Uw sleutel is momenteel {{currentLength}} tekens lang. Probeer het opnieuw.",
        "seedExplanation":
            "Sleutels moeten {{maxLength}} tekens lang zijn en moeten hoofdletters A-Z of het getal 9 bevatten. U kunt geen sleutel gebruiken met meer dan {{maxLength}} tekens.",
        "neverShare": "DEEL NOOIT JE SLEUTEL MET IEMAND"
    },
    "home": {
        "balance": "SALDO",
        "send": "Verstuur",
        "receive": "ONTVANG",
        "history": "GESCHIEDENIS",
        "settings": "INSTELLINGEN"
    },
    "languageSetup": {
        "language": "Taal"
    },
    "login": {
        "emptyPassword": "Leeg wachtwoord",
        "emptyPasswordExplanation": "Voer een wachtwoord in om u aan te melden. Probeer het opnieuw.",
        "enterPassword": "Voor uw wachtwoord in.",
        "useSeed": "GEBRUIK SLEUTEL",
        "login": "Aanmelden",
        "selectDifferentNode": "Wilt u een andere node selecteren?",
        "setNode": "SET NODE",
        "cannotConnect": "Cannot connect to IOTA node."
    },
    "loading": {
        "loadingFirstTime": "Sleutel voor de eerste keer laden.",
        "thisMayTake": "Dit kan een ogenblik duren.",
        "youMayNotice": "U kunt mogelijk een vertraging ervaren op uw apparaat."
    },
    "newSeedSetup": {
        "seedNotGenerated": "Sleutel is niet gegenereerd",
        "seedNotGeneratedExplanation": "Klik op de knop genereer een nieuwe sleutel.",
        "pressForNewSeed": "DRUK VOOR EEN NIEUWE SLEUTEL",
        "individualLetters": "Druk op individuele letters om deze te veranderen in een willekeurige letter."
    },
    "onboardingComplete": {
        "walletReady":
            "De wallet is nu ingesteld en klaar voor gebruik. Voor toekomstige wijzigingen kunt u het instellingen menu gebruiken."
    },
    "paperWallet": {
        "clickToPrint": "Klik op de knop hieronder om een papieren kopie af te drukken van uw sleutel.",
        "storeSafely": "Sla deze veilig op.",
        "neverShare": "Deel uw sleutel met niemand.",
        "iotaLogo": "IOTA logo",
        "printWallet": "PRINT PAPIEREN WALLET"
    },
    "receive": {
        "addressCopied": "Adres gekopieerd",
        "addressCopiedExplanation": "Uw adres is naar het Klembord gekopieerd.",
        "generateNewAddress": "NEW ADDRESS",
        "message": "Bericht",
        "removeMessage": "VERWIJDER BERICHT"
    },
    "saveYourSeed": {
        "seedCleared": "Sleutel gewist",
        "seedClearedExplanation": "De sleutel is voor uw veiligheid van het klembord gewist.",
        "mustSaveYourSeed":
            "<0><0>You must save your seed with </0><1>at least one</1><2> of the options listed below.</2></0>"
    },
    "seedReentry": {
        "incorrectSeed": "Onjuiste sleutel",
        "incorrectSeedExplanation": "De ingevoerde sleutel is onjuist. Probeer het nog eens.",
        "thisIsACheck": "Dit is een controle om ervoor te zorgen dat u uw sleutel heeft opgeslagen.",
        "ifYouHaveNotSaved": "Als u uw sleutel nog niet opgeslagen heeft, ga dan terug en doe dit alsnog."
    },
    "send": {
        "invalidAddress": "Ongeldig adres",
        "invalidAddressExplanation1": "Adres moet {{maxLength}} tekens lang zijn en moet een controle bevatten.",
        "invalidAddressExplanation2": "Adres bevat ongeldige tekens.",
        "invalidAddressExplanation3": "Adres bevat een ongeldige controlesom.",
        "notEnoughFunds": "Insufficient funds",
        "notEnoughFundsExplanation": "U hoeft niet genoeg IOTA om deze overdracht te voltooien.",
        "keyReuse": "Sleutel hergebruik",
        "keyReuseExplanation":
            "Het adres waar u naar probeert te versturen is al een keer gebruikt. Probeer een ander adres.",
        "recipientAddress": "Adres van de ontvanger",
        "amount": "Aantal",
        "max": "MAX",
        "message": "Bericht",
        "send": "VERSTUUR",
        "invalidAmount": "Onjuiste hoeveelheid ingevoerd",
        "invalidAmountExplanation": "Voer het bedrag van uw transactie in.",
        "maximumSelected": "MAXIMUM bedrag geselecteerd",
        "iotaUnits": "IOTA units explained",
        "sendMax": "SEND MAX"
    },
    "setPassword": {
        "passwordTooShort": "Wachtwoord is te kort",
<<<<<<< HEAD
        "passwordTooShortExplanation":
            "Uw wachtwoord moet minstens ${MIN_PASSWORD_LENGTH} tekens lang zijn. Het is momenteel ${this.state.password.length} tekens lang. Probeer het opnieuw.",
=======
        "passwordTooShortExplanation": "Uw wachtwoord moet minstens {{minLength}} tekens lang zijn. Het is momenteel {{currentLength}} tekens lang. Probeer het opnieuw.",
>>>>>>> 124bfea2
        "passwordMismatch": "Wachtwoorden komen niet overeen",
        "passwordMismatchExplanation": "Het ingevoerde wachtwoord is onjuist. Probeer het nog eens.",
        "nowWeNeedTo": "Oke, nu moeten we een wachtwoord instellen.",
        "anEncryptedCopy":
            "Een gecodeerde kopie van uw sleutel zal worden opgeslagen op uw apparaat. U gebruikt dit wachtwoord voor toegang tot uw portefeuille in de toekomst.",
        "ensure": "Zorg ervoor u een sterk wachtwoord gebruikt van ten minste 12 karakters.",
        "retypePassword": "Herhaal wachtwoord"
    },
    "setSeedName": {
        "canUseMultipleSeeds":
            "U kunt meerdere sleutels gebruiken met deze portefeuille. Elke sleutel vereist een accountnaam.",
        "youCanAdd": "U kunt meer sleutels toevoegen in het menu instellingen."
    },
    "settings": {
        "transferSending": "Overdracht in behandeling",
        "transferSendingExplanation": "Een moment geduld, uw overdracht is nog in behandeling.",
        "generatingAddress": "Uw ontvangst adres word gegenereerd",
        "generatingAddressExplanation": "Een moment geduld. Uw adres wordt gegenereerd.",
        "mode": "Mode",
        "theme": "Thema",
        "currency": "Valuta",
        "language": "Taal",
        "accountManagement": "Account management",
        "addNewSeed": "Nieuwe sleutel",
        "twoFA": "Twee-staps verificatie",
        "changePassword": "Wijzig wachtwoord",
        "advanced": "Geavanceerde instellingen",
        "logout": "Uitloggen",
        "reset": "Wallet opnieuw instellen",
        "syncingComplete": "Synchroniseren voltooid",
        "syncingCompleteExplanation": "Uw account is succesvol bijgewerkt.",
        "nicknameChanged": "Accountnaam veranderd",
        "nicknameChangedExplanation": "Uw accountnaam is veranderd.",
        "accountDeleted": "Account verwijderd",
        "accountDeletedExplanation": "Uw account is verwijderd uit de portefeuille.",
        "cannotPerformAction": "Kan actie niet uitvoeren",
        "cannotPerformActionExplanation":
            "Ga naar de geavanceerde instellingen om uw portefeuille opnieuw in te stellen.",
        "poorConnection": "Slechte verbinding",
        "poorConnectionExplanation": "Van munt wisselen niet gelukt door slechte verbinding.",
        "hide": "Verberg",
        "hideOthers": "Verberg anderen",
        "showAll": "Toon Alles",
        "quit": "Afsluiten",
        "edit": "Bewerken",
        "cut": "Knippen",
        "copy": "Kopiëren",
        "paste": "Plakken",
        "selectAll": "Selecteer Alles",
        "securitySettings": "Security settings",
        "fingerprint": "Fingerprint authentication"
    },
    "resetWalletRequirePassword": {
        "enterPassword": "Enter your password to reset the wallet.",
        "cancel": "ANNULEREN",
        "reset": "RESET"
    },
    "walletSetup": {
        "okay": "Oke. We gaan uw wallet instellen!",
        "doYouAlreadyHaveASeed": "Heeft u al een sleutel die u zou willen gebruiken?",
        "seedExplanation":
            "De toegangscode van uw IOTA wallet is als een gebruikersnaam en wachtwoord samengevoegd in een sleutel van 81 karakters.",
        "explanation":
            "<0><0>You can use it to access your funds from</0><1> any wallet</1><2>, on</2><3> any device</3><4>. But if you lose your seed, you also lose your IOTA.</4></0>",
        "keepSafe": "Houd uw sleutel veilig."
    },
    "welcome": {
        "thankYou": "Bedankt voor het downloaden van de IOTA wallet.",
        "weWillSpend": "We zullen een moment nodig hebben om uw wallet op te zetten.",
        "reminder": "Het is belangrijk om dit proces helemaal te voltooien. Sla geen stappen over."
    },
    "writeSeedDown": {
        "yourSeedIs": "Your seed is {{maxSeedLength}} characters read from left to right.",
        "writeDownYourSeed":
            "<0> Write down your seed and checksum and </0><1>triple check</1><2> that they are correct.</2>"
    },
    "history": {
        "bundleHashCopied": "Bundel hash gekopieerd",
        "bundleHashCopiedExplanation": "De bundel-hash is gekopieerd naar het Klembord.",
        "addressCopied": "Adres gekopieerd",
        "addressCopiedExplanation": "Het adres is naar het Klembord gekopieerd."
    },
    "accountManagement": {
        "viewSeed": "View seed",
        "viewAddresses": "View addresses",
        "editAccountName": "Edit account name",
        "deleteAccount": "Delete account",
        "addNewAccount": "Add new account"
    },
    "addCustomNode": {
        "customNode": "Custom node",
        "add": "Add"
    },
    "addNewAccount": {
        "useExistingSeed": "Use existing seed",
        "createNewSeed": "Create new seed"
    },
    "advancedSettings": {
        "selectNode": "Select node",
        "addCustomNode": "Add custom node",
        "manualSync": "Manual sync"
    },
    "advancedThemeCustomisation": {
        "background": "Background",
        "frame": "Frame"
    },
    "themeCustomisation": {
        "theme": "Thema"
    },
    "currencySelection": {
        "currency": "Valuta"
    },
    "logoutConfirmationModal": {
        "logoutConfirmation": "Are you sure you want to log out?"
    },
    "qrScanner": {
        "scan": "Scan your QR code"
    },
    "unitInfoModal": {
        "unitSystem": "UNIT SYSTEM",
        "trillion": "Trillion",
        "billion": "Billion",
        "million": "Million",
        "thousand": "Thousand",
        "one": "One"
    },
    "deleteAccount": {
        "areYouSure": "Are you sure you want to delete this account?",
        "yourSeedWillBeRemoved": "Your seed and transaction history will be removed.",
        "thisAction": "Deze actie kan niet ongedaan worden gemaakt.",
        "enterPassword": "Enter your password to delete this account."
    },
    "manualSync": {
        "pressToSync": "Press the button below to sync your account.",
        "thisMayTake": "Dit kan een ogenblik duren.",
        "youMayNotice": "U kunt mogelijk een vertraging ervaren op uw apparaat.",
        "syncAccount": "SYNC ACCOUNT",
        "syncingYourAccount": "Syncing your account."
    },
    "useExistingSeed": {
        "title": "Enter a seed and account name."
    },
    "viewSeed": {
        "enterPassword": "Enter password to view your seed.",
        "viewSeed": "VIEW SEED",
        "hideSeed": "HIDE SEED"
    },
    "saveSeedConfirmation": {
        "alreadyHave": "I have saved my seed",
        "reenter": "You will now be asked to re-enter your seed.",
        "reenterWarning": "If your device fails and you have not saved your seed, you will lose your IOTA."
    },
    "walletResetConfirmation": {
        "cannotUndo": "THIS ACTION CANNOT BE UNDONE.",
        "warning":
            "<0><0>All of your wallet data including your </0><1>seeds, password,</1><2> and </2><3>other account information</3><4> will be lost.</4></0>"
    },
    "fingerprintSetup": {
        "instructionsEnable": "Touch your device's fingerprint reader to enable fingerprint authentication.",
        "instructionsDisable": "Touch your device's fingerprint reader to disable fingerprint authentication.",
        "fingerprintAuthEnabled": "Fingerprint authentication enabled",
        "fingerprintAuthEnabledExplanation": "You have succesfully enabled fingerprint authentication.",
        "fingerprintAuthDisabled": "Fingerprint authentication disabled",
        "fingerprintAuthDisabledExplanation": "You have succesfully disabled fingerprint authentication.",
        "fingerprintAuthFailed": "Fingerprint authentication failed",
        "fingerprintAuthFailedExplanation": "Fingerprint authentication failed. Please try again.",
        "status": "Status",
        "enabled": "Enabled",
        "disabled": "Disabled",
        "fingerprintUnavailable": "Fingerprint sensor unavailable",
        "fingerprintUnavailableExplanation":
            "Your device does not support fingerprint recognition or it has not been configured in the device settings.",
        "buttonInstructionsDisable": "Press the button below to disable fingerprint authentication.",
        "buttonInstructionsEnable": "Press the button below to enable fingerprint authentication.",
        "instructionsLogin": "Touch fingerprint reader to log in."
    },
    "transferConfirmation": {
        "youAreAbout": "You are about to send {{contents}} to the address",
        "aMessage": "a message"
    }
}<|MERGE_RESOLUTION|>--- conflicted
+++ resolved
@@ -217,12 +217,8 @@
     },
     "setPassword": {
         "passwordTooShort": "Wachtwoord is te kort",
-<<<<<<< HEAD
         "passwordTooShortExplanation":
-            "Uw wachtwoord moet minstens ${MIN_PASSWORD_LENGTH} tekens lang zijn. Het is momenteel ${this.state.password.length} tekens lang. Probeer het opnieuw.",
-=======
-        "passwordTooShortExplanation": "Uw wachtwoord moet minstens {{minLength}} tekens lang zijn. Het is momenteel {{currentLength}} tekens lang. Probeer het opnieuw.",
->>>>>>> 124bfea2
+            "Uw wachtwoord moet minstens {{minLength}} tekens lang zijn. Het is momenteel {{currentLength}} tekens lang. Probeer het opnieuw.",
         "passwordMismatch": "Wachtwoorden komen niet overeen",
         "passwordMismatchExplanation": "Het ingevoerde wachtwoord is onjuist. Probeer het nog eens.",
         "nowWeNeedTo": "Oke, nu moeten we een wachtwoord instellen.",
