{
    "global": {
        "invalidResponse": "Ongeldig antwoord",
        "invalidResponseExplanation": "De node heeft een ongeldig antwoord teruggestuurd.",
        "invalidResponsePollingExplanation": "De node heeft een ongeldig antwoord teruggestuurd tijdens het pollen.",
        "seed": "Zaad",
        "back": "Terug",
        "done": "GEREED",
        "next": "VOLGENDE",
        "manualCopy": "Write seed down",
        "paperWallet": "Print paper copy",
        "copyToClipboard": "Add to password manager",
        "qr": "QR",
        "notAvailable": "Deze functie is niet beschikbaar",
        "notAvailableExplanation": "In een later stadium zal het worden toegevoegd.",
        "enterSeed": "Voer uw sleutel in.",
        "mainWallet": "Hoofd account",
        "secondWallet": "Tweede account",
        "thirdWallet": "Derde account",
        "fourthWallet": "Vierde account",
        "fifthWallet": "VIJFDE ACCOUNT",
        "sixthWallet": "ZESDE ACCOUNT",
        "otherWallet": "ANDERE ACCOUNT",
        "yes": "JA",
        "no": "Nee",
        "password": "Wachtwoord",
        "unrecognisedPassword": "Niet herkend wachtwoord",
        "unrecognisedPasswordExplanation": "Het wachtwoord is onjuist. Probeer het opnieuw.",
        "syncInProgress": "Bezig met synchroniseren",
        "syncInProgressExplanation": "Een ogenblik geduld alstublieft terwijl het synchroniseren wordt voltooid.",
        "somethingWentWrong": "Er ging iets mis",
        "somethingWentWrongExplanation": "Start de app opnieuw."
    },
    "addAdditionalSeed": {
        "seedInvalidChars": "Ongeldige tekens in de sleutel",
        "seedInvalidCharsExplanation":
            "Sleutels kunnen alleen bestaan uit de hoofdletters A-Z en het getal 9. Uw sleutel bevat ongeldige tekens. Probeer het opnieuw.",
        "seedTooShort": "Seed is te kort",
        "seedTooShortExplanation":
            "Uw seed moet minstens {{maxLength}} tekens lang zijn. Het is momenteel {{currentLength}} tekens lang. Probeer het opnieuw.",
        "nameInUse": "De naam van de account is al in gebruik",
        "nameInUseExplanation": "Gebruik een unieke accountnaam voor uw sleutel.",
        "enterAccountName": "Geen een accountnaam in.",
        "accountName": "Accountnaam",
        "noNickname": "Geen accountnaam ingevoerd",
        "noNicknameExplanation": "Gebruik een unieke accountnaam voor uw seed."
    },
    "changePassword": {
        "oops": "Oeps, er is iets fout gegaan",
        "oopsExplanation":
            "Het lijkt erop dat er iets fout gegaan tijdens het bijwerken van uw wachtwoord. Probeer het opnieuw.",
        "passwordUpdated": "Wachtwoord bijgewerkt",
        "passwordUpdatedExplanation": "Uw wachtwoord is succesvol gewijzigd.",
        "incorrectPassword": "Onjuist wachtwoord",
        "incorrectPasswordExplanation": "Het wachtwoord is onjuist. Probeer het opnieuw.",
        "passwordsDoNotMatch": "Wachtwoorden komen niet overeen",
        "passwordsDoNotMatchExplanation": "Wachtwoorden komen niet overeen, gelieve opnieuw te proberen.\".",
        "passwordTooShort": "Wachtwoord is te kort",
        "passwordTooShortExplanation": "Je wachtwoord moet minstens 12 tekens lang zijn. Probeer aub opnieuw.",
        "oldPassword": "Kan uw oud wachtwoord niet instellen",
        "oldPasswordExplanation":
            "U kunt het oude wachtwoord niet gebruiken als uw nieuwe wachtwoord. Probeer het opnieuw met een ander wachtwoord.",
        "ensureStrongPassword": "Zorg ervoor u een sterk wachtwoord gebruikt van ten minste 12 karakters.",
        "currentPassword": "Huidig ​​wachtwoord",
        "newPassword": "Nieuw wachtwoord",
        "confirmPassword": "Bevestig het nieuwe wachtwoord"
    },
    "copyToClipboard": {
        "seedCleared": "Sleutel gewist",
        "seedClearedExplanation": "Het sleutel werd gewist van het Klembord voor uw veiligheid.",
<<<<<<< HEAD
        "seedCopied": "Copied seed to clipboard",
        "seedCopiedExplanation": "The seed will be cleared once you press \"DONE\" or 60 seconds have passed.",
=======
        "seedCopied": "Sleutel gekopieerd",
        "seedCopiedExplanation":
            "De sleutel is gekopieerd naar het Klembord en wordt gewist zodra u op \"KLAAR\" drukt of nadat 60 seconden zijn verstreken.",
>>>>>>> e1db97d0
        "clickToCopy": "Klik op de knop hieronder en kopieer uw sleutel naar een wachtwoordmanager.",
        "doNotStore": "Bewaar je seed niet als tekst.",
        "copyToClipboard": "Copy to clipboard"
    },
    "enterSeed": {
        "invalidCharacters": "Ongeldige tekens in de sleutel",
        "invalidCharactersExplanation":
            "Sleutels kunnen alleen bestaan uit de hoofdletters A-Z en het getal 9. Uw sleutel bevat ongeldige tekens. Probeer het opnieuw.",
        "seedTooShort": "Seed is te kort",
        "seedTooShortExplanation":
            "Uw seed moet minstens {{maxLength}} tekens lang zijn. Het is momenteel {{currentLength}} tekens lang. Probeer het opnieuw.",
        "seedExplanation":
            "Seeds moeten {{maxLength}} tekens lang zijn en moeten hoofdletters A-Z of het getal 9 bevatten. U kunt geen seed gebruiken met meer dan {{maxLength}} tekens.",
        "neverShare": "DEEL NOOIT JE SEED MET IEMAND"
    },
    "home": {
        "balance": "SALDO",
        "send": "Verstuur",
        "receive": "ONTVANG",
        "history": "GESCHIEDENIS",
        "settings": "INSTELLINGEN"
    },
    "languageSetup": {
        "language": "Taal"
    },
    "login": {
        "emptyPassword": "Leeg wachtwoord",
        "emptyPasswordExplanation": "U moet een wachtwoord ingeven om in te loggen. Probeer het opnieuw.",
        "enterPassword": "Voer je wachtwoord in.",
        "useSeed": "GEBRUIK SEED",
        "login": "Aanmelden"
    },
    "loading": {
        "loadingFirstTime": "Het laden van de sleutel voor de eerste keer.",
        "thisMayTake": "Dit kan een tijdje duren.",
        "youMayNotice": "U kan een vertraging merken van uw systeem."
    },
    "newSeedSetup": {
        "seedNotGenerated": "Sleutel is niet gegenereerd",
        "seedNotGeneratedExplanation": "Klik op de knop genereer een nieuwe sleutel.",
        "pressForNewSeed": "DRUK VOOR EEN NIEUWE SLEUTEL",
        "individualLetters": "Druk op individuele letters om deze te willekeurig te kiezen."
    },
    "onboardingComplete": {
        "walletReady":
            "De portefeuille is nu ingesteld en klaar voor gebruik. Als je wijzigingen wil aanbrengen in de toekomst, kijk in het menu Extra."
    },
    "paperWallet": {
        "clickToPrint": "Klik op de knop hieronder om een papieren kopie af te drukken van uw seed.",
        "storeSafely": "Sla deze veilig op.",
        "neverShare": "Deel nooit uw Seed met iemand.",
        "iotaLogo": "IOTA logo",
        "printWallet": "PORTEMONNEE VAN PAPIER AFDRUKKEN"
    },
    "receive": {
        "addressCopied": "Adres gekopieerd",
        "addressCopiedExplanation": "Uw adres is naar het Klembord gekopieerd.",
        "generateNewAddress": "GENEREER EEN NIEUW ADRES",
        "message": "Optioneel bericht",
        "removeMessage": "VERWIJDER BERICHT"
    },
    "saveYourSeed": {
        "seedCleared": "Seed cleared",
        "seedClearedExplanation": "The seed has been cleared from the clipboard for your security.",
        "mustSaveYourSeed": "U moet uw sleutel opslaan ",
        "atLeastOne": "ten minste een ",
        "ofTheOptions": "van de onderstaande opties."
    },
    "seedReentry": {
        "incorrectSeed": "Onjuiste sleutel",
        "incorrectSeedExplanation": "De ingevoerde sleutel is onjuist. Probeer het nog eens.",
        "thisIsACheck": "Dit is een controle om ervoor te zorgen dat u uw sleutel heeft opgeslagen.",
<<<<<<< HEAD
        "ifYouHaveNotSaved": "If you have not saved your seed, please go back and do so."
=======
        "ifYouHaveNotSaved":
            "Als u niet uw sleutel hebt opgeslagen, kunt u teruggaan naar het vorige scherm en dit alsnog doen."
>>>>>>> e1db97d0
    },
    "send": {
        "invalidAddress": "Ongeldig adres",
        "invalidAddressExplanation1": "Adres moet {{maxLength}} tekens lang zijn en moet een controle bevatten.",
        "invalidAddressExplanation2": "Adres bevat ongeldige tekens.",
        "invalidAddressExplanation3": "Adres bevat een ongeldige controlesom.",
        "notEnoughFunds": "Saldo ontoereikend",
        "notEnoughFundsExplanation": "U hoeft niet genoeg IOTA om deze overdracht te voltooien.",
        "keyReuse": "Herbruik sleutel",
        "keyReuseExplanation": "Het adres dat u probeert naar te verzenden is al gebruikt. Probeer een ander adres.",
        "recipientAddress": "Adres van geadresseerde",
        "amount": "Aantal",
        "max": "MAX",
        "message": "Bericht",
        "send": "Verstuur",
        "invalidAmount": "Onjuist bedrag ingevoerd",
        "invalidAmountExplanation": "Voer een numerieke waarde voor het bedrag van de transactie.",
        "maximumSelected": "Maximumbedrag geselecteerd",
        "iotaUnits": "IOTA eenheden"
    },
    "setPassword": {
        "passwordTooShort": "Wachtwoord is te kort",
        "passwordTooShortExplanation":
            "Uw wachtwoord moet minstens ${MIN_PASSWORD_LENGTH} tekens lang zijn. Het is momenteel ${this.state.password.length} tekens lang. Probeer het opnieuw.",
        "passwordMismatch": "Wachtwoorden komen niet overeen",
        "passwordMismatchExplanation": "Het ingevoerde wachtwoord is onjuist. Probeer het nog eens.",
        "nowWeNeedTo": "Oke, nu moeten we een wachtwoord instellen.",
        "anEncryptedCopy":
            "Een gecodeerde kopie van uw sleutel zal worden opgeslagen op uw apparaat. U gebruikt dit wachtwoord voor toegang tot uw portefeuille in de toekomst.",
        "ensure": "Zorg ervoor u een sterk wachtwoord gebruikt van ten minste 12 karakters.",
        "retypePassword": "Wachtwoord herhalen"
    },
    "setSeedName": {
        "canUseMultipleSeeds":
            "U kunt meerdere sleutels gebruiken met deze portefeuille. Elke sleutel vereist een accountnaam.",
        "youCanAdd": "U kunt meer sleutels toevoegen in het menu instellingen."
    },
    "settings": {
        "transferSending": "Overdracht verzenden",
        "transferSendingExplanation": "Wacht tot uw transfer is verstuurd.",
        "generatingAddress": "Genereren van het ontvangen adres",
        "generatingAddressExplanation": "Wacht tot uw adres is gegenereerd.",
        "mode": "Mode",
        "theme": "Thema",
        "currency": "Valuta",
        "language": "Taal",
        "addNewSeed": "Toevoegen van een nieuwe Seed",
        "twoFA": "Dubbele verificatie",
        "changePassword": "Wachtwoord wijzigen",
        "advanced": "Geavanceerde instellingen",
        "logout": "Uitloggen",
        "reset": "Reset portemonnee",
        "back": "Terug",
        "syncingComplete": "Synchroniseren voltooid",
        "syncingCompleteExplanation": "Uw account is succesvol bijgewerkt.",
        "nicknameChanged": "Accountnaam veranderd",
        "nicknameChangedExplanation": "Uw accountnaam is veranderd.",
        "accountDeleted": "Account verwijderd",
        "accountDeletedExplanation": "Uw account is verwijderd uit de portefeuille.",
        "cannotPerformAction": "Kan actie niet uitvoeren",
        "cannotPerformActionExplanation": "Ga naar de geavanceerde instellingen om uw portefeuille te resetten."
    },
    "resetWalletConfirmation": {
        "thisAction": "Deze actie kan niet ongedaan worden gemaakt.",
        "warning1": "Alle gegevens van uw portefeuille met inbegrip van uw",
        "warning2": " sleutels, wachtwoorden, ",
        "warning3": "en",
        "warning4": " andere accountgegevens",
        "warning5": " zullen verloren gaan.",
        "areYouSure": "Weet u zeker dat u wilt doorgaan?"
    },
    "resetWalletRequirePassword": {
        "enterPassword": "Voer wachtwoord om uw portemonnee opnieuw in te stellen.",
        "cancel": "Annuleren",
        "reset": "RESET"
    },
    "walletSetup": {
        "okay": "Oke. Laat we uw portemonnee instellen!",
        "doYouAlreadyHaveASeed": "Heb je al een zaad dat u zou willen gebruiken?",
        "seedExplanation":
            "De IOTA seed is zoals een gebruikersnaam en wachtwoord om toegang te verkrijgen tot je account, dit samengevoegd tot een tekenreeks van 81 karakters.",
        "explanation1": "U kunt deze gebruiken voor toegang tot uw fondsen",
        "explanation2": " elke portemonnee ",
        "explanation3": ", op",
        "explanation4": " elk apparaat",
        "explanation5": ". Maar als je uw sleutel verliest, verliest u ook uw IOTA.",
        "keepSafe": "Houd uw seed veilig."
    },
    "welcome": {
        "thankYou": "Dank u voor het downloaden van de IOTA-portefeuille.",
        "weWillSpend": "We zullen de volgende paar minuten het opzetten van uw portemonnee doorbrengen.",
        "reminder":
            "U kan worden verleid om sommige stappen over te slaan, maar wij verzoeken u om het volledige proces te volgen."
    },
    "writeSeedDown": {
        "yourSeedIs": "Uw sleutel is 81 tekens van links naar rechts gelezen. Schrijf uw sleutel en controlesom op",
        "tripleCheck": "drievoudige controle",
        "thatTheyAreCorrect": "dat ze correct zijn."
    },
    "history": {
        "bundleHashCopied": "Bundel hash gekopieerd",
        "bundleHashCopiedExplanation": "De bundel-hash is gekopieerd naar het Klembord.",
        "addressCopied": "Adres gekopieerd",
        "addressCopiedExplanation": "Het adres is naar het Klembord gekopieerd."
    }
}<|MERGE_RESOLUTION|>--- conflicted
+++ resolved
@@ -68,14 +68,8 @@
     "copyToClipboard": {
         "seedCleared": "Sleutel gewist",
         "seedClearedExplanation": "Het sleutel werd gewist van het Klembord voor uw veiligheid.",
-<<<<<<< HEAD
         "seedCopied": "Copied seed to clipboard",
         "seedCopiedExplanation": "The seed will be cleared once you press \"DONE\" or 60 seconds have passed.",
-=======
-        "seedCopied": "Sleutel gekopieerd",
-        "seedCopiedExplanation":
-            "De sleutel is gekopieerd naar het Klembord en wordt gewist zodra u op \"KLAAR\" drukt of nadat 60 seconden zijn verstreken.",
->>>>>>> e1db97d0
         "clickToCopy": "Klik op de knop hieronder en kopieer uw sleutel naar een wachtwoordmanager.",
         "doNotStore": "Bewaar je seed niet als tekst.",
         "copyToClipboard": "Copy to clipboard"
@@ -148,12 +142,7 @@
         "incorrectSeed": "Onjuiste sleutel",
         "incorrectSeedExplanation": "De ingevoerde sleutel is onjuist. Probeer het nog eens.",
         "thisIsACheck": "Dit is een controle om ervoor te zorgen dat u uw sleutel heeft opgeslagen.",
-<<<<<<< HEAD
         "ifYouHaveNotSaved": "If you have not saved your seed, please go back and do so."
-=======
-        "ifYouHaveNotSaved":
-            "Als u niet uw sleutel hebt opgeslagen, kunt u teruggaan naar het vorige scherm en dit alsnog doen."
->>>>>>> e1db97d0
     },
     "send": {
         "invalidAddress": "Ongeldig adres",
