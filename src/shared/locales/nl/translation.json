--- conflicted
+++ resolved
@@ -1,5 +1,4 @@
 {
-<<<<<<< HEAD
     "id": "en",
     "notifications": {
         "invalidServer_title": "Ongeldige server",
@@ -144,155 +143,17 @@
         "amount": "Amount",
         "button1": "SEND",
         "button2": "GENERATE NEW ADDRESS",
-        "button3": "LOG OUT"
+        "button3": "LOG OUT",
+        "changeMode": "Change mode",
+        "minimal": "Minimal",
+        "standard": "Standard",
+        "expert": "Expert",
+        "changeTheme": "Change theme",
+        "changeLanguage": "Change language",
+        "addNewSeed": "Add new seed",
+        "setup2fa": "2FA Setup",
+        "changePassword": "Change password",
+        "advancedSettings": "Advanced settings",
+        "logout": "Logout"
     }
-=======
-  "id": "en",
-  "notifications": {
-    "invalidServer_title": "Ongeldige server",
-    "invalidServer_text": "Het opgegeven server adres is niet geldig",
-    "unknownError_title": "Er is een onbekende fout opgetreden",
-    "unknownError_text": "We kunnen de gevraagde actie niet uitvoeren. Probeer aub opnieuw."
-  },
-  "setLanguage": {
-    "dropdown_title": "Taal",
-    "button1": "VOLGENDE"
-  },
-  "welcome1": {
-    "text1": "Dank u voor het downloaden van de IOTA-portefeuille.",
-    "text2": "We zullen de volgende paar minuten het opzetten van uw portemonnee doorbrengen.",
-    "reminder": "U kan worden verleid om sommige stappen over te slaan, maar wij verzoeken u om het volledige proces te volgen.",
-    "button1": "VOLGENDE",
-    "button2": "BACK"
-  },
-  "welcome2": {
-    "text1": "Oke. Laat we uw portemonnee instellen!",
-    "text2": "Heb je al een zaad dat u zou willen gebruiken?",
-    "seed_explanation1": "The IOTA seed is like a username and password to your account, combined into one string of 81 characters.",
-    "seed_explanation2": "U kan deze gebruiken om toegang te verkrijgen tot uw fondsen vanaf elke portemonnee en vanop elk apparaat. Maar als u uw seed verliest, verliest u ook uw IOTA",
-    "reminder": "Houd uw seed veilig",
-    "button1": "YES",
-    "button2": "NO"
-  },
-  "lightserver": {
-    "text1": "Een minimale server is een gateway naar de IOTA netwerk, vriendelijk aangeboden door de leden van de Gemeenschap of van onze zakelijke partners. ",
-    "text2": "U vindt meer informatie over de servers op: http://iotasupport.com/lightwallet.shtml",
-    "text3": "Kies een server uit de lijst hieronder.",
-    "server_label": "Server",
-    "custom_server_label": "Ander server adres",
-    "other": "Overig",
-    "button1": "VOLGENDE",
-    "button2": "BACK"
-  },
-  "login": {
-    "text": "Voer je wachtwoord in",
-    "placeholder": "WACHTWOORD",
-    "error_title": "Niet herkend wachtwoord",
-    "error_text": "Het wachtwoord is onjuist. Probeer het opnieuw.",
-    "button1": "GEREED",
-    "button2": "USE SEED"
-  },
-  "enterSeed": {
-    "error_title": "Seed is te kort",
-    "error_text": "Seeds dienen ten minste 60 karakters lang te zijn. Probeer het opnieuw.",
-    "invalid_seed_title": "Ongeldige Seed",
-    "invalid_seed_text": "Uw seed is ongeldig. Een seed kan de hoofdletters (A-Z) en het getal 9 bevatten en moet 60-81 tekens lang zijn.",
-    "placeholder": "SEED",
-    "seed_explanation": "Seedx moeten 81 tekens lang zijn en moeten hoofdletters A-Z of het getal 9 bevatten. U kunt geen seed gebruiken met m meer dan 81 tekens.",
-    "reminder": "DEEL NOOIT JE SEED MET IEMAND",
-    "scan_code": "QR-code scannen",
-    "close": "SLUITEN",
-    "button1": "GEREED",
-    "button2": "BACK"
-  },
-  "newSeedSetup": {
-    "title": "GENEREER EEN NIEUWE SEED",
-    "button1": "GENEREER EEN NIEUWE SEED",
-    "text1": "Druk op individuele letters om deze te willekeurig te kiezen.",
-    "text2": "Klik op volgende",
-    "button2": "VOLGENDE",
-    "button3": "BACK"
-  },
-  "saveYourSeed": {
-    "text1": "U moet uw seed opslaan met ten minste één van de onderstaande opties.",
-    "text2": "ten minste een",
-    "optionA": "HANDMATIG KOPIËREN",
-    "optionB": "PORTEMONNEE VAN PAPIER AFDRUKKEN",
-    "optionC": "Naar klembord kopiëren",
-    "button1": "VOLGENDE",
-    "button2": "BACK"
-  },
-  "saveYourSeed2": {
-    "optionA": "Handmatig kopiëren",
-    "optionB": " Portemonnee van papier",
-    "optionC": "Naar klembord kopiëren",
-    "explanation": "Uw zaad is 81 tekens die van links naar rechts wordt gelezen. Noteer uw zaad en checksum en verifieer nogmaals of ze kloppen.",
-    "text": "drievoudige controle",
-    "button": "GEREED"
-  },
-  "saveYourSeed3": {
-    "optionA": "Handmatig kopiëren",
-    "optionB": " Portemonnee van papier",
-    "optionC": "Naar klembord kopiëren",
-    "explanation": "Click the button below and copy your seed to a password manager. It will stay in your clipboard for 60 seconds.",
-    "text": "Bewaar je seed niet als tekst.",
-    "button1": "Naar klembord kopiëren",
-    "button2": "GEREED"
-  },
-  "saveYourSeed4": {
-    "optionA": "Handmatig kopiëren",
-    "optionB": " Portemonnee van papier",
-    "optionC": "Naar klembord kopiëren",
-    "explanation": "Klik op de knop hieronder om een papieren kopie af te drukken van uw seed.",
-    "text1": "Store it safely",
-    "text2": "Never share your seed with anyone.",
-    "check_button": "IOTA logo",
-    "button1": "PORTEMONNEE VAN PAPIER AFDRUKKEN",
-    "button2": "GEREED"
-  },
-  "setPassword": {
-    "title": "WACHTWOORD SETUP",
-    "text": "Now we need to set up a password.",
-    "explanation": "You will use this password to access your wallet in future. An encrypted copy of your seed will be stored on your device.",
-    "reminder": "Ensure you use a strong password of at least 12 characters.",
-    "placeholder1": "'WACHTWOORD'",
-    "placeholder2": "NOGMAALS WACHTWOORD",
-    "error1_title": "Wachtwoord is te kort",
-    "error1_text": "Je wachtwoord moet minstens 12 tekens lang zijn. Probeer aub opnieuw.",
-    "error2_title": "Wachtwoorden komen niet overeen",
-    "error2_text": "Het ingevoerde wachtwoord is onjuist. Probeer het nog eens.",
-    "button1": "GEREED",
-    "button2": "BACK"
-  },
-  "onboardingComplete": {
-    "text": "The wallet is now set up and ready to use. If you need to make any changes in the future, look in the Tools menu.",
-    "button": "NEXT"
-  },
-  "home": {
-    "tab1": "SALDO",
-    "tab2": "Verstuur",
-    "tab3": "ONTVANG",
-    "tab4": "GESCHIEDENIS",
-    "tab5": "Hulpmiddelen",
-    "mcap": "MCAP",
-    "change": "Wijzig",
-    "volume": "Volume",
-    "address": "Address",
-    "amount": "Amount",
-    "button1": "SEND",
-    "button2": "GENERATE NEW ADDRESS",
-    "button3": "LOG OUT",
-    "changeMode": "Change mode",
-    "minimal": "Minimal",
-    "standard": "Standard",
-    "expert": "Expert",
-    "changeTheme": "Change theme",
-    "changeLanguage": "Change language",
-    "addNewSeed": "Add new seed",
-    "setup2fa": "2FA Setup",
-    "changePassword": "Change password",
-    "advancedSettings": "Advanced settings",
-    "logout": "Logout"
-  }
->>>>>>> 32042ccb
 }