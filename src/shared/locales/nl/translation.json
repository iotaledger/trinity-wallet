--- conflicted
+++ resolved
@@ -1,298 +1,148 @@
 {
-<<<<<<< HEAD
     "id": "en",
     "notifications": {
-        "invalidServer_title": "Invalid server",
-        "invalidServer_text": "The server address you entered is not valid",
-        "unknownError_title": "Unknown error occured",
-        "unknownError_text": "We could not perform the desired action this time. Please try again."
+        "invalidServer_title": "Ongeldige server",
+        "invalidServer_text": "Het opgegeven server adres is niet geldig",
+        "unknownError_title": "Er is een onbekende fout opgetreden",
+        "unknownError_text": "We kunnen de gevraagde actie niet uitvoeren. Probeer aub opnieuw."
     },
     "setLanguage": {
-        "title": "HELLO",
-        "dropdown_title": "Language",
-        "button1": "NEXT"
+        "dropdown_title": "Taal",
+        "button1": "VOLGENDE"
     },
     "welcome1": {
-        "title": "WELCOME",
-        "text1": "Thank you for downloading the IOTA wallet.",
-        "text2": "We will spend the next few minutes setting up your wallet.",
-        "reminder": "You may be tempted to skip some steps, but we urge you to follow the complete process.",
-        "button1": "NEXT",
-        "button2": "GO BACK"
+        "text1": "Dank u voor het downloaden van de IOTA-portefeuille.",
+        "text2": "We zullen de volgende paar minuten het opzetten van uw portemonnee doorbrengen.",
+        "reminder":
+            "U kan worden verleid om sommige stappen over te slaan, maar wij verzoeken u om het volledige proces te volgen.",
+        "button1": "VOLGENDE",
+        "button2": "BACK"
     },
     "welcome2": {
-        "title": "WALLET SETUP",
-        "text1": "Okay. Lets set up your wallet!",
-        "text2": "Do you already have a seed that you would like to use?",
-        "seed_explanation1": "A seed is like a master password to your account.",
+        "text1": "Oke. Laat we uw portemonnee instellen!",
+        "text2": "Heb je al een zaad dat u zou willen gebruiken?",
+        "seed_explanation1":
+            "The IOTA seed is like a username and password to your account, combined into one string of 81 characters.",
         "seed_explanation2":
-            "You can use it to access your funds from any wallet, on any device. But if you lose your seed, you also lose your IOTA",
-        "reminder": "Please keep your seed safe",
-        "button1": "YES - I have seed",
-        "button2": "NO - I need a new seed"
+            "U kan deze gebruiken om toegang te verkrijgen tot uw fondsen vanaf elke portemonnee en vanop elk apparaat. Maar als u uw seed verliest, verliest u ook uw IOTA",
+        "reminder": "Houd uw seed veilig",
+        "button1": "YES",
+        "button2": "NO"
     },
     "lightserver": {
-        "title": "LIGHT SERVER SETUP",
         "text1":
-            "A light server is a gateway to the IOTA network, kindly provided by members of the community or our corporate partners. ",
-        "text2": "You can find out more information about the servers at: http://iotasupport.com/lightwallet.shtml",
-        "text3": "Please choose a server from the list below.",
+            "Een minimale server is een gateway naar de IOTA netwerk, vriendelijk aangeboden door de leden van de Gemeenschap of van onze zakelijke partners. ",
+        "text2": "U vindt meer informatie over de servers op: http://iotasupport.com/lightwallet.shtml",
+        "text3": "Kies een server uit de lijst hieronder.",
         "server_label": "Server",
-        "custom_server_label": "Other server address",
-        "other": "Other",
-        "button1": "NEXT",
-        "button2": "GO BACK"
+        "custom_server_label": "Ander server adres",
+        "other": "Overig",
+        "button1": "VOLGENDE",
+        "button2": "BACK"
     },
     "login": {
-        "title": "Login",
-        "text": "Please enter your password",
-        "placeholder": "PASSWORD",
-        "error_title": "Unrecognised Password",
-        "error_text": "The password was not recognised. Please try again.",
-        "button1": "DONE",
-        "button2": "CHANGE WALLET"
+        "text": "Voer je wachtwoord in",
+        "placeholder": "WACHTWOORD",
+        "error_title": "Niet herkend wachtwoord",
+        "error_text": "Het wachtwoord is onjuist. Probeer het opnieuw.",
+        "button1": "GEREED",
+        "button2": "USE SEED"
     },
     "enterSeed": {
-        "title": "ENTER YOUR SEED",
-        "error_title": "Seed is too short",
-        "error_text": "Seeds must be at least 60 characters long. Please try again.",
-        "invalid_seed_title": "Invalid seed",
+        "error_title": "Seed is te kort",
+        "error_text": "Seeds dienen ten minste 60 karakters lang te zijn. Probeer het opnieuw.",
+        "invalid_seed_title": "Ongeldige Seed",
         "invalid_seed_text":
-            "Your seed is invalid. A seed may contain uppercase letters (A-Z) and the number 9 and must be 60-81 characters long.",
+            "Uw seed is ongeldig. Een seed kan de hoofdletters (A-Z) en het getal 9 bevatten en moet 60-81 tekens lang zijn.",
         "placeholder": "SEED",
         "seed_explanation":
-            "Seeds should be 81 characters long and should contain capital letters A-Z, or the number 9. You cannot use seeds longer than 81 characters.",
-        "reminder": "NEVER SHARE YOUR SEED WITH ANYONE",
-        "scan_code": "Scan QR code",
-        "close": "CLOSE",
-        "button1": "DONE",
-        "button2": "GO BACK"
+            "Seedx moeten 81 tekens lang zijn en moeten hoofdletters A-Z of het getal 9 bevatten. U kunt geen seed gebruiken met m meer dan 81 tekens.",
+        "reminder": "DEEL NOOIT JE SEED MET IEMAND",
+        "scan_code": "QR-code scannen",
+        "close": "SLUITEN",
+        "button1": "GEREED",
+        "button2": "BACK"
     },
     "newSeedSetup": {
-        "title": "GENERATE A NEW SEED",
-        "button1": "GENERATE NEW SEED",
-        "text1": "Press individual letters to randomise them.",
-        "text2": "Then click NEXT",
-        "button2": "NEXT",
-        "button3": "GO BACK"
+        "title": "GENEREER EEN NIEUWE SEED",
+        "button1": "GENEREER EEN NIEUWE SEED",
+        "text1": "Druk op individuele letters om deze te willekeurig te kiezen.",
+        "text2": "Klik op volgende",
+        "button2": "VOLGENDE",
+        "button3": "BACK"
     },
     "saveYourSeed": {
-        "title": "SAVE YOUR SEED",
-        "text1": "You must save your seed with at least one of the options listed below.",
-        "text2": "at least one",
-        "optionA": "MANUAL COPY",
-        "optionB": "PRINT PAPER WALLET",
-        "optionC": "COPY TO CLIPBOARD",
-        "button1": "NEXT",
-        "button2": "GO BACK"
+        "text1": "U moet uw seed opslaan met ten minste één van de onderstaande opties.",
+        "text2": "ten minste een",
+        "optionA": "HANDMATIG KOPIËREN",
+        "optionB": "PORTEMONNEE VAN PAPIER AFDRUKKEN",
+        "optionC": "Naar klembord kopiëren",
+        "button1": "VOLGENDE",
+        "button2": "BACK"
     },
     "saveYourSeed2": {
-        "title": "SAVE YOUR SEED",
-        "optionA": "Manual Copy",
-        "optionB": " Paper Wallet",
-        "optionC": "Copy To Clipboard",
+        "optionA": "Handmatig kopiëren",
+        "optionB": " Portemonnee van papier",
+        "optionC": "Naar klembord kopiëren",
         "explanation":
-            "Your seed is 81 characters read from left to right. Write down your seed and checksum and triple check they are correct.",
-        "text": "triple check",
-        "button": "DONE"
+            "Uw zaad is 81 tekens die van links naar rechts wordt gelezen. Noteer uw zaad en checksum en verifieer nogmaals of ze kloppen.",
+        "text": "drievoudige controle",
+        "button": "GEREED"
     },
     "saveYourSeed3": {
-        "title": "SAVE YOUR SEED",
-        "optionA": "Manual Copy",
-        "optionB": " Paper Wallet",
-        "optionC": "Copy To Clipboard",
+        "optionA": "Handmatig kopiëren",
+        "optionB": " Portemonnee van papier",
+        "optionC": "Naar klembord kopiëren",
         "explanation":
-            "Click the button below to copy your seed to a password manager. It will stay in your clipboard for 60 seconds.",
-        "text": "Do not store the seed in plain text.",
-        "button1": "COPY TO CLIPBOARD",
-        "button2": "DONE"
+            "Click the button below and copy your seed to a password manager. It will stay in your clipboard for 60 seconds.",
+        "text": "Bewaar je seed niet als tekst.",
+        "button1": "Naar klembord kopiëren",
+        "button2": "GEREED"
     },
     "saveYourSeed4": {
-        "title": "SAVE YOUR SEED",
-        "optionA": "Manual Copy",
-        "optionB": " Paper Wallet",
-        "optionC": "Copy To Clipboard",
-        "explanation": "Click the button below to print a paper copy of your seed.",
-        "text": "Store it safely",
+        "optionA": "Handmatig kopiëren",
+        "optionB": " Portemonnee van papier",
+        "optionC": "Naar klembord kopiëren",
+        "explanation": "Klik op de knop hieronder om een papieren kopie af te drukken van uw seed.",
+        "text1": "Store it safely",
+        "text2": "Never share your seed with anyone.",
         "check_button": "IOTA logo",
-        "button1": "PRINT PAPER WALLET",
-        "button2": "DONE"
-    },
-    "securityIntro": {
-        "title": "SET UP LOCAL PASSPHRASE",
-        "text1":
-            "To make it easier to log into this wallet, you can now set up a shorter passphrase. This local passphrase can only be used on this device.",
-        "explanation1": "The local passphrase can only be used to unlock the account on this device.",
-        "explanation2": "The IOTA seed can still be used to access your funds on any wallet on any device.",
-        "button1": "YES - set up a passphrase",
-        "button2": "NO - login with my seed"
+        "button1": "PORTEMONNEE VAN PAPIER AFDRUKKEN",
+        "button2": "GEREED"
     },
     "setPassword": {
-        "title": "PASSWORD SETUP",
-        "text": "Okay, now we need to set up a password.",
+        "title": "WACHTWOORD SETUP",
+        "text": "Now we need to set up a password.",
         "explanation":
-            "An encrypted copy of your seed will be stored in your keychain. You will then only need to type in your password to access your wallet.",
-        "reminder": "Ensure you use a strong password.",
-        "placeholder1": "'PASSWORD'",
-        "placeholder2": "RETYPE PASSWORD",
-        "error1_title": "Password is too short",
-        "error1_text": "Your password must be at least 8 characters. Please try again.",
-        "error2_title": "Passwords do not match",
-        "error2_text": "The passwords you have entered do not match. Please try again.",
-        "button1": "DONE",
-        "button2": "GO BACK"
+            "You will use this password to access your wallet in future. An encrypted copy of your seed will be stored on your device.",
+        "reminder": "Ensure you use a strong password of at least 12 characters.",
+        "placeholder1": "'WACHTWOORD'",
+        "placeholder2": "NOGMAALS WACHTWOORD",
+        "error1_title": "Wachtwoord is te kort",
+        "error1_text": "Je wachtwoord moet minstens 12 tekens lang zijn. Probeer aub opnieuw.",
+        "error2_title": "Wachtwoorden komen niet overeen",
+        "error2_text": "Het ingevoerde wachtwoord is onjuist. Probeer het nog eens.",
+        "button1": "GEREED",
+        "button2": "BACK"
+    },
+    "onboardingComplete": {
+        "text":
+            "The wallet is now set up and ready to use. If you need to make any changes in the future, look in the Tools menu.",
+        "button": "NEXT"
     },
     "home": {
-        "tab1": "BALANCE",
-        "tab2": "SEND",
-        "tab3": "RECEIVE",
-        "tab4": "HISTORY",
-        "tab5": "TOOLS",
+        "tab1": "SALDO",
+        "tab2": "Verstuur",
+        "tab3": "ONTVANG",
+        "tab4": "GESCHIEDENIS",
+        "tab5": "Hulpmiddelen",
         "mcap": "MCAP",
-        "change": "Change",
+        "change": "Wijzig",
         "volume": "Volume",
-        "address": "ADDRESS",
-        "amount": "AMOUNT",
-        "botton1": "send IOTA",
-        "botton2": "GENERATE NEW ADDRESS",
-        "botton3": "LOG OUT"
+        "address": "Address",
+        "amount": "Amount",
+        "button1": "SEND",
+        "button2": "GENERATE NEW ADDRESS",
+        "button3": "LOG OUT"
     }
-=======
-  "id":"en",
-  "notifications":{
-    "invalidServer_title":"Ongeldige server",
-    "invalidServer_text":"Het opgegeven server adres is niet geldig",
-    "unknownError_title":"Er is een onbekende fout opgetreden",
-    "unknownError_text":"We kunnen de gevraagde actie niet uitvoeren. Probeer aub opnieuw."
-  },
-  "setLanguage":{
-    "dropdown_title":"Taal",
-    "button1":"VOLGENDE"
-  },
-  "welcome1":{
-    "text1":"Dank u voor het downloaden van de IOTA-portefeuille.",
-    "text2":"We zullen de volgende paar minuten het opzetten van uw portemonnee doorbrengen.",
-    "reminder":"U kan worden verleid om sommige stappen over te slaan, maar wij verzoeken u om het volledige proces te volgen.",
-    "button1":"VOLGENDE",
-    "button2":"BACK"
-  },
-  "welcome2":{
-    "text1":"Oke. Laat we uw portemonnee instellen!",
-    "text2":"Heb je al een zaad dat u zou willen gebruiken?",
-    "seed_explanation1":"The IOTA seed is like a username and password to your account, combined into one string of 81 characters.",
-    "seed_explanation2":"U kan deze gebruiken om toegang te verkrijgen tot uw fondsen vanaf elke portemonnee en vanop elk apparaat. Maar als u uw seed verliest, verliest u ook uw IOTA",
-    "reminder":"Houd uw seed veilig",
-    "button1":"YES",
-    "button2":"NO"
-  },
-  "lightserver":{
-    "text1":"Een minimale server is een gateway naar de IOTA netwerk, vriendelijk aangeboden door de leden van de Gemeenschap of van onze zakelijke partners. ",
-    "text2":"U vindt meer informatie over de servers op: http://iotasupport.com/lightwallet.shtml",
-    "text3":"Kies een server uit de lijst hieronder.",
-    "server_label":"Server",
-    "custom_server_label":"Ander server adres",
-    "other":"Overig",
-    "button1":"VOLGENDE",
-    "button2":"BACK"
-  },
-  "login":{
-    "text":"Voer je wachtwoord in",
-    "placeholder":"WACHTWOORD",
-    "error_title":"Niet herkend wachtwoord",
-    "error_text":"Het wachtwoord is onjuist. Probeer het opnieuw.",
-    "button1":"GEREED",
-    "button2":"USE SEED"
-  },
-  "enterSeed":{
-    "error_title":"Seed is te kort",
-    "error_text":"Seeds dienen ten minste 60 karakters lang te zijn. Probeer het opnieuw.",
-    "invalid_seed_title":"Ongeldige Seed",
-    "invalid_seed_text":"Uw seed is ongeldig. Een seed kan de hoofdletters (A-Z) en het getal 9 bevatten en moet 60-81 tekens lang zijn.",
-    "placeholder":"SEED",
-    "seed_explanation":"Seedx moeten 81 tekens lang zijn en moeten hoofdletters A-Z of het getal 9 bevatten. U kunt geen seed gebruiken met m meer dan 81 tekens.",
-    "reminder":"DEEL NOOIT JE SEED MET IEMAND",
-    "scan_code":"QR-code scannen",
-    "close":"SLUITEN",
-    "button1":"GEREED",
-    "button2":"BACK"
-  },
-  "newSeedSetup":{
-    "title":"GENEREER EEN NIEUWE SEED",
-    "button1":"GENEREER EEN NIEUWE SEED",
-    "text1":"Druk op individuele letters om deze te willekeurig te kiezen.",
-    "text2":"Klik op volgende",
-    "button2":"VOLGENDE",
-    "button3":"BACK"
-  },
-  "saveYourSeed":{
-    "text1":"U moet uw seed opslaan met ten minste één van de onderstaande opties.",
-    "text2":"ten minste een",
-    "optionA":"HANDMATIG KOPIËREN",
-    "optionB":"PORTEMONNEE VAN PAPIER AFDRUKKEN",
-    "optionC":"Naar klembord kopiëren",
-    "button1":"VOLGENDE",
-    "button2":"BACK"
-  },
-  "saveYourSeed2":{
-    "optionA":"Handmatig kopiëren",
-    "optionB":" Portemonnee van papier",
-    "optionC":"Naar klembord kopiëren",
-    "explanation":"Uw zaad is 81 tekens die van links naar rechts wordt gelezen. Noteer uw zaad en checksum en verifieer nogmaals of ze kloppen.",
-    "text":"drievoudige controle",
-    "button":"GEREED"
-  },
-  "saveYourSeed3":{
-    "optionA":"Handmatig kopiëren",
-    "optionB":" Portemonnee van papier",
-    "optionC":"Naar klembord kopiëren",
-    "explanation":"Click the button below and copy your seed to a password manager. It will stay in your clipboard for 60 seconds.",
-    "text":"Bewaar je seed niet als tekst.",
-    "button1":"Naar klembord kopiëren",
-    "button2":"GEREED"
-  },
-  "saveYourSeed4":{
-    "optionA":"Handmatig kopiëren",
-    "optionB":" Portemonnee van papier",
-    "optionC":"Naar klembord kopiëren",
-    "explanation":"Klik op de knop hieronder om een papieren kopie af te drukken van uw seed.",
-    "text1":"Store it safely",
-    "text2":"Never share your seed with anyone.",
-    "check_button":"IOTA logo",
-    "button1":"PORTEMONNEE VAN PAPIER AFDRUKKEN",
-    "button2":"GEREED"
-  },
-  "setPassword":{
-    "title":"WACHTWOORD SETUP",
-    "text":"Now we need to set up a password.",
-    "explanation":"You will use this password to access your wallet in future. An encrypted copy of your seed will be stored on your device.",
-    "reminder":"Ensure you use a strong password of at least 12 characters.",
-    "placeholder1":"'WACHTWOORD'",
-    "placeholder2":"NOGMAALS WACHTWOORD",
-    "error1_title":"Wachtwoord is te kort",
-    "error1_text":"Je wachtwoord moet minstens 12 tekens lang zijn. Probeer aub opnieuw.",
-    "error2_title":"Wachtwoorden komen niet overeen",
-    "error2_text":"Het ingevoerde wachtwoord is onjuist. Probeer het nog eens.",
-    "button1":"GEREED",
-    "button2":"BACK"
-  },
-  "onboardingComplete":{
-    "text":"The wallet is now set up and ready to use. If you need to make any changes in the future, look in the Tools menu.",
-    "button":"NEXT"
-  },
-  "home":{
-    "tab1":"SALDO",
-    "tab2":"Verstuur",
-    "tab3":"ONTVANG",
-    "tab4":"GESCHIEDENIS",
-    "tab5":"Hulpmiddelen",
-    "mcap":"MCAP",
-    "change":"Wijzig",
-    "volume":"Volume",
-    "address":"Address",
-    "amount":"Amount",
-    "button1":"SEND",
-    "button2":"GENERATE NEW ADDRESS",
-    "button3":"LOG OUT"
-  }
->>>>>>> a6e4feeb
 }