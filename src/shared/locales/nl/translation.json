{
    "global": {
        "invalidResponse": "Ongeldig antwoord",
        "invalidResponseExplanation": "De node heeft een ongeldig antwoord teruggestuurd.",
        "invalidResponsePollingExplanation": "De node heeft een ongeldig antwoord teruggestuurd tijdens het pollen.",
        "seed": "Zaad",
        "back": "Terug",
        "done": "GEREED",
        "next": "VOLGENDE",
        "manualCopy": "Schrijf uw seed op",
        "paperWallet": "Print uw seed uit",
        "copyToClipboard": "Voeg uw seed toe aan uw wachtwoord manager",
        "qr": "QR",
        "notAvailable": "Deze functie is niet beschikbaar",
        "notAvailableExplanation": "In een later stadium zal het worden toegevoegd.",
        "enterSeed": "Voer uw sleutel in.",
        "mainWallet": "Hoofd account",
        "secondWallet": "Tweede account",
        "thirdWallet": "Derde account",
        "fourthWallet": "Vierde account",
        "fifthWallet": "VIJFDE ACCOUNT",
        "sixthWallet": "ZESDE ACCOUNT",
        "otherWallet": "ANDERE ACCOUNT",
        "yes": "JA",
        "no": "Nee",
        "password": "Wachtwoord",
        "unrecognisedPassword": "Niet herkend wachtwoord",
        "unrecognisedPasswordExplanation": "Het wachtwoord is onjuist. Probeer het opnieuw.",
        "syncInProgress": "Bezig met synchroniseren",
        "syncInProgressExplanation": "Een ogenblik geduld alstublieft terwijl het synchroniseren wordt voltooid.",
        "somethingWentWrong": "Er ging iets mis",
        "somethingWentWrongExplanation": "Start de app opnieuw."
    },
    "addAdditionalSeed": {
        "seedInvalidChars": "Ongeldige tekens in de sleutel",
        "seedInvalidCharsExplanation":
            "Sleutels kunnen alleen bestaan uit de hoofdletters A-Z en het getal 9. Uw sleutel bevat ongeldige tekens. Probeer het opnieuw.",
        "seedTooShort": "Seed is te kort",
<<<<<<< HEAD
        "seedTooShortExplanation":
            "Seeds must be {{maxLength}} characters long. Your seed is currently {{currentLength}} characters long. Please try again.",
=======
        "seedTooShortExplanation": "Uw seed moet minstens {{maxLength}} tekens lang zijn. Het is momenteel {{currentLength}} tekens lang. Probeer het opnieuw.",
>>>>>>> 02188a00
        "nameInUse": "De naam van de account is al in gebruik",
        "nameInUseExplanation": "Gebruik een unieke accountnaam voor uw sleutel.",
        "enterAccountName": "Geen een accountnaam in.",
        "accountName": "Accountnaam",
        "noNickname": "Geen accountnaam ingevoerd",
        "noNicknameExplanation": "Gebruik een unieke accountnaam voor uw seed."
    },
    "changePassword": {
        "oops": "Oeps, er is iets fout gegaan",
        "oopsExplanation":
            "Het lijkt erop dat er iets fout gegaan tijdens het bijwerken van uw wachtwoord. Probeer het opnieuw.",
        "passwordUpdated": "Wachtwoord bijgewerkt",
        "passwordUpdatedExplanation": "Uw wachtwoord is succesvol gewijzigd.",
        "incorrectPassword": "Onjuist wachtwoord",
        "incorrectPasswordExplanation": "Het wachtwoord is onjuist. Probeer het opnieuw.",
        "passwordsDoNotMatch": "Wachtwoorden komen niet overeen",
        "passwordsDoNotMatchExplanation": "Wachtwoorden komen niet overeen, gelieve opnieuw te proberen.\".",
        "passwordTooShort": "Wachtwoord is te kort",
        "passwordTooShortExplanation": "Je wachtwoord moet minstens 12 tekens lang zijn. Probeer aub opnieuw.",
        "oldPassword": "Kan uw oud wachtwoord niet instellen",
        "oldPasswordExplanation":
            "U kunt het oude wachtwoord niet gebruiken als uw nieuwe wachtwoord. Probeer het opnieuw met een ander wachtwoord.",
        "ensureStrongPassword": "Zorg ervoor u een sterk wachtwoord gebruikt van ten minste 12 karakters.",
        "currentPassword": "Huidig ​​wachtwoord",
        "newPassword": "Nieuw wachtwoord",
        "confirmPassword": "Bevestig het nieuwe wachtwoord"
    },
    "copyToClipboard": {
        "seedCleared": "Sleutel gewist",
        "seedClearedExplanation": "Het sleutel werd gewist van het Klembord voor uw veiligheid.",
<<<<<<< HEAD
        "seedCopied": "Sleutel gekopieerd",
        "seedCopiedExplanation":
            "De sleutel is gekopieerd naar het Klembord en wordt gewist zodra u op \"KLAAR\" drukt of nadat 60 seconden zijn verstreken.",
        "clickToCopy": "Klik op de knop hieronder en kopieer uw sleutel naar een wachtwoordmanager."
=======
        "seedCopied": "Seed gekopiëerd naar klembord",
        "seedCopiedExplanation": "De seed zal worden gewist zodra u op \"DONE\" drukt of 60 seconde wacht.",
        "clickToCopy": "Klik op de knop hieronder en kopieer uw sleutel naar een wachtwoordmanager.",
        "doNotStore": "Bewaar je seed niet als tekst.",
        "copyToClipboard": "Kopiëren naar het klembord"
>>>>>>> 02188a00
    },
    "enterSeed": {
        "invalidCharacters": "Ongeldige tekens in de sleutel",
        "invalidCharactersExplanation":
            "Sleutels kunnen alleen bestaan uit de hoofdletters A-Z en het getal 9. Uw sleutel bevat ongeldige tekens. Probeer het opnieuw.",
        "seedTooShort": "Seed is te kort",
<<<<<<< HEAD
        "seedTooShortExplanation":
            "Seeds must be {{maxLength}} characters long. Your seed is currently {{currentLength}} characters long. Please try again.",
        "seedExplanation":
            "Seeds should be {{maxLength}} characters long, and should contain capital letters A-Z, or the number 9. You cannot use seeds longer than {{maxLength}} characters.",
=======
        "seedTooShortExplanation": "Uw seed moet minstens {{maxLength}} tekens lang zijn. Het is momenteel {{currentLength}} tekens lang. Probeer het opnieuw.",
        "seedExplanation": "Seeds moeten {{maxLength}} tekens lang zijn en moeten hoofdletters A-Z of het getal 9 bevatten. U kunt geen seed gebruiken met meer dan {{maxLength}} tekens.",
>>>>>>> 02188a00
        "neverShare": "DEEL NOOIT JE SEED MET IEMAND"
    },
    "home": {
        "balance": "SALDO",
        "send": "Verstuur",
        "receive": "ONTVANG",
        "history": "GESCHIEDENIS",
        "settings": "INSTELLINGEN"
    },
    "languageSetup": {
        "language": "Taal"
    },
    "login": {
        "emptyPassword": "Leeg wachtwoord",
        "emptyPasswordExplanation": "U moet een wachtwoord ingeven om in te loggen. Probeer het opnieuw.",
        "enterPassword": "Voer je wachtwoord in.",
        "useSeed": "GEBRUIK SEED",
        "login": "Aanmelden"
    },
    "loading": {
        "loadingFirstTime": "Het laden van de sleutel voor de eerste keer.",
        "thisMayTake": "Dit kan een tijdje duren.",
        "youMayNotice": "U kan een vertraging merken van uw systeem."
    },
    "newSeedSetup": {
        "seedNotGenerated": "Sleutel is niet gegenereerd",
        "seedNotGeneratedExplanation": "Klik op de knop genereer een nieuwe sleutel.",
        "pressForNewSeed": "DRUK VOOR EEN NIEUWE SLEUTEL",
        "individualLetters": "Druk op individuele letters om deze te willekeurig te kiezen."
    },
    "onboardingComplete": {
        "walletReady":
            "De portefeuille is nu ingesteld en klaar voor gebruik. Als je wijzigingen wil aanbrengen in de toekomst, kijk in het menu Extra."
    },
    "paperWallet": {
        "clickToPrint": "Klik op de knop hieronder om een papieren kopie af te drukken van uw seed.",
        "storeSafely": "Sla deze veilig op.",
        "neverShare": "Deel nooit uw Seed met iemand.",
        "iotaLogo": "IOTA logo",
        "printWallet": "PORTEMONNEE VAN PAPIER AFDRUKKEN"
    },
    "receive": {
        "addressCopied": "Adres gekopieerd",
        "addressCopiedExplanation": "Uw adres is naar het Klembord gekopieerd.",
        "generateNewAddress": "GENEREER EEN NIEUW ADRES",
        "message": "Optioneel bericht",
        "removeMessage": "VERWIJDER BERICHT"
    },
    "saveYourSeed": {
        "seedCleared": "Seed gewist",
        "seedClearedExplanation": "De seed is gewist van het Klembord voor uw veiligheid.",
        "mustSaveYourSeed": "U moet uw sleutel opslaan ",
        "atLeastOne": "ten minste een ",
        "ofTheOptions": "van de onderstaande opties."
    },
    "seedReentry": {
        "incorrectSeed": "Onjuiste sleutel",
        "incorrectSeedExplanation": "De ingevoerde sleutel is onjuist. Probeer het nog eens.",
        "thisIsACheck": "Dit is een controle om ervoor te zorgen dat u uw sleutel heeft opgeslagen.",
<<<<<<< HEAD
        "ifYouHaveNotSaved":
            "Als u niet uw sleutel hebt opgeslagen, kunt u teruggaan naar het vorige scherm en dit alsnog doen."
=======
        "ifYouHaveNotSaved": "Als u niet uw seed hebt opgeslagen, kunt u teruggaan naar het vorige scherm en dit alsnog doen."
>>>>>>> 02188a00
    },
    "send": {
        "invalidAddress": "Ongeldig adres",
        "invalidAddressExplanation1": "Adres moet {{maxLength}} tekens lang zijn en moet een controle bevatten.",
        "invalidAddressExplanation2": "Adres bevat ongeldige tekens.",
        "invalidAddressExplanation3": "Adres bevat een ongeldige controlesom.",
        "notEnoughFunds": "Saldo ontoereikend",
        "notEnoughFundsExplanation": "U hoeft niet genoeg IOTA om deze overdracht te voltooien.",
        "keyReuse": "Herbruik sleutel",
        "keyReuseExplanation": "Het adres dat u probeert naar te verzenden is al gebruikt. Probeer een ander adres.",
        "recipientAddress": "Adres van geadresseerde",
        "amount": "Aantal",
        "max": "MAX",
        "message": "Bericht",
        "send": "Verstuur",
        "invalidAmount": "Onjuist bedrag ingevoerd",
        "invalidAmountExplanation": "Voer een numerieke waarde voor het bedrag van de transactie.",
        "maximumSelected": "Maximumbedrag geselecteerd",
        "iotaUnits": "IOTA eenheden"
    },
    "setPassword": {
        "passwordTooShort": "Wachtwoord is te kort",
        "passwordTooShortExplanation":
            "Uw wachtwoord moet minstens ${MIN_PASSWORD_LENGTH} tekens lang zijn. Het is momenteel ${this.state.password.length} tekens lang. Probeer het opnieuw.",
        "passwordMismatch": "Wachtwoorden komen niet overeen",
        "passwordMismatchExplanation": "Het ingevoerde wachtwoord is onjuist. Probeer het nog eens.",
        "nowWeNeedTo": "Oke, nu moeten we een wachtwoord instellen.",
        "anEncryptedCopy":
            "Een gecodeerde kopie van uw sleutel zal worden opgeslagen op uw apparaat. U gebruikt dit wachtwoord voor toegang tot uw portefeuille in de toekomst.",
        "ensure": "Zorg ervoor u een sterk wachtwoord gebruikt van ten minste 12 karakters.",
        "retypePassword": "Wachtwoord herhalen"
    },
    "setSeedName": {
        "canUseMultipleSeeds":
            "U kunt meerdere sleutels gebruiken met deze portefeuille. Elke sleutel vereist een accountnaam.",
        "youCanAdd": "U kunt meer sleutels toevoegen in het menu instellingen."
    },
    "settings": {
        "transferSending": "Overdracht verzenden",
        "transferSendingExplanation": "Wacht tot uw transfer is verstuurd.",
        "generatingAddress": "Genereren van het ontvangen adres",
        "generatingAddressExplanation": "Wacht tot uw adres is gegenereerd.",
        "mode": "Mode",
        "theme": "Thema",
        "currency": "Valuta",
        "language": "Taal",
        "addNewSeed": "Toevoegen van een nieuwe Seed",
        "twoFA": "Dubbele verificatie",
        "changePassword": "Wachtwoord wijzigen",
        "advanced": "Geavanceerde instellingen",
        "logout": "Uitloggen",
        "reset": "Reset portemonnee",
        "back": "Terug",
        "syncingComplete": "Synchroniseren voltooid",
        "syncingCompleteExplanation": "Uw account is succesvol bijgewerkt.",
        "nicknameChanged": "Accountnaam veranderd",
        "nicknameChangedExplanation": "Uw accountnaam is veranderd.",
        "accountDeleted": "Account verwijderd",
        "accountDeletedExplanation": "Uw account is verwijderd uit de portefeuille.",
        "cannotPerformAction": "Kan actie niet uitvoeren",
        "cannotPerformActionExplanation": "Ga naar de geavanceerde instellingen om uw portefeuille te resetten."
    },
    "resetWalletConfirmation": {
        "thisAction": "Deze actie kan niet ongedaan worden gemaakt.",
        "warning1": "Alle gegevens van uw portefeuille met inbegrip van uw",
        "warning2": " sleutels, wachtwoorden, ",
        "warning3": "en",
        "warning4": " andere accountgegevens",
        "warning5": " zullen verloren gaan.",
        "areYouSure": "Weet u zeker dat u wilt doorgaan?"
    },
    "resetWalletRequirePassword": {
        "enterPassword": "Voer wachtwoord om uw portemonnee opnieuw in te stellen.",
        "cancel": "Annuleren",
        "reset": "RESET"
    },
    "walletSetup": {
        "okay": "Oke. Laat we uw portemonnee instellen!",
        "doYouAlreadyHaveASeed": "Heb je al een zaad dat u zou willen gebruiken?",
        "seedExplanation":
            "De IOTA seed is zoals een gebruikersnaam en wachtwoord om toegang te verkrijgen tot je account, dit samengevoegd tot een tekenreeks van 81 karakters.",
        "explanation1": "U kunt deze gebruiken voor toegang tot uw fondsen",
        "explanation2": " elke portemonnee ",
        "explanation3": ", op",
        "explanation4": " elk apparaat",
        "explanation5": ". Maar als je uw sleutel verliest, verliest u ook uw IOTA.",
        "keepSafe": "Houd uw seed veilig."
    },
    "welcome": {
        "thankYou": "Dank u voor het downloaden van de IOTA-portefeuille.",
        "weWillSpend": "We zullen de volgende paar minuten het opzetten van uw portemonnee doorbrengen.",
        "reminder":
            "U kan worden verleid om sommige stappen over te slaan, maar wij verzoeken u om het volledige proces te volgen."
    },
    "writeSeedDown": {
        "yourSeedIs": "Uw sleutel is 81 tekens van links naar rechts gelezen. Schrijf uw sleutel en controlesom op",
        "tripleCheck": "drievoudige controle",
        "thatTheyAreCorrect": "dat ze correct zijn."
    },
    "history": {
        "bundleHashCopied": "Bundel hash gekopieerd",
        "bundleHashCopiedExplanation": "De bundel-hash is gekopieerd naar het Klembord.",
        "addressCopied": "Adres gekopieerd",
        "addressCopiedExplanation": "Het adres is naar het Klembord gekopieerd."
    }
}<|MERGE_RESOLUTION|>--- conflicted
+++ resolved
@@ -33,15 +33,9 @@
     },
     "addAdditionalSeed": {
         "seedInvalidChars": "Ongeldige tekens in de sleutel",
-        "seedInvalidCharsExplanation":
-            "Sleutels kunnen alleen bestaan uit de hoofdletters A-Z en het getal 9. Uw sleutel bevat ongeldige tekens. Probeer het opnieuw.",
+        "seedInvalidCharsExplanation": "Sleutels kunnen alleen bestaan uit de hoofdletters A-Z en het getal 9. Uw sleutel bevat ongeldige tekens. Probeer het opnieuw.",
         "seedTooShort": "Seed is te kort",
-<<<<<<< HEAD
-        "seedTooShortExplanation":
-            "Seeds must be {{maxLength}} characters long. Your seed is currently {{currentLength}} characters long. Please try again.",
-=======
         "seedTooShortExplanation": "Uw seed moet minstens {{maxLength}} tekens lang zijn. Het is momenteel {{currentLength}} tekens lang. Probeer het opnieuw.",
->>>>>>> 02188a00
         "nameInUse": "De naam van de account is al in gebruik",
         "nameInUseExplanation": "Gebruik een unieke accountnaam voor uw sleutel.",
         "enterAccountName": "Geen een accountnaam in.",
@@ -51,8 +45,7 @@
     },
     "changePassword": {
         "oops": "Oeps, er is iets fout gegaan",
-        "oopsExplanation":
-            "Het lijkt erop dat er iets fout gegaan tijdens het bijwerken van uw wachtwoord. Probeer het opnieuw.",
+        "oopsExplanation": "Het lijkt erop dat er iets fout gegaan tijdens het bijwerken van uw wachtwoord. Probeer het opnieuw.",
         "passwordUpdated": "Wachtwoord bijgewerkt",
         "passwordUpdatedExplanation": "Uw wachtwoord is succesvol gewijzigd.",
         "incorrectPassword": "Onjuist wachtwoord",
@@ -62,8 +55,7 @@
         "passwordTooShort": "Wachtwoord is te kort",
         "passwordTooShortExplanation": "Je wachtwoord moet minstens 12 tekens lang zijn. Probeer aub opnieuw.",
         "oldPassword": "Kan uw oud wachtwoord niet instellen",
-        "oldPasswordExplanation":
-            "U kunt het oude wachtwoord niet gebruiken als uw nieuwe wachtwoord. Probeer het opnieuw met een ander wachtwoord.",
+        "oldPasswordExplanation": "U kunt het oude wachtwoord niet gebruiken als uw nieuwe wachtwoord. Probeer het opnieuw met een ander wachtwoord.",
         "ensureStrongPassword": "Zorg ervoor u een sterk wachtwoord gebruikt van ten minste 12 karakters.",
         "currentPassword": "Huidig ​​wachtwoord",
         "newPassword": "Nieuw wachtwoord",
@@ -72,33 +64,18 @@
     "copyToClipboard": {
         "seedCleared": "Sleutel gewist",
         "seedClearedExplanation": "Het sleutel werd gewist van het Klembord voor uw veiligheid.",
-<<<<<<< HEAD
-        "seedCopied": "Sleutel gekopieerd",
-        "seedCopiedExplanation":
-            "De sleutel is gekopieerd naar het Klembord en wordt gewist zodra u op \"KLAAR\" drukt of nadat 60 seconden zijn verstreken.",
-        "clickToCopy": "Klik op de knop hieronder en kopieer uw sleutel naar een wachtwoordmanager."
-=======
         "seedCopied": "Seed gekopiëerd naar klembord",
         "seedCopiedExplanation": "De seed zal worden gewist zodra u op \"DONE\" drukt of 60 seconde wacht.",
         "clickToCopy": "Klik op de knop hieronder en kopieer uw sleutel naar een wachtwoordmanager.",
         "doNotStore": "Bewaar je seed niet als tekst.",
         "copyToClipboard": "Kopiëren naar het klembord"
->>>>>>> 02188a00
     },
     "enterSeed": {
         "invalidCharacters": "Ongeldige tekens in de sleutel",
-        "invalidCharactersExplanation":
-            "Sleutels kunnen alleen bestaan uit de hoofdletters A-Z en het getal 9. Uw sleutel bevat ongeldige tekens. Probeer het opnieuw.",
+        "invalidCharactersExplanation": "Sleutels kunnen alleen bestaan uit de hoofdletters A-Z en het getal 9. Uw sleutel bevat ongeldige tekens. Probeer het opnieuw.",
         "seedTooShort": "Seed is te kort",
-<<<<<<< HEAD
-        "seedTooShortExplanation":
-            "Seeds must be {{maxLength}} characters long. Your seed is currently {{currentLength}} characters long. Please try again.",
-        "seedExplanation":
-            "Seeds should be {{maxLength}} characters long, and should contain capital letters A-Z, or the number 9. You cannot use seeds longer than {{maxLength}} characters.",
-=======
         "seedTooShortExplanation": "Uw seed moet minstens {{maxLength}} tekens lang zijn. Het is momenteel {{currentLength}} tekens lang. Probeer het opnieuw.",
         "seedExplanation": "Seeds moeten {{maxLength}} tekens lang zijn en moeten hoofdletters A-Z of het getal 9 bevatten. U kunt geen seed gebruiken met meer dan {{maxLength}} tekens.",
->>>>>>> 02188a00
         "neverShare": "DEEL NOOIT JE SEED MET IEMAND"
     },
     "home": {
@@ -130,8 +107,7 @@
         "individualLetters": "Druk op individuele letters om deze te willekeurig te kiezen."
     },
     "onboardingComplete": {
-        "walletReady":
-            "De portefeuille is nu ingesteld en klaar voor gebruik. Als je wijzigingen wil aanbrengen in de toekomst, kijk in het menu Extra."
+        "walletReady": "De portefeuille is nu ingesteld en klaar voor gebruik. Als je wijzigingen wil aanbrengen in de toekomst, kijk in het menu Extra."
     },
     "paperWallet": {
         "clickToPrint": "Klik op de knop hieronder om een papieren kopie af te drukken van uw seed.",
@@ -158,12 +134,7 @@
         "incorrectSeed": "Onjuiste sleutel",
         "incorrectSeedExplanation": "De ingevoerde sleutel is onjuist. Probeer het nog eens.",
         "thisIsACheck": "Dit is een controle om ervoor te zorgen dat u uw sleutel heeft opgeslagen.",
-<<<<<<< HEAD
-        "ifYouHaveNotSaved":
-            "Als u niet uw sleutel hebt opgeslagen, kunt u teruggaan naar het vorige scherm en dit alsnog doen."
-=======
         "ifYouHaveNotSaved": "Als u niet uw seed hebt opgeslagen, kunt u teruggaan naar het vorige scherm en dit alsnog doen."
->>>>>>> 02188a00
     },
     "send": {
         "invalidAddress": "Ongeldig adres",
@@ -186,19 +157,16 @@
     },
     "setPassword": {
         "passwordTooShort": "Wachtwoord is te kort",
-        "passwordTooShortExplanation":
-            "Uw wachtwoord moet minstens ${MIN_PASSWORD_LENGTH} tekens lang zijn. Het is momenteel ${this.state.password.length} tekens lang. Probeer het opnieuw.",
+        "passwordTooShortExplanation": "Uw wachtwoord moet minstens ${MIN_PASSWORD_LENGTH} tekens lang zijn. Het is momenteel ${this.state.password.length} tekens lang. Probeer het opnieuw.",
         "passwordMismatch": "Wachtwoorden komen niet overeen",
         "passwordMismatchExplanation": "Het ingevoerde wachtwoord is onjuist. Probeer het nog eens.",
         "nowWeNeedTo": "Oke, nu moeten we een wachtwoord instellen.",
-        "anEncryptedCopy":
-            "Een gecodeerde kopie van uw sleutel zal worden opgeslagen op uw apparaat. U gebruikt dit wachtwoord voor toegang tot uw portefeuille in de toekomst.",
+        "anEncryptedCopy": "Een gecodeerde kopie van uw sleutel zal worden opgeslagen op uw apparaat. U gebruikt dit wachtwoord voor toegang tot uw portefeuille in de toekomst.",
         "ensure": "Zorg ervoor u een sterk wachtwoord gebruikt van ten minste 12 karakters.",
         "retypePassword": "Wachtwoord herhalen"
     },
     "setSeedName": {
-        "canUseMultipleSeeds":
-            "U kunt meerdere sleutels gebruiken met deze portefeuille. Elke sleutel vereist een accountnaam.",
+        "canUseMultipleSeeds": "U kunt meerdere sleutels gebruiken met deze portefeuille. Elke sleutel vereist een accountnaam.",
         "youCanAdd": "U kunt meer sleutels toevoegen in het menu instellingen."
     },
     "settings": {
@@ -243,8 +211,7 @@
     "walletSetup": {
         "okay": "Oke. Laat we uw portemonnee instellen!",
         "doYouAlreadyHaveASeed": "Heb je al een zaad dat u zou willen gebruiken?",
-        "seedExplanation":
-            "De IOTA seed is zoals een gebruikersnaam en wachtwoord om toegang te verkrijgen tot je account, dit samengevoegd tot een tekenreeks van 81 karakters.",
+        "seedExplanation": "De IOTA seed is zoals een gebruikersnaam en wachtwoord om toegang te verkrijgen tot je account, dit samengevoegd tot een tekenreeks van 81 karakters.",
         "explanation1": "U kunt deze gebruiken voor toegang tot uw fondsen",
         "explanation2": " elke portemonnee ",
         "explanation3": ", op",
@@ -255,8 +222,7 @@
     "welcome": {
         "thankYou": "Dank u voor het downloaden van de IOTA-portefeuille.",
         "weWillSpend": "We zullen de volgende paar minuten het opzetten van uw portemonnee doorbrengen.",
-        "reminder":
-            "U kan worden verleid om sommige stappen over te slaan, maar wij verzoeken u om het volledige proces te volgen."
+        "reminder": "U kan worden verleid om sommige stappen over te slaan, maar wij verzoeken u om het volledige proces te volgen."
     },
     "writeSeedDown": {
         "yourSeedIs": "Uw sleutel is 81 tekens van links naar rechts gelezen. Schrijf uw sleutel en controlesom op",
