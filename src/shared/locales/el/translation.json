--- conflicted
+++ resolved
@@ -7,15 +7,9 @@
         "back": "ΠΙΣΩ",
         "done": "ΤΕΛΟΣ",
         "next": "ΕΠΟΜΕΝΟ",
-<<<<<<< HEAD
-        "apply": "",
-        "save": "",
-        "close": "",
-=======
         "apply": "APPLY",
         "save": "SAVE",
         "close": "CLOSE",
->>>>>>> 0b8871d4
         "manualCopy": "Write seed down",
         "paperWallet": "Print paper copy",
         "copyToClipboard": "Add to password manager",
@@ -39,8 +33,7 @@
         "syncInProgressExplanation": "Παρακαλώ περιμένετε μέχρι να ολοκληρωθεί ο συγχρονισμός.",
         "somethingWentWrong": "Κάτι πήγε στραβά",
         "somethingWentWrongExplanation": "Παρακαλώ επανεκκινήστε την εφαρμογή.",
-<<<<<<< HEAD
-        "node": ""
+        "node": "Node"
     },
     "addAdditionalSeed": {
         "seedInvalidChars": "Ο σπόρος περιέχει μη έγκυρους χαρακτήρες",
@@ -49,15 +42,6 @@
         "seedTooShort": "Ο σπόρος είναι πολύ μικρός",
         "seedTooShortExplanation":
             "Οι σπόροι πρέπει να έχουν {{maxLength}} χαρακτήρες μήκος. Ο σπόρος σας είναι επί του παρόντος έχει {{currentLength}} χαρακτήρες. Παρακαλώ δοκιμάστε ξανά.",
-=======
-        "node": "Node"
-    },
-    "addAdditionalSeed": {
-        "seedInvalidChars": "Ο σπόρος περιέχει μη έγκυρους χαρακτήρες",
-        "seedInvalidCharsExplanation": "Οι σπόροι μπορούν να συνίστανται μόνο από τα κεφαλαία γράμματα A-Z και τον αριθμό 9. Ο σπόρος σας έχει μη έγκυρους χαρακτήρες. Παρακαλώ δοκιμάστε ξανά.",
-        "seedTooShort": "Ο σπόρος είναι πολύ μικρός",
-        "seedTooShortExplanation": "Οι σπόροι πρέπει να έχουν {{maxLength}} χαρακτήρες μήκος. Ο σπόρος σας είναι επί του παρόντος έχει {{currentLength}} χαρακτήρες. Παρακαλώ δοκιμάστε ξανά.",
->>>>>>> 0b8871d4
         "nameInUse": "Όνομα λογαριασμού ήδη σε χρήση",
         "nameInUseExplanation": "Παρακαλούμε να χρησιμοποιήσετε ένα μοναδικό όνομα λογαριασμού για το σπόρο σας.",
         "enterAccountName": "Εισάγετε ένα όνομα λογαριασμού.",
@@ -69,12 +53,8 @@
     },
     "changePassword": {
         "oops": "Ωχ! Κάτι πήγε στραβά",
-<<<<<<< HEAD
         "oopsExplanation":
             "Μοιάζει με κάτι να πήγε στραβά κατά την ενημέρωση του κωδικού πρόσβασης. Παρακαλώ δοκιμάστε ξανά.",
-=======
-        "oopsExplanation": "Μοιάζει με κάτι να πήγε στραβά κατά την ενημέρωση του κωδικού πρόσβασης. Παρακαλώ δοκιμάστε ξανά.",
->>>>>>> 0b8871d4
         "passwordUpdated": "Κωδικός πρόσβασης ενημερώθηκε",
         "passwordUpdatedExplanation": "O κωδικός πρόσβασής σας έχει ενημερωθεί με επιτυχώς.",
         "incorrectPassword": "Εσφαλμένος κωδικός πρόσβασης",
@@ -84,15 +64,10 @@
         "passwordTooShort": "Ο κωδικός πρόσβασης είναι πολύ σύντομος",
         "passwordTooShortExplanation": "Your password must be at least 8 characters. Please try again.",
         "oldPassword": "Δεν μπορείτε ορίσετε τον παλιό κωδικό πρόσβασης",
-<<<<<<< HEAD
         "oldPasswordExplanation":
             "Δεν μπορείτε να χρησιμοποιήσετε τον παλιό κωδικό πρόσβασης ως τον νέο σας κωδικό. Παρακαλούμε δοκιμάστε ξανά με ένα νέο κωδικό πρόσβασης.",
         "ensureStrongPassword":
             "Βεβαιωθείτε ότι χρησιμοποιείτε έναν ισχυρό κωδικό πρόσβασης τουλάχιστον 12 χαρακτήρων.",
-=======
-        "oldPasswordExplanation": "Δεν μπορείτε να χρησιμοποιήσετε τον παλιό κωδικό πρόσβασης ως τον νέο σας κωδικό. Παρακαλούμε δοκιμάστε ξανά με ένα νέο κωδικό πρόσβασης.",
-        "ensureStrongPassword": "Βεβαιωθείτε ότι χρησιμοποιείτε έναν ισχυρό κωδικό πρόσβασης τουλάχιστον 12 χαρακτήρων.",
->>>>>>> 0b8871d4
         "currentPassword": "Τρέχων κωδικός πρόσβασης",
         "newPassword": "Νέος κωδικός πρόσβασης",
         "confirmPassword": "Επιβεβαίωση νέου κωδικού πρόσβασης"
@@ -102,18 +77,13 @@
         "seedClearedExplanation": "Ο σπόρος έχει εκκαθαριστεί από το πρόχειρο για την ασφάλειά σας.",
         "seedCopied": "Copied seed to clipboard",
         "seedCopiedExplanation": "The seed will be cleared once you press \"DONE\" or 60 seconds have passed.",
-<<<<<<< HEAD
         "clickToCopy":
             "Κάντε κλικ στο παρακάτω κουμπί και αντιγράψτε το σπόρο σας σε έναν διαχειριστή κωδικών πρόσβασης.",
-=======
-        "clickToCopy": "Κάντε κλικ στο παρακάτω κουμπί και αντιγράψτε το σπόρο σας σε έναν διαχειριστή κωδικών πρόσβασης.",
->>>>>>> 0b8871d4
         "doNotStore": "Do not store your seed in plain text.",
         "copyToClipboard": "Copy to clipboard"
     },
     "enterSeed": {
         "invalidCharacters": "Ο σπόρος περιέχει μη έγκυρους χαρακτήρες",
-<<<<<<< HEAD
         "invalidCharactersExplanation":
             "Οι σπόροι μπορούν να συνίστανται μόνο από τα κεφαλαία γράμματα A-Z και τον αριθμό 9. Ο σπόρος σας έχει μη έγκυρους χαρακτήρες. Παρακαλώ δοκιμάστε ξανά.",
         "seedTooShort": "Ο σπόρος είναι πολύ μικρός",
@@ -121,12 +91,6 @@
             "Οι σπόροι πρέπει να έχουν {{maxLength}} χαρακτήρες μήκος. Ο σπόρος σας επί του παρόντος έχει {{currentLength}} χαρακτήρες. Παρακαλώ δοκιμάστε ξανά.",
         "seedExplanation":
             "Οι σπόροι πρέπει να είναι {{maxLength}} χαρακτήρων και πρέπει να περιέχουν τα κεφαλαία γράμματα A-Z, ή τον αριθμό 9. Δεν μπορείτε να χρησιμοποιήσετε σπόρους που είναι μεγαλύτεροι από {{maxLength}} χαρακτήρες.",
-=======
-        "invalidCharactersExplanation": "Οι σπόροι μπορούν να συνίστανται μόνο από τα κεφαλαία γράμματα A-Z και τον αριθμό 9. Ο σπόρος σας έχει μη έγκυρους χαρακτήρες. Παρακαλώ δοκιμάστε ξανά.",
-        "seedTooShort": "Ο σπόρος είναι πολύ μικρός",
-        "seedTooShortExplanation": "Οι σπόροι πρέπει να έχουν {{maxLength}} χαρακτήρες μήκος. Ο σπόρος σας επί του παρόντος έχει {{currentLength}} χαρακτήρες. Παρακαλώ δοκιμάστε ξανά.",
-        "seedExplanation": "Οι σπόροι πρέπει να είναι {{maxLength}} χαρακτήρων και πρέπει να περιέχουν τα κεφαλαία γράμματα A-Z, ή τον αριθμό 9. Δεν μπορείτε να χρησιμοποιήσετε σπόρους που είναι μεγαλύτεροι από {{maxLength}} χαρακτήρες.",
->>>>>>> 0b8871d4
         "neverShare": "ΜΗ ΜΟΙΡΑΖΕΣΤΕ ΠΟΤΕ ΤΟΝ ΣΠΟΡΟ ΣΑΣ ΜΕ ΚΑΝΕΝΑΝ"
     },
     "home": {
@@ -141,12 +105,8 @@
     },
     "login": {
         "emptyPassword": "Κενός κωδικός πρόσβασης",
-<<<<<<< HEAD
         "emptyPasswordExplanation":
             "Πρέπει να εισαγάγετε έναν κωδικό πρόσβασης για να συνδεθείτε. Παρακαλώ δοκιμάστε ξανά.",
-=======
-        "emptyPasswordExplanation": "Πρέπει να εισαγάγετε έναν κωδικό πρόσβασης για να συνδεθείτε. Παρακαλώ δοκιμάστε ξανά.",
->>>>>>> 0b8871d4
         "enterPassword": "Παρακαλώ εισάγετε τον κωδικό σας.",
         "useSeed": "ΧΡΗΣΗ ΣΠΟΡΟΥ",
         "login": "ΣΥΝΔΕΣΗ",
@@ -164,12 +124,8 @@
         "individualLetters": "Πατήστε μεμονομένα γράμματα για να τα τυχαιοποιήσετε."
     },
     "onboardingComplete": {
-<<<<<<< HEAD
         "walletReady":
             "Το πορτοφόλι είναι πλέον εγκατεστημένο και έτοιμο για χρήση. Εάν χρειάζεται να κάνετε οποιεσδήποτε αλλαγές στο μέλλον, κοιτάξτε στο μενού ρυθμίσεων."
-=======
-        "walletReady": "Το πορτοφόλι είναι πλέον εγκατεστημένο και έτοιμο για χρήση. Εάν χρειάζεται να κάνετε οποιεσδήποτε αλλαγές στο μέλλον, κοιτάξτε στο μενού ρυθμίσεων."
->>>>>>> 0b8871d4
     },
     "paperWallet": {
         "clickToPrint": "Κάντε κλικ στο παρακάτω κουμπί για να εκτυπώσετε ένα αντίγραφο του σπόρου σας.",
@@ -200,23 +156,15 @@
     },
     "send": {
         "invalidAddress": "Μη έγκυρη διεύθυνση",
-<<<<<<< HEAD
         "invalidAddressExplanation1":
             "Η διεύθυνση πρέπει να είναι {{maxLength}} χαρακτήρες και θα πρέπει να έχει ένα άθροισμα ελέγχου.",
-=======
-        "invalidAddressExplanation1": "Η διεύθυνση πρέπει να είναι {{maxLength}} χαρακτήρες και θα πρέπει να έχει ένα άθροισμα ελέγχου.",
->>>>>>> 0b8871d4
         "invalidAddressExplanation2": "Η διεύθυνση περιέχει μη έγκυρους χαρακτήρες.",
         "invalidAddressExplanation3": "Η διεύθυνση περιέχει ένα μη έγκυρο άθροισμα ελέγχου.",
         "notEnoughFunds": "Δεν υπάρχει αρκετό κεφάλαιο",
         "notEnoughFundsExplanation": "Δεν έχετε αρκετά ΙΟΤΑ για να ολοκληρώσετε αυτή τη μεταφορά.",
         "keyReuse": "Επαναχρησιμοποίηση κλειδιού",
-<<<<<<< HEAD
         "keyReuseExplanation":
             "Η διεύθυνση στην οποία προσπαθείτε να στείλετε έχει ήδη χρησιμοποιηθεί. Παρακαλώ δοκιμάστε μια άλλη διεύθυνση.",
-=======
-        "keyReuseExplanation": "Η διεύθυνση στην οποία προσπαθείτε να στείλετε έχει ήδη χρησιμοποιηθεί. Παρακαλώ δοκιμάστε μια άλλη διεύθυνση.",
->>>>>>> 0b8871d4
         "recipientAddress": "Διεύθυνση Παραλήπτη",
         "amount": "Ποσό",
         "max": "ΜΕΓΙΣΤΟ",
@@ -229,7 +177,6 @@
     },
     "setPassword": {
         "passwordTooShort": "Ο κωδικός πρόσβασης είναι πολύ σύντομος",
-<<<<<<< HEAD
         "passwordTooShortExplanation":
             "Οι σπόροι πρέπει να έχουν {{minLength}} χαρακτήρες μήκος. Ο σπόρος σας επί του παρόντος έχει {{currentLength}} χαρακτήρες. Παρακαλώ δοκιμάστε ξανά.",
         "passwordMismatch": "Οι κωδικοί πρόσβασης δεν ταιριάζουν",
@@ -238,23 +185,12 @@
         "nowWeNeedTo": "Τώρα πρέπει να ορίσουμε έναν κωδικό πρόσβασης.",
         "anEncryptedCopy":
             "Ένα κρυπτογραφημένο αντίγραφο του σπόρου σας θα αποθηκευτεί στη συσκευή σας. Θα μπορείτε να χρησιμοποιήσετε αυτόν τον κωδικό πρόσβασης για να αποκτήσετε πρόσβαση το πορτοφόλι σας στο μέλλον.",
-=======
-        "passwordTooShortExplanation": "Οι σπόροι πρέπει να έχουν {{minLength}} χαρακτήρες μήκος. Ο σπόρος σας επί του παρόντος έχει {{currentLength}} χαρακτήρες. Παρακαλώ δοκιμάστε ξανά.",
-        "passwordMismatch": "Οι κωδικοί πρόσβασης δεν ταιριάζουν",
-        "passwordMismatchExplanation": "Οι κωδικοί πρόσβασης που έχετε καταχωρήσει δεν ταιριάζουν. Παρακαλώ ξαναπροσπαθήστε.",
-        "nowWeNeedTo": "Τώρα πρέπει να ορίσουμε έναν κωδικό πρόσβασης.",
-        "anEncryptedCopy": "Ένα κρυπτογραφημένο αντίγραφο του σπόρου σας θα αποθηκευτεί στη συσκευή σας. Θα μπορείτε να χρησιμοποιήσετε αυτόν τον κωδικό πρόσβασης για να αποκτήσετε πρόσβαση το πορτοφόλι σας στο μέλλον.",
->>>>>>> 0b8871d4
         "ensure": "Βεβαιωθείτε ότι χρησιμοποιείτε έναν ισχυρό κωδικό πρόσβασης τουλάχιστον 12 χαρακτήρων.",
         "retypePassword": "Πληκτρολογήστε ξανά τον κωδικό πρόσβασης"
     },
     "setSeedName": {
-<<<<<<< HEAD
         "canUseMultipleSeeds":
             "Μπορείτε να χρησιμοποιήσετε πολλούς σπόρους με αυτό το πορτοφόλι. Κάθε Σπόρος απαιτεί ένα όνομα λογαριασμού.",
-=======
-        "canUseMultipleSeeds": "Μπορείτε να χρησιμοποιήσετε πολλούς σπόρους με αυτό το πορτοφόλι. Κάθε Σπόρος απαιτεί ένα όνομα λογαριασμού.",
->>>>>>> 0b8871d4
         "youCanAdd": "Μπορείτε να προσθέσετε περισσότερους σπόρους από το μενού ρυθμίσεων."
     },
     "settings": {
@@ -300,12 +236,8 @@
     "walletSetup": {
         "okay": "Εντάξει. Ας εγκαταστήσουμε το πορτοφόλι σας!",
         "doYouAlreadyHaveASeed": "Έχετε ήδη έναν σπόρο που θα θέλατε να χρησιμοποιήσετε;",
-<<<<<<< HEAD
         "seedExplanation":
             "Ο σπόρος ΙΟΤΑ είναι όπως ένα όνομα χρήστη και κωδικός πρόσβασης για το λογαριασμό σας, σε συνδυασμένα σε μια συμβολοσειρά 81 χαρακτήρων.",
-=======
-        "seedExplanation": "Ο σπόρος ΙΟΤΑ είναι όπως ένα όνομα χρήστη και κωδικός πρόσβασης για το λογαριασμό σας, σε συνδυασμένα σε μια συμβολοσειρά 81 χαρακτήρων.",
->>>>>>> 0b8871d4
         "explanation1": "Μπορείτε να το χρησιμοποιήσετε για να αποκτήσετε πρόσβαση στα κεφάλαιά σας από",
         "explanation2": " κάθε πορτοφόλι ",
         "explanation3": ", σε",
@@ -316,19 +248,12 @@
     "welcome": {
         "thankYou": "Σας ευχαριστούμε που κατεβάσατε το πορτοφόλι ΙΟΤΑ.",
         "weWillSpend": "Θα περάσουμε τα επόμενα λίγα λεπτά εγκαθιστώντας το πορτοφόλι σας.",
-<<<<<<< HEAD
         "reminder":
             "Μπορεί να μπείτε στον πειρασμό να παραλείψετε ορισμένα βήματα, αλλά σας προτρέπουμε να ακολουθήσετε την πλήρη διαδικασία."
     },
     "writeSeedDown": {
         "yourSeedIs":
             "Ο σπόρος σας είναι 81 χαρακτήρες που διαβάζονται από αριστερά προς τα δεξιά. Γράψτε το σπόρο σας και το άθροισμα ελέγχου και",
-=======
-        "reminder": "Μπορεί να μπείτε στον πειρασμό να παραλείψετε ορισμένα βήματα, αλλά σας προτρέπουμε να ακολουθήσετε την πλήρη διαδικασία."
-    },
-    "writeSeedDown": {
-        "yourSeedIs": "Ο σπόρος σας είναι 81 χαρακτήρες που διαβάζονται από αριστερά προς τα δεξιά. Γράψτε το σπόρο σας και το άθροισμα ελέγχου και",
->>>>>>> 0b8871d4
         "tripleCheck": "τριπλοτσεκάρετε",
         "thatTheyAreCorrect": "ότι είναι σωστά."
     },
@@ -339,47 +264,6 @@
         "addressCopiedExplanation": "The address has been copied to the clipboard."
     },
     "accountManagement": {
-<<<<<<< HEAD
-        "viewSeed": "",
-        "viewAddresses": "",
-        "editAccountName": "",
-        "deleteAccount": "",
-        "addNewAccount": ""
-    },
-    "addCustomNode": {
-        "customNode": "",
-        "add": ""
-    },
-    "addNewAccount": {
-        "useExistingSeed": "",
-        "createNewSeed": ""
-    },
-    "advancedSettings": {
-        "selectNode": "",
-        "addCustomNode": "",
-        "manualSync": ""
-    },
-    "advancedThemeCustomisation": {
-        "background": "",
-        "frame": ""
-    },
-    "currencySelection": {
-        "currency": ""
-    },
-    "logoutConfirmationModal": {
-        "logoutConfirmation": ""
-    },
-    "qrScanner": {
-        "scan": ""
-    },
-    "unitInfoModal": {
-        "unitSystem": "",
-        "trillion": "",
-        "billion": "",
-        "million": "",
-        "thousand": "",
-        "one": ""
-=======
         "viewSeed": "View seed",
         "viewAddresses": "View addresses",
         "editAccountName": "Edit account name",
@@ -419,6 +303,5 @@
         "million": "Million",
         "thousand": "Thousand",
         "one": "One"
->>>>>>> 0b8871d4
     }
 }