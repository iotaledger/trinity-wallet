{
<<<<<<< HEAD
    "id": "en",
=======
>>>>>>> 02dc73fb
    "notifications": {
        "invalidServer_title": "Invalid server",
        "invalidServer_text": "The server address you entered is not valid",
        "unknownError_title": "Unknown error occured",
        "unknownError_text": "We could not perform the desired action this time. Please try again."
    },
    "setLanguage": {
<<<<<<< HEAD
        "title": "HELLO",
=======
>>>>>>> 02dc73fb
        "dropdown_title": "Language",
        "button1": "NEXT"
    },
    "welcome1": {
<<<<<<< HEAD
        "title": "WELCOME",
=======
>>>>>>> 02dc73fb
        "text1": "Thank you for downloading the IOTA wallet.",
        "text2": "We will spend the next few minutes setting up your wallet.",
        "reminder": "You may be tempted to skip some steps, but we urge you to follow the complete process.",
        "button1": "NEXT",
<<<<<<< HEAD
        "button2": "GO BACK"
    },
    "welcome2": {
        "title": "WALLET SETUP",
        "text1": "Okay. Lets set up your wallet!",
        "text2": "Do you already have a seed that you would like to use?",
        "seed_explanation1": "A seed is like a master password to your account.",
        "seed_explanation2":
            "You can use it to access your funds from any wallet, on any device. But if you lose your seed, you also lose your IOTA",
        "reminder": "Please keep your seed safe",
        "button1": "YES - I have seed",
        "button2": "NO - I need a new seed"
    },
    "lightserver": {
        "title": "LIGHT SERVER SETUP",
        "text1":
            "A light server is a gateway to the IOTA network, kindly provided by members of the community or our corporate partners. ",
=======
        "button2": "BACK"
    },
    "welcome2": {
        "text1": "Okay. Let's set up your wallet!",
        "text2": "Do you already have a seed that you would like to use?",
        "seed_explanation1":
            "The IOTA seed is like a username and password to your account, combined into one string of 81 characters.",
        "seed_explanation2":
            "You can use it to access your funds from any wallet, on any device. But if you lose your seed, you also lose your IOTA",
        "reminder": "Please keep your seed safe",
        "button1": "YES",
        "button2": "NO"
    },
    "lightserver": {
        "text1": "A light server is a gateway to the IOTA network, kindly provided by members of the community or our corporate partners.",
>>>>>>> 02dc73fb
        "text2": "You can find out more information about the servers at: http://iotasupport.com/lightwallet.shtml",
        "text3": "Please choose a server from the list below.",
        "server_label": "Server",
        "custom_server_label": "Other server address",
        "other": "Other",
        "button1": "NEXT",
<<<<<<< HEAD
        "button2": "GO BACK"
    },
    "login": {
        "title": "Login",
=======
        "button2": "BACK"
    },
    "login": {
>>>>>>> 02dc73fb
        "text": "Please enter your password",
        "placeholder": "PASSWORD",
        "error_title": "Unrecognised Password",
        "error_text": "The password was not recognised. Please try again.",
        "button1": "DONE",
<<<<<<< HEAD
        "button2": "CHANGE WALLET"
    },
    "enterSeed": {
        "title": "ENTER YOUR SEED",
=======
        "button2": "USE SEED"
    },
    "enterSeed": {
>>>>>>> 02dc73fb
        "error_title": "Seed is too short",
        "error_text": "Seeds must be at least 60 characters long. Please try again.",
        "invalid_seed_title": "Invalid seed",
        "invalid_seed_text":
            "Your seed is invalid. A seed may contain uppercase letters (A-Z) and the number 9 and must be 60-81 characters long.",
        "placeholder": "SEED",
        "seed_explanation":
            "Seeds should be 81 characters long and should contain capital letters A-Z, or the number 9. You cannot use seeds longer than 81 characters.",
        "reminder": "NEVER SHARE YOUR SEED WITH ANYONE",
        "scan_code": "Scan QR code",
        "close": "CLOSE",
        "button1": "DONE",
<<<<<<< HEAD
        "button2": "GO BACK"
=======
        "button2": "BACK"
>>>>>>> 02dc73fb
    },
    "newSeedSetup": {
        "title": "GENERATE A NEW SEED",
        "button1": "GENERATE NEW SEED",
        "text1": "Press individual letters to randomise them.",
        "text2": "Then click NEXT",
        "button2": "NEXT",
<<<<<<< HEAD
        "button3": "GO BACK"
    },
    "saveYourSeed": {
        "title": "SAVE YOUR SEED",
=======
        "button3": "BACK"
    },
    "saveYourSeed": {
>>>>>>> 02dc73fb
        "text1": "You must save your seed with at least one of the options listed below.",
        "text2": "at least one",
        "optionA": "MANUAL COPY",
        "optionB": "PRINT PAPER WALLET",
        "optionC": "COPY TO CLIPBOARD",
        "button1": "NEXT",
<<<<<<< HEAD
        "button2": "GO BACK"
    },
    "saveYourSeed2": {
        "title": "SAVE YOUR SEED",
=======
        "button2": "BACK"
    },
    "saveYourSeed2": {
>>>>>>> 02dc73fb
        "optionA": "Manual Copy",
        "optionB": " Paper Wallet",
        "optionC": "Copy To Clipboard",
        "explanation":
            "Your seed is 81 characters read from left to right. Write down your seed and checksum and triple check they are correct.",
        "text": "triple check",
        "button": "DONE"
    },
    "saveYourSeed3": {
<<<<<<< HEAD
        "title": "SAVE YOUR SEED",
=======
>>>>>>> 02dc73fb
        "optionA": "Manual Copy",
        "optionB": " Paper Wallet",
        "optionC": "Copy To Clipboard",
        "explanation":
<<<<<<< HEAD
            "Click the button below to copy your seed to a password manager. It will stay in your clipboard for 60 seconds.",
=======
            "Click the button below and copy your seed to a password manager. It will stay in your clipboard for 60 seconds.",
>>>>>>> 02dc73fb
        "text": "Do not store the seed in plain text.",
        "button1": "COPY TO CLIPBOARD",
        "button2": "DONE"
    },
    "saveYourSeed4": {
<<<<<<< HEAD
        "title": "SAVE YOUR SEED",
=======
>>>>>>> 02dc73fb
        "optionA": "Manual Copy",
        "optionB": " Paper Wallet",
        "optionC": "Copy To Clipboard",
        "explanation": "Click the button below to print a paper copy of your seed.",
<<<<<<< HEAD
        "text": "Store it safely",
=======
        "text1": "Store it safely",
        "text2": "Never share your seed with anyone.",
>>>>>>> 02dc73fb
        "check_button": "IOTA logo",
        "button1": "PRINT PAPER WALLET",
        "button2": "DONE"
    },
<<<<<<< HEAD
    "securityIntro": {
        "title": "SET UP LOCAL PASSPHRASE",
        "text1":
            "To make it easier to log into this wallet, you can now set up a shorter passphrase. This local passphrase can only be used on this device.",
        "explanation1": "The local passphrase can only be used to unlock the account on this device.",
        "explanation2": "The IOTA seed can still be used to access your funds on any wallet on any device.",
        "button1": "YES - set up a passphrase",
        "button2": "NO - login with my seed"
    },
    "setPassword": {
        "title": "PASSWORD SETUP",
        "text": "Okay, now we need to set up a password.",
        "explanation":
            "An encrypted copy of your seed will be stored in your keychain. You will then only need to type in your password to access your wallet.",
        "reminder": "Ensure you use a strong password.",
=======
    "setPassword": {
        "title": "PASSWORD SETUP",
        "text": "Now we need to set up a password.",
        "explanation":
            "You will use this password to access your wallet in future. An encrypted copy of your seed will be stored on your device.",
        "reminder": "Ensure you use a strong password of at least 12 characters.",
>>>>>>> 02dc73fb
        "placeholder1": "'PASSWORD'",
        "placeholder2": "RETYPE PASSWORD",
        "error1_title": "Password is too short",
        "error1_text": "Your password must be at least 8 characters. Please try again.",
        "error2_title": "Passwords do not match",
        "error2_text": "The passwords you have entered do not match. Please try again.",
        "button1": "DONE",
<<<<<<< HEAD
        "button2": "GO BACK"
=======
        "button2": "BACK"
    },
    "onboardingComplete": {
        "text":
            "The wallet is now set up and ready to use. If you need to make any changes in the future, look in the Tools menu.",
        "button": "NEXT"
>>>>>>> 02dc73fb
    },
    "home": {
        "tab1": "BALANCE",
        "tab2": "SEND",
        "tab3": "RECEIVE",
        "tab4": "HISTORY",
        "tab5": "TOOLS",
        "mcap": "MCAP",
        "change": "Change",
        "volume": "Volume",
<<<<<<< HEAD
        "address": "ADDRESS",
        "amount": "AMOUNT",
        "botton1": "send IOTA",
        "botton2": "GENERATE NEW ADDRESS",
        "botton3": "LOG OUT"
=======
        "address": "Address",
        "amount": "Amount",
        "button1": "SEND",
        "button2": "GENERATE NEW ADDRESS",
        "button3": "LOG OUT",
        "changeMode": "Change mode",
        "minimal": "Minimal",
        "standard": "Standard",
        "expert": "Expert",
        "changeTheme": "Change theme",
        "changeLanguage": "Change language",
        "addNewSeed": "Add new seed",
        "setup2fa": "2FA Setup",
        "changePassword": "Change password",
        "advancedSettings": "Advanced settings",
        "logout": "Logout"
>>>>>>> 02dc73fb
    }
}<|MERGE_RESOLUTION|>--- conflicted
+++ resolved
@@ -1,8 +1,4 @@
 {
-<<<<<<< HEAD
-    "id": "en",
-=======
->>>>>>> 02dc73fb
     "notifications": {
         "invalidServer_title": "Invalid server",
         "invalidServer_text": "The server address you entered is not valid",
@@ -10,41 +6,14 @@
         "unknownError_text": "We could not perform the desired action this time. Please try again."
     },
     "setLanguage": {
-<<<<<<< HEAD
-        "title": "HELLO",
-=======
->>>>>>> 02dc73fb
         "dropdown_title": "Language",
         "button1": "NEXT"
     },
     "welcome1": {
-<<<<<<< HEAD
-        "title": "WELCOME",
-=======
->>>>>>> 02dc73fb
         "text1": "Thank you for downloading the IOTA wallet.",
         "text2": "We will spend the next few minutes setting up your wallet.",
         "reminder": "You may be tempted to skip some steps, but we urge you to follow the complete process.",
         "button1": "NEXT",
-<<<<<<< HEAD
-        "button2": "GO BACK"
-    },
-    "welcome2": {
-        "title": "WALLET SETUP",
-        "text1": "Okay. Lets set up your wallet!",
-        "text2": "Do you already have a seed that you would like to use?",
-        "seed_explanation1": "A seed is like a master password to your account.",
-        "seed_explanation2":
-            "You can use it to access your funds from any wallet, on any device. But if you lose your seed, you also lose your IOTA",
-        "reminder": "Please keep your seed safe",
-        "button1": "YES - I have seed",
-        "button2": "NO - I need a new seed"
-    },
-    "lightserver": {
-        "title": "LIGHT SERVER SETUP",
-        "text1":
-            "A light server is a gateway to the IOTA network, kindly provided by members of the community or our corporate partners. ",
-=======
         "button2": "BACK"
     },
     "welcome2": {
@@ -59,39 +28,25 @@
         "button2": "NO"
     },
     "lightserver": {
-        "text1": "A light server is a gateway to the IOTA network, kindly provided by members of the community or our corporate partners.",
->>>>>>> 02dc73fb
+        "text1":
+            "A light server is a gateway to the IOTA network, kindly provided by members of the community or our corporate partners.",
         "text2": "You can find out more information about the servers at: http://iotasupport.com/lightwallet.shtml",
         "text3": "Please choose a server from the list below.",
         "server_label": "Server",
         "custom_server_label": "Other server address",
         "other": "Other",
         "button1": "NEXT",
-<<<<<<< HEAD
-        "button2": "GO BACK"
-    },
-    "login": {
-        "title": "Login",
-=======
         "button2": "BACK"
     },
     "login": {
->>>>>>> 02dc73fb
         "text": "Please enter your password",
         "placeholder": "PASSWORD",
         "error_title": "Unrecognised Password",
         "error_text": "The password was not recognised. Please try again.",
         "button1": "DONE",
-<<<<<<< HEAD
-        "button2": "CHANGE WALLET"
-    },
-    "enterSeed": {
-        "title": "ENTER YOUR SEED",
-=======
         "button2": "USE SEED"
     },
     "enterSeed": {
->>>>>>> 02dc73fb
         "error_title": "Seed is too short",
         "error_text": "Seeds must be at least 60 characters long. Please try again.",
         "invalid_seed_title": "Invalid seed",
@@ -104,11 +59,7 @@
         "scan_code": "Scan QR code",
         "close": "CLOSE",
         "button1": "DONE",
-<<<<<<< HEAD
-        "button2": "GO BACK"
-=======
         "button2": "BACK"
->>>>>>> 02dc73fb
     },
     "newSeedSetup": {
         "title": "GENERATE A NEW SEED",
@@ -116,32 +67,18 @@
         "text1": "Press individual letters to randomise them.",
         "text2": "Then click NEXT",
         "button2": "NEXT",
-<<<<<<< HEAD
-        "button3": "GO BACK"
-    },
-    "saveYourSeed": {
-        "title": "SAVE YOUR SEED",
-=======
         "button3": "BACK"
     },
     "saveYourSeed": {
->>>>>>> 02dc73fb
         "text1": "You must save your seed with at least one of the options listed below.",
         "text2": "at least one",
         "optionA": "MANUAL COPY",
         "optionB": "PRINT PAPER WALLET",
         "optionC": "COPY TO CLIPBOARD",
         "button1": "NEXT",
-<<<<<<< HEAD
-        "button2": "GO BACK"
-    },
-    "saveYourSeed2": {
-        "title": "SAVE YOUR SEED",
-=======
         "button2": "BACK"
     },
     "saveYourSeed2": {
->>>>>>> 02dc73fb
         "optionA": "Manual Copy",
         "optionB": " Paper Wallet",
         "optionC": "Copy To Clipboard",
@@ -151,66 +88,32 @@
         "button": "DONE"
     },
     "saveYourSeed3": {
-<<<<<<< HEAD
-        "title": "SAVE YOUR SEED",
-=======
->>>>>>> 02dc73fb
         "optionA": "Manual Copy",
         "optionB": " Paper Wallet",
         "optionC": "Copy To Clipboard",
         "explanation":
-<<<<<<< HEAD
-            "Click the button below to copy your seed to a password manager. It will stay in your clipboard for 60 seconds.",
-=======
             "Click the button below and copy your seed to a password manager. It will stay in your clipboard for 60 seconds.",
->>>>>>> 02dc73fb
         "text": "Do not store the seed in plain text.",
         "button1": "COPY TO CLIPBOARD",
         "button2": "DONE"
     },
     "saveYourSeed4": {
-<<<<<<< HEAD
-        "title": "SAVE YOUR SEED",
-=======
->>>>>>> 02dc73fb
         "optionA": "Manual Copy",
         "optionB": " Paper Wallet",
         "optionC": "Copy To Clipboard",
         "explanation": "Click the button below to print a paper copy of your seed.",
-<<<<<<< HEAD
-        "text": "Store it safely",
-=======
         "text1": "Store it safely",
         "text2": "Never share your seed with anyone.",
->>>>>>> 02dc73fb
         "check_button": "IOTA logo",
         "button1": "PRINT PAPER WALLET",
         "button2": "DONE"
     },
-<<<<<<< HEAD
-    "securityIntro": {
-        "title": "SET UP LOCAL PASSPHRASE",
-        "text1":
-            "To make it easier to log into this wallet, you can now set up a shorter passphrase. This local passphrase can only be used on this device.",
-        "explanation1": "The local passphrase can only be used to unlock the account on this device.",
-        "explanation2": "The IOTA seed can still be used to access your funds on any wallet on any device.",
-        "button1": "YES - set up a passphrase",
-        "button2": "NO - login with my seed"
-    },
-    "setPassword": {
-        "title": "PASSWORD SETUP",
-        "text": "Okay, now we need to set up a password.",
-        "explanation":
-            "An encrypted copy of your seed will be stored in your keychain. You will then only need to type in your password to access your wallet.",
-        "reminder": "Ensure you use a strong password.",
-=======
     "setPassword": {
         "title": "PASSWORD SETUP",
         "text": "Now we need to set up a password.",
         "explanation":
             "You will use this password to access your wallet in future. An encrypted copy of your seed will be stored on your device.",
         "reminder": "Ensure you use a strong password of at least 12 characters.",
->>>>>>> 02dc73fb
         "placeholder1": "'PASSWORD'",
         "placeholder2": "RETYPE PASSWORD",
         "error1_title": "Password is too short",
@@ -218,16 +121,12 @@
         "error2_title": "Passwords do not match",
         "error2_text": "The passwords you have entered do not match. Please try again.",
         "button1": "DONE",
-<<<<<<< HEAD
-        "button2": "GO BACK"
-=======
         "button2": "BACK"
     },
     "onboardingComplete": {
         "text":
             "The wallet is now set up and ready to use. If you need to make any changes in the future, look in the Tools menu.",
         "button": "NEXT"
->>>>>>> 02dc73fb
     },
     "home": {
         "tab1": "BALANCE",
@@ -238,13 +137,6 @@
         "mcap": "MCAP",
         "change": "Change",
         "volume": "Volume",
-<<<<<<< HEAD
-        "address": "ADDRESS",
-        "amount": "AMOUNT",
-        "botton1": "send IOTA",
-        "botton2": "GENERATE NEW ADDRESS",
-        "botton3": "LOG OUT"
-=======
         "address": "Address",
         "amount": "Amount",
         "button1": "SEND",
@@ -261,6 +153,5 @@
         "changePassword": "Change password",
         "advancedSettings": "Advanced settings",
         "logout": "Logout"
->>>>>>> 02dc73fb
     }
 }