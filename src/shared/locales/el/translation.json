--- conflicted
+++ resolved
@@ -149,16 +149,9 @@
         "send": "SEND IOTA"
     },
     "setPassword": {
-<<<<<<< HEAD
         "passwordTooShort": "Ο κωδικός πρόσβασης είναι πολύ σύντομος",
         "passwordTooShortExplanation": "Your password must be at least {{minLength}} characters. It is currently {{currentLength}} characters long. Please try again.",
         "passwordMismatch": "Οι κωδικοί πρόσβασης δεν ταιριάζουν",
-=======
-        "passwordTooShort": "Password is too short",
-        "passwordTooShortExplanation":
-            "Your password must be at least {{minLength}} characters. It is currently {{currentLength}} characters long. Please try again.",
-        "passwordMismatch": "Passwords do not match",
->>>>>>> b52de108
         "passwordMismatchExplanation": "The passwords you have entered do not match. Please try again.",
         "nowWeNeedTo": "Now we need to set up a password.",
         "anEncryptedCopy": "An encrypted copy of your seed will be stored on your device. You will use this password to access your wallet in future.",
