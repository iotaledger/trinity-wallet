--- conflicted
+++ resolved
@@ -1,15 +1,4 @@
 {
-<<<<<<< HEAD
-    "id": "en",
-    "notifications": {
-        "invalidServer_title": "Ugyldig tjener",
-        "invalidServer_text": "Tjener-adresssen du oppgav er ikke gyldig",
-        "unknownError_title": "Unknown error occured",
-        "unknownError_text": "We could not perform the desired action this time. Please try again."
-    },
-    "setLanguage": {
-        "title": "HALLO",
-=======
     "notifications": {
         "invalidServer_title": "Ugyldig tjener",
         "invalidServer_text": "Tjener-adresssen du oppgav er ikke gyldig",
@@ -17,15 +6,10 @@
         "unknownError_text": "Vi kan ikke utføre den ønskede handlingen denne gangen. Prøv på nytt."
     },
     "setLanguage": {
->>>>>>> 6d4d25e6
         "dropdown_title": "Språk",
         "button1": "NESTE"
     },
     "welcome1": {
-<<<<<<< HEAD
-        "title": "VELKOMMEN",
-=======
->>>>>>> 6d4d25e6
         "text1": "Takk for at du lastet ned IOTA-lommeboken.",
         "text2": "Vi vil bruke neste minuttene til å sette opp lommeboken.",
         "reminder":
@@ -34,20 +18,6 @@
         "button2": "TILBAKE"
     },
     "welcome2": {
-<<<<<<< HEAD
-        "title": "OPPSETT AV LOMMEBOK",
-        "text1": "OK. La oss sette opp lommeboken!",
-        "text2": "Har du allerede en masternøkkel du ønsker å bruke?",
-        "seed_explanation1": "Masternøkkelen er som et passord til kontoen din.",
-        "seed_explanation2":
-            "Du kan bruke den til å nå midlene fra enhver lommebok, på enhver enhet. Men hvis du mister den, vil du også miste dine IOTA",
-        "reminder": "Vennligst sikre din masternøkkel godt",
-        "button1": "JA - Jeg har en masternøkkel",
-        "button2": "NEI - Jeg trenger en ny masternøkkel"
-    },
-    "lightserver": {
-        "title": "OPPSETT AV FORBINDELSE TIL NODE",
-=======
         "text1": "OK. La oss sette opp lommeboken!",
         "text2": "Har du allerede en masternøkkel du ønsker å bruke?",
         "seed_explanation1":
@@ -59,7 +29,6 @@
         "button2": "NEI"
     },
     "lightserver": {
->>>>>>> 6d4d25e6
         "text1":
             "En åpen node er en node du bruker for å koble lommeboken til nettverket. Disse er stilt til rådighet av IOTA-samfunnet eller våre forretningspartnere.",
         "text2": "Du kan finne ut mer informasjon om åpne noder på: http://iotasupport.com/lightwallet.shtml",
@@ -71,26 +40,11 @@
         "button2": "TILBAKE"
     },
     "login": {
-<<<<<<< HEAD
-        "title": "Logg inn",
-=======
->>>>>>> 6d4d25e6
         "text": "Skriv inn passord",
         "placeholder": "PASSORD",
         "error_title": "Feil passord",
         "error_text": "Passordet er feil. Prøv på nytt.",
         "button1": "FERDIG",
-<<<<<<< HEAD
-        "button2": "ENDRE KONTO"
-    },
-    "enterSeed": {
-        "title": "SKRIV INN MASTERNØKKEL",
-        "error_title": "Nøkkelen er for kort",
-        "error_text": "Nøkkelen må være minst 60 tegn. Prøv igjen.",
-        "invalid_seed_title": "Invalid seed",
-        "invalid_seed_text":
-            "Your seed is invalid. A seed may contain uppercase letters (A-Z) and the number 9 and must be 60-81 characters long.",
-=======
         "button2": "BRUK MASTERNØKKEL"
     },
     "enterSeed": {
@@ -99,18 +53,12 @@
         "invalid_seed_title": "Ugyldig nøkkel",
         "invalid_seed_text":
             "Masternøkkel er ugyldig. Den skal inneholde versaler (A-Z) og tallet 9, og skal være mellom 60 og 81 tegn lang.",
->>>>>>> 6d4d25e6
         "placeholder": "MASTERNØKKEL",
         "seed_explanation":
             "Masternøkkel skal ha 81 tegn og inneholde bokstavene A-Z eller tallet 9. Du kan ikke bruke mer enn 81 tegn.",
         "reminder": "OPPGI ALDRI DIN MASTERNØKKEL TIL ANDRE",
-<<<<<<< HEAD
-        "scan_code": "Scan QR code",
-        "close": "CLOSE",
-=======
         "scan_code": "Skann QR-kode",
         "close": "LUKK",
->>>>>>> 6d4d25e6
         "button1": "FERDIG",
         "button2": "TILBAKE"
     },
@@ -123,87 +71,6 @@
         "button3": "TILBAKE"
     },
     "saveYourSeed": {
-<<<<<<< HEAD
-        "title": "LAGRE MASTERNØKKELEN",
-        "text1": "You must save your seed with at least one of the options listed below.",
-        "text2": "at least one",
-        "optionA": "MANUAL COPY",
-        "optionB": "PRINT PAPER WALLET",
-        "optionC": "COPY TO CLIPBOARD",
-        "button1": "NEXT",
-        "button2": "GO BACK"
-    },
-    "saveYourSeed2": {
-        "title": "SAVE YOUR SEED",
-        "optionA": "Manual Copy",
-        "optionB": " Paper Wallet",
-        "optionC": "Copy To Clipboard",
-        "explanation":
-            "Your seed is 81 characters read from left to right. Write down your seed and checksum and triple check they are correct.",
-        "text": "triple check",
-        "button": "DONE"
-    },
-    "saveYourSeed3": {
-        "title": "SAVE YOUR SEED",
-        "optionA": "Manual Copy",
-        "optionB": " Paper Wallet",
-        "optionC": "Copy To Clipboard",
-        "explanation":
-            "Click the button below to copy your seed to a password manager. It will stay in your clipboard for 60 seconds.",
-        "text": "Do not store the seed in plain text.",
-        "button1": "COPY TO CLIPBOARD",
-        "button2": "DONE"
-    },
-    "saveYourSeed4": {
-        "title": "SAVE YOUR SEED",
-        "optionA": "Manual Copy",
-        "optionB": " Paper Wallet",
-        "optionC": "Copy To Clipboard",
-        "explanation": "Click the button below to print a paper copy of your seed.",
-        "text": "Store it safely",
-        "check_button": "IOTA logo",
-        "button1": "PRINT PAPER WALLET",
-        "button2": "FERDIG"
-    },
-    "securityIntro": {
-        "title": "SET UP LOCAL PASSPHRASE",
-        "text1":
-            "To make it easier to log into this wallet, you can now set up a shorter passphrase. This local passphrase can only be used on this device.",
-        "explanation1": "The local passphrase can only be used to unlock the account on this device.",
-        "explanation2": "The IOTA seed can still be used to access your funds on any wallet on any device.",
-        "button1": "YES - set up a passphrase",
-        "button2": "NO - login with my seed"
-    },
-    "setPassword": {
-        "title": "PASSWORD SETUP",
-        "text": "Okay, now we need to set up a password.",
-        "explanation":
-            "An encrypted copy of your seed will be stored in your keychain. You will then only need to type in your password to access your wallet.",
-        "reminder": "Ensure you use a strong password.",
-        "placeholder1": "'PASSWORD'",
-        "placeholder2": "RETYPE PASSWORD",
-        "error1_title": "Password is too short",
-        "error1_text": "Your password must be at least 8 characters. Please try again.",
-        "error2_title": "Passwords do not match",
-        "error2_text": "The passwords you have entered do not match. Please try again.",
-        "button1": "DONE",
-        "button2": "GO BACK"
-    },
-    "home": {
-        "tab1": "BALANCE",
-        "tab2": "SEND",
-        "tab3": "RECEIVE",
-        "tab4": "HISTORY",
-        "tab5": "TOOLS",
-        "mcap": "MCAP",
-        "change": "Change",
-        "volume": "Volume",
-        "address": "ADDRESS",
-        "amount": "AMOUNT",
-        "botton1": "send IOTA",
-        "botton2": "GENERATE NEW ADDRESS",
-        "botton3": "LOG OUT"
-=======
         "text1": "Du må velge minst ett av valgene nedenfor når du lagrer nøkkelen din.",
         "text2": "minst én",
         "optionA": "MANUELL AVSKRIFT",
@@ -287,6 +154,5 @@
         "changePassword": "Change password",
         "advancedSettings": "Advanced settings",
         "logout": "Logout"
->>>>>>> 6d4d25e6
     }
 }