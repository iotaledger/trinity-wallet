--- conflicted
+++ resolved
@@ -1,45 +1,4 @@
 {
-<<<<<<< HEAD
-    "notifications": {
-        "invalidServer_title": "Ugyldig tjener",
-        "invalidServer_text": "Tjener-adresssen du oppgav er ikke gyldig",
-        "unknownError_title": "Ukjent feil oppstod",
-        "unknownError_text": "Vi kan ikke utføre den ønskede handlingen denne gangen. Prøv på nytt."
-    },
-    "setLanguage": {
-        "dropdown_title": "Språk",
-        "button1": "NESTE"
-    },
-    "welcome1": {
-        "text1": "Takk for at du lastet ned IOTA-lommeboken.",
-        "text2": "Vi vil bruke neste minuttene til å sette opp lommeboken.",
-        "reminder":
-            "Du kan være fristet til å hoppe over enkelte trinn, men vi oppfordrer deg til å følge hele prosessen.",
-        "button1": "NESTE",
-        "button2": "TILBAKE"
-    },
-    "welcome2": {
-        "text1": "OK. La oss sette opp lommeboken!",
-        "text2": "Har du allerede en masternøkkel du ønsker å bruke?",
-        "seed_explanation1":
-            "IOTA masternøkkel er som brukernavn og passord til kontoen, kombinert i en 81 tegn lang streng.",
-        "seed_explanation2":
-            "Du kan bruke den til å nå midlene fra enhver lommebok, på enhver enhet. Men hvis du mister den, vil du også miste dine IOTA",
-        "reminder": "Vennligst sikre din masternøkkel godt",
-        "button1": "JA",
-        "button2": "NEI"
-    },
-    "lightserver": {
-        "text1":
-            "En åpen node er en node du bruker for å koble lommeboken til nettverket. Disse er stilt til rådighet av IOTA-samfunnet eller våre forretningspartnere.",
-        "text2": "Du kan finne ut mer informasjon om åpne noder på: http://iotasupport.com/lightwallet.shtml",
-        "text3": "Velg en node fra listen nedenfor.",
-        "server_label": "Node",
-        "custom_server_label": "Egendefinert node-adresse",
-        "other": "Annen",
-        "button1": "NESTE",
-        "button2": "TILBAKE"
-=======
     "global": {
         "invalidResponse": "Ugyldig svar",
         "invalidResponseExplanation": "Noden returnerte et ugyldig svar.",
@@ -67,13 +26,14 @@
         "password": "Passord",
         "unrecognisedPassword": "Feil passord",
         "unrecognisedPasswordExplanation": "Passordet er feil. Prøv på nytt."
->>>>>>> 42485f4e
     },
     "addAdditionalSeed": {
         "seedInvalidChars": "Hovednøkkelen inneholder ugyldige tegn",
-        "seedInvalidCharsExplanation": "Hovednøkkelen kan bare bestå av bokstavene A-Z og tallet 9. Din hovednøkkel inneholder ugyldige tegn. Prøv på nytt.",
+        "seedInvalidCharsExplanation":
+            "Hovednøkkelen kan bare bestå av bokstavene A-Z og tallet 9. Din hovednøkkel inneholder ugyldige tegn. Prøv på nytt.",
         "seedTooShort": "Nøkkelen er for kort",
-        "seedTooShortExplanation": "Nøkkelen må være minst 60 tegn (ideelt 81 tegn). Din nøkkel er {seed.length} tegn. Prøv på nytt.",
+        "seedTooShortExplanation":
+            "Nøkkelen må være minst 60 tegn (ideelt 81 tegn). Din nøkkel er {seed.length} tegn. Prøv på nytt.",
         "nameInUse": "Kallenavnet er allerede i bruk",
         "nameInUseExplanation": "Bruk et unikt kallenavn for din nøkkel.",
         "enterAccountName": "Angi et kontonavn.",
@@ -91,7 +51,8 @@
         "passwordTooShort": "Passordet er for kort",
         "passwordTooShortExplanation": "Your password must be at least 8 characters. Please try again.",
         "oldPassword": "Kan ikke angi gammelt passord",
-        "oldPasswordExplanation": "Du kan ikke bruke det gamle passordet som ditt nye passord. Prøv på nytt med et nytt passord.",
+        "oldPasswordExplanation":
+            "Du kan ikke bruke det gamle passordet som ditt nye passord. Prøv på nytt med et nytt passord.",
         "ensureStrongPassword": "Sikre du bruk et sterkt passord minst 12 tegn.",
         "currentPassword": "Nåværende passord",
         "newPassword": "Nytt passord",
@@ -101,30 +62,19 @@
         "seedCleared": "Nøkkel er fjernet",
         "seedClearedExplanation": "Nøkkelen er fjernet fra utklippstaven for din sikkerhet.",
         "seedCopied": "Nøkkelen er kopiert",
-        "seedCopiedExplanation": "Nøkkelen er blitt kopiert til utklippstavlen og fjernes når du trykker \"DONE\" eller 60 sekunder er gått.",
+        "seedCopiedExplanation":
+            "Nøkkelen er blitt kopiert til utklippstavlen og fjernes når du trykker \"DONE\" eller 60 sekunder er gått.",
         "clickToCopy": "Klikk knappen nedenfor og kopier din nøkkel til et passord-lagrings program."
     },
     "enterSeed": {
-<<<<<<< HEAD
-        "error_title": "Nøkkelen er for kort",
-        "error_text": "Nøkkelen må være minst 60 tegn. Prøv igjen.",
-        "invalid_seed_title": "Ugyldig nøkkel",
-        "invalid_seed_text":
-            "Masternøkkel er ugyldig. Den skal inneholde versaler (A-Z) og tallet 9, og skal være mellom 60 og 81 tegn lang.",
-        "placeholder": "MASTERNØKKEL",
-        "seed_explanation":
+        "invalidCharacters": "Hovednøkkelen inneholder ugyldige tegn",
+        "invalidCharactersExplanation":
+            "Hovednøkkelen kan bare bestå av bokstavene A-Z og tallet 9. Din hovednøkkel inneholder ugyldige tegn. Prøv på nytt.",
+        "seedTooShort": "Nøkkelen er for kort",
+        "seedTooShortExplanation":
+            "Nøkkelen må være minst 60 tegn (ideelt 81 tegn). Din nøkkel er {seed.length} tegn. Prøv på nytt.",
+        "seedExplanation":
             "Masternøkkel skal ha 81 tegn og inneholde bokstavene A-Z eller tallet 9. Du kan ikke bruke mer enn 81 tegn.",
-        "reminder": "OPPGI ALDRI DIN MASTERNØKKEL TIL ANDRE",
-        "scan_code": "Skann QR-kode",
-        "close": "LUKK",
-        "button1": "FERDIG",
-        "button2": "TILBAKE"
-=======
-        "invalidCharacters": "Hovednøkkelen inneholder ugyldige tegn",
-        "invalidCharactersExplanation": "Hovednøkkelen kan bare bestå av bokstavene A-Z og tallet 9. Din hovednøkkel inneholder ugyldige tegn. Prøv på nytt.",
-        "seedTooShort": "Nøkkelen er for kort",
-        "seedTooShortExplanation": "Nøkkelen må være minst 60 tegn (ideelt 81 tegn). Din nøkkel er {seed.length} tegn. Prøv på nytt.",
-        "seedExplanation": "Masternøkkel skal ha 81 tegn og inneholde bokstavene A-Z eller tallet 9. Du kan ikke bruke mer enn 81 tegn.",
         "neverShare": "OPPGI ALDRI DIN MASTERNØKKEL TIL ANDRE"
     },
     "home": {
@@ -148,7 +98,6 @@
         "loadingFirstTime": "Loading seed for the first time.",
         "thisMayTake": "This may take a while.",
         "youMayNotice": "You may notice your device slowing down."
->>>>>>> 42485f4e
     },
     "newSeedSetup": {
         "seedNotGenerated": "Nøkkel er ikke blitt generert",
@@ -157,7 +106,8 @@
         "individualLetters": "Trykk enkelte tegn for å flytte de til ny tilfeldig plassering."
     },
     "onboardingComplete": {
-        "walletReady": "Lommeboken er nå satt opp og klar til bruk. Hvis du vil gjøre endringer i fremtiden, kan du se på Verktøy-menyen."
+        "walletReady":
+            "Lommeboken er nå satt opp og klar til bruk. Hvis du vil gjøre endringer i fremtiden, kan du se på Verktøy-menyen."
     },
     "paperWallet": {
         "clickToPrint": "Klikk knappen nedenfor for å skrive ut en kopi av din nøkkel.",
@@ -174,73 +124,6 @@
         "generateNewAddress": "FÅ NY MASTERNØKKEL"
     },
     "saveYourSeed": {
-<<<<<<< HEAD
-        "text1": "Du må velge minst ett av valgene nedenfor når du lagrer nøkkelen din.",
-        "text2": "minst én",
-        "optionA": "MANUELL AVSKRIFT",
-        "optionB": "SKRIV UT PAPIRLOMMEBOK",
-        "optionC": "KOPIER TIL UTKLIPPSTAVLEN",
-        "button1": "NESTE",
-        "button2": "TILBAKE"
-    },
-    "saveYourSeed2": {
-        "optionA": "Manuell avskrift",
-        "optionB": " Papirlommebok",
-        "optionC": "Kopier til utklippstavle",
-        "explanation":
-            "Din nøkkel er 81 tegn lest fra venstre mot høyre. Skriv den ned sammen med kontrolltegnene og trippel-sjekk at alt er korrekt nedskrevet.",
-        "text": "trippel sjekk",
-        "button": "FERDIG"
-    },
-    "saveYourSeed3": {
-        "optionA": "Manuell avskrift",
-        "optionB": " Papirlommebok",
-        "optionC": "Kopier til utklippstavle",
-        "explanation":
-            "Trykk på knappen under, og kopier nøkkelen til et passord-program. Nøkkelen vil være tilgjengelig i 60 sekunder.",
-        "text": "Ikke lagre nøkkelen din som ren tekst.",
-        "button1": "KOPIER TIL UTKLIPPSTAVLEN",
-        "button2": "FERDIG"
-    },
-    "saveYourSeed4": {
-        "optionA": "Manuell avskrift",
-        "optionB": " Papirlommebok",
-        "optionC": "Kopier til utklippstavle",
-        "explanation": "Klikk knappen nedenfor for å skrive ut en kopi av din nøkkel.",
-        "text1": "Lagre den trygt",
-        "text2": "Du må aldri dele nøkkelen din med noen.",
-        "check_button": "IOTA logo",
-        "button1": "SKRIV UT PAPIRLOMMEBOK",
-        "button2": "FERDIG"
-    },
-    "nameYourSeed": {
-        "text": "Here you can enter an name for your seed.",
-        "label": "Seed name",
-        "placeholder": "Main Wallet",
-        "explanation": "Enter a name for your seed to make them easier to differentiate.",
-        "button1": "DONE",
-        "button2": "GO BACK"
-    },
-    "setPassword": {
-        "title": "PASSORD OPPSETT",
-        "text": "Nå må vi sette opp et passord.",
-        "explanation":
-            "Du bruker dette passordet for å åpne lommeboka i fremtiden. En kryptert kopi av nøkkelen din vil bli lagret på enheten.",
-        "reminder": "Sikre du bruk et sterkt passord minst 12 tegn.",
-        "placeholder1": "'PASSORD'",
-        "placeholder2": "SKRIV INN PASSORDET PÅ NYTT",
-        "error1_title": "Passordet er for kort",
-        "error1_text": "Your password must be at least 8 characters. Please try again.",
-        "error2_title": "Passordene samsvarer ikke",
-        "error2_text": "Passordene du angav samsvarer ikke. Prøv på nytt.",
-        "button1": "FERDIG",
-        "button2": "TILBAKE"
-    },
-    "onboardingComplete": {
-        "text":
-            "Lommeboken er nå satt opp og klar til bruk. Hvis du vil gjøre endringer i fremtiden, kan du se på Verktøy-menyen.",
-        "button": "NESTE"
-=======
         "mustSaveYourSeed": "Du må lagre nøkkelen med",
         "atLeastOne": "minst én",
         "ofTheOptions": "av alternativene nedenfor."
@@ -249,7 +132,8 @@
         "incorrectSeed": "Feil nøkkel.",
         "incorrectSeedExplanation": "Nøkkelen du skrev inn er feil. Prøv på nytt.",
         "thisIsACheck": "Dette er en kontroll for å sikre at du har lagret nøkkelen din.",
-        "ifYouHaveNotSaved": "Dersom du ikke har lagret nøkkelen din, vennligst gå tilbake til forrige steg for å lagre."
+        "ifYouHaveNotSaved":
+            "Dersom du ikke har lagret nøkkelen din, vennligst gå tilbake til forrige steg for å lagre."
     },
     "send": {
         "invalidAddress": "Ugyldig adresse",
@@ -268,18 +152,20 @@
     },
     "setPassword": {
         "passwordTooShort": "Passordet er for kort",
-        "passwordTooShortExplanation": "Passordet må være minst ${MIN_PASSWORD_LENGTH} tegn. Det er nå ${this.state.password.length} tegn. Prøv på nytt.",
+        "passwordTooShortExplanation":
+            "Passordet må være minst ${MIN_PASSWORD_LENGTH} tegn. Det er nå ${this.state.password.length} tegn. Prøv på nytt.",
         "passwordMismatch": "Passordene samsvarer ikke",
         "passwordMismatchExplanation": "Passordene du angav samsvarer ikke. Prøv på nytt.",
         "nowWeNeedTo": "Nå må vi sette opp et passord.",
-        "anEncryptedCopy": "En kryptert kopi av hovednøkkelen blir lagret på din enhet. Du skal bruke dette passordet for å åpne lommeboken neste gang.",
+        "anEncryptedCopy":
+            "En kryptert kopi av hovednøkkelen blir lagret på din enhet. Du skal bruke dette passordet for å åpne lommeboken neste gang.",
         "ensure": "Forsikre deg om at du bruk et sterkt passord, minst 12 tegn.",
         "retypePassword": "Skriv inn passordet på nytt"
     },
     "setSeedName": {
-        "canUseMultipleSeeds": "Du kan lagre flere hovednøkler i denne lommeboken. Hver av disse må ha et eget kallenavn.",
+        "canUseMultipleSeeds":
+            "Du kan lagre flere hovednøkler i denne lommeboken. Hver av disse må ha et eget kallenavn.",
         "youCanAdd": "Du kan legge til flere hovednøkler i menyen for innstillinger."
->>>>>>> 42485f4e
     },
     "settings": {
         "transferSending": "Sender overføring",
@@ -315,7 +201,8 @@
     "walletSetup": {
         "okay": "Okay. Let's set up your wallet!",
         "doYouAlreadyHaveASeed": "Har du allerede en hovednøkkel du ønsker å bruke?",
-        "seedExplanation": "IOTA hovednøkkel er som brukernavn og passord til kontoen, kombinert i en 81 tegn lang streng.",
+        "seedExplanation":
+            "IOTA hovednøkkel er som brukernavn og passord til kontoen, kombinert i en 81 tegn lang streng.",
         "explanation1": "Du kan bruke den for å få tilgang til dine IOTA fra",
         "explanation2": " any wallet ",
         "explanation3": ", på",
@@ -326,10 +213,12 @@
     "welcome": {
         "thankYou": "Takk for at du lastet ned IOTA-lommeboken.",
         "weWillSpend": "Vi vil bruke neste minuttene til å sette opp lommeboken.",
-        "reminder": "Du kan være fristet til å hoppe over enkelte trinn, men vi oppfordrer deg til å følge hele prosessen."
+        "reminder":
+            "Du kan være fristet til å hoppe over enkelte trinn, men vi oppfordrer deg til å følge hele prosessen."
     },
     "writeSeedDown": {
-        "yourSeedIs": "Din hovednøkkel er 81 tegn og leses fra venstre mot høyre. Skriv ned denne og kontrolltegnene og",
+        "yourSeedIs":
+            "Din hovednøkkel er 81 tegn og leses fra venstre mot høyre. Skriv ned denne og kontrolltegnene og",
         "tripleCheck": "sjekk tre ganger",
         "thatTheyAreCorrect": "at både nøkkel og kontrolltegn er skrevet korrekt."
     }
