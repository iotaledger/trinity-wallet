--- conflicted
+++ resolved
@@ -31,21 +31,13 @@
     },
     "addAdditionalSeed": {
         "seedInvalidChars": "Hovednøkkelen inneholder ugyldige tegn",
-<<<<<<< HEAD
         "seedInvalidCharsExplanation":
             "Hovednøkkelen kan bare bestå av bokstavene A-Z og tallet 9. Din hovednøkkel inneholder ugyldige tegn. Prøv på nytt.",
-        "seedTooShort": "Nøkkelen er for kort",
+        "seedTooShort": "Hovednøkkelen er for kort",
         "seedTooShortExplanation":
-            "Nøkkelen må være minst 60 tegn (ideelt 81 tegn). Din nøkkel er {seed.length} tegn. Prøv på nytt.",
-        "nameInUse": "Kallenavnet er allerede i bruk",
-        "nameInUseExplanation": "Bruk et unikt kallenavn for din nøkkel.",
-=======
-        "seedInvalidCharsExplanation": "Hovednøkkelen kan bare bestå av bokstavene A-Z og tallet 9. Din hovednøkkel inneholder ugyldige tegn. Prøv på nytt.",
-        "seedTooShort": "Hovednøkkelen er for kort",
-        "seedTooShortExplanation": "Hovednøkler må være {{maxLength}} tegn. Din hovednøkkel er nå {{currentLength}} tegn. Prøv på nytt.",
+            "Hovednøkler må være {{maxLength}} tegn. Din hovednøkkel er nå {{currentLength}} tegn. Prøv på nytt.",
         "nameInUse": "Kontonavnet er allerede i bruk",
         "nameInUseExplanation": "Bruk et unikt kontonavn for din hovednøkkel.",
->>>>>>> 4d4c1e62
         "enterAccountName": "Angi et kontonavn.",
         "accountName": "Kontonavn",
         "noNickname": "Ingen kontonavn angitt",
@@ -71,39 +63,23 @@
         "confirmPassword": "Bekreft nytt passord"
     },
     "copyToClipboard": {
-<<<<<<< HEAD
-        "seedCleared": "Nøkkel er fjernet",
-        "seedClearedExplanation": "Nøkkelen er fjernet fra utklippstaven for din sikkerhet.",
-        "seedCopied": "Nøkkelen er kopiert",
+        "seedCleared": "Hovednøkkel er fjernet",
+        "seedClearedExplanation": "Hovednøkkelen er fjernet fra utklippstaven for din sikkerhet.",
+        "seedCopied": "Hovednøkkelen er kopiert",
         "seedCopiedExplanation":
-            "Nøkkelen er blitt kopiert til utklippstavlen og fjernes når du trykker \"DONE\" eller 60 sekunder er gått.",
-        "clickToCopy": "Klikk knappen nedenfor og kopier din nøkkel til et passord-lagrings program."
+            "Hovednøkkelen er blitt kopiert til utklippstavlen og fjernes når du trykker \"FERDIG\" eller 60 sekunder er gått.",
+        "clickToCopy": "Klikk knappen nedenfor og kopier din hovednøkkel til et passord-lagrings program."
     },
     "enterSeed": {
         "invalidCharacters": "Hovednøkkelen inneholder ugyldige tegn",
         "invalidCharactersExplanation":
             "Hovednøkkelen kan bare bestå av bokstavene A-Z og tallet 9. Din hovednøkkel inneholder ugyldige tegn. Prøv på nytt.",
-        "seedTooShort": "Nøkkelen er for kort",
+        "seedTooShort": "Hovednøkkelen er for kort",
         "seedTooShortExplanation":
-            "Nøkkelen må være minst 60 tegn (ideelt 81 tegn). Din nøkkel er {seed.length} tegn. Prøv på nytt.",
+            "Hovednøkler må være {{maxLength}} tegn. Din hovednøkkel er nå {{currentLength}} tegn. Prøv på nytt.",
         "seedExplanation":
-            "Masternøkkel skal ha 81 tegn og inneholde bokstavene A-Z eller tallet 9. Du kan ikke bruke mer enn 81 tegn.",
-        "neverShare": "OPPGI ALDRI DIN MASTERNØKKEL TIL ANDRE"
-=======
-        "seedCleared": "Hovednøkkel er fjernet",
-        "seedClearedExplanation": "Hovednøkkelen er fjernet fra utklippstaven for din sikkerhet.",
-        "seedCopied": "Hovednøkkelen er kopiert",
-        "seedCopiedExplanation": "Hovednøkkelen er blitt kopiert til utklippstavlen og fjernes når du trykker \"FERDIG\" eller 60 sekunder er gått.",
-        "clickToCopy": "Klikk knappen nedenfor og kopier din hovednøkkel til et passord-lagrings program."
-    },
-    "enterSeed": {
-        "invalidCharacters": "Hovednøkkelen inneholder ugyldige tegn",
-        "invalidCharactersExplanation": "Hovednøkkelen kan bare bestå av bokstavene A-Z og tallet 9. Din hovednøkkel inneholder ugyldige tegn. Prøv på nytt.",
-        "seedTooShort": "Hovednøkkelen er for kort",
-        "seedTooShortExplanation": "Hovednøkler må være {{maxLength}} tegn. Din hovednøkkel er nå {{currentLength}} tegn. Prøv på nytt.",
-        "seedExplanation": "Hovednøkler bør være {{maxLength}} tegn, og bør inneholde de store bokstavene A-Z, eller tallet 9. Du kan ikke bruke hovednøkler lenger enn {{maxLength}} tegn.",
+            "Hovednøkler bør være {{maxLength}} tegn, og bør inneholde de store bokstavene A-Z, eller tallet 9. Du kan ikke bruke hovednøkler lenger enn {{maxLength}} tegn.",
         "neverShare": "OPPGI ALDRI DIN HOVEDNØKKEL TIL ANDRE"
->>>>>>> 4d4c1e62
     },
     "home": {
         "balance": "SALDO",
@@ -134,12 +110,8 @@
         "individualLetters": "Trykk enkelte tegn for å gi de tilfeldig plassering."
     },
     "onboardingComplete": {
-<<<<<<< HEAD
         "walletReady":
-            "Lommeboken er nå satt opp og klar til bruk. Hvis du vil gjøre endringer i fremtiden, kan du se på Verktøy-menyen."
-=======
-        "walletReady": "Lommeboken er nå satt opp og klar til bruk. Hvis du vil gjøre endringer i fremtiden, kan du se på Innstillinger menyen."
->>>>>>> 4d4c1e62
+            "Lommeboken er nå satt opp og klar til bruk. Hvis du vil gjøre endringer i fremtiden, kan du se på Innstillinger menyen."
     },
     "paperWallet": {
         "clickToPrint": "Klikk knappen nedenfor for å skrive ut en papirkopi av din hovednøkkel.",
@@ -166,12 +138,8 @@
         "incorrectSeed": "Feil hovednøkkel.",
         "incorrectSeedExplanation": "Hovednøkkelen du skrev inn er feil. Prøv på nytt.",
         "thisIsACheck": "Dette er en kontroll for å sikre at du har lagret nøkkelen din.",
-<<<<<<< HEAD
         "ifYouHaveNotSaved":
-            "Dersom du ikke har lagret nøkkelen din, vennligst gå tilbake til forrige steg for å lagre."
-=======
-        "ifYouHaveNotSaved": "Dersom du ikke har lagret hovednøkkelen din, vennligst gå tilbake til forrige steg for å lagre."
->>>>>>> 4d4c1e62
+            "Dersom du ikke har lagret hovednøkkelen din, vennligst gå tilbake til forrige steg for å lagre."
     },
     "send": {
         "invalidAddress": "Ugyldig adresse",
@@ -194,34 +162,20 @@
     },
     "setPassword": {
         "passwordTooShort": "Passordet er for kort",
-<<<<<<< HEAD
         "passwordTooShortExplanation":
-            "Passordet må være minst ${MIN_PASSWORD_LENGTH} tegn. Det er nå ${this.state.password.length} tegn. Prøv på nytt.",
+            "Passordet må være minst {{minLength}} tegn. Det er nå {{currentLength}} tegn. Prøv på nytt.",
         "passwordMismatch": "Passordene samsvarer ikke",
         "passwordMismatchExplanation": "Passordene du angav samsvarer ikke. Prøv på nytt.",
         "nowWeNeedTo": "Nå må vi sette opp et passord.",
         "anEncryptedCopy":
-            "En kryptert kopi av hovednøkkelen blir lagret på din enhet. Du skal bruke dette passordet for å åpne lommeboken neste gang.",
-        "ensure": "Forsikre deg om at du bruk et sterkt passord, minst 12 tegn.",
+            "En kryptert kopi av hovednøkkelen blir lagret på din enhet. Du vil bruke dette passordet for å åpne lommeboken neste gang.",
+        "ensure": "Forsikre deg om at du bruker et sterkt passord med minst 12 tegn.",
         "retypePassword": "Skriv inn passordet på nytt"
     },
     "setSeedName": {
         "canUseMultipleSeeds":
-            "Du kan lagre flere hovednøkler i denne lommeboken. Hver av disse må ha et eget kallenavn.",
-        "youCanAdd": "Du kan legge til flere hovednøkler i menyen for innstillinger."
-=======
-        "passwordTooShortExplanation": "Passordet må være minst {{minLength}} tegn. Det er nå {{currentLength}} tegn. Prøv på nytt.",
-        "passwordMismatch": "Passordene samsvarer ikke",
-        "passwordMismatchExplanation": "Passordene du angav samsvarer ikke. Prøv på nytt.",
-        "nowWeNeedTo": "Nå må vi sette opp et passord.",
-        "anEncryptedCopy": "En kryptert kopi av hovednøkkelen blir lagret på din enhet. Du vil bruke dette passordet for å åpne lommeboken neste gang.",
-        "ensure": "Forsikre deg om at du bruker et sterkt passord med minst 12 tegn.",
-        "retypePassword": "Skriv inn passordet på nytt"
-    },
-    "setSeedName": {
-        "canUseMultipleSeeds": "Du kan lagre flere hovednøkler i denne lommeboken. Hver av disse må ha et eget kontonavn.",
+            "Du kan lagre flere hovednøkler i denne lommeboken. Hver av disse må ha et eget kontonavn.",
         "youCanAdd": "Du kan legge til flere hovednøkler i menyen for Innstillinger."
->>>>>>> 4d4c1e62
     },
     "settings": {
         "transferSending": "Sender overføring",
@@ -257,42 +211,25 @@
     "walletSetup": {
         "okay": "OK. La oss sette opp lommeboken din!",
         "doYouAlreadyHaveASeed": "Har du allerede en hovednøkkel du ønsker å bruke?",
-<<<<<<< HEAD
         "seedExplanation":
-            "IOTA hovednøkkel er som brukernavn og passord til kontoen, kombinert i en 81 tegn lang streng.",
-        "explanation1": "Du kan bruke den for å få tilgang til dine IOTA fra",
-        "explanation2": " any wallet ",
-=======
-        "seedExplanation": "IOTA hovednøkkel er som et brukernavn og passord til kontoen, kombinert i en 81 tegn lang streng.",
+            "IOTA hovednøkkel er som et brukernavn og passord til kontoen, kombinert i en 81 tegn lang streng.",
         "explanation1": "Du kan bruke den for å få tilgang til dine midler fra",
         "explanation2": " enhver lommebok ",
->>>>>>> 4d4c1e62
         "explanation3": ", på",
         "explanation4": " enhver enhet",
         "explanation5": ". Men hvis du mister din hovednøkkel, vil du også miste dine IOTA.",
         "keepSafe": "Vennligst sikre din hovednøkkel godt."
     },
     "welcome": {
-<<<<<<< HEAD
-        "thankYou": "Takk for at du lastet ned IOTA-lommeboken.",
-        "weWillSpend": "Vi vil bruke neste minuttene til å sette opp lommeboken.",
+        "thankYou": "Takk for at du lastet ned IOTA lommeboken.",
+        "weWillSpend": "Vi vil bruke neste minuttene til å sette opp lommeboken din.",
         "reminder":
             "Du kan være fristet til å hoppe over enkelte trinn, men vi oppfordrer deg til å følge hele prosessen."
     },
     "writeSeedDown": {
         "yourSeedIs":
-            "Din hovednøkkel er 81 tegn og leses fra venstre mot høyre. Skriv ned denne og kontrolltegnene og",
-        "tripleCheck": "sjekk tre ganger",
-        "thatTheyAreCorrect": "at både nøkkel og kontrolltegn er skrevet korrekt."
-=======
-        "thankYou": "Takk for at du lastet ned IOTA lommeboken.",
-        "weWillSpend": "Vi vil bruke neste minuttene til å sette opp lommeboken din.",
-        "reminder": "Du kan være fristet til å hoppe over enkelte trinn, men vi oppfordrer deg til å følge hele prosessen."
-    },
-    "writeSeedDown": {
-        "yourSeedIs": "Din hovednøkkel er 81 tegn og leses fra venstre mot høyre. Skriv denne ned sammen med kontrolltegnene og",
+            "Din hovednøkkel er 81 tegn og leses fra venstre mot høyre. Skriv denne ned sammen med kontrolltegnene og",
         "tripleCheck": "dobbeltsjekk",
         "thatTheyAreCorrect": "at de er riktige."
->>>>>>> 4d4c1e62
     }
 }