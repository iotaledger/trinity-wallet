--- conflicted
+++ resolved
@@ -67,18 +67,11 @@
     "copyToClipboard": {
         "seedCleared": "Hovednøkkel er fjernet",
         "seedClearedExplanation": "Hovednøkkelen er fjernet fra utklippstaven for din sikkerhet.",
-<<<<<<< HEAD
-        "seedCopied": "Hovednøkkelen er kopiert",
-        "seedCopiedExplanation":
-            "Hovednøkkelen er blitt kopiert til utklippstavlen og fjernes når du trykker \"FERDIG\" eller 60 sekunder er gått.",
-        "clickToCopy": "Klikk knappen nedenfor og kopier din hovednøkkel til et passord-lagrings program."
-=======
         "seedCopied": "Copied seed to clipboard",
         "seedCopiedExplanation": "The seed will be cleared once you press \"DONE\" or 60 seconds have passed.",
         "clickToCopy": "Klikk knappen nedenfor og kopier din hovednøkkel til et passord-lagrings program.",
         "doNotStore": "Do not store your seed in plain text.",
         "copyToClipboard": "Copy to clipboard"
->>>>>>> 4731fbeb
     },
     "enterSeed": {
         "invalidCharacters": "Hovednøkkelen inneholder ugyldige tegn",
@@ -148,12 +141,7 @@
         "incorrectSeed": "Feil hovednøkkel",
         "incorrectSeedExplanation": "Hovednøkkelen du skrev inn er feil. Prøv på nytt.",
         "thisIsACheck": "Dette er en kontroll for å sikre at du har lagret nøkkelen din.",
-<<<<<<< HEAD
-        "ifYouHaveNotSaved":
-            "Dersom du ikke har lagret hovednøkkelen din, vennligst gå tilbake til forrige steg for å lagre."
-=======
         "ifYouHaveNotSaved": "If you have not saved your seed, please go back and do so."
->>>>>>> 4731fbeb
     },
     "send": {
         "invalidAddress": "Ugyldig adresse",
