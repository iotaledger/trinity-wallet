{
<<<<<<< HEAD
    "id": "en",
    "notifications": {
        "invalidServer_title": "Ugyldig tjener",
        "invalidServer_text": "Tjener-adresssen du oppgav er ikke gyldig",
        "unknownError_title": "Unknown error occured",
        "unknownError_text": "We could not perform the desired action this time. Please try again."
    },
    "setLanguage": {
        "title": "HALLO",
        "dropdown_title": "Språk",
        "button1": "NESTE"
    },
    "welcome1": {
        "title": "VELKOMMEN",
        "text1": "Takk for at du lastet ned IOTA-lommeboken.",
        "text2": "Vi vil bruke neste minuttene til å sette opp lommeboken.",
        "reminder":
            "Du kan være fristet til å hoppe over enkelte trinn, men vi oppfordrer deg til å følge hele prosessen.",
        "button1": "NESTE",
        "button2": "TILBAKE"
    },
    "welcome2": {
        "title": "OPPSETT AV LOMMEBOK",
        "text1": "OK. La oss sette opp lommeboken!",
        "text2": "Har du allerede en masternøkkel du ønsker å bruke?",
        "seed_explanation1": "Masternøkkelen er som et passord til kontoen din.",
        "seed_explanation2":
            "Du kan bruke den til å nå midlene fra enhver lommebok, på enhver enhet. Men hvis du mister den, vil du også miste dine IOTA",
        "reminder": "Vennligst sikre din masternøkkel godt",
        "button1": "JA - Jeg har en masternøkkel",
        "button2": "NEI - Jeg trenger en ny masternøkkel"
    },
    "lightserver": {
        "title": "OPPSETT AV FORBINDELSE TIL NODE",
        "text1":
            "En åpen node er en node du bruker for å koble lommeboken til nettverket. Disse er stilt til rådighet av IOTA-samfunnet eller våre forretningspartnere.",
        "text2": "Du kan finne ut mer informasjon om åpne noder på: http://iotasupport.com/lightwallet.shtml",
        "text3": "Velg en node fra listen nedenfor.",
        "server_label": "Node",
        "custom_server_label": "Egendefinert node-adresse",
        "other": "Annen",
        "button1": "NESTE",
        "button2": "TILBAKE"
    },
    "login": {
        "title": "Logg inn",
        "text": "Skriv inn passord",
        "placeholder": "PASSORD",
        "error_title": "Feil passord",
        "error_text": "Passordet er feil. Prøv på nytt.",
        "button1": "FERDIG",
        "button2": "ENDRE KONTO"
    },
    "enterSeed": {
        "title": "SKRIV INN MASTERNØKKEL",
        "error_title": "Nøkkelen er for kort",
        "error_text": "Nøkkelen må være minst 60 tegn. Prøv igjen.",
        "invalid_seed_title": "Invalid seed",
        "invalid_seed_text":
            "Your seed is invalid. A seed may contain uppercase letters (A-Z) and the number 9 and must be 60-81 characters long.",
        "placeholder": "MASTERNØKKEL",
        "seed_explanation":
            "Masternøkkel skal ha 81 tegn og inneholde bokstavene A-Z eller tallet 9. Du kan ikke bruke mer enn 81 tegn.",
        "reminder": "OPPGI ALDRI DIN MASTERNØKKEL TIL ANDRE",
        "scan_code": "Scan QR code",
        "close": "CLOSE",
        "button1": "FERDIG",
        "button2": "TILBAKE"
    },
    "newSeedSetup": {
        "title": "FÅ NY MASTERNØKKEL",
        "button1": "FÅ NY MASTERNØKKEL",
        "text1": "Trykk enkelte tegn for å flytte de til ny tilfeldig plassering.",
        "text2": "Klikk NESTE",
        "button2": "NESTE",
        "button3": "TILBAKE"
    },
    "saveYourSeed": {
        "title": "LAGRE MASTERNØKKELEN",
        "text1": "You must save your seed with at least one of the options listed below.",
        "text2": "at least one",
        "optionA": "MANUAL COPY",
        "optionB": "PRINT PAPER WALLET",
        "optionC": "COPY TO CLIPBOARD",
        "button1": "NEXT",
        "button2": "GO BACK"
    },
    "saveYourSeed2": {
        "title": "SAVE YOUR SEED",
        "optionA": "Manual Copy",
        "optionB": " Paper Wallet",
        "optionC": "Copy To Clipboard",
        "explanation":
            "Your seed is 81 characters read from left to right. Write down your seed and checksum and triple check they are correct.",
        "text": "triple check",
        "button": "DONE"
    },
    "saveYourSeed3": {
        "title": "SAVE YOUR SEED",
        "optionA": "Manual Copy",
        "optionB": " Paper Wallet",
        "optionC": "Copy To Clipboard",
        "explanation":
            "Click the button below to copy your seed to a password manager. It will stay in your clipboard for 60 seconds.",
        "text": "Do not store the seed in plain text.",
        "button1": "COPY TO CLIPBOARD",
        "button2": "DONE"
    },
    "saveYourSeed4": {
        "title": "SAVE YOUR SEED",
        "optionA": "Manual Copy",
        "optionB": " Paper Wallet",
        "optionC": "Copy To Clipboard",
        "explanation": "Click the button below to print a paper copy of your seed.",
        "text": "Store it safely",
        "check_button": "IOTA logo",
        "button1": "PRINT PAPER WALLET",
        "button2": "FERDIG"
    },
    "securityIntro": {
        "title": "SET UP LOCAL PASSPHRASE",
        "text1":
            "To make it easier to log into this wallet, you can now set up a shorter passphrase. This local passphrase can only be used on this device.",
        "explanation1": "The local passphrase can only be used to unlock the account on this device.",
        "explanation2": "The IOTA seed can still be used to access your funds on any wallet on any device.",
        "button1": "YES - set up a passphrase",
        "button2": "NO - login with my seed"
    },
    "setPassword": {
        "title": "PASSWORD SETUP",
        "text": "Okay, now we need to set up a password.",
        "explanation":
            "An encrypted copy of your seed will be stored in your keychain. You will then only need to type in your password to access your wallet.",
        "reminder": "Ensure you use a strong password.",
        "placeholder1": "'PASSWORD'",
        "placeholder2": "RETYPE PASSWORD",
        "error1_title": "Password is too short",
        "error1_text": "Your password must be at least 8 characters. Please try again.",
        "error2_title": "Passwords do not match",
        "error2_text": "The passwords you have entered do not match. Please try again.",
        "button1": "DONE",
        "button2": "GO BACK"
    },
    "home": {
        "tab1": "BALANCE",
        "tab2": "SEND",
        "tab3": "RECEIVE",
        "tab4": "HISTORY",
        "tab5": "TOOLS",
        "mcap": "MCAP",
        "change": "Change",
        "volume": "Volume",
        "address": "ADDRESS",
        "amount": "AMOUNT",
        "botton1": "send IOTA",
        "botton2": "GENERATE NEW ADDRESS",
        "botton3": "LOG OUT"
    }
=======
  "id":"en",
  "notifications":{
    "invalidServer_title":"Ugyldig tjener",
    "invalidServer_text":"Tjener-adresssen du oppgav er ikke gyldig",
    "unknownError_title":"Ukjent feil oppstod",
    "unknownError_text":"Vi kan ikke utføre den ønskede handlingen denne gangen. Prøv på nytt."
  },
  "setLanguage":{
    "dropdown_title":"Språk",
    "button1":"NESTE"
  },
  "welcome1":{
    "text1":"Takk for at du lastet ned IOTA-lommeboken.",
    "text2":"Vi vil bruke neste minuttene til å sette opp lommeboken.",
    "reminder":"Du kan være fristet til å hoppe over enkelte trinn, men vi oppfordrer deg til å følge hele prosessen.",
    "button1":"NESTE",
    "button2":"TILBAKE"
  },
  "welcome2":{
    "text1":"OK. La oss sette opp lommeboken!",
    "text2":"Har du allerede en masternøkkel du ønsker å bruke?",
    "seed_explanation1":"IOTA masternøkkel er som brukernavn og passord til kontoen, kombinert i en 81 tegn lang streng.",
    "seed_explanation2":"Du kan bruke den til å nå midlene fra enhver lommebok, på enhver enhet. Men hvis du mister den, vil du også miste dine IOTA",
    "reminder":"Vennligst sikre din masternøkkel godt",
    "button1":"JA",
    "button2":"NEI"
  },
  "lightserver":{
    "text1":"En åpen node er en node du bruker for å koble lommeboken til nettverket. Disse er stilt til rådighet av IOTA-samfunnet eller våre forretningspartnere.",
    "text2":"Du kan finne ut mer informasjon om åpne noder på: http://iotasupport.com/lightwallet.shtml",
    "text3":"Velg en node fra listen nedenfor.",
    "server_label":"Node",
    "custom_server_label":"Egendefinert node-adresse",
    "other":"Annen",
    "button1":"NESTE",
    "button2":"TILBAKE"
  },
  "login":{
    "text":"Skriv inn passord",
    "placeholder":"PASSORD",
    "error_title":"Feil passord",
    "error_text":"Passordet er feil. Prøv på nytt.",
    "button1":"FERDIG",
    "button2":"BRUK MASTERNØKKEL"
  },
  "enterSeed":{
    "error_title":"Nøkkelen er for kort",
    "error_text":"Nøkkelen må være minst 60 tegn. Prøv igjen.",
    "invalid_seed_title":"Ugyldig nøkkel",
    "invalid_seed_text":"Masternøkkel er ugyldig. Den skal inneholde versaler (A-Z) og tallet 9, og skal være mellom 60 og 81 tegn lang.",
    "placeholder":"MASTERNØKKEL",
    "seed_explanation":"Masternøkkel skal ha 81 tegn og inneholde bokstavene A-Z eller tallet 9. Du kan ikke bruke mer enn 81 tegn.",
    "reminder":"OPPGI ALDRI DIN MASTERNØKKEL TIL ANDRE",
    "scan_code":"Skann QR-kode",
    "close":"LUKK",
    "button1":"FERDIG",
    "button2":"TILBAKE"
  },
  "newSeedSetup":{
    "title":"FÅ NY MASTERNØKKEL",
    "button1":"FÅ NY MASTERNØKKEL",
    "text1":"Trykk enkelte tegn for å flytte de til ny tilfeldig plassering.",
    "text2":"Klikk NESTE",
    "button2":"NESTE",
    "button3":"TILBAKE"
  },
  "saveYourSeed":{
    "text1":"Du må velge minst ett av valgene nedenfor når du lagrer nøkkelen din.",
    "text2":"minst én",
    "optionA":"MANUELL AVSKRIFT",
    "optionB":"SKRIV UT PAPIRLOMMEBOK",
    "optionC":"KOPIER TIL UTKLIPPSTAVLEN",
    "button1":"NESTE",
    "button2":"TILBAKE"
  },
  "saveYourSeed2":{
    "optionA":"Manuell avskrift",
    "optionB":" Papirlommebok",
    "optionC":"Kopier til utklippstavle",
    "explanation":"Din nøkkel er 81 tegn lest fra venstre mot høyre. Skriv den ned sammen med kontrolltegnene og trippel-sjekk at alt er korrekt nedskrevet.",
    "text":"trippel sjekk",
    "button":"FERDIG"
  },
  "saveYourSeed3":{
    "optionA":"Manuell avskrift",
    "optionB":" Papirlommebok",
    "optionC":"Kopier til utklippstavle",
    "explanation":"Trykk på knappen under, og kopier nøkkelen til et passord-program. Nøkkelen vil være tilgjengelig i 60 sekunder.",
    "text":"Ikke lagre nøkkelen din som ren tekst.",
    "button1":"KOPIER TIL UTKLIPPSTAVLEN",
    "button2":"FERDIG"
  },
  "saveYourSeed4":{
    "optionA":"Manuell avskrift",
    "optionB":" Papirlommebok",
    "optionC":"Kopier til utklippstavle",
    "explanation":"Klikk knappen nedenfor for å skrive ut en kopi av din nøkkel.",
    "text1":"Lagre den trygt",
    "text2":"Du må aldri dele nøkkelen din med noen.",
    "check_button":"IOTA logo",
    "button1":"SKRIV UT PAPIRLOMMEBOK",
    "button2":"FERDIG"
  },
  "setPassword":{
    "title":"PASSORD OPPSETT",
    "text":"Nå må vi sette opp et passord.",
    "explanation":"Du bruker dette passordet for å åpne lommeboka i fremtiden. En kryptert kopi av nøkkelen din vil bli lagret på enheten.",
    "reminder":"Sikre du bruk et sterkt passord minst 12 tegn.",
    "placeholder1":"'PASSORD'",
    "placeholder2":"SKRIV INN PASSORDET PÅ NYTT",
    "error1_title":"Passordet er for kort",
    "error1_text":"Your password must be at least 8 characters. Please try again.",
    "error2_title":"Passordene samsvarer ikke",
    "error2_text":"Passordene du angav samsvarer ikke. Prøv på nytt.",
    "button1":"FERDIG",
    "button2":"TILBAKE"
  },
  "onboardingComplete":{
    "text":"Lommeboken er nå satt opp og klar til bruk. Hvis du vil gjøre endringer i fremtiden, kan du se på Verktøy-menyen.",
    "button":"NESTE"
  },
  "home":{
    "tab1":"SALDO",
    "tab2":"SENDE",
    "tab3":"MOTTA",
    "tab4":"HISTORIKK",
    "tab5":"VERKTØY",
    "mcap":"MCAP",
    "change":"Endre",
    "volume":"Volum",
    "address":"Adresse",
    "amount":"Beløp",
    "button1":"SENDE",
    "button2":"FÅ NY MASTERNØKKEL",
    "button3":"LOGG UT"
  }
>>>>>>> a6e4feeb
}<|MERGE_RESOLUTION|>--- conflicted
+++ resolved
@@ -1,19 +1,16 @@
 {
-<<<<<<< HEAD
     "id": "en",
     "notifications": {
         "invalidServer_title": "Ugyldig tjener",
         "invalidServer_text": "Tjener-adresssen du oppgav er ikke gyldig",
-        "unknownError_title": "Unknown error occured",
-        "unknownError_text": "We could not perform the desired action this time. Please try again."
+        "unknownError_title": "Ukjent feil oppstod",
+        "unknownError_text": "Vi kan ikke utføre den ønskede handlingen denne gangen. Prøv på nytt."
     },
     "setLanguage": {
-        "title": "HALLO",
         "dropdown_title": "Språk",
         "button1": "NESTE"
     },
     "welcome1": {
-        "title": "VELKOMMEN",
         "text1": "Takk for at du lastet ned IOTA-lommeboken.",
         "text2": "Vi vil bruke neste minuttene til å sette opp lommeboken.",
         "reminder":
@@ -22,18 +19,17 @@
         "button2": "TILBAKE"
     },
     "welcome2": {
-        "title": "OPPSETT AV LOMMEBOK",
         "text1": "OK. La oss sette opp lommeboken!",
         "text2": "Har du allerede en masternøkkel du ønsker å bruke?",
-        "seed_explanation1": "Masternøkkelen er som et passord til kontoen din.",
+        "seed_explanation1":
+            "IOTA masternøkkel er som brukernavn og passord til kontoen, kombinert i en 81 tegn lang streng.",
         "seed_explanation2":
             "Du kan bruke den til å nå midlene fra enhver lommebok, på enhver enhet. Men hvis du mister den, vil du også miste dine IOTA",
         "reminder": "Vennligst sikre din masternøkkel godt",
-        "button1": "JA - Jeg har en masternøkkel",
-        "button2": "NEI - Jeg trenger en ny masternøkkel"
+        "button1": "JA",
+        "button2": "NEI"
     },
     "lightserver": {
-        "title": "OPPSETT AV FORBINDELSE TIL NODE",
         "text1":
             "En åpen node er en node du bruker for å koble lommeboken til nettverket. Disse er stilt til rådighet av IOTA-samfunnet eller våre forretningspartnere.",
         "text2": "Du kan finne ut mer informasjon om åpne noder på: http://iotasupport.com/lightwallet.shtml",
@@ -45,27 +41,25 @@
         "button2": "TILBAKE"
     },
     "login": {
-        "title": "Logg inn",
         "text": "Skriv inn passord",
         "placeholder": "PASSORD",
         "error_title": "Feil passord",
         "error_text": "Passordet er feil. Prøv på nytt.",
         "button1": "FERDIG",
-        "button2": "ENDRE KONTO"
+        "button2": "BRUK MASTERNØKKEL"
     },
     "enterSeed": {
-        "title": "SKRIV INN MASTERNØKKEL",
         "error_title": "Nøkkelen er for kort",
         "error_text": "Nøkkelen må være minst 60 tegn. Prøv igjen.",
-        "invalid_seed_title": "Invalid seed",
+        "invalid_seed_title": "Ugyldig nøkkel",
         "invalid_seed_text":
-            "Your seed is invalid. A seed may contain uppercase letters (A-Z) and the number 9 and must be 60-81 characters long.",
+            "Masternøkkel er ugyldig. Den skal inneholde versaler (A-Z) og tallet 9, og skal være mellom 60 og 81 tegn lang.",
         "placeholder": "MASTERNØKKEL",
         "seed_explanation":
             "Masternøkkel skal ha 81 tegn og inneholde bokstavene A-Z eller tallet 9. Du kan ikke bruke mer enn 81 tegn.",
         "reminder": "OPPGI ALDRI DIN MASTERNØKKEL TIL ANDRE",
-        "scan_code": "Scan QR code",
-        "close": "CLOSE",
+        "scan_code": "Skann QR-kode",
+        "close": "LUKK",
         "button1": "FERDIG",
         "button2": "TILBAKE"
     },
@@ -78,222 +72,77 @@
         "button3": "TILBAKE"
     },
     "saveYourSeed": {
-        "title": "LAGRE MASTERNØKKELEN",
-        "text1": "You must save your seed with at least one of the options listed below.",
-        "text2": "at least one",
-        "optionA": "MANUAL COPY",
-        "optionB": "PRINT PAPER WALLET",
-        "optionC": "COPY TO CLIPBOARD",
-        "button1": "NEXT",
-        "button2": "GO BACK"
+        "text1": "Du må velge minst ett av valgene nedenfor når du lagrer nøkkelen din.",
+        "text2": "minst én",
+        "optionA": "MANUELL AVSKRIFT",
+        "optionB": "SKRIV UT PAPIRLOMMEBOK",
+        "optionC": "KOPIER TIL UTKLIPPSTAVLEN",
+        "button1": "NESTE",
+        "button2": "TILBAKE"
     },
     "saveYourSeed2": {
-        "title": "SAVE YOUR SEED",
-        "optionA": "Manual Copy",
-        "optionB": " Paper Wallet",
-        "optionC": "Copy To Clipboard",
+        "optionA": "Manuell avskrift",
+        "optionB": " Papirlommebok",
+        "optionC": "Kopier til utklippstavle",
         "explanation":
-            "Your seed is 81 characters read from left to right. Write down your seed and checksum and triple check they are correct.",
-        "text": "triple check",
-        "button": "DONE"
+            "Din nøkkel er 81 tegn lest fra venstre mot høyre. Skriv den ned sammen med kontrolltegnene og trippel-sjekk at alt er korrekt nedskrevet.",
+        "text": "trippel sjekk",
+        "button": "FERDIG"
     },
     "saveYourSeed3": {
-        "title": "SAVE YOUR SEED",
-        "optionA": "Manual Copy",
-        "optionB": " Paper Wallet",
-        "optionC": "Copy To Clipboard",
+        "optionA": "Manuell avskrift",
+        "optionB": " Papirlommebok",
+        "optionC": "Kopier til utklippstavle",
         "explanation":
-            "Click the button below to copy your seed to a password manager. It will stay in your clipboard for 60 seconds.",
-        "text": "Do not store the seed in plain text.",
-        "button1": "COPY TO CLIPBOARD",
-        "button2": "DONE"
+            "Trykk på knappen under, og kopier nøkkelen til et passord-program. Nøkkelen vil være tilgjengelig i 60 sekunder.",
+        "text": "Ikke lagre nøkkelen din som ren tekst.",
+        "button1": "KOPIER TIL UTKLIPPSTAVLEN",
+        "button2": "FERDIG"
     },
     "saveYourSeed4": {
-        "title": "SAVE YOUR SEED",
-        "optionA": "Manual Copy",
-        "optionB": " Paper Wallet",
-        "optionC": "Copy To Clipboard",
-        "explanation": "Click the button below to print a paper copy of your seed.",
-        "text": "Store it safely",
+        "optionA": "Manuell avskrift",
+        "optionB": " Papirlommebok",
+        "optionC": "Kopier til utklippstavle",
+        "explanation": "Klikk knappen nedenfor for å skrive ut en kopi av din nøkkel.",
+        "text1": "Lagre den trygt",
+        "text2": "Du må aldri dele nøkkelen din med noen.",
         "check_button": "IOTA logo",
-        "button1": "PRINT PAPER WALLET",
+        "button1": "SKRIV UT PAPIRLOMMEBOK",
         "button2": "FERDIG"
     },
-    "securityIntro": {
-        "title": "SET UP LOCAL PASSPHRASE",
-        "text1":
-            "To make it easier to log into this wallet, you can now set up a shorter passphrase. This local passphrase can only be used on this device.",
-        "explanation1": "The local passphrase can only be used to unlock the account on this device.",
-        "explanation2": "The IOTA seed can still be used to access your funds on any wallet on any device.",
-        "button1": "YES - set up a passphrase",
-        "button2": "NO - login with my seed"
+    "setPassword": {
+        "title": "PASSORD OPPSETT",
+        "text": "Nå må vi sette opp et passord.",
+        "explanation":
+            "Du bruker dette passordet for å åpne lommeboka i fremtiden. En kryptert kopi av nøkkelen din vil bli lagret på enheten.",
+        "reminder": "Sikre du bruk et sterkt passord minst 12 tegn.",
+        "placeholder1": "'PASSORD'",
+        "placeholder2": "SKRIV INN PASSORDET PÅ NYTT",
+        "error1_title": "Passordet er for kort",
+        "error1_text": "Your password must be at least 8 characters. Please try again.",
+        "error2_title": "Passordene samsvarer ikke",
+        "error2_text": "Passordene du angav samsvarer ikke. Prøv på nytt.",
+        "button1": "FERDIG",
+        "button2": "TILBAKE"
     },
-    "setPassword": {
-        "title": "PASSWORD SETUP",
-        "text": "Okay, now we need to set up a password.",
-        "explanation":
-            "An encrypted copy of your seed will be stored in your keychain. You will then only need to type in your password to access your wallet.",
-        "reminder": "Ensure you use a strong password.",
-        "placeholder1": "'PASSWORD'",
-        "placeholder2": "RETYPE PASSWORD",
-        "error1_title": "Password is too short",
-        "error1_text": "Your password must be at least 8 characters. Please try again.",
-        "error2_title": "Passwords do not match",
-        "error2_text": "The passwords you have entered do not match. Please try again.",
-        "button1": "DONE",
-        "button2": "GO BACK"
+    "onboardingComplete": {
+        "text":
+            "Lommeboken er nå satt opp og klar til bruk. Hvis du vil gjøre endringer i fremtiden, kan du se på Verktøy-menyen.",
+        "button": "NESTE"
     },
     "home": {
-        "tab1": "BALANCE",
-        "tab2": "SEND",
-        "tab3": "RECEIVE",
-        "tab4": "HISTORY",
-        "tab5": "TOOLS",
+        "tab1": "SALDO",
+        "tab2": "SENDE",
+        "tab3": "MOTTA",
+        "tab4": "HISTORIKK",
+        "tab5": "VERKTØY",
         "mcap": "MCAP",
-        "change": "Change",
-        "volume": "Volume",
-        "address": "ADDRESS",
-        "amount": "AMOUNT",
-        "botton1": "send IOTA",
-        "botton2": "GENERATE NEW ADDRESS",
-        "botton3": "LOG OUT"
+        "change": "Endre",
+        "volume": "Volum",
+        "address": "Adresse",
+        "amount": "Beløp",
+        "button1": "SENDE",
+        "button2": "FÅ NY MASTERNØKKEL",
+        "button3": "LOGG UT"
     }
-=======
-  "id":"en",
-  "notifications":{
-    "invalidServer_title":"Ugyldig tjener",
-    "invalidServer_text":"Tjener-adresssen du oppgav er ikke gyldig",
-    "unknownError_title":"Ukjent feil oppstod",
-    "unknownError_text":"Vi kan ikke utføre den ønskede handlingen denne gangen. Prøv på nytt."
-  },
-  "setLanguage":{
-    "dropdown_title":"Språk",
-    "button1":"NESTE"
-  },
-  "welcome1":{
-    "text1":"Takk for at du lastet ned IOTA-lommeboken.",
-    "text2":"Vi vil bruke neste minuttene til å sette opp lommeboken.",
-    "reminder":"Du kan være fristet til å hoppe over enkelte trinn, men vi oppfordrer deg til å følge hele prosessen.",
-    "button1":"NESTE",
-    "button2":"TILBAKE"
-  },
-  "welcome2":{
-    "text1":"OK. La oss sette opp lommeboken!",
-    "text2":"Har du allerede en masternøkkel du ønsker å bruke?",
-    "seed_explanation1":"IOTA masternøkkel er som brukernavn og passord til kontoen, kombinert i en 81 tegn lang streng.",
-    "seed_explanation2":"Du kan bruke den til å nå midlene fra enhver lommebok, på enhver enhet. Men hvis du mister den, vil du også miste dine IOTA",
-    "reminder":"Vennligst sikre din masternøkkel godt",
-    "button1":"JA",
-    "button2":"NEI"
-  },
-  "lightserver":{
-    "text1":"En åpen node er en node du bruker for å koble lommeboken til nettverket. Disse er stilt til rådighet av IOTA-samfunnet eller våre forretningspartnere.",
-    "text2":"Du kan finne ut mer informasjon om åpne noder på: http://iotasupport.com/lightwallet.shtml",
-    "text3":"Velg en node fra listen nedenfor.",
-    "server_label":"Node",
-    "custom_server_label":"Egendefinert node-adresse",
-    "other":"Annen",
-    "button1":"NESTE",
-    "button2":"TILBAKE"
-  },
-  "login":{
-    "text":"Skriv inn passord",
-    "placeholder":"PASSORD",
-    "error_title":"Feil passord",
-    "error_text":"Passordet er feil. Prøv på nytt.",
-    "button1":"FERDIG",
-    "button2":"BRUK MASTERNØKKEL"
-  },
-  "enterSeed":{
-    "error_title":"Nøkkelen er for kort",
-    "error_text":"Nøkkelen må være minst 60 tegn. Prøv igjen.",
-    "invalid_seed_title":"Ugyldig nøkkel",
-    "invalid_seed_text":"Masternøkkel er ugyldig. Den skal inneholde versaler (A-Z) og tallet 9, og skal være mellom 60 og 81 tegn lang.",
-    "placeholder":"MASTERNØKKEL",
-    "seed_explanation":"Masternøkkel skal ha 81 tegn og inneholde bokstavene A-Z eller tallet 9. Du kan ikke bruke mer enn 81 tegn.",
-    "reminder":"OPPGI ALDRI DIN MASTERNØKKEL TIL ANDRE",
-    "scan_code":"Skann QR-kode",
-    "close":"LUKK",
-    "button1":"FERDIG",
-    "button2":"TILBAKE"
-  },
-  "newSeedSetup":{
-    "title":"FÅ NY MASTERNØKKEL",
-    "button1":"FÅ NY MASTERNØKKEL",
-    "text1":"Trykk enkelte tegn for å flytte de til ny tilfeldig plassering.",
-    "text2":"Klikk NESTE",
-    "button2":"NESTE",
-    "button3":"TILBAKE"
-  },
-  "saveYourSeed":{
-    "text1":"Du må velge minst ett av valgene nedenfor når du lagrer nøkkelen din.",
-    "text2":"minst én",
-    "optionA":"MANUELL AVSKRIFT",
-    "optionB":"SKRIV UT PAPIRLOMMEBOK",
-    "optionC":"KOPIER TIL UTKLIPPSTAVLEN",
-    "button1":"NESTE",
-    "button2":"TILBAKE"
-  },
-  "saveYourSeed2":{
-    "optionA":"Manuell avskrift",
-    "optionB":" Papirlommebok",
-    "optionC":"Kopier til utklippstavle",
-    "explanation":"Din nøkkel er 81 tegn lest fra venstre mot høyre. Skriv den ned sammen med kontrolltegnene og trippel-sjekk at alt er korrekt nedskrevet.",
-    "text":"trippel sjekk",
-    "button":"FERDIG"
-  },
-  "saveYourSeed3":{
-    "optionA":"Manuell avskrift",
-    "optionB":" Papirlommebok",
-    "optionC":"Kopier til utklippstavle",
-    "explanation":"Trykk på knappen under, og kopier nøkkelen til et passord-program. Nøkkelen vil være tilgjengelig i 60 sekunder.",
-    "text":"Ikke lagre nøkkelen din som ren tekst.",
-    "button1":"KOPIER TIL UTKLIPPSTAVLEN",
-    "button2":"FERDIG"
-  },
-  "saveYourSeed4":{
-    "optionA":"Manuell avskrift",
-    "optionB":" Papirlommebok",
-    "optionC":"Kopier til utklippstavle",
-    "explanation":"Klikk knappen nedenfor for å skrive ut en kopi av din nøkkel.",
-    "text1":"Lagre den trygt",
-    "text2":"Du må aldri dele nøkkelen din med noen.",
-    "check_button":"IOTA logo",
-    "button1":"SKRIV UT PAPIRLOMMEBOK",
-    "button2":"FERDIG"
-  },
-  "setPassword":{
-    "title":"PASSORD OPPSETT",
-    "text":"Nå må vi sette opp et passord.",
-    "explanation":"Du bruker dette passordet for å åpne lommeboka i fremtiden. En kryptert kopi av nøkkelen din vil bli lagret på enheten.",
-    "reminder":"Sikre du bruk et sterkt passord minst 12 tegn.",
-    "placeholder1":"'PASSORD'",
-    "placeholder2":"SKRIV INN PASSORDET PÅ NYTT",
-    "error1_title":"Passordet er for kort",
-    "error1_text":"Your password must be at least 8 characters. Please try again.",
-    "error2_title":"Passordene samsvarer ikke",
-    "error2_text":"Passordene du angav samsvarer ikke. Prøv på nytt.",
-    "button1":"FERDIG",
-    "button2":"TILBAKE"
-  },
-  "onboardingComplete":{
-    "text":"Lommeboken er nå satt opp og klar til bruk. Hvis du vil gjøre endringer i fremtiden, kan du se på Verktøy-menyen.",
-    "button":"NESTE"
-  },
-  "home":{
-    "tab1":"SALDO",
-    "tab2":"SENDE",
-    "tab3":"MOTTA",
-    "tab4":"HISTORIKK",
-    "tab5":"VERKTØY",
-    "mcap":"MCAP",
-    "change":"Endre",
-    "volume":"Volum",
-    "address":"Adresse",
-    "amount":"Beløp",
-    "button1":"SENDE",
-    "button2":"FÅ NY MASTERNØKKEL",
-    "button3":"LOGG UT"
-  }
->>>>>>> a6e4feeb
 }