{
<<<<<<< HEAD
    "id": "en",
    "notifications": {
        "invalidServer_title": "Ugyldig tjener",
        "invalidServer_text": "Tjener-adresssen du oppgav er ikke gyldig",
        "unknownError_title": "Ukjent feil oppstod",
        "unknownError_text": "Vi kan ikke utføre den ønskede handlingen denne gangen. Prøv på nytt."
    },
    "setLanguage": {
        "dropdown_title": "Språk",
        "button1": "NESTE"
    },
    "welcome1": {
        "text1": "Takk for at du lastet ned IOTA-lommeboken.",
        "text2": "Vi vil bruke neste minuttene til å sette opp lommeboken.",
        "reminder":
            "Du kan være fristet til å hoppe over enkelte trinn, men vi oppfordrer deg til å følge hele prosessen.",
        "button1": "NESTE",
        "button2": "TILBAKE"
    },
    "welcome2": {
        "text1": "OK. La oss sette opp lommeboken!",
        "text2": "Har du allerede en masternøkkel du ønsker å bruke?",
        "seed_explanation1":
            "IOTA masternøkkel er som brukernavn og passord til kontoen, kombinert i en 81 tegn lang streng.",
        "seed_explanation2":
            "Du kan bruke den til å nå midlene fra enhver lommebok, på enhver enhet. Men hvis du mister den, vil du også miste dine IOTA",
        "reminder": "Vennligst sikre din masternøkkel godt",
        "button1": "JA",
        "button2": "NEI"
    },
    "lightserver": {
        "text1":
            "En åpen node er en node du bruker for å koble lommeboken til nettverket. Disse er stilt til rådighet av IOTA-samfunnet eller våre forretningspartnere.",
        "text2": "Du kan finne ut mer informasjon om åpne noder på: http://iotasupport.com/lightwallet.shtml",
        "text3": "Velg en node fra listen nedenfor.",
        "server_label": "Node",
        "custom_server_label": "Egendefinert node-adresse",
        "other": "Annen",
        "button1": "NESTE",
        "button2": "TILBAKE"
    },
    "login": {
        "text": "Skriv inn passord",
        "placeholder": "PASSORD",
        "error_title": "Feil passord",
        "error_text": "Passordet er feil. Prøv på nytt.",
        "button1": "FERDIG",
        "button2": "BRUK MASTERNØKKEL"
    },
    "enterSeed": {
        "error_title": "Nøkkelen er for kort",
        "error_text": "Nøkkelen må være minst 60 tegn. Prøv igjen.",
        "invalid_seed_title": "Ugyldig nøkkel",
        "invalid_seed_text":
            "Masternøkkel er ugyldig. Den skal inneholde versaler (A-Z) og tallet 9, og skal være mellom 60 og 81 tegn lang.",
        "placeholder": "MASTERNØKKEL",
        "seed_explanation":
            "Masternøkkel skal ha 81 tegn og inneholde bokstavene A-Z eller tallet 9. Du kan ikke bruke mer enn 81 tegn.",
        "reminder": "OPPGI ALDRI DIN MASTERNØKKEL TIL ANDRE",
        "scan_code": "Skann QR-kode",
        "close": "LUKK",
        "button1": "FERDIG",
        "button2": "TILBAKE"
    },
    "newSeedSetup": {
        "title": "FÅ NY MASTERNØKKEL",
        "button1": "FÅ NY MASTERNØKKEL",
        "text1": "Trykk enkelte tegn for å flytte de til ny tilfeldig plassering.",
        "text2": "Klikk NESTE",
        "button2": "NESTE",
        "button3": "TILBAKE"
    },
    "saveYourSeed": {
        "text1": "Du må velge minst ett av valgene nedenfor når du lagrer nøkkelen din.",
        "text2": "minst én",
        "optionA": "MANUELL AVSKRIFT",
        "optionB": "SKRIV UT PAPIRLOMMEBOK",
        "optionC": "KOPIER TIL UTKLIPPSTAVLEN",
        "button1": "NESTE",
        "button2": "TILBAKE"
    },
    "saveYourSeed2": {
        "optionA": "Manuell avskrift",
        "optionB": " Papirlommebok",
        "optionC": "Kopier til utklippstavle",
        "explanation":
            "Din nøkkel er 81 tegn lest fra venstre mot høyre. Skriv den ned sammen med kontrolltegnene og trippel-sjekk at alt er korrekt nedskrevet.",
        "text": "trippel sjekk",
        "button": "FERDIG"
    },
    "saveYourSeed3": {
        "optionA": "Manuell avskrift",
        "optionB": " Papirlommebok",
        "optionC": "Kopier til utklippstavle",
        "explanation":
            "Trykk på knappen under, og kopier nøkkelen til et passord-program. Nøkkelen vil være tilgjengelig i 60 sekunder.",
        "text": "Ikke lagre nøkkelen din som ren tekst.",
        "button1": "KOPIER TIL UTKLIPPSTAVLEN",
        "button2": "FERDIG"
    },
    "saveYourSeed4": {
        "optionA": "Manuell avskrift",
        "optionB": " Papirlommebok",
        "optionC": "Kopier til utklippstavle",
        "explanation": "Klikk knappen nedenfor for å skrive ut en kopi av din nøkkel.",
        "text1": "Lagre den trygt",
        "text2": "Du må aldri dele nøkkelen din med noen.",
        "check_button": "IOTA logo",
        "button1": "SKRIV UT PAPIRLOMMEBOK",
        "button2": "FERDIG"
    },
    "setPassword": {
        "title": "PASSORD OPPSETT",
        "text": "Nå må vi sette opp et passord.",
        "explanation":
            "Du bruker dette passordet for å åpne lommeboka i fremtiden. En kryptert kopi av nøkkelen din vil bli lagret på enheten.",
        "reminder": "Sikre du bruk et sterkt passord minst 12 tegn.",
        "placeholder1": "'PASSORD'",
        "placeholder2": "SKRIV INN PASSORDET PÅ NYTT",
        "error1_title": "Passordet er for kort",
        "error1_text": "Your password must be at least 8 characters. Please try again.",
        "error2_title": "Passordene samsvarer ikke",
        "error2_text": "Passordene du angav samsvarer ikke. Prøv på nytt.",
        "button1": "FERDIG",
        "button2": "TILBAKE"
    },
    "onboardingComplete": {
        "text":
            "Lommeboken er nå satt opp og klar til bruk. Hvis du vil gjøre endringer i fremtiden, kan du se på Verktøy-menyen.",
        "button": "NESTE"
    },
    "home": {
        "tab1": "SALDO",
        "tab2": "SENDE",
        "tab3": "MOTTA",
        "tab4": "HISTORIKK",
        "tab5": "VERKTØY",
        "mcap": "MCAP",
        "change": "Endre",
        "volume": "Volum",
        "address": "Adresse",
        "amount": "Beløp",
        "button1": "SENDE",
        "button2": "FÅ NY MASTERNØKKEL",
        "button3": "LOGG UT"
    }
=======
  "id": "en",
  "notifications": {
    "invalidServer_title": "Ugyldig tjener",
    "invalidServer_text": "Tjener-adresssen du oppgav er ikke gyldig",
    "unknownError_title": "Ukjent feil oppstod",
    "unknownError_text": "Vi kan ikke utføre den ønskede handlingen denne gangen. Prøv på nytt."
  },
  "setLanguage": {
    "dropdown_title": "Språk",
    "button1": "NESTE"
  },
  "welcome1": {
    "text1": "Takk for at du lastet ned IOTA-lommeboken.",
    "text2": "Vi vil bruke neste minuttene til å sette opp lommeboken.",
    "reminder": "Du kan være fristet til å hoppe over enkelte trinn, men vi oppfordrer deg til å følge hele prosessen.",
    "button1": "NESTE",
    "button2": "TILBAKE"
  },
  "welcome2": {
    "text1": "OK. La oss sette opp lommeboken!",
    "text2": "Har du allerede en masternøkkel du ønsker å bruke?",
    "seed_explanation1": "IOTA masternøkkel er som brukernavn og passord til kontoen, kombinert i en 81 tegn lang streng.",
    "seed_explanation2": "Du kan bruke den til å nå midlene fra enhver lommebok, på enhver enhet. Men hvis du mister den, vil du også miste dine IOTA",
    "reminder": "Vennligst sikre din masternøkkel godt",
    "button1": "JA",
    "button2": "NEI"
  },
  "lightserver": {
    "text1": "En åpen node er en node du bruker for å koble lommeboken til nettverket. Disse er stilt til rådighet av IOTA-samfunnet eller våre forretningspartnere.",
    "text2": "Du kan finne ut mer informasjon om åpne noder på: http://iotasupport.com/lightwallet.shtml",
    "text3": "Velg en node fra listen nedenfor.",
    "server_label": "Node",
    "custom_server_label": "Egendefinert node-adresse",
    "other": "Annen",
    "button1": "NESTE",
    "button2": "TILBAKE"
  },
  "login": {
    "text": "Skriv inn passord",
    "placeholder": "PASSORD",
    "error_title": "Feil passord",
    "error_text": "Passordet er feil. Prøv på nytt.",
    "button1": "FERDIG",
    "button2": "BRUK MASTERNØKKEL"
  },
  "enterSeed": {
    "error_title": "Nøkkelen er for kort",
    "error_text": "Nøkkelen må være minst 60 tegn. Prøv igjen.",
    "invalid_seed_title": "Ugyldig nøkkel",
    "invalid_seed_text": "Masternøkkel er ugyldig. Den skal inneholde versaler (A-Z) og tallet 9, og skal være mellom 60 og 81 tegn lang.",
    "placeholder": "MASTERNØKKEL",
    "seed_explanation": "Masternøkkel skal ha 81 tegn og inneholde bokstavene A-Z eller tallet 9. Du kan ikke bruke mer enn 81 tegn.",
    "reminder": "OPPGI ALDRI DIN MASTERNØKKEL TIL ANDRE",
    "scan_code": "Skann QR-kode",
    "close": "LUKK",
    "button1": "FERDIG",
    "button2": "TILBAKE"
  },
  "newSeedSetup": {
    "title": "FÅ NY MASTERNØKKEL",
    "button1": "FÅ NY MASTERNØKKEL",
    "text1": "Trykk enkelte tegn for å flytte de til ny tilfeldig plassering.",
    "text2": "Klikk NESTE",
    "button2": "NESTE",
    "button3": "TILBAKE"
  },
  "saveYourSeed": {
    "text1": "Du må velge minst ett av valgene nedenfor når du lagrer nøkkelen din.",
    "text2": "minst én",
    "optionA": "MANUELL AVSKRIFT",
    "optionB": "SKRIV UT PAPIRLOMMEBOK",
    "optionC": "KOPIER TIL UTKLIPPSTAVLEN",
    "button1": "NESTE",
    "button2": "TILBAKE"
  },
  "saveYourSeed2": {
    "optionA": "Manuell avskrift",
    "optionB": " Papirlommebok",
    "optionC": "Kopier til utklippstavle",
    "explanation": "Din nøkkel er 81 tegn lest fra venstre mot høyre. Skriv den ned sammen med kontrolltegnene og trippel-sjekk at alt er korrekt nedskrevet.",
    "text": "trippel sjekk",
    "button": "FERDIG"
  },
  "saveYourSeed3": {
    "optionA": "Manuell avskrift",
    "optionB": " Papirlommebok",
    "optionC": "Kopier til utklippstavle",
    "explanation": "Trykk på knappen under, og kopier nøkkelen til et passord-program. Nøkkelen vil være tilgjengelig i 60 sekunder.",
    "text": "Ikke lagre nøkkelen din som ren tekst.",
    "button1": "KOPIER TIL UTKLIPPSTAVLEN",
    "button2": "FERDIG"
  },
  "saveYourSeed4": {
    "optionA": "Manuell avskrift",
    "optionB": " Papirlommebok",
    "optionC": "Kopier til utklippstavle",
    "explanation": "Klikk knappen nedenfor for å skrive ut en kopi av din nøkkel.",
    "text1": "Lagre den trygt",
    "text2": "Du må aldri dele nøkkelen din med noen.",
    "check_button": "IOTA logo",
    "button1": "SKRIV UT PAPIRLOMMEBOK",
    "button2": "FERDIG"
  },
  "setPassword": {
    "title": "PASSORD OPPSETT",
    "text": "Nå må vi sette opp et passord.",
    "explanation": "Du bruker dette passordet for å åpne lommeboka i fremtiden. En kryptert kopi av nøkkelen din vil bli lagret på enheten.",
    "reminder": "Sikre du bruk et sterkt passord minst 12 tegn.",
    "placeholder1": "'PASSORD'",
    "placeholder2": "SKRIV INN PASSORDET PÅ NYTT",
    "error1_title": "Passordet er for kort",
    "error1_text": "Your password must be at least 8 characters. Please try again.",
    "error2_title": "Passordene samsvarer ikke",
    "error2_text": "Passordene du angav samsvarer ikke. Prøv på nytt.",
    "button1": "FERDIG",
    "button2": "TILBAKE"
  },
  "onboardingComplete": {
    "text": "Lommeboken er nå satt opp og klar til bruk. Hvis du vil gjøre endringer i fremtiden, kan du se på Verktøy-menyen.",
    "button": "NESTE"
  },
  "home": {
    "tab1": "SALDO",
    "tab2": "SENDE",
    "tab3": "MOTTA",
    "tab4": "HISTORIKK",
    "tab5": "VERKTØY",
    "mcap": "MCAP",
    "change": "Endre",
    "volume": "Volum",
    "address": "Adresse",
    "amount": "Beløp",
    "button1": "SENDE",
    "button2": "FÅ NY MASTERNØKKEL",
    "button3": "LOGG UT",
    "changeMode": "Change mode",
    "minimal": "Minimal",
    "standard": "Standard",
    "expert": "Expert",
    "changeTheme": "Change theme",
    "changeLanguage": "Change language",
    "addNewSeed": "Add new seed",
    "setup2fa": "2FA Setup",
    "changePassword": "Change password",
    "advancedSettings": "Advanced settings",
    "logout": "Logout"
  }
>>>>>>> 32042ccb
}<|MERGE_RESOLUTION|>--- conflicted
+++ resolved
@@ -1,5 +1,4 @@
 {
-<<<<<<< HEAD
     "id": "en",
     "notifications": {
         "invalidServer_title": "Ugyldig tjener",
@@ -144,155 +143,17 @@
         "amount": "Beløp",
         "button1": "SENDE",
         "button2": "FÅ NY MASTERNØKKEL",
-        "button3": "LOGG UT"
+        "button3": "LOGG UT",
+        "changeMode": "Change mode",
+        "minimal": "Minimal",
+        "standard": "Standard",
+        "expert": "Expert",
+        "changeTheme": "Change theme",
+        "changeLanguage": "Change language",
+        "addNewSeed": "Add new seed",
+        "setup2fa": "2FA Setup",
+        "changePassword": "Change password",
+        "advancedSettings": "Advanced settings",
+        "logout": "Logout"
     }
-=======
-  "id": "en",
-  "notifications": {
-    "invalidServer_title": "Ugyldig tjener",
-    "invalidServer_text": "Tjener-adresssen du oppgav er ikke gyldig",
-    "unknownError_title": "Ukjent feil oppstod",
-    "unknownError_text": "Vi kan ikke utføre den ønskede handlingen denne gangen. Prøv på nytt."
-  },
-  "setLanguage": {
-    "dropdown_title": "Språk",
-    "button1": "NESTE"
-  },
-  "welcome1": {
-    "text1": "Takk for at du lastet ned IOTA-lommeboken.",
-    "text2": "Vi vil bruke neste minuttene til å sette opp lommeboken.",
-    "reminder": "Du kan være fristet til å hoppe over enkelte trinn, men vi oppfordrer deg til å følge hele prosessen.",
-    "button1": "NESTE",
-    "button2": "TILBAKE"
-  },
-  "welcome2": {
-    "text1": "OK. La oss sette opp lommeboken!",
-    "text2": "Har du allerede en masternøkkel du ønsker å bruke?",
-    "seed_explanation1": "IOTA masternøkkel er som brukernavn og passord til kontoen, kombinert i en 81 tegn lang streng.",
-    "seed_explanation2": "Du kan bruke den til å nå midlene fra enhver lommebok, på enhver enhet. Men hvis du mister den, vil du også miste dine IOTA",
-    "reminder": "Vennligst sikre din masternøkkel godt",
-    "button1": "JA",
-    "button2": "NEI"
-  },
-  "lightserver": {
-    "text1": "En åpen node er en node du bruker for å koble lommeboken til nettverket. Disse er stilt til rådighet av IOTA-samfunnet eller våre forretningspartnere.",
-    "text2": "Du kan finne ut mer informasjon om åpne noder på: http://iotasupport.com/lightwallet.shtml",
-    "text3": "Velg en node fra listen nedenfor.",
-    "server_label": "Node",
-    "custom_server_label": "Egendefinert node-adresse",
-    "other": "Annen",
-    "button1": "NESTE",
-    "button2": "TILBAKE"
-  },
-  "login": {
-    "text": "Skriv inn passord",
-    "placeholder": "PASSORD",
-    "error_title": "Feil passord",
-    "error_text": "Passordet er feil. Prøv på nytt.",
-    "button1": "FERDIG",
-    "button2": "BRUK MASTERNØKKEL"
-  },
-  "enterSeed": {
-    "error_title": "Nøkkelen er for kort",
-    "error_text": "Nøkkelen må være minst 60 tegn. Prøv igjen.",
-    "invalid_seed_title": "Ugyldig nøkkel",
-    "invalid_seed_text": "Masternøkkel er ugyldig. Den skal inneholde versaler (A-Z) og tallet 9, og skal være mellom 60 og 81 tegn lang.",
-    "placeholder": "MASTERNØKKEL",
-    "seed_explanation": "Masternøkkel skal ha 81 tegn og inneholde bokstavene A-Z eller tallet 9. Du kan ikke bruke mer enn 81 tegn.",
-    "reminder": "OPPGI ALDRI DIN MASTERNØKKEL TIL ANDRE",
-    "scan_code": "Skann QR-kode",
-    "close": "LUKK",
-    "button1": "FERDIG",
-    "button2": "TILBAKE"
-  },
-  "newSeedSetup": {
-    "title": "FÅ NY MASTERNØKKEL",
-    "button1": "FÅ NY MASTERNØKKEL",
-    "text1": "Trykk enkelte tegn for å flytte de til ny tilfeldig plassering.",
-    "text2": "Klikk NESTE",
-    "button2": "NESTE",
-    "button3": "TILBAKE"
-  },
-  "saveYourSeed": {
-    "text1": "Du må velge minst ett av valgene nedenfor når du lagrer nøkkelen din.",
-    "text2": "minst én",
-    "optionA": "MANUELL AVSKRIFT",
-    "optionB": "SKRIV UT PAPIRLOMMEBOK",
-    "optionC": "KOPIER TIL UTKLIPPSTAVLEN",
-    "button1": "NESTE",
-    "button2": "TILBAKE"
-  },
-  "saveYourSeed2": {
-    "optionA": "Manuell avskrift",
-    "optionB": " Papirlommebok",
-    "optionC": "Kopier til utklippstavle",
-    "explanation": "Din nøkkel er 81 tegn lest fra venstre mot høyre. Skriv den ned sammen med kontrolltegnene og trippel-sjekk at alt er korrekt nedskrevet.",
-    "text": "trippel sjekk",
-    "button": "FERDIG"
-  },
-  "saveYourSeed3": {
-    "optionA": "Manuell avskrift",
-    "optionB": " Papirlommebok",
-    "optionC": "Kopier til utklippstavle",
-    "explanation": "Trykk på knappen under, og kopier nøkkelen til et passord-program. Nøkkelen vil være tilgjengelig i 60 sekunder.",
-    "text": "Ikke lagre nøkkelen din som ren tekst.",
-    "button1": "KOPIER TIL UTKLIPPSTAVLEN",
-    "button2": "FERDIG"
-  },
-  "saveYourSeed4": {
-    "optionA": "Manuell avskrift",
-    "optionB": " Papirlommebok",
-    "optionC": "Kopier til utklippstavle",
-    "explanation": "Klikk knappen nedenfor for å skrive ut en kopi av din nøkkel.",
-    "text1": "Lagre den trygt",
-    "text2": "Du må aldri dele nøkkelen din med noen.",
-    "check_button": "IOTA logo",
-    "button1": "SKRIV UT PAPIRLOMMEBOK",
-    "button2": "FERDIG"
-  },
-  "setPassword": {
-    "title": "PASSORD OPPSETT",
-    "text": "Nå må vi sette opp et passord.",
-    "explanation": "Du bruker dette passordet for å åpne lommeboka i fremtiden. En kryptert kopi av nøkkelen din vil bli lagret på enheten.",
-    "reminder": "Sikre du bruk et sterkt passord minst 12 tegn.",
-    "placeholder1": "'PASSORD'",
-    "placeholder2": "SKRIV INN PASSORDET PÅ NYTT",
-    "error1_title": "Passordet er for kort",
-    "error1_text": "Your password must be at least 8 characters. Please try again.",
-    "error2_title": "Passordene samsvarer ikke",
-    "error2_text": "Passordene du angav samsvarer ikke. Prøv på nytt.",
-    "button1": "FERDIG",
-    "button2": "TILBAKE"
-  },
-  "onboardingComplete": {
-    "text": "Lommeboken er nå satt opp og klar til bruk. Hvis du vil gjøre endringer i fremtiden, kan du se på Verktøy-menyen.",
-    "button": "NESTE"
-  },
-  "home": {
-    "tab1": "SALDO",
-    "tab2": "SENDE",
-    "tab3": "MOTTA",
-    "tab4": "HISTORIKK",
-    "tab5": "VERKTØY",
-    "mcap": "MCAP",
-    "change": "Endre",
-    "volume": "Volum",
-    "address": "Adresse",
-    "amount": "Beløp",
-    "button1": "SENDE",
-    "button2": "FÅ NY MASTERNØKKEL",
-    "button3": "LOGG UT",
-    "changeMode": "Change mode",
-    "minimal": "Minimal",
-    "standard": "Standard",
-    "expert": "Expert",
-    "changeTheme": "Change theme",
-    "changeLanguage": "Change language",
-    "addNewSeed": "Add new seed",
-    "setup2fa": "2FA Setup",
-    "changePassword": "Change password",
-    "advancedSettings": "Advanced settings",
-    "logout": "Logout"
-  }
->>>>>>> 32042ccb
 }