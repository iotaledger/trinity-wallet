--- conflicted
+++ resolved
@@ -266,12 +266,7 @@
             "Du kan være fristet til å hoppe over enkelte trinn, men vi oppfordrer deg til å følge hele prosessen."
     },
     "writeSeedDown": {
-<<<<<<< HEAD
         "yourSeedIs": "Your seed is {{maxSeedLength}} characters read from left to right. Write down your seed and checksum and",
-=======
-        "yourSeedIs":
-            "Din hovednøkkel er 81 tegn og leses fra venstre mot høyre. Skriv denne ned sammen med kontrolltegnene og",
->>>>>>> 5c532a38
         "tripleCheck": "dobbeltsjekk",
         "thatTheyAreCorrect": "at de er riktige."
     },
