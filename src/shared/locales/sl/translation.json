{
    "global": {
        "invalidResponse": "Neveljaven odziv",
        "invalidResponseExplanation": "Vozlišče je vrnilo neveljaven odziv.",
        "invalidResponsePollingExplanation": "Vozlišče ke vrnilo neveljaven odziv med pozivanjem.",
        "seed": "Generirano število",
        "back": "NAZAJ",
        "done": "OPRAVLJENO",
        "next": "NAPREJ",
<<<<<<< HEAD
        "apply": "",
        "save": "",
        "close": "",
=======
        "apply": "APPLY",
        "save": "SAVE",
        "close": "CLOSE",
>>>>>>> 7ed80a33
        "manualCopy": "Zapišite generirano vrednost",
        "paperWallet": "Natisnite kopijo",
        "copyToClipboard": "Dodajte v upravitelja gesel",
        "qr": "QR",
        "notAvailable": "Ta funkcija ni na voljo",
        "notAvailableExplanation": "Dodano bo na kasnjejši stopnji.",
        "enterSeed": "Prosimo vpišite generirano vrednost.",
        "mainWallet": "GLAVNI RAČUN",
        "secondWallet": "DRUGI RAČUN",
        "thirdWallet": "TRETJI RAČUN",
        "fourthWallet": "ČETRTI RAČUN",
        "fifthWallet": "PETI RAČUN",
        "sixthWallet": "ŠESTI RAČUN",
        "otherWallet": "DRUGI RAČUNI",
        "yes": "DA",
        "no": "NE",
        "password": "Geslo",
        "unrecognisedPassword": "Neprepoznano geslo",
        "unrecognisedPasswordExplanation": "Geslo ni bilo prepoznano. Prosimo, poskusite ponovno.",
        "syncInProgress": "Sinhronizacija v teku",
        "syncInProgressExplanation": "Prosimo počakajte dokler sinhronizacija ni končana.",
        "somethingWentWrong": "Nekaj je šlo narobe",
        "somethingWentWrongExplanation": "Prosimo ponovno zaženite aplikacijo.",
<<<<<<< HEAD
        "node": ""
    },
    "addAdditionalSeed": {
        "seedInvalidChars": "Generirana vrednost vsebuje neveljavne znake",
        "seedInvalidCharsExplanation":
            "Generirana vrednost lahko vsebuje samo črke od A-Z in številko 9. Vaša generirana vrednost ima neveljavne znake. Prosimo poskusite ponovno.",
        "seedTooShort": "Seed je prekratek",
        "seedTooShortExplanation":
            "Generirana vrednost mora biti {{maxLenght}} znakov dolga. Vaša generirana vrednost je trenutno {{currentLenght}} znakov dolga. Prosimo poskusite znova.",
=======
        "node": "Node"
    },
    "addAdditionalSeed": {
        "seedInvalidChars": "Generirana vrednost vsebuje neveljavne znake",
        "seedInvalidCharsExplanation": "Generirana vrednost lahko vsebuje samo črke od A-Z in številko 9. Vaša generirana vrednost ima neveljavne znake. Prosimo poskusite ponovno.",
        "seedTooShort": "Seed je prekratek",
        "seedTooShortExplanation": "Generirana vrednost mora biti {{maxLenght}} znakov dolga. Vaša generirana vrednost je trenutno {{currentLenght}} znakov dolga. Prosimo poskusite znova.",
>>>>>>> 7ed80a33
        "nameInUse": "Ime računa je že v uporabi",
        "nameInUseExplanation": "Prosimo vnesite edinstveno ime računa za pridobitev generirane vrednosti.",
        "enterAccountName": "Vnesite ime računa.",
        "accountName": "Ime računa",
        "noNickname": "Niste vnesli imena računa",
        "noNicknameExplanation": "Prosimo vnesite ime računa za pridobitev generirane vrednosti.",
        "seedInUse": "Seed already in use",
        "seedInUseExplanation": "This seed is already linked to your wallet. Please use a different one."
    },
    "changePassword": {
        "oops": "Oops! Nekaj je šlo narobe",
<<<<<<< HEAD
        "oopsExplanation":
            "Izgleda kot da je nekaj šlo narobe pri posodabljanju vašega gesla. Prosimo poskusite ponovno.",
=======
        "oopsExplanation": "Izgleda kot da je nekaj šlo narobe pri posodabljanju vašega gesla. Prosimo poskusite ponovno.",
>>>>>>> 7ed80a33
        "passwordUpdated": "Geslo posodobljeno",
        "passwordUpdatedExplanation": "Vaše geslo je bilo uspešno posodobljeno.",
        "incorrectPassword": "Napačno geslo",
        "incorrectPasswordExplanation": "Vaše geslo je napačno. Poskusite ponovno.",
        "passwordsDoNotMatch": "Gesli se ne ujemata",
        "passwordsDoNotMatchExplanation": "Gesli se ne ujemata. Prosimo poskusite ponovno.",
        "passwordTooShort": "Geslo je prekratko",
        "passwordTooShortExplanation": "Your password must be at least 8 characters. Please try again.",
        "oldPassword": "Ni mogoče nastavite starega gesla",
<<<<<<< HEAD
        "oldPasswordExplanation":
            "Nemorete uporabljati prejšnjega gesla kot vaše novo geslo. Prosimo poskusite ponovno z novim geslom.",
=======
        "oldPasswordExplanation": "Nemorete uporabljati prejšnjega gesla kot vaše novo geslo. Prosimo poskusite ponovno z novim geslom.",
>>>>>>> 7ed80a33
        "ensureStrongPassword": "Zagotovite da bo vaše geslo zapleteno in dolgo vsaj 12 znakov.",
        "currentPassword": "Trenutno Geslo",
        "newPassword": "Novo Geslo",
        "confirmPassword": "Potrdite Novo Geslo"
    },
    "copyToClipboard": {
        "seedCleared": "Generirana vrednost zbrisana",
        "seedClearedExplanation": "Generirana vrednost je bila izbrisana iz odložišča za vašo varnost.",
        "seedCopied": "Kopirajte generirano vrednost v odložišce",
        "seedCopiedExplanation": "Generirana vrednost bo izbrisana ko pritisnete \"KONČANO\" ali mine 60 sekund.",
        "clickToCopy": "Pritisnite gumb spodaj in kopirajte generirano vrednost v svojega upravitelja gesel.",
        "doNotStore": "Ne spravljajte generirane vrednost samo v tekst.",
        "copyToClipboard": "Kopiraj v odložišče"
    },
    "enterSeed": {
        "invalidCharacters": "Generirana vrednost vsebuje beveljavne znake",
<<<<<<< HEAD
        "invalidCharactersExplanation":
            "Generirana vrednost lahko vsebuje samo velike črke od A-Z in število 9. Vaša generirana vrednost ima neveljavne znake. Prosimo poskusite znova.",
        "seedTooShort": "Seed je prekratek",
        "seedTooShortExplanation":
            "Generirano vrednost mora biti {{maxLenght}} znakov dolgo. Vaša generirano vrednost je trenutno {{currentLenght}} znakov dolga. Prosimo poskusite ponovno.",
        "seedExplanation":
            "Generirana vrednost mora biti {{maxLenght}} znakov dolgo in mora vsebovati velike črke od A-Z ali število 9. Ne morete uporabljati generiranih vrednosti ki so daljše od {{maxLenght}}.",
=======
        "invalidCharactersExplanation": "Generirana vrednost lahko vsebuje samo velike črke od A-Z in število 9. Vaša generirana vrednost ima neveljavne znake. Prosimo poskusite znova.",
        "seedTooShort": "Seed je prekratek",
        "seedTooShortExplanation": "Generirano vrednost mora biti {{maxLenght}} znakov dolgo. Vaša generirano vrednost je trenutno {{currentLenght}} znakov dolga. Prosimo poskusite ponovno.",
        "seedExplanation": "Generirana vrednost mora biti {{maxLenght}} znakov dolgo in mora vsebovati velike črke od A-Z ali število 9. Ne morete uporabljati generiranih vrednosti ki so daljše od {{maxLenght}}.",
>>>>>>> 7ed80a33
        "neverShare": "Z NIKOMER NIKOLI NE DELITE VAŠEGA SEEDA"
    },
    "home": {
        "balance": "Sredstva",
        "send": "Pošlji",
        "receive": "Prejmi",
        "history": "Zgodovina",
        "settings": "NASTAVITVE"
    },
    "languageSetup": {
        "language": "Jezik"
    },
    "login": {
        "emptyPassword": "Prazno geslo",
        "emptyPasswordExplanation": "Za prijavo morate vnesti geslo. Prosimo poskusite ponovno.",
        "enterPassword": "Prosimo vnesite vaše geslo.",
        "useSeed": "UPORABA SEEDA",
        "login": "PRIJAVA",
        "selectDifferentNode": "Do you want to select a different node?"
    },
    "loading": {
        "loadingFirstTime": "Nalaganje generirane vrednosti prvič.",
        "thisMayTake": "To lahko traja nekaj časa.",
        "youMayNotice": "Opazite lahko upočasnjevanje naprave."
    },
    "newSeedSetup": {
        "seedNotGenerated": "Generirana vrednost ni bila ustvarjena",
        "seedNotGeneratedExplanation": "Kliknite gumb ustvari novo generirano seme.",
        "pressForNewSeed": "PRITISNITE ZA NOVO VREDNOST",
        "individualLetters": "Pritisnite posamezne znake za jih ponaključit."
    },
    "onboardingComplete": {
<<<<<<< HEAD
        "walletReady":
            "Denarnica je nastavljena in pripravljena za uporabo. Če želite boste v prihodnosti želeleli kaj spreminjati poglejte v meni za nastavitve."
=======
        "walletReady": "Denarnica je nastavljena in pripravljena za uporabo. Če želite boste v prihodnosti želeleli kaj spreminjati poglejte v meni za nastavitve."
>>>>>>> 7ed80a33
    },
    "paperWallet": {
        "clickToPrint": "Kliknite na spodnji gumb za printanje semena v papirnati obliki.",
        "storeSafely": "Shranite ga varno.",
        "neverShare": "Nikoli z nikomer ne delite svojega seeda.",
        "iotaLogo": "IOTA logotip",
        "printWallet": "Printanje papirnate denarnice"
    },
    "receive": {
        "addressCopied": "Naslov kopiran",
        "addressCopiedExplanation": "Vaš naslov je bil kopiran v odložišče.",
        "generateNewAddress": "Ustvari nov naslov",
        "message": "Neobvezno sporočilo",
        "removeMessage": "ODSTRANI SPOROČILO"
    },
    "saveYourSeed": {
        "seedCleared": "Generiranava vrednost odstranjena",
        "seedClearedExplanation": "Generirana vrednost je bila izbrisana iz odložišča za vašo varnost.",
        "mustSaveYourSeed": "Morate shraniti vašo generirano vrednost z ",
        "atLeastOne": "vsaj en ",
        "ofTheOptions": "eno od možnosti navednih spodaj."
    },
    "seedReentry": {
        "incorrectSeed": "Napačno generirano število",
        "incorrectSeedExplanation": "Generirana vrednost ki ste jo vnesli ni pravila. Prosimo poskusite kasneje.",
        "thisIsACheck": "To je test da preverite če ste shranili vašo generirano vrednost.",
        "ifYouHaveNotSaved": "Če niste shranili vaše vrednosti prosimo pojdite nazaj in naredite to."
    },
    "send": {
        "invalidAddress": "Napačen naslov",
        "invalidAddressExplanation1": "Naslov mora biti {{maxLenght}} znakov dolgo in mora biti preverjeno.",
        "invalidAddressExplanation2": "Naslov vsebuje neveljavne znake.",
        "invalidAddressExplanation3": "Naslov vsebuje nepreverjen znak.",
        "notEnoughFunds": "Ni dovolj sredstev",
        "notEnoughFundsExplanation": "Nimate dovolj IOTA za dokončanje tega prenosa.",
        "keyReuse": "Ponovna uporaba ključa",
        "keyReuseExplanation": "Ta naslov je že bil uporabljen. Poskusite drug naslov.",
        "recipientAddress": "Prejemnikov naslov",
        "amount": "Količina",
        "max": "MAKSIMALNO",
        "message": "Sporočilo",
        "send": "Pošlji",
        "invalidAmount": "Neveljavna vsota",
        "invalidAmountExplanation": "Prosimo vnesite vrednost za znesek transakcije.",
        "maximumSelected": "NAJVIŠJI izbrani znesek",
        "iotaUnits": "IOTA enote"
    },
    "setPassword": {
        "passwordTooShort": "Geslo je prekratko",
<<<<<<< HEAD
        "passwordTooShortExplanation":
            "Vaše geslo mora biti vsaj {{minLenght}} znakov dolgo. Vaše trenutno geslo je {{currentLenght}} znakov dolgo. Prosimo poskusite ponovno.",
        "passwordMismatch": "Gesli se ne ujemata",
        "passwordMismatchExplanation": "Vnešeni gesli se ne ujemata. Prosimo, poskusite ponovno.",
        "nowWeNeedTo": "Ok, zdaj moramo nastaviti geslo.",
        "anEncryptedCopy":
            "Šifrirana kopija vaše generirane vrednosti bo shranjena v napravi. Uporabite geslo za dostop do vaše denarnice v prihodnosti.",
=======
        "passwordTooShortExplanation": "Vaše geslo mora biti vsaj {{minLenght}} znakov dolgo. Vaše trenutno geslo je {{currentLenght}} znakov dolgo. Prosimo poskusite ponovno.",
        "passwordMismatch": "Gesli se ne ujemata",
        "passwordMismatchExplanation": "Vnešeni gesli se ne ujemata. Prosimo, poskusite ponovno.",
        "nowWeNeedTo": "Ok, zdaj moramo nastaviti geslo.",
        "anEncryptedCopy": "Šifrirana kopija vaše generirane vrednosti bo shranjena v napravi. Uporabite geslo za dostop do vaše denarnice v prihodnosti.",
>>>>>>> 7ed80a33
        "ensure": "Zagotovite da bo vaše geslo zapleteno in dolgo vsaj 12 znakov.",
        "retypePassword": "Ponovno vnesite geslo"
    },
    "setSeedName": {
<<<<<<< HEAD
        "canUseMultipleSeeds":
            "Uporabite lahko več generiranih vrednosti s to denarnico. Vsaka generirana vrednost potrebuje ime računa.",
=======
        "canUseMultipleSeeds": "Uporabite lahko več generiranih vrednosti s to denarnico. Vsaka generirana vrednost potrebuje ime računa.",
>>>>>>> 7ed80a33
        "youCanAdd": "Dodate lahko več generiranih vrednosti v meniju za nastavitve."
    },
    "settings": {
        "transferSending": "Prenos pošiljanja",
        "transferSendingExplanation": "Prosimo počakajte dokler vaša transakcija ni poslana.",
        "generatingAddress": "Ustvarjanje prejemnega naslova",
        "generatingAddressExplanation": "Prosimo počakajte da se vaš naslov ustvari.",
        "mode": "Način",
        "theme": "Tema",
        "currency": "Valuta",
        "language": "Jezik",
        "addNewSeed": "Dodaj nov seed",
        "twoFA": "Overovitev v dveh korakih",
        "changePassword": "Zamenjaj geslo",
        "advanced": "Napredne nastavitve",
        "logout": "Izpis",
        "reset": "Ponastavitev denarnice",
        "syncingComplete": "Sinhronizacija končana",
        "syncingCompleteExplanation": "Vaš račun je bil uspešno sinhroniziran.",
        "nicknameChanged": "Ime računa spremenjeno",
        "nicknameChangedExplanation": "Ime vašega računa je bilo spremenjeno.",
        "accountDeleted": "Račun izbrisan",
        "accountDeletedExplanation": "Vaš račun je bil odstranjen iz denarnice.",
        "cannotPerformAction": "Dejanja ni mogoče izvesti",
        "cannotPerformActionExplanation": "Pojdite v napredne nastavitve za ponastavitev denarnice.",
        "poorConnection": "Poor connection",
        "poorConnectionExplanation": "Failed to change currency due to a poor connection."
    },
    "resetWalletConfirmation": {
        "thisAction": "Tega dejanja ni mogoče razveljaviti.",
        "warning1": "Vsi vaši podatki o denarnici vlkjucno z vašim",
        "warning2": " generiranim številom, geslom, ",
        "warning3": "in",
        "warning4": " ostali podatki o računu",
        "warning5": " bodo izgubljeni.",
        "areYouSure": "Ali ste prepričani da želite nadaljevati?"
    },
    "resetWalletRequirePassword": {
        "enterPassword": "Enter your password to reset the wallet.",
        "cancel": "PREKLIČI",
        "reset": "PONASTAVI"
    },
    "walletSetup": {
        "okay": "Okej. Ustvarimo vašo denarnico!",
        "doYouAlreadyHaveASeed": "Ali že imate seed, ki bi ga želeli uporabiti?",
        "seedExplanation": "IOTA seed je kot uporabniško ime in geslo za vaš račun, združeni v enoten niz 81 znakov.",
        "explanation1": "Uporabljate jo lahko za dostop do vaših sredstev iz",
        "explanation2": " katere koli denarnice ",
        "explanation3": ", na",
        "explanation4": " kateri koli napravi",
        "explanation5": ". Ampak če izgubite vašo generirano vrednost boste izgubili tudi vaš IOTA.",
        "keepSafe": "Prosimo vas, da imate seed shranjen na varnem."
    },
    "welcome": {
        "thankYou": "Zahvaljujemo se vam za prenos IOTA denarnice.",
        "weWillSpend": "Naslednjih nekaj minut bomo porabili za nastavitve vaše denarnice.",
        "reminder": "Mogoče vas bo zamikalo, da preskočite nekaj korakov, vendar vas pozivamo, da dokončaste proces."
    },
    "writeSeedDown": {
        "yourSeedIs": "Vaše generirano število vsebuje 81 znakov od leve proti desni. Zapišite si ga in preverite",
        "tripleCheck": "tri krat preveri",
        "thatTheyAreCorrect": "da so pravilni."
    },
    "history": {
        "bundleHashCopied": "Bundle hash copied",
        "bundleHashCopiedExplanation": "The bundle hash has been copied to the clipboard.",
        "addressCopied": "Naslov kopiran",
        "addressCopiedExplanation": "Naslov je bil kopiran v odložišce."
    },
    "accountManagement": {
<<<<<<< HEAD
        "viewSeed": "",
        "viewAddresses": "",
        "editAccountName": "",
        "deleteAccount": "",
        "addNewAccount": ""
    },
    "addCustomNode": {
        "customNode": "",
        "add": ""
    },
    "addNewAccount": {
        "useExistingSeed": "",
        "createNewSeed": ""
    },
    "advancedSettings": {
        "selectNode": "",
        "addCustomNode": "",
        "manualSync": ""
    },
    "advancedThemeCustomisation": {
        "background": "",
        "frame": ""
    },
    "currencySelection": {
        "currency": ""
    },
    "logoutConfirmationModal": {
        "logoutConfirmation": ""
    },
    "qrScanner": {
        "scan": ""
    },
    "unitInfoModal": {
        "unitSystem": "",
        "trillion": "",
        "billion": "",
        "million": "",
        "thousand": "",
        "one": ""
=======
        "viewSeed": "View seed",
        "viewAddresses": "View addresses",
        "editAccountName": "Edit account name",
        "deleteAccount": "Delete account",
        "addNewAccount": "Add new account"
    },
    "addCustomNode": {
        "customNode": "Custom node",
        "add": "Add"
    },
    "addNewAccount": {
        "useExistingSeed": "Use existing seed",
        "createNewSeed": "Create new seed"
    },
    "advancedSettings": {
        "selectNode": "Select node",
        "addCustomNode": "Add custom node",
        "manualSync": "Manual sync"
    },
    "advancedThemeCustomisation": {
        "background": "Background",
        "frame": "Frame"
    },
    "currencySelection": {
        "currency": "Currency"
    },
    "logoutConfirmationModal": {
        "logoutConfirmation": "Are you sure you want to log out?"
    },
    "qrScanner": {
        "scan": "Scan your QR code"
    },
    "unitInfoModal": {
        "unitSystem": "UNIT SYSTEM",
        "trillion": "Trillion",
        "billion": "Billion",
        "million": "Million",
        "thousand": "Thousand",
        "one": "One"
>>>>>>> 7ed80a33
    }
}<|MERGE_RESOLUTION|>--- conflicted
+++ resolved
@@ -7,15 +7,9 @@
         "back": "NAZAJ",
         "done": "OPRAVLJENO",
         "next": "NAPREJ",
-<<<<<<< HEAD
-        "apply": "",
-        "save": "",
-        "close": "",
-=======
         "apply": "APPLY",
         "save": "SAVE",
         "close": "CLOSE",
->>>>>>> 7ed80a33
         "manualCopy": "Zapišite generirano vrednost",
         "paperWallet": "Natisnite kopijo",
         "copyToClipboard": "Dodajte v upravitelja gesel",
@@ -39,8 +33,7 @@
         "syncInProgressExplanation": "Prosimo počakajte dokler sinhronizacija ni končana.",
         "somethingWentWrong": "Nekaj je šlo narobe",
         "somethingWentWrongExplanation": "Prosimo ponovno zaženite aplikacijo.",
-<<<<<<< HEAD
-        "node": ""
+        "node": "Node"
     },
     "addAdditionalSeed": {
         "seedInvalidChars": "Generirana vrednost vsebuje neveljavne znake",
@@ -49,15 +42,6 @@
         "seedTooShort": "Seed je prekratek",
         "seedTooShortExplanation":
             "Generirana vrednost mora biti {{maxLenght}} znakov dolga. Vaša generirana vrednost je trenutno {{currentLenght}} znakov dolga. Prosimo poskusite znova.",
-=======
-        "node": "Node"
-    },
-    "addAdditionalSeed": {
-        "seedInvalidChars": "Generirana vrednost vsebuje neveljavne znake",
-        "seedInvalidCharsExplanation": "Generirana vrednost lahko vsebuje samo črke od A-Z in številko 9. Vaša generirana vrednost ima neveljavne znake. Prosimo poskusite ponovno.",
-        "seedTooShort": "Seed je prekratek",
-        "seedTooShortExplanation": "Generirana vrednost mora biti {{maxLenght}} znakov dolga. Vaša generirana vrednost je trenutno {{currentLenght}} znakov dolga. Prosimo poskusite znova.",
->>>>>>> 7ed80a33
         "nameInUse": "Ime računa je že v uporabi",
         "nameInUseExplanation": "Prosimo vnesite edinstveno ime računa za pridobitev generirane vrednosti.",
         "enterAccountName": "Vnesite ime računa.",
@@ -69,12 +53,8 @@
     },
     "changePassword": {
         "oops": "Oops! Nekaj je šlo narobe",
-<<<<<<< HEAD
         "oopsExplanation":
             "Izgleda kot da je nekaj šlo narobe pri posodabljanju vašega gesla. Prosimo poskusite ponovno.",
-=======
-        "oopsExplanation": "Izgleda kot da je nekaj šlo narobe pri posodabljanju vašega gesla. Prosimo poskusite ponovno.",
->>>>>>> 7ed80a33
         "passwordUpdated": "Geslo posodobljeno",
         "passwordUpdatedExplanation": "Vaše geslo je bilo uspešno posodobljeno.",
         "incorrectPassword": "Napačno geslo",
@@ -84,12 +64,8 @@
         "passwordTooShort": "Geslo je prekratko",
         "passwordTooShortExplanation": "Your password must be at least 8 characters. Please try again.",
         "oldPassword": "Ni mogoče nastavite starega gesla",
-<<<<<<< HEAD
         "oldPasswordExplanation":
             "Nemorete uporabljati prejšnjega gesla kot vaše novo geslo. Prosimo poskusite ponovno z novim geslom.",
-=======
-        "oldPasswordExplanation": "Nemorete uporabljati prejšnjega gesla kot vaše novo geslo. Prosimo poskusite ponovno z novim geslom.",
->>>>>>> 7ed80a33
         "ensureStrongPassword": "Zagotovite da bo vaše geslo zapleteno in dolgo vsaj 12 znakov.",
         "currentPassword": "Trenutno Geslo",
         "newPassword": "Novo Geslo",
@@ -106,7 +82,6 @@
     },
     "enterSeed": {
         "invalidCharacters": "Generirana vrednost vsebuje beveljavne znake",
-<<<<<<< HEAD
         "invalidCharactersExplanation":
             "Generirana vrednost lahko vsebuje samo velike črke od A-Z in število 9. Vaša generirana vrednost ima neveljavne znake. Prosimo poskusite znova.",
         "seedTooShort": "Seed je prekratek",
@@ -114,12 +89,6 @@
             "Generirano vrednost mora biti {{maxLenght}} znakov dolgo. Vaša generirano vrednost je trenutno {{currentLenght}} znakov dolga. Prosimo poskusite ponovno.",
         "seedExplanation":
             "Generirana vrednost mora biti {{maxLenght}} znakov dolgo in mora vsebovati velike črke od A-Z ali število 9. Ne morete uporabljati generiranih vrednosti ki so daljše od {{maxLenght}}.",
-=======
-        "invalidCharactersExplanation": "Generirana vrednost lahko vsebuje samo velike črke od A-Z in število 9. Vaša generirana vrednost ima neveljavne znake. Prosimo poskusite znova.",
-        "seedTooShort": "Seed je prekratek",
-        "seedTooShortExplanation": "Generirano vrednost mora biti {{maxLenght}} znakov dolgo. Vaša generirano vrednost je trenutno {{currentLenght}} znakov dolga. Prosimo poskusite ponovno.",
-        "seedExplanation": "Generirana vrednost mora biti {{maxLenght}} znakov dolgo in mora vsebovati velike črke od A-Z ali število 9. Ne morete uporabljati generiranih vrednosti ki so daljše od {{maxLenght}}.",
->>>>>>> 7ed80a33
         "neverShare": "Z NIKOMER NIKOLI NE DELITE VAŠEGA SEEDA"
     },
     "home": {
@@ -152,12 +121,8 @@
         "individualLetters": "Pritisnite posamezne znake za jih ponaključit."
     },
     "onboardingComplete": {
-<<<<<<< HEAD
         "walletReady":
             "Denarnica je nastavljena in pripravljena za uporabo. Če želite boste v prihodnosti želeleli kaj spreminjati poglejte v meni za nastavitve."
-=======
-        "walletReady": "Denarnica je nastavljena in pripravljena za uporabo. Če želite boste v prihodnosti želeleli kaj spreminjati poglejte v meni za nastavitve."
->>>>>>> 7ed80a33
     },
     "paperWallet": {
         "clickToPrint": "Kliknite na spodnji gumb za printanje semena v papirnati obliki.",
@@ -207,7 +172,6 @@
     },
     "setPassword": {
         "passwordTooShort": "Geslo je prekratko",
-<<<<<<< HEAD
         "passwordTooShortExplanation":
             "Vaše geslo mora biti vsaj {{minLenght}} znakov dolgo. Vaše trenutno geslo je {{currentLenght}} znakov dolgo. Prosimo poskusite ponovno.",
         "passwordMismatch": "Gesli se ne ujemata",
@@ -215,23 +179,12 @@
         "nowWeNeedTo": "Ok, zdaj moramo nastaviti geslo.",
         "anEncryptedCopy":
             "Šifrirana kopija vaše generirane vrednosti bo shranjena v napravi. Uporabite geslo za dostop do vaše denarnice v prihodnosti.",
-=======
-        "passwordTooShortExplanation": "Vaše geslo mora biti vsaj {{minLenght}} znakov dolgo. Vaše trenutno geslo je {{currentLenght}} znakov dolgo. Prosimo poskusite ponovno.",
-        "passwordMismatch": "Gesli se ne ujemata",
-        "passwordMismatchExplanation": "Vnešeni gesli se ne ujemata. Prosimo, poskusite ponovno.",
-        "nowWeNeedTo": "Ok, zdaj moramo nastaviti geslo.",
-        "anEncryptedCopy": "Šifrirana kopija vaše generirane vrednosti bo shranjena v napravi. Uporabite geslo za dostop do vaše denarnice v prihodnosti.",
->>>>>>> 7ed80a33
         "ensure": "Zagotovite da bo vaše geslo zapleteno in dolgo vsaj 12 znakov.",
         "retypePassword": "Ponovno vnesite geslo"
     },
     "setSeedName": {
-<<<<<<< HEAD
         "canUseMultipleSeeds":
             "Uporabite lahko več generiranih vrednosti s to denarnico. Vsaka generirana vrednost potrebuje ime računa.",
-=======
-        "canUseMultipleSeeds": "Uporabite lahko več generiranih vrednosti s to denarnico. Vsaka generirana vrednost potrebuje ime računa.",
->>>>>>> 7ed80a33
         "youCanAdd": "Dodate lahko več generiranih vrednosti v meniju za nastavitve."
     },
     "settings": {
@@ -302,47 +255,6 @@
         "addressCopiedExplanation": "Naslov je bil kopiran v odložišce."
     },
     "accountManagement": {
-<<<<<<< HEAD
-        "viewSeed": "",
-        "viewAddresses": "",
-        "editAccountName": "",
-        "deleteAccount": "",
-        "addNewAccount": ""
-    },
-    "addCustomNode": {
-        "customNode": "",
-        "add": ""
-    },
-    "addNewAccount": {
-        "useExistingSeed": "",
-        "createNewSeed": ""
-    },
-    "advancedSettings": {
-        "selectNode": "",
-        "addCustomNode": "",
-        "manualSync": ""
-    },
-    "advancedThemeCustomisation": {
-        "background": "",
-        "frame": ""
-    },
-    "currencySelection": {
-        "currency": ""
-    },
-    "logoutConfirmationModal": {
-        "logoutConfirmation": ""
-    },
-    "qrScanner": {
-        "scan": ""
-    },
-    "unitInfoModal": {
-        "unitSystem": "",
-        "trillion": "",
-        "billion": "",
-        "million": "",
-        "thousand": "",
-        "one": ""
-=======
         "viewSeed": "View seed",
         "viewAddresses": "View addresses",
         "editAccountName": "Edit account name",
@@ -382,6 +294,5 @@
         "million": "Million",
         "thousand": "Thousand",
         "one": "One"
->>>>>>> 7ed80a33
     }
 }