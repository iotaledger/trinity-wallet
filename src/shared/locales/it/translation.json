--- conflicted
+++ resolved
@@ -375,8 +375,6 @@
         "cannotUndo": "QUESTA AZIONE NON PUÒ ESSERE ANNULLATA.",
         "warning":
             "<0><0>Tutti i dati nel tuo portafoglio tra cui </0> <1>i semi, le password</1><2> e </2><3>altre informazioni sul conto</3><4> andranno persi.</4></0>"
-<<<<<<< HEAD
-=======
     },
     "fingerprintSetup": {
         "instructionsEnable":
@@ -400,7 +398,6 @@
             "Premi il pulsante sotto per disabilitare l'autenticazione tramite impronta digitale.",
         "buttonInstructionsEnable": "Premi il pulsante sotto per abilitare l'autenticazione tramite impronta digitale.",
         "instructionsLogin": "Tocca il lettore di impronte digitali per accedere."
->>>>>>> 454ca053
     },
     "transferConfirmation": {
         "youAreAbout": "Stai per inviare {{contents}} all'indirizzo",
