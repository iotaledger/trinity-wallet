{
    "global": {
        "send": "INVIA",
        "cancel": "ANNULLA",
        "continue?": "Sei sicuro di voler continuare?",
        "noTransactions": "NIENTE NELLO STORICO RECENTE",
        "qr": "QR",
        "balanceError": "Saldo insufficiente",
        "balanceErrorMessage": "Non hai abbastanza IOTA per completare questo trasferimento.",
        "transferError": "Transfer error",
        "transferErrorMessage": "Qualcosa è andato storto nell'invio del trasferimento. Prova di nuovo.",
        "transferSent": "Trasferimento inviato",
        "transferSentMessage": "Il trasferimento è stato inviato al Tangle.",
        "keyReuse": "Riutilizzo di chiave",
        "keyReuseError": "Non è possibile inviare a un indirizzo che è già stato usato per una spesa.",
        "invalidResponse": "Risposta non valida",
        "invalidResponseExplanation": "Il nodo ha restituito una risposta non valida.",
        "invalidResponsePollingExplanation": "Il nodo ha restituito una risposta non valida durante il polling.",
<<<<<<< HEAD
        "invalidResponseFetchingAccount": "Il nodo ha restituito una risposta non valida durante il recupero di informazioni del tuo conto.",
        "invalidResponseSendingTransfer": "Il nodo ha restituito una risposta non valida durante l'invio del trasferimento.",
=======
        "invalidResponseFetchingAccount":
            "The node returned an invalid response while fetching your account information.",
        "invalidResponseSendingTransfer": "The node returned an invalid response while sending the transfer.",
>>>>>>> 3549b4dd
        "seed": "Seme",
        "back": "INDIETRO",
        "backLowercase": "Indietro",
        "done": "FINE",
        "doneLowercase": "Fatto",
        "next": "AVANTI",
        "apply": "Applica",
        "save": "Salva",
        "close": "CHIUDI",
        "continue": "Continua",
        "manualCopy": "Annota il seme",
        "paperWallet": "Stampa copia cartacea",
        "copyToClipboard": "Aggiungi al gestore di password",
        "notAvailable": "Questa funzione non è disponibile",
        "notAvailableExplanation": "Verrà aggiunta in una fase successiva.",
        "enterSeed": "Inserisci il tuo seme.",
        "mainWallet": "CONTO PRINCIPALE",
        "secondWallet": "SECONDO CONTO",
        "thirdWallet": "TERZO CONTO",
        "fourthWallet": "QUARTO CONTO",
        "fifthWallet": "QUINTO CONTO",
        "sixthWallet": "SESTO CONTO",
        "otherWallet": "ALTRO CONTO",
        "yes": "SI",
        "no": "NO",
        "password": "Password",
        "unrecognisedPassword": "Password non riconosciuta",
        "unrecognisedPasswordExplanation": "La password non è stata riconosciuta. Si prega di riprovare.",
        "syncInProgress": "Sincronizzazione in corso",
        "syncInProgressExplanation": "Si prega di attendere che la sincronizzazione sia completa.",
        "somethingWentWrong": "Si è verificato un errore",
        "somethingWentWrongExplanation": "Si prega di riavviare l'applicazione.",
        "node": "Nodo",
        "cannotPerformAction": "Non è possibile eseguire l'azione",
        "cannotPerformActionExplanation": "Vai alle impostazioni avanzate per reimpostare il portafoglio.",
        "attachToTangleUnavailable": "Attach to Tangle unavailable",
        "attachToTangleUnavailableExplanation": "Attach to Tangle is not available on your selected node."
    },
    "addAdditionalSeed": {
        "seedInvalidChars": "Il seme contiene caratteri non validi",
        "seedInvalidCharsExplanation":
            "I semi possono contenere solo le lettere maiuscole A-Z e il numero 9. Il tuo seme ha caratteri non validi. Si prega di riprovare.",
        "seedTooShort": "Il seme è troppo corto",
        "seedTooShortExplanation":
            "I semi devono avere {{maxLength}} caratteri. Il tuo seme ha attualmente {{currentLength}} caratteri. Si prega di riprovare.",
        "nameInUse": "Il nome di conto è già in uso",
        "nameInUseExplanation": "Si prega di assegnare un nome di conto univoco al tuo seme.",
        "enterAccountName": "Inserisci un nome di conto.",
        "accountName": "Nome di conto",
        "noNickname": "Nessun nome di conto inserito",
        "noNicknameExplanation": "Si prega di assegnare un nome di conto al tuo seme.",
        "seedInUse": "Seme già in uso",
        "seedInUseExplanation":
            "Questo seme è già collegato al tuo portafoglio. Si prega di utilizzare un seme diverso."
    },
    "changePassword": {
        "oops": "Ops! Qualcosa è andato storto",
        "oopsExplanation": "Qualcosa è andato storto nell'aggiornamento della password. Prova di nuovo.",
        "passwordUpdated": "Password aggiornata",
        "passwordUpdatedExplanation": "La tua password è stata aggiornata con successo.",
        "incorrectPassword": "Password non corretta",
        "incorrectPasswordExplanation": "La password corrente non è corretta. Si prega di riprovare.",
        "passwordsDoNotMatch": "Le password non corrispondono",
        "passwordsDoNotMatchExplanation": "Le password non corrispondono. Riprova.",
        "passwordTooShort": "La password è troppo corta",
        "passwordTooShortExplanation": "La password deve essere di almeno 12 caratteri. Riprova.",
        "oldPassword": "Non è possibile impostare la vecchia password",
        "oldPasswordExplanation":
            "Non è possibile usare la vecchia password per la nuova password. Si prega di riprovare con una nuova password.",
        "ensureStrongPassword": "Assicurati di utilizzare una password complessa di almeno 12 caratteri.",
        "currentPassword": "Password corrente",
        "newPassword": "Nuova password",
        "confirmPassword": "Conferma nuova Password"
    },
    "copyToClipboard": {
        "seedCleared": "Seme cancellato",
        "seedClearedExplanation": "Il seme è stato cancellato dagli Appunti per sicurezza.",
        "seedCopied": "Copiato il seme negli appunti",
        "seedCopiedExplanation":
            "Il seme verrà cancellato una volta che si preme \"FINE\" o che sono trascorsi 60 secondi.",
        "clickToCopy": "Fai clic sul pulsante qui sotto e copia il tuo seme su un gestore di password.",
        "doNotStore": "Non salvare il tuo seme in un file non crittografato.",
        "copyToClipboard": "Copia negli appunti"
    },
    "enterSeed": {
        "invalidCharacters": "Il seme contiene caratteri non validi",
        "invalidCharactersExplanation":
            "I semi possono contenere solo le lettere maiuscole A-Z e il numero 9. Il tuo seme ha caratteri non validi. Si prega di riprovare.",
        "seedTooShort": "Il seme è troppo corto",
        "seedTooShortExplanation":
            "I semi devono avere {{maxLength}} caratteri. Il tuo seme ha attualmente {{currentLength}} caratteri. Si prega di riprovare.",
        "seedExplanation":
            "I semi devono essere lunghi {{maxLength}} caratteri e devono contenere lettere maiuscole A-Z, o il numero 9. Non è possibile utilizzare semi con più di {{maxLength}} caratteri.",
        "neverShare": "NON MOSTRARE MAI IL TUO SEME A NESSUNO"
    },
    "home": {
        "balance": "SALDO",
        "send": "INVIA",
        "receive": "RICEVI",
        "history": "STORICO",
        "settings": "IMPOSTAZIONI"
    },
    "languageSetup": {
        "language": "Lingua"
    },
    "login": {
        "emptyPassword": "Password vuota",
        "emptyPasswordExplanation": "È necessario immettere una password per il login. Si prega di riprovare.",
        "enterPassword": "Inserisci la tua password.",
        "useSeed": "USA IL SEME",
        "login": "ACCEDI",
        "selectDifferentNode": "Vuoi selezionare un nodo diverso?"
    },
    "loading": {
        "loadingFirstTime": "Carico il seme per la prima volta.",
        "thisMayTake": "Potrebbe volerci un po'.",
        "youMayNotice": "Potresti notare che il dispositivo rallenta."
    },
    "newSeedSetup": {
        "seedNotGenerated": "Il seme non è stato generato",
        "seedNotGeneratedExplanation": "Fare clic sul pulsante \"Genera nuovo seme\".",
        "pressForNewSeed": "PREMI PER UN NUOVO SEME",
        "individualLetters": "Premi alcune singole lettere per renderle maggiormente casuali."
    },
    "onboardingComplete": {
        "walletReady":
            "Il portafoglio è ora configurato e pronto all'uso. Se in futuro avrai bisogno di apportare modifiche, guarda nel menu Impostazioni."
    },
    "paperWallet": {
        "clickToPrint": "Fai clic sul pulsante qui sotto per stampare una copia cartacea del tuo seme.",
        "storeSafely": "Conservala in modo sicuro.",
        "neverShare": "Non condividere mai il tuo seme con nessuno.",
        "iotaLogo": "Logo IOTA",
        "printWallet": "STAMPA IL PORTAFOGLIO SU CARTA"
    },
    "receive": {
        "addressCopied": "Indirizzo copiato",
        "addressCopiedExplanation": "Il tuo indirizzo è stato copiato negli Appunti.",
        "generateNewAddress": "GENERA UN NUOVO INDIRIZZO",
        "message": "Messaggio opzionale",
        "removeMessage": "RIMUOVI IL MESSAGGIO"
    },
    "saveYourSeed": {
        "seedCleared": "Seme cancellato",
        "seedClearedExplanation": "Il seme è stato cancellato dagli Appunti per sicurezza.",
        "mustSaveYourSeed": "Devi salvare il tuo seme con ",
        "atLeastOne": "almeno una ",
        "ofTheOptions": "delle opzioni elencate di seguito."
    },
    "seedReentry": {
        "incorrectSeed": "Seme non corretto",
        "incorrectSeedExplanation": "Il seme inserito non è corretto. Si prega di riprovare.",
        "thisIsACheck": "Si tratta di un controllo per assicurarsi che hai salvato il tuo seme.",
        "ifYouHaveNotSaved": "Se non hai salvato il tuo seme, si prega di tornare indietro e farlo."
    },
    "send": {
        "invalidAddress": "Indirizzo non valido",
        "invalidAddressExplanation1":
            "L'indirizzo deve essere {{maxLength}} caratteri e deve avere un valore di checksum.",
        "invalidAddressExplanation2": "L'indirizzo contiene caratteri non validi.",
        "invalidAddressExplanation3": "L'indirizzo contiene un checksum non valido.",
        "notEnoughFunds": "Fondi insufficienti",
        "notEnoughFundsExplanation": "Non hai abbastanza IOTA per completare questo trasferimento.",
        "keyReuse": "Riutilizzo di chiave",
        "keyReuseExplanation":
            "L'indirizzo al quale stai tentando di inviare a è già stato utilizzato. Si prega di provare un altro indirizzo.",
        "recipientAddress": "Indirizzo del destinatario",
        "amount": "Importo",
        "max": "MASSIMO",
        "message": "Messaggio",
        "send": "INVIA",
        "invalidAmount": "Inserito un importo non corretto",
        "invalidAmountExplanation": "Si prega di inserire un valore numerico per l'importo della transazione.",
        "maximumSelected": "Selezionato importo MASSIMO",
        "iotaUnits": "Unità di IOTA"
    },
    "setPassword": {
        "passwordTooShort": "La password è troppo corta",
        "passwordTooShortExplanation":
            "La password deve essere di almeno ${MIN_PASSWORD_LENGTH} caratteri. Attualmente è di ${this.state.password.length} caratteri. Si prega di riprovare.",
        "passwordMismatch": "Le password non corrispondono",
        "passwordMismatchExplanation": "Le password immesse non corrispondono. Si prega di riprovare.",
        "nowWeNeedTo": "Ora abbiamo bisogno di impostare una password.",
        "anEncryptedCopy":
            "Una copia crittografata del tuo seme sarà memorizzata sul dispositivo. Userai questa password per accedere in futuro al tuo portafoglio.",
        "ensure": "Assicurati di utilizzare una password complessa di almeno 12 caratteri.",
        "retypePassword": "Reinserisci la password"
    },
    "setSeedName": {
        "canUseMultipleSeeds":
            "Con questo portafoglio, è possibile utilizzare più semi. Ogni seme richiede un nome di conto.",
        "youCanAdd": "Nel menu impostazioni, è possibile aggiungere più semi."
    },
    "settings": {
        "transferSending": "Invio transazione",
        "transferSendingExplanation": "Si prega di attendere fino a quando la transazione è stata inviata.",
        "generatingAddress": "Generazione di un indirizzo",
        "generatingAddressExplanation": "Si prega di attendere fino a quando il tuo indirizzo è stato generato.",
        "mode": "Modalità",
        "theme": "Tema",
        "currency": "Valuta",
        "language": "Lingua",
        "accountManagement": "Gestione conti",
        "addNewSeed": "Aggiungi un nuovo seme",
        "twoFA": "Autenticazione a due fattori",
        "changePassword": "Cambia password",
        "advanced": "Impostazioni avanzate",
        "logout": "Esci",
        "reset": "Reimposta il portafoglio",
        "syncingComplete": "Sincronizzazione completata",
        "syncingCompleteExplanation": "Il tuo account è stato sincronizzato correttamente.",
        "nicknameChanged": "Nome di conto modificato",
        "nicknameChangedExplanation": "Il tuo nome di conto è stato modificato.",
        "accountDeleted": "Conto eliminato",
        "accountDeletedExplanation": "Il tuo conto è stato rimosso dal portafoglio.",
        "cannotPerformAction": "Non è possibile eseguire l'azione",
        "cannotPerformActionExplanation": "Vai alle impostazioni avanzate per reimpostare il portafoglio.",
        "poorConnection": "Connessione scadente",
        "poorConnectionExplanation": "Impossibile modificare la valuta a causa di una cattiva connessione."
    },
    "resetWalletConfirmation": {
        "thisAction": "Questa azione non può essere annullata.",
        "warning1": "Tutti i dati del tuo portafoglio tra cui",
        "warning2": " semi, password, ",
        "warning3": "e",
        "warning4": " altre informazioni sui conti",
        "warning5": " andranno persi.",
        "areYouSure": "Sei sicuro di voler continuare?"
    },
    "resetWalletRequirePassword": {
        "enterPassword": "Immetti la tua password per reimpostare il portafoglio.",
        "cancel": "ANNULLA",
        "reset": "REIMPOSTA"
    },
    "walletSetup": {
        "okay": "Va bene. Cominciamo a impostare il tuo portafoglio!",
        "doYouAlreadyHaveASeed": "Possiedi già un seme che desideri utilizzare?",
        "seedExplanation":
            "Il seme IOTA è come una combinazione di utente e password per il tuo conto, in un'unica stringa di 81 caratteri.",
        "explanation1": "Puoi usarlo per accedere ai tuoi fondi da",
        "explanation2": " qualsiasi portafoglio ",
        "explanation3": ", su",
        "explanation4": " qualsiasi dispositivo",
        "explanation5": ". Ma se perdi il tuo seme, perdi anche i tuoi IOTA.",
        "keepSafe": "Sei pregato di tenere il tuo seme al sicuro."
    },
    "welcome": {
        "thankYou": "Grazie per aver scaricato il portafoglio IOTA.",
        "weWillSpend": "In pochi minuti imposteremo insieme il tuo portafoglio.",
        "reminder": "Potresti essere tentato di saltare alcuni passaggi, ma ti invitiamo a seguire l'intero processo."
    },
    "writeSeedDown": {
<<<<<<< HEAD
        "yourSeedIs": "Il tuo seme è composto da {{maxSeedLength}} caratteri letti da sinistra a destra. Annota il tuo seme e la relativa checksum, e",
=======
        "yourSeedIs":
            "Your seed is {{maxSeedLength}} characters read from left to right. Write down your seed and checksum and",
>>>>>>> 3549b4dd
        "tripleCheck": "controlla tre volte",
        "thatTheyAreCorrect": "che siano corretti."
    },
    "history": {
        "bundleHashCopied": "Hash del pacchetto copiato",
        "bundleHashCopiedExplanation": "L'hash del pacchetto è stato copiato negli Appunti.",
        "addressCopied": "Indirizzo copiato",
        "addressCopiedExplanation": "L'indirizzo è stato copiato negli Appunti."
    },
    "accountManagement": {
        "viewSeed": "Visualizza seme",
        "viewAddresses": "Visualizza indirizzi",
        "editAccountName": "Modifica nome conto",
        "deleteAccount": "Cancella conto",
        "addNewAccount": "Aggiungi nuovo conto"
    },
    "addCustomNode": {
        "customNode": "Nodo personalizzato",
        "add": "Aggiungi"
    },
    "addNewAccount": {
        "useExistingSeed": "Usa un seme esistente",
        "createNewSeed": "Crea un nuovo seme"
    },
    "advancedSettings": {
        "selectNode": "Seleziona un nodo",
        "addCustomNode": "Aggiungi un nodo personalizzato",
        "manualSync": "Sincronizzazione manuale"
    },
    "advancedThemeCustomisation": {
        "background": "Sfondo",
        "frame": "Bordi"
    },
    "currencySelection": {
        "currency": "Valuta"
    },
    "logoutConfirmationModal": {
        "logoutConfirmation": "Sei sicuro di volerti disconnettere?"
    },
    "qrScanner": {
        "scan": "Scansionare il proprio codice QR"
    },
    "unitInfoModal": {
        "unitSystem": "SISTEMA DI UNITÀ",
        "trillion": "Mille miliardi",
        "billion": "Miliardi",
        "million": "Milioni",
        "thousand": "Migliaia",
        "one": "Unità"
    },
    "deleteAccount": {
        "areYouSure": "Sei sicuro di voler eliminare questo account?",
        "yourSeedWillBeRemoved": "Il tuo seme e lo storico delle transazioni saranno rimossi.",
        "thisAction": "Questa azione non può essere annullata.",
        "enterPassword": "Immetti la tua password per cancellare il conto."
    },
    "manualSync": {
        "pressToSync": "Premi il pulsante sotto per sincronizzare il conto.",
        "thisMayTake": "Potrebbe volerci un po'.",
        "youMayNotice": "Potresti notare che il dispositivo rallenta.",
        "syncAccount": "SINCRONIZZA CONTO",
        "syncingYourAccount": "Sto sincronizzando il tuo conto."
    },
    "useExistingSeed": {
        "title": "Inserisci un seme e un nome di conto."
    },
    "viewSeed": {
        "enterPassword": "Immetti la password per visualizzare il tuo seme.",
        "viewSeed": "VISUALIZZA SEME",
        "hideSeed": "NASCONDI SEME"
    },
    "saveSeedConfirmation": {
        "alreadyHave": "Ho salvato il mio seme",
        "reenter": "Adesso ti sarà richiesto di re-immettere il tuo seme.",
        "reenterWarningOne": "Se il tuo dispositivo si rompe e non hai salvato",
        "reenterWarningTwo": "il tuo seme, perderai i tuoi IOTA."
    },
    "walletResetConfirmation": {
        "cannotUndo": "QUESTA AZIONE NON PUÒ ESSERE ANNULLATA.",
        "infoTextOne": "Tutti i dati del tuo portafoglio tra cui",
        "infoTextTwo": "semi, password",
        "infoTextThree": "e",
        "infoTextFour": "altre informazioni sui conti",
        "infoTextFive": "andranno persi."
    },
    "transferConfirmation": {
        "youAreAbout": "Stai per inviare {{contents}} all'indirizzo",
        "aMessage": "un messaggio"
    }
}<|MERGE_RESOLUTION|>--- conflicted
+++ resolved
@@ -16,14 +16,8 @@
         "invalidResponse": "Risposta non valida",
         "invalidResponseExplanation": "Il nodo ha restituito una risposta non valida.",
         "invalidResponsePollingExplanation": "Il nodo ha restituito una risposta non valida durante il polling.",
-<<<<<<< HEAD
         "invalidResponseFetchingAccount": "Il nodo ha restituito una risposta non valida durante il recupero di informazioni del tuo conto.",
         "invalidResponseSendingTransfer": "Il nodo ha restituito una risposta non valida durante l'invio del trasferimento.",
-=======
-        "invalidResponseFetchingAccount":
-            "The node returned an invalid response while fetching your account information.",
-        "invalidResponseSendingTransfer": "The node returned an invalid response while sending the transfer.",
->>>>>>> 3549b4dd
         "seed": "Seme",
         "back": "INDIETRO",
         "backLowercase": "Indietro",
@@ -276,12 +270,7 @@
         "reminder": "Potresti essere tentato di saltare alcuni passaggi, ma ti invitiamo a seguire l'intero processo."
     },
     "writeSeedDown": {
-<<<<<<< HEAD
         "yourSeedIs": "Il tuo seme è composto da {{maxSeedLength}} caratteri letti da sinistra a destra. Annota il tuo seme e la relativa checksum, e",
-=======
-        "yourSeedIs":
-            "Your seed is {{maxSeedLength}} characters read from left to right. Write down your seed and checksum and",
->>>>>>> 3549b4dd
         "tripleCheck": "controlla tre volte",
         "thatTheyAreCorrect": "che siano corretti."
     },
