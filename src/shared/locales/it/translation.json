{
    "global": {
        "send": "SEND",
        "cancel": "CANCEL",
        "continue?": "Are you sure you want to continue?",
        "noTransactions": "NO RECENT HISTORY",
        "qr": "QR",
        "balanceError": "Not enough balance",
        "balanceErrorMessage": "You do not have enough IOTA to complete this transfer.",
        "transferError": "Transfer Error",
        "transferErrorMessage": "Something went wrong while sending your transfer. Please try again.",
        "transferSent": "Transfer sent",
        "transferSentMessage": "Your transfer has been sent to the Tangle.",
        "keyReuse": "Key reuse",
        "keyReuseError": "You cannot send to an address that has already been spent from.",
        "invalidResponse": "Risposta non valida",
        "invalidResponseExplanation": "Il nodo ha restituito una risposta non valida.",
        "invalidResponsePollingExplanation": "Il nodo ha restituito una risposta non valida durante il polling.",
        "invalidResponseFetchingAccount": "The node returned an invalid response while fetching your account information.",
        "invalidResponseSendingTransfer": "The node returned an invalid response while sending transfer.",
        "seed": "Seme",
        "back": "INDIETRO",
        "backLowercase": "Back",
        "done": "FINE",
        "doneLowercase": "Done",
        "next": "AVANTI",
        "apply": "Apply",
        "save": "Save",
        "close": "CLOSE",
        "continue": "Continue",
        "manualCopy": "Annota il seme",
        "paperWallet": "Stampa copia cartacea",
        "copyToClipboard": "Aggiungi al gestore di password",
        "notAvailable": "Questa funzione non è disponibile",
        "notAvailableExplanation": "Verrà aggiunta in una fase successiva.",
        "enterSeed": "Inserisci il tuo seme.",
        "mainWallet": "CONTO PRINCIPALE",
        "secondWallet": "SECONDO CONTO",
        "thirdWallet": "TERZO CONTO",
        "fourthWallet": "QUARTO CONTO",
        "fifthWallet": "QUINTO CONTO",
        "sixthWallet": "SESTO CONTO",
        "otherWallet": "ALTRO CONTO",
        "yes": "SI",
        "no": "NO",
        "password": "Password",
        "unrecognisedPassword": "Password non riconosciuta",
        "unrecognisedPasswordExplanation": "La password non è stata riconosciuta. Si prega di riprovare.",
        "syncInProgress": "Sincronizzazione in corso",
        "syncInProgressExplanation": "Si prega di attendere che la sincronizzazione sia completa.",
        "somethingWentWrong": "Si è verificato un errore",
        "somethingWentWrongExplanation": "Si prega di riavviare l'applicazione.",
        "node": "Node",
        "cannotPerformAction": "Cannot perform action",
        "cannotPerformActionExplanation": "Go to advanced settings to reset the wallet."
    },
    "addAdditionalSeed": {
        "seedInvalidChars": "Il seme contiene caratteri non validi",
        "seedInvalidCharsExplanation":
            "I semi possono contenere solo le lettere maiuscole A-Z e il numero 9. Il tuo seme ha caratteri non validi. Si prega di riprovare.",
        "seedTooShort": "Il seme è troppo corto",
        "seedTooShortExplanation":
            "I semi devono avere {{maxLength}} caratteri. Il tuo seme ha attualmente {{currentLength}} caratteri. Si prega di riprovare.",
        "nameInUse": "Il nome di conto è già in uso",
        "nameInUseExplanation": "Si prega di assegnare un nome di conto univoco al tuo seme.",
        "enterAccountName": "Inserisci un nome di conto.",
        "accountName": "Nome di conto",
        "noNickname": "Nessun nome di conto inserito",
        "noNicknameExplanation": "Si prega di assegnare un nome di conto al tuo seme.",
        "seedInUse": "Seme già in uso",
        "seedInUseExplanation":
            "Questo seme è già collegato al tuo portafoglio. Si prega di utilizzare un seme diverso."
    },
    "changePassword": {
        "oops": "Ops! Qualcosa è andato storto",
        "oopsExplanation": "Qualcosa è andato storto nell'aggiornamento della password. Prova di nuovo.",
        "passwordUpdated": "Password aggiornata",
        "passwordUpdatedExplanation": "La tua password è stata aggiornata con successo.",
        "incorrectPassword": "Password non corretta",
        "incorrectPasswordExplanation": "La password corrente non è corretta. Si prega di riprovare.",
        "passwordsDoNotMatch": "Le password non corrispondono",
        "passwordsDoNotMatchExplanation": "Le password non corrispondono. Riprova.",
        "passwordTooShort": "La password è troppo corta",
        "passwordTooShortExplanation": "La password deve essere di almeno 12 caratteri. Riprova.",
        "oldPassword": "Non è possibile impostare la vecchia password",
        "oldPasswordExplanation":
            "Non è possibile usare la vecchia password per la nuova password. Si prega di riprovare con una nuova password.",
        "ensureStrongPassword": "Assicurati di utilizzare una password complessa di almeno 12 caratteri.",
        "currentPassword": "Password corrente",
        "newPassword": "Nuova password",
        "confirmPassword": "Conferma nuova Password"
    },
    "copyToClipboard": {
        "seedCleared": "Seme cancellato",
        "seedClearedExplanation": "Il seme è stato cancellato dagli Appunti per sicurezza.",
        "seedCopied": "Copiato il seme negli appunti",
        "seedCopiedExplanation":
            "Il seme verrà cancellato una volta che si preme \"FINE\" o che sono trascorsi 60 secondi.",
        "clickToCopy": "Fai clic sul pulsante qui sotto e copia il tuo seme su un gestore di password.",
        "doNotStore": "Non salvare il tuo seme in un file non crittografato.",
        "copyToClipboard": "Copia negli appunti"
    },
    "enterSeed": {
        "invalidCharacters": "Il seme contiene caratteri non validi",
        "invalidCharactersExplanation":
            "I semi possono contenere solo le lettere maiuscole A-Z e il numero 9. Il tuo seme ha caratteri non validi. Si prega di riprovare.",
        "seedTooShort": "Il seme è troppo corto",
        "seedTooShortExplanation":
            "I semi devono avere {{maxLength}} caratteri. Il tuo seme ha attualmente {{currentLength}} caratteri. Si prega di riprovare.",
        "seedExplanation":
            "I semi devono essere lunghi {{maxLength}} caratteri e devono contenere lettere maiuscole A-Z, o il numero 9. Non è possibile utilizzare semi con più di {{maxLength}} caratteri.",
        "neverShare": "NON MOSTRARE MAI IL TUO SEME A NESSUNO"
    },
    "home": {
        "balance": "SALDO",
        "send": "INVIA",
        "receive": "RICEVI",
        "history": "STORICO",
        "settings": "IMPOSTAZIONI"
    },
    "languageSetup": {
        "language": "Lingua"
    },
    "login": {
        "emptyPassword": "Password vuota",
        "emptyPasswordExplanation": "È necessario immettere una password per il login. Si prega di riprovare.",
        "enterPassword": "Inserisci la tua password.",
        "useSeed": "USA IL SEME",
        "login": "ACCEDI",
        "selectDifferentNode": "Vuoi selezionare un nodo diverso?"
    },
    "loading": {
        "loadingFirstTime": "Carico il seme per la prima volta.",
        "thisMayTake": "Potrebbe volerci un po'.",
        "youMayNotice": "Potresti notare che il dispositivo rallenta."
    },
    "newSeedSetup": {
        "seedNotGenerated": "Il seme non è stato generato",
        "seedNotGeneratedExplanation": "Fare clic sul pulsante \"Genera nuovo seme\".",
        "pressForNewSeed": "PREMI PER UN NUOVO SEME",
        "individualLetters": "Premi alcune singole lettere per renderle maggiormente casuali."
    },
    "onboardingComplete": {
        "walletReady":
            "Il portafoglio è ora configurato e pronto all'uso. Se in futuro avrai bisogno di apportare modifiche, guarda nel menu Impostazioni."
    },
    "paperWallet": {
        "clickToPrint": "Fai clic sul pulsante qui sotto per stampare una copia cartacea del tuo seme.",
        "storeSafely": "Conservala in modo sicuro.",
        "neverShare": "Non condividere mai il tuo seme con nessuno.",
        "iotaLogo": "Logo IOTA",
        "printWallet": "STAMPA IL PORTAFOGLIO SU CARTA"
    },
    "receive": {
        "addressCopied": "Indirizzo copiato",
        "addressCopiedExplanation": "Il tuo indirizzo è stato copiato negli Appunti.",
        "generateNewAddress": "GENERA UN NUOVO INDIRIZZO",
        "message": "Messaggio opzionale",
        "removeMessage": "RIMUOVI IL MESSAGGIO"
    },
    "saveYourSeed": {
        "seedCleared": "Seme cancellato",
        "seedClearedExplanation": "Il seme è stato cancellato dagli Appunti per sicurezza.",
        "mustSaveYourSeed": "Devi salvare il tuo seme con ",
        "atLeastOne": "almeno una ",
        "ofTheOptions": "delle opzioni elencate di seguito."
    },
    "seedReentry": {
        "incorrectSeed": "Seme non corretto",
        "incorrectSeedExplanation": "Il seme inserito non è corretto. Si prega di riprovare.",
        "thisIsACheck": "Si tratta di un controllo per assicurarsi che hai salvato il tuo seme.",
        "ifYouHaveNotSaved": "Se non hai salvato il tuo seme, si prega di tornare indietro e farlo."
    },
    "send": {
        "invalidAddress": "Indirizzo non valido",
        "invalidAddressExplanation1":
            "L'indirizzo deve essere {{maxLength}} caratteri e deve avere un valore di checksum.",
        "invalidAddressExplanation2": "L'indirizzo contiene caratteri non validi.",
        "invalidAddressExplanation3": "L'indirizzo contiene un checksum non valido.",
        "notEnoughFunds": "Insufficient funds",
        "notEnoughFundsExplanation": "Non hai abbastanza IOTA per completare questo trasferimento.",
        "keyReuse": "Riutilizzo di chiave",
        "keyReuseExplanation":
            "L'indirizzo al quale stai tentando di inviare a è già stato utilizzato. Si prega di provare un altro indirizzo.",
        "recipientAddress": "Indirizzo del destinatario",
        "amount": "Importo",
        "max": "MASSIMO",
        "message": "Messaggio",
        "send": "INVIA",
        "invalidAmount": "Inserito un importo non corretto",
        "invalidAmountExplanation": "Si prega di inserire un valore numerico per l'importo della transazione.",
        "maximumSelected": "Selezionato importo MASSIMO",
        "iotaUnits": "Unità di IOTA"
    },
    "setPassword": {
        "passwordTooShort": "La password è troppo corta",
        "passwordTooShortExplanation":
            "La password deve essere di almeno ${MIN_PASSWORD_LENGTH} caratteri. Attualmente è di ${this.state.password.length} caratteri. Si prega di riprovare.",
        "passwordMismatch": "Le password non corrispondono",
        "passwordMismatchExplanation": "Le password immesse non corrispondono. Si prega di riprovare.",
        "nowWeNeedTo": "Ora abbiamo bisogno di impostare una password.",
        "anEncryptedCopy":
            "Una copia crittografata del tuo seme sarà memorizzata sul dispositivo. Userai questa password per accedere in futuro al tuo portafoglio.",
        "ensure": "Assicurati di utilizzare una password complessa di almeno 12 caratteri.",
        "retypePassword": "Reinserisci la password"
    },
    "setSeedName": {
        "canUseMultipleSeeds":
            "Con questo portafoglio, è possibile utilizzare più semi. Ogni seme richiede un nome di conto.",
        "youCanAdd": "Nel menu impostazioni, è possibile aggiungere più semi."
    },
    "settings": {
        "transferSending": "Invio transazione",
        "transferSendingExplanation": "Si prega di attendere fino a quando la transazione è stata inviata.",
        "generatingAddress": "Generazione di un indirizzo",
        "generatingAddressExplanation": "Si prega di attendere fino a quando il tuo indirizzo è stato generato.",
        "mode": "Modalità",
        "theme": "Tema",
        "currency": "Valuta",
        "language": "Lingua",
        "accountManagement": "Account management",
        "addNewSeed": "Aggiungi un nuovo seme",
        "twoFA": "Autenticazione a due fattori",
        "changePassword": "Cambia password",
        "advanced": "Impostazioni avanzate",
        "logout": "Esci",
        "reset": "Reimposta il portafoglio",
        "syncingComplete": "Sincronizzazione completata",
        "syncingCompleteExplanation": "Il tuo account è stato sincronizzato correttamente.",
        "nicknameChanged": "Nome di conto modificato",
        "nicknameChangedExplanation": "Il tuo nome di conto è stato modificato.",
        "accountDeleted": "Conto eliminato",
        "accountDeletedExplanation": "Il tuo conto è stato rimosso dal portafoglio.",
        "cannotPerformAction": "Non è possibile eseguire l'azione",
        "cannotPerformActionExplanation": "Vai alle impostazioni avanzate per reimpostare il portafoglio.",
        "poorConnection": "Connessione scadente",
        "poorConnectionExplanation": "Impossibile modificare la valuta a causa di una cattiva connessione."
    },
    "resetWalletConfirmation": {
        "thisAction": "Questa azione non può essere annullata.",
        "warning1": "Tutti i dati del tuo portafoglio tra cui",
        "warning2": " semi, password, ",
        "warning3": "e",
        "warning4": " altre informazioni sui conti",
        "warning5": " andranno persi.",
        "areYouSure": "Sei sicuro di voler continuare?"
    },
    "resetWalletRequirePassword": {
        "enterPassword": "Immetti la tua password per reimpostare il portafoglio.",
        "cancel": "ANNULLA",
        "reset": "REIMPOSTA"
    },
    "walletSetup": {
        "okay": "Va bene. Cominciamo a impostare il tuo portafoglio!",
        "doYouAlreadyHaveASeed": "Possiedi già un seme che desideri utilizzare?",
        "seedExplanation":
            "Il seme IOTA è come una combinazione di utente e password per il tuo conto, in un'unica stringa di 81 caratteri.",
        "explanation1": "Puoi usarlo per accedere ai tuoi fondi da",
        "explanation2": " qualsiasi portafoglio ",
        "explanation3": ", su",
        "explanation4": " qualsiasi dispositivo",
        "explanation5": ". Ma se perdi il tuo seme, perdi anche i tuoi IOTA.",
        "keepSafe": "Sei pregato di tenere il tuo seme al sicuro."
    },
    "welcome": {
        "thankYou": "Grazie per aver scaricato il portafoglio IOTA.",
        "weWillSpend": "In pochi minuti imposteremo insieme il tuo portafoglio.",
        "reminder": "Potresti essere tentato di saltare alcuni passaggi, ma ti invitiamo a seguire l'intero processo."
    },
    "writeSeedDown": {
<<<<<<< HEAD
        "yourSeedIs": "Your seed is {{maxSeedLength}} characters read from left to right. Write down your seed and checksum and",
=======
        "yourSeedIs":
            "Il tuo seme è composto da 81 caratteri letti da sinistra a destra. Annota il tuo seme e la relativa checksum, e",
>>>>>>> 3dbdde74
        "tripleCheck": "controlla tre volte",
        "thatTheyAreCorrect": "che siano corretti."
    },
    "history": {
        "bundleHashCopied": "Hash del pacchetto copiato",
        "bundleHashCopiedExplanation": "L'hash del pacchetto è stato copiato negli Appunti.",
        "addressCopied": "Indirizzo copiato",
        "addressCopiedExplanation": "L'indirizzo è stato copiato negli Appunti."
    },
    "accountManagement": {
        "viewSeed": "View seed",
        "viewAddresses": "View addresses",
        "editAccountName": "Edit account name",
        "deleteAccount": "Delete account",
        "addNewAccount": "Add new account"
    },
    "addCustomNode": {
        "customNode": "Custom node",
        "add": "Add"
    },
    "addNewAccount": {
        "useExistingSeed": "Use existing seed",
        "createNewSeed": "Create new seed"
    },
    "advancedSettings": {
        "selectNode": "Select node",
        "addCustomNode": "Add custom node",
        "manualSync": "Manual sync"
    },
    "advancedThemeCustomisation": {
        "background": "Background",
        "frame": "Frame"
    },
    "currencySelection": {
        "currency": "Currency"
    },
    "logoutConfirmationModal": {
        "logoutConfirmation": "Are you sure you want to log out?"
    },
    "qrScanner": {
        "scan": "Scan your QR code"
    },
    "unitInfoModal": {
        "unitSystem": "UNIT SYSTEM",
        "trillion": "Trillion",
        "billion": "Billion",
        "million": "Million",
        "thousand": "Thousand",
        "one": "One"
    },
    "deleteAccount": {
        "areYouSure": "Are you sure you want to delete this account?",
        "yourSeedWillBeRemoved": "Your seed and transaction history will be removed.",
        "thisAction": "This action cannot be undone.",
        "enterPassword": "Enter your password to delete this account."
    },
    "manualSync": {
        "pressToSync": "Press the button below to sync your account.",
        "thisMayTake": "This may take a while.",
        "youMayNotice": "You may notice your device slowing down.",
        "syncAccount": "SYNC ACCOUNT",
        "syncingYourAccount": "Syncing your account."
    },
    "useExistingSeed": {
        "title": "Enter a seed and account name."
    },
    "viewSeed": {
        "enterPassword": "Enter password to view your seed.",
        "viewSeed": "VIEW SEED",
        "hideSeed": "HIDE SEED"
    },
    "saveSeedConfirmation": {
        "alreadyHave": "I have saved my seed",
        "reenter": "You will now be asked to re-enter your seed.",
        "reenterWarningOne": "If your device fails and you have not saved",
        "reenterWarningTwo": "your seed, you will lose your IOTA."
    },
    "walletResetConfirmation": {
        "cannotUndo": "THIS ACTION CANNOT BE UNDONE.",
        "infoTextOne": "All your wallet data including your",
        "infoTextTwo": "seeds, password",
        "infoTextThree": "and",
        "infoTextFour": "other account information",
        "infoTextFive": "will be lost."
    },
    "transferConfirmation": {
        "youAreAbout": "You are about to send {{contents}} to the address",
        "aMessage": "a message"
    }
}<|MERGE_RESOLUTION|>--- conflicted
+++ resolved
@@ -268,12 +268,7 @@
         "reminder": "Potresti essere tentato di saltare alcuni passaggi, ma ti invitiamo a seguire l'intero processo."
     },
     "writeSeedDown": {
-<<<<<<< HEAD
         "yourSeedIs": "Your seed is {{maxSeedLength}} characters read from left to right. Write down your seed and checksum and",
-=======
-        "yourSeedIs":
-            "Il tuo seme è composto da 81 caratteri letti da sinistra a destra. Annota il tuo seme e la relativa checksum, e",
->>>>>>> 3dbdde74
         "tripleCheck": "controlla tre volte",
         "thatTheyAreCorrect": "che siano corretti."
     },
