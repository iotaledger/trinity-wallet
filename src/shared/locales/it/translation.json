{
    "global": {
        "invalidResponse": "Risposta non valida",
        "invalidResponseExplanation": "Il nodo ha restituito una risposta non valida.",
        "invalidResponsePollingExplanation": "Il nodo ha restituito una risposta non valida durante il polling.",
        "seed": "Seme",
        "back": "INDIETRO",
        "done": "FINE",
        "next": "AVANTI",
<<<<<<< HEAD
        "apply": "",
        "save": "",
        "close": "",
=======
        "apply": "APPLY",
        "save": "SAVE",
        "close": "CLOSE",
>>>>>>> 0b8871d4
        "manualCopy": "Annota il seme",
        "paperWallet": "Stampa copia cartacea",
        "copyToClipboard": "Aggiungi al gestore di password",
        "qr": "QR",
        "notAvailable": "Questa funzione non è disponibile",
        "notAvailableExplanation": "Verrà aggiunta in una fase successiva.",
        "enterSeed": "Inserisci il tuo seme.",
        "mainWallet": "CONTO PRINCIPALE",
        "secondWallet": "SECONDO CONTO",
        "thirdWallet": "TERZO CONTO",
        "fourthWallet": "QUARTO CONTO",
        "fifthWallet": "QUINTO CONTO",
        "sixthWallet": "SESTO CONTO",
        "otherWallet": "ALTRO CONTO",
        "yes": "SI",
        "no": "NO",
        "password": "Password",
        "unrecognisedPassword": "Password non riconosciuta",
        "unrecognisedPasswordExplanation": "La password non è stata riconosciuta. Si prega di riprovare.",
        "syncInProgress": "Sincronizzazione in corso",
        "syncInProgressExplanation": "Si prega di attendere che la sincronizzazione sia completa.",
        "somethingWentWrong": "Si è verificato un errore",
        "somethingWentWrongExplanation": "Si prega di riavviare l'applicazione.",
<<<<<<< HEAD
        "node": ""
    },
    "addAdditionalSeed": {
        "seedInvalidChars": "Il seme contiene caratteri non validi",
        "seedInvalidCharsExplanation":
            "I semi possono contenere solo le lettere maiuscole A-Z e il numero 9. Il tuo seme ha caratteri non validi. Si prega di riprovare.",
        "seedTooShort": "Il seme è troppo corto",
        "seedTooShortExplanation":
            "I semi devono avere {{maxLength}} caratteri. Il tuo seme ha attualmente {{currentLength}} caratteri. Si prega di riprovare.",
=======
        "node": "Node"
    },
    "addAdditionalSeed": {
        "seedInvalidChars": "Il seme contiene caratteri non validi",
        "seedInvalidCharsExplanation": "I semi possono contenere solo le lettere maiuscole A-Z e il numero 9. Il tuo seme ha caratteri non validi. Si prega di riprovare.",
        "seedTooShort": "Il seme è troppo corto",
        "seedTooShortExplanation": "I semi devono avere {{maxLength}} caratteri. Il tuo seme ha attualmente {{currentLength}} caratteri. Si prega di riprovare.",
>>>>>>> 0b8871d4
        "nameInUse": "Il nome di conto è già in uso",
        "nameInUseExplanation": "Si prega di assegnare un nome di conto univoco al tuo seme.",
        "enterAccountName": "Inserisci un nome di conto.",
        "accountName": "Nome di conto",
        "noNickname": "Nessun nome di conto inserito",
        "noNicknameExplanation": "Si prega di assegnare un nome di conto al tuo seme.",
        "seedInUse": "Seme già in uso",
<<<<<<< HEAD
        "seedInUseExplanation":
            "Questo seme è già collegato al tuo portafoglio. Si prega di utilizzare un seme diverso."
=======
        "seedInUseExplanation": "Questo seme è già collegato al tuo portafoglio. Si prega di utilizzare un seme diverso."
>>>>>>> 0b8871d4
    },
    "changePassword": {
        "oops": "Ops! Qualcosa è andato storto",
        "oopsExplanation": "Qualcosa è andato storto nell'aggiornamento della password. Prova di nuovo.",
        "passwordUpdated": "Password aggiornata",
        "passwordUpdatedExplanation": "La tua password è stata aggiornata con successo.",
        "incorrectPassword": "Password non corretta",
        "incorrectPasswordExplanation": "La password corrente non è corretta. Si prega di riprovare.",
        "passwordsDoNotMatch": "Le password non corrispondono",
        "passwordsDoNotMatchExplanation": "Le password non corrispondono. Riprova.",
        "passwordTooShort": "La password è troppo corta",
        "passwordTooShortExplanation": "La password deve essere di almeno 12 caratteri. Riprova.",
        "oldPassword": "Non è possibile impostare la vecchia password",
<<<<<<< HEAD
        "oldPasswordExplanation":
            "Non è possibile usare la vecchia password per la nuova password. Si prega di riprovare con una nuova password.",
=======
        "oldPasswordExplanation": "Non è possibile usare la vecchia password per la nuova password. Si prega di riprovare con una nuova password.",
>>>>>>> 0b8871d4
        "ensureStrongPassword": "Assicurati di utilizzare una password complessa di almeno 12 caratteri.",
        "currentPassword": "Password corrente",
        "newPassword": "Nuova password",
        "confirmPassword": "Conferma nuova Password"
    },
    "copyToClipboard": {
        "seedCleared": "Seme cancellato",
        "seedClearedExplanation": "Il seme è stato cancellato dagli Appunti per sicurezza.",
        "seedCopied": "Copiato il seme negli appunti",
<<<<<<< HEAD
        "seedCopiedExplanation":
            "Il seme verrà cancellato una volta che si preme \"FINE\" o che sono trascorsi 60 secondi.",
=======
        "seedCopiedExplanation": "Il seme verrà cancellato una volta che si preme \"FINE\" o che sono trascorsi 60 secondi.",
>>>>>>> 0b8871d4
        "clickToCopy": "Fai clic sul pulsante qui sotto e copia il tuo seme su un gestore di password.",
        "doNotStore": "Non salvare il tuo seme in un file non crittografato.",
        "copyToClipboard": "Copia negli appunti"
    },
    "enterSeed": {
        "invalidCharacters": "Il seme contiene caratteri non validi",
<<<<<<< HEAD
        "invalidCharactersExplanation":
            "I semi possono contenere solo le lettere maiuscole A-Z e il numero 9. Il tuo seme ha caratteri non validi. Si prega di riprovare.",
        "seedTooShort": "Il seme è troppo corto",
        "seedTooShortExplanation":
            "I semi devono avere {{maxLength}} caratteri. Il tuo seme ha attualmente {{currentLength}} caratteri. Si prega di riprovare.",
        "seedExplanation":
            "I semi devono essere lunghi {{maxLength}} caratteri e devono contenere lettere maiuscole A-Z, o il numero 9. Non è possibile utilizzare semi con più di {{maxLength}} caratteri.",
=======
        "invalidCharactersExplanation": "I semi possono contenere solo le lettere maiuscole A-Z e il numero 9. Il tuo seme ha caratteri non validi. Si prega di riprovare.",
        "seedTooShort": "Il seme è troppo corto",
        "seedTooShortExplanation": "I semi devono avere {{maxLength}} caratteri. Il tuo seme ha attualmente {{currentLength}} caratteri. Si prega di riprovare.",
        "seedExplanation": "I semi devono essere lunghi {{maxLength}} caratteri e devono contenere lettere maiuscole A-Z, o il numero 9. Non è possibile utilizzare semi con più di {{maxLength}} caratteri.",
>>>>>>> 0b8871d4
        "neverShare": "NON MOSTRARE MAI IL TUO SEME A NESSUNO"
    },
    "home": {
        "balance": "SALDO",
        "send": "INVIA",
        "receive": "RICEVI",
        "history": "STORICO",
        "settings": "IMPOSTAZIONI"
    },
    "languageSetup": {
        "language": "Lingua"
    },
    "login": {
        "emptyPassword": "Password vuota",
        "emptyPasswordExplanation": "È necessario immettere una password per il login. Si prega di riprovare.",
        "enterPassword": "Inserisci la tua password.",
        "useSeed": "USA IL SEME",
        "login": "ACCEDI",
        "selectDifferentNode": "Vuoi selezionare un nodo diverso?"
    },
    "loading": {
        "loadingFirstTime": "Carico il seme per la prima volta.",
        "thisMayTake": "Potrebbe volerci un po'.",
        "youMayNotice": "Potresti notare che il dispositivo rallenta."
    },
    "newSeedSetup": {
        "seedNotGenerated": "Il seme non è stato generato",
        "seedNotGeneratedExplanation": "Fare clic sul pulsante \"Genera nuovo seme\".",
        "pressForNewSeed": "PREMI PER UN NUOVO SEME",
        "individualLetters": "Premi alcune singole lettere per renderle maggiormente casuali."
    },
    "onboardingComplete": {
<<<<<<< HEAD
        "walletReady":
            "Il portafoglio è ora configurato e pronto all'uso. Se in futuro avrai bisogno di apportare modifiche, guarda nel menu Impostazioni."
=======
        "walletReady": "Il portafoglio è ora configurato e pronto all'uso. Se in futuro avrai bisogno di apportare modifiche, guarda nel menu Impostazioni."
>>>>>>> 0b8871d4
    },
    "paperWallet": {
        "clickToPrint": "Fai clic sul pulsante qui sotto per stampare una copia cartacea del tuo seme.",
        "storeSafely": "Conservala in modo sicuro.",
        "neverShare": "Non condividere mai il tuo seme con nessuno.",
        "iotaLogo": "Logo IOTA",
        "printWallet": "STAMPA IL PORTAFOGLIO SU CARTA"
    },
    "receive": {
        "addressCopied": "Indirizzo copiato",
        "addressCopiedExplanation": "Il tuo indirizzo è stato copiato negli Appunti.",
        "generateNewAddress": "GENERA UN NUOVO INDIRIZZO",
        "message": "Messaggio opzionale",
        "removeMessage": "RIMUOVI IL MESSAGGIO"
    },
    "saveYourSeed": {
        "seedCleared": "Seme cancellato",
        "seedClearedExplanation": "Il seme è stato cancellato dagli Appunti per sicurezza.",
        "mustSaveYourSeed": "Devi salvare il tuo seme con ",
        "atLeastOne": "almeno una ",
        "ofTheOptions": "delle opzioni elencate di seguito."
    },
    "seedReentry": {
        "incorrectSeed": "Seme non corretto",
        "incorrectSeedExplanation": "Il seme inserito non è corretto. Si prega di riprovare.",
        "thisIsACheck": "Si tratta di un controllo per assicurarsi che hai salvato il tuo seme.",
        "ifYouHaveNotSaved": "Se non hai salvato il tuo seme, si prega di tornare indietro e farlo."
    },
    "send": {
        "invalidAddress": "Indirizzo non valido",
<<<<<<< HEAD
        "invalidAddressExplanation1":
            "L'indirizzo deve essere {{maxLength}} caratteri e deve avere un valore di checksum.",
=======
        "invalidAddressExplanation1": "L'indirizzo deve essere {{maxLength}} caratteri e deve avere un valore di checksum.",
>>>>>>> 0b8871d4
        "invalidAddressExplanation2": "L'indirizzo contiene caratteri non validi.",
        "invalidAddressExplanation3": "L'indirizzo contiene un checksum non valido.",
        "notEnoughFunds": "Fondi insufficenti",
        "notEnoughFundsExplanation": "Non hai abbastanza IOTA per completare questo trasferimento.",
        "keyReuse": "Riutilizzo di chiave",
<<<<<<< HEAD
        "keyReuseExplanation":
            "L'indirizzo al quale stai tentando di inviare a è già stato utilizzato. Si prega di provare un altro indirizzo.",
=======
        "keyReuseExplanation": "L'indirizzo al quale stai tentando di inviare a è già stato utilizzato. Si prega di provare un altro indirizzo.",
>>>>>>> 0b8871d4
        "recipientAddress": "Indirizzo del destinatario",
        "amount": "Importo",
        "max": "MASSIMO",
        "message": "Messaggio",
        "send": "INVIA",
        "invalidAmount": "Inserito un importo non corretto",
        "invalidAmountExplanation": "Si prega di inserire un valore numerico per l'importo della transazione.",
        "maximumSelected": "Selezionato importo MASSIMO",
        "iotaUnits": "Unità di IOTA"
    },
    "setPassword": {
        "passwordTooShort": "La password è troppo corta",
<<<<<<< HEAD
        "passwordTooShortExplanation":
            "La password deve essere di almeno ${MIN_PASSWORD_LENGTH} caratteri. Attualmente è di ${this.state.password.length} caratteri. Si prega di riprovare.",
        "passwordMismatch": "Le password non corrispondono",
        "passwordMismatchExplanation": "Le password immesse non corrispondono. Si prega di riprovare.",
        "nowWeNeedTo": "Ora abbiamo bisogno di impostare una password.",
        "anEncryptedCopy":
            "Una copia crittografata del tuo seme sarà memorizzata sul dispositivo. Userai questa password per accedere in futuro al tuo portafoglio.",
=======
        "passwordTooShortExplanation": "La password deve essere di almeno ${MIN_PASSWORD_LENGTH} caratteri. Attualmente è di ${this.state.password.length} caratteri. Si prega di riprovare.",
        "passwordMismatch": "Le password non corrispondono",
        "passwordMismatchExplanation": "Le password immesse non corrispondono. Si prega di riprovare.",
        "nowWeNeedTo": "Ora abbiamo bisogno di impostare una password.",
        "anEncryptedCopy": "Una copia crittografata del tuo seme sarà memorizzata sul dispositivo. Userai questa password per accedere in futuro al tuo portafoglio.",
>>>>>>> 0b8871d4
        "ensure": "Assicurati di utilizzare una password complessa di almeno 12 caratteri.",
        "retypePassword": "Reinserisci la password"
    },
    "setSeedName": {
<<<<<<< HEAD
        "canUseMultipleSeeds":
            "Con questo portafoglio, è possibile utilizzare più semi. Ogni seme richiede un nome di conto.",
=======
        "canUseMultipleSeeds": "Con questo portafoglio, è possibile utilizzare più semi. Ogni seme richiede un nome di conto.",
>>>>>>> 0b8871d4
        "youCanAdd": "Nel menu impostazioni, è possibile aggiungere più semi."
    },
    "settings": {
        "transferSending": "Invio transazione",
        "transferSendingExplanation": "Si prega di attendere fino a quando la transazione è stata inviata.",
        "generatingAddress": "Generazione di un indirizzo",
        "generatingAddressExplanation": "Si prega di attendere fino a quando il tuo indirizzo è stato generato.",
        "mode": "Modalità",
        "theme": "Tema",
        "currency": "Valuta",
        "language": "Lingua",
        "addNewSeed": "Aggiungi un nuovo seme",
        "twoFA": "Autenticazione a due fattori",
        "changePassword": "Cambia password",
        "advanced": "Impostazioni avanzate",
        "logout": "Esci",
        "reset": "Reimposta il portafoglio",
        "syncingComplete": "Sincronizzazione completata",
        "syncingCompleteExplanation": "Il tuo account è stato sincronizzato correttamente.",
        "nicknameChanged": "Nome di conto modificato",
        "nicknameChangedExplanation": "Il tuo nome di conto è stato modificato.",
        "accountDeleted": "Conto eliminato",
        "accountDeletedExplanation": "Il tuo conto è stato rimosso dal portafoglio.",
        "cannotPerformAction": "Non è possibile eseguire l'azione",
        "cannotPerformActionExplanation": "Vai alle impostazioni avanzate per reimpostare il portafoglio.",
        "poorConnection": "Connessione scadente",
        "poorConnectionExplanation": "Impossibile modificare la valuta a causa di una cattiva connessione."
    },
    "resetWalletConfirmation": {
        "thisAction": "Questa azione non può essere annullata.",
        "warning1": "Tutti i dati del tuo portafoglio tra cui",
        "warning2": " semi, password, ",
        "warning3": "e",
        "warning4": " altre informazioni sui conti",
        "warning5": " andranno persi.",
        "areYouSure": "Sei sicuro di voler continuare?"
    },
    "resetWalletRequirePassword": {
        "enterPassword": "Immetti la tua password per reimpostare il portafoglio.",
        "cancel": "ANNULLA",
        "reset": "REIMPOSTA"
    },
    "walletSetup": {
        "okay": "Va bene. Cominciamo a impostare il tuo portafoglio!",
        "doYouAlreadyHaveASeed": "Possiedi già un seme che desideri utilizzare?",
<<<<<<< HEAD
        "seedExplanation":
            "Il seme IOTA è come una combinazione di utente e password per il tuo conto, in un'unica stringa di 81 caratteri.",
=======
        "seedExplanation": "Il seme IOTA è come una combinazione di utente e password per il tuo conto, in un'unica stringa di 81 caratteri.",
>>>>>>> 0b8871d4
        "explanation1": "Puoi usarlo per accedere ai tuoi fondi da",
        "explanation2": " qualsiasi portafoglio ",
        "explanation3": ", su",
        "explanation4": " qualsiasi dispositivo",
        "explanation5": ". Ma se perdi il tuo seme, perdi anche i tuoi IOTA.",
        "keepSafe": "Sei pregato di tenere il tuo seme al sicuro."
    },
    "welcome": {
        "thankYou": "Grazie per aver scaricato il portafoglio IOTA.",
        "weWillSpend": "In pochi minuti imposteremo insieme il tuo portafoglio.",
        "reminder": "Potresti essere tentato di saltare alcuni passaggi, ma ti invitiamo a seguire l'intero processo."
    },
    "writeSeedDown": {
<<<<<<< HEAD
        "yourSeedIs":
            "Il tuo seme è composto da 81 caratteri letti da sinistra a destra. Annota il tuo seme e la relativa checksum, e",
=======
        "yourSeedIs": "Il tuo seme è composto da 81 caratteri letti da sinistra a destra. Annota il tuo seme e la relativa checksum, e",
>>>>>>> 0b8871d4
        "tripleCheck": "controlla tre volte",
        "thatTheyAreCorrect": "che siano corretti."
    },
    "history": {
        "bundleHashCopied": "Hash del pacchetto copiato",
        "bundleHashCopiedExplanation": "L'hash del pacchetto è stato copiato negli Appunti.",
        "addressCopied": "Indirizzo copiato",
        "addressCopiedExplanation": "L'indirizzo è stato copiato negli Appunti."
    },
    "accountManagement": {
<<<<<<< HEAD
        "viewSeed": "",
        "viewAddresses": "",
        "editAccountName": "",
        "deleteAccount": "",
        "addNewAccount": ""
    },
    "addCustomNode": {
        "customNode": "",
        "add": ""
    },
    "addNewAccount": {
        "useExistingSeed": "",
        "createNewSeed": ""
    },
    "advancedSettings": {
        "selectNode": "",
        "addCustomNode": "",
        "manualSync": ""
    },
    "advancedThemeCustomisation": {
        "background": "",
        "frame": ""
    },
    "currencySelection": {
        "currency": ""
    },
    "logoutConfirmationModal": {
        "logoutConfirmation": ""
    },
    "qrScanner": {
        "scan": ""
    },
    "unitInfoModal": {
        "unitSystem": "",
        "trillion": "",
        "billion": "",
        "million": "",
        "thousand": "",
        "one": ""
=======
        "viewSeed": "View seed",
        "viewAddresses": "View addresses",
        "editAccountName": "Edit account name",
        "deleteAccount": "Delete account",
        "addNewAccount": "Add new account"
    },
    "addCustomNode": {
        "customNode": "Custom node",
        "add": "Add"
    },
    "addNewAccount": {
        "useExistingSeed": "Use existing seed",
        "createNewSeed": "Create new seed"
    },
    "advancedSettings": {
        "selectNode": "Select node",
        "addCustomNode": "Add custom node",
        "manualSync": "Manual sync"
    },
    "advancedThemeCustomisation": {
        "background": "Background",
        "frame": "Frame"
    },
    "currencySelection": {
        "currency": "Currency"
    },
    "logoutConfirmationModal": {
        "logoutConfirmation": "Are you sure you want to log out?"
    },
    "qrScanner": {
        "scan": "Scan your QR code"
    },
    "unitInfoModal": {
        "unitSystem": "UNIT SYSTEM",
        "trillion": "Trillion",
        "billion": "Billion",
        "million": "Million",
        "thousand": "Thousand",
        "one": "One"
>>>>>>> 0b8871d4
    }
}<|MERGE_RESOLUTION|>--- conflicted
+++ resolved
@@ -7,15 +7,9 @@
         "back": "INDIETRO",
         "done": "FINE",
         "next": "AVANTI",
-<<<<<<< HEAD
-        "apply": "",
-        "save": "",
-        "close": "",
-=======
         "apply": "APPLY",
         "save": "SAVE",
         "close": "CLOSE",
->>>>>>> 0b8871d4
         "manualCopy": "Annota il seme",
         "paperWallet": "Stampa copia cartacea",
         "copyToClipboard": "Aggiungi al gestore di password",
@@ -39,8 +33,7 @@
         "syncInProgressExplanation": "Si prega di attendere che la sincronizzazione sia completa.",
         "somethingWentWrong": "Si è verificato un errore",
         "somethingWentWrongExplanation": "Si prega di riavviare l'applicazione.",
-<<<<<<< HEAD
-        "node": ""
+        "node": "Node"
     },
     "addAdditionalSeed": {
         "seedInvalidChars": "Il seme contiene caratteri non validi",
@@ -49,15 +42,6 @@
         "seedTooShort": "Il seme è troppo corto",
         "seedTooShortExplanation":
             "I semi devono avere {{maxLength}} caratteri. Il tuo seme ha attualmente {{currentLength}} caratteri. Si prega di riprovare.",
-=======
-        "node": "Node"
-    },
-    "addAdditionalSeed": {
-        "seedInvalidChars": "Il seme contiene caratteri non validi",
-        "seedInvalidCharsExplanation": "I semi possono contenere solo le lettere maiuscole A-Z e il numero 9. Il tuo seme ha caratteri non validi. Si prega di riprovare.",
-        "seedTooShort": "Il seme è troppo corto",
-        "seedTooShortExplanation": "I semi devono avere {{maxLength}} caratteri. Il tuo seme ha attualmente {{currentLength}} caratteri. Si prega di riprovare.",
->>>>>>> 0b8871d4
         "nameInUse": "Il nome di conto è già in uso",
         "nameInUseExplanation": "Si prega di assegnare un nome di conto univoco al tuo seme.",
         "enterAccountName": "Inserisci un nome di conto.",
@@ -65,12 +49,8 @@
         "noNickname": "Nessun nome di conto inserito",
         "noNicknameExplanation": "Si prega di assegnare un nome di conto al tuo seme.",
         "seedInUse": "Seme già in uso",
-<<<<<<< HEAD
         "seedInUseExplanation":
             "Questo seme è già collegato al tuo portafoglio. Si prega di utilizzare un seme diverso."
-=======
-        "seedInUseExplanation": "Questo seme è già collegato al tuo portafoglio. Si prega di utilizzare un seme diverso."
->>>>>>> 0b8871d4
     },
     "changePassword": {
         "oops": "Ops! Qualcosa è andato storto",
@@ -84,12 +64,8 @@
         "passwordTooShort": "La password è troppo corta",
         "passwordTooShortExplanation": "La password deve essere di almeno 12 caratteri. Riprova.",
         "oldPassword": "Non è possibile impostare la vecchia password",
-<<<<<<< HEAD
         "oldPasswordExplanation":
             "Non è possibile usare la vecchia password per la nuova password. Si prega di riprovare con una nuova password.",
-=======
-        "oldPasswordExplanation": "Non è possibile usare la vecchia password per la nuova password. Si prega di riprovare con una nuova password.",
->>>>>>> 0b8871d4
         "ensureStrongPassword": "Assicurati di utilizzare una password complessa di almeno 12 caratteri.",
         "currentPassword": "Password corrente",
         "newPassword": "Nuova password",
@@ -99,19 +75,14 @@
         "seedCleared": "Seme cancellato",
         "seedClearedExplanation": "Il seme è stato cancellato dagli Appunti per sicurezza.",
         "seedCopied": "Copiato il seme negli appunti",
-<<<<<<< HEAD
         "seedCopiedExplanation":
             "Il seme verrà cancellato una volta che si preme \"FINE\" o che sono trascorsi 60 secondi.",
-=======
-        "seedCopiedExplanation": "Il seme verrà cancellato una volta che si preme \"FINE\" o che sono trascorsi 60 secondi.",
->>>>>>> 0b8871d4
         "clickToCopy": "Fai clic sul pulsante qui sotto e copia il tuo seme su un gestore di password.",
         "doNotStore": "Non salvare il tuo seme in un file non crittografato.",
         "copyToClipboard": "Copia negli appunti"
     },
     "enterSeed": {
         "invalidCharacters": "Il seme contiene caratteri non validi",
-<<<<<<< HEAD
         "invalidCharactersExplanation":
             "I semi possono contenere solo le lettere maiuscole A-Z e il numero 9. Il tuo seme ha caratteri non validi. Si prega di riprovare.",
         "seedTooShort": "Il seme è troppo corto",
@@ -119,12 +90,6 @@
             "I semi devono avere {{maxLength}} caratteri. Il tuo seme ha attualmente {{currentLength}} caratteri. Si prega di riprovare.",
         "seedExplanation":
             "I semi devono essere lunghi {{maxLength}} caratteri e devono contenere lettere maiuscole A-Z, o il numero 9. Non è possibile utilizzare semi con più di {{maxLength}} caratteri.",
-=======
-        "invalidCharactersExplanation": "I semi possono contenere solo le lettere maiuscole A-Z e il numero 9. Il tuo seme ha caratteri non validi. Si prega di riprovare.",
-        "seedTooShort": "Il seme è troppo corto",
-        "seedTooShortExplanation": "I semi devono avere {{maxLength}} caratteri. Il tuo seme ha attualmente {{currentLength}} caratteri. Si prega di riprovare.",
-        "seedExplanation": "I semi devono essere lunghi {{maxLength}} caratteri e devono contenere lettere maiuscole A-Z, o il numero 9. Non è possibile utilizzare semi con più di {{maxLength}} caratteri.",
->>>>>>> 0b8871d4
         "neverShare": "NON MOSTRARE MAI IL TUO SEME A NESSUNO"
     },
     "home": {
@@ -157,12 +122,8 @@
         "individualLetters": "Premi alcune singole lettere per renderle maggiormente casuali."
     },
     "onboardingComplete": {
-<<<<<<< HEAD
         "walletReady":
             "Il portafoglio è ora configurato e pronto all'uso. Se in futuro avrai bisogno di apportare modifiche, guarda nel menu Impostazioni."
-=======
-        "walletReady": "Il portafoglio è ora configurato e pronto all'uso. Se in futuro avrai bisogno di apportare modifiche, guarda nel menu Impostazioni."
->>>>>>> 0b8871d4
     },
     "paperWallet": {
         "clickToPrint": "Fai clic sul pulsante qui sotto per stampare una copia cartacea del tuo seme.",
@@ -193,23 +154,15 @@
     },
     "send": {
         "invalidAddress": "Indirizzo non valido",
-<<<<<<< HEAD
         "invalidAddressExplanation1":
             "L'indirizzo deve essere {{maxLength}} caratteri e deve avere un valore di checksum.",
-=======
-        "invalidAddressExplanation1": "L'indirizzo deve essere {{maxLength}} caratteri e deve avere un valore di checksum.",
->>>>>>> 0b8871d4
         "invalidAddressExplanation2": "L'indirizzo contiene caratteri non validi.",
         "invalidAddressExplanation3": "L'indirizzo contiene un checksum non valido.",
         "notEnoughFunds": "Fondi insufficenti",
         "notEnoughFundsExplanation": "Non hai abbastanza IOTA per completare questo trasferimento.",
         "keyReuse": "Riutilizzo di chiave",
-<<<<<<< HEAD
         "keyReuseExplanation":
             "L'indirizzo al quale stai tentando di inviare a è già stato utilizzato. Si prega di provare un altro indirizzo.",
-=======
-        "keyReuseExplanation": "L'indirizzo al quale stai tentando di inviare a è già stato utilizzato. Si prega di provare un altro indirizzo.",
->>>>>>> 0b8871d4
         "recipientAddress": "Indirizzo del destinatario",
         "amount": "Importo",
         "max": "MASSIMO",
@@ -222,7 +175,6 @@
     },
     "setPassword": {
         "passwordTooShort": "La password è troppo corta",
-<<<<<<< HEAD
         "passwordTooShortExplanation":
             "La password deve essere di almeno ${MIN_PASSWORD_LENGTH} caratteri. Attualmente è di ${this.state.password.length} caratteri. Si prega di riprovare.",
         "passwordMismatch": "Le password non corrispondono",
@@ -230,23 +182,12 @@
         "nowWeNeedTo": "Ora abbiamo bisogno di impostare una password.",
         "anEncryptedCopy":
             "Una copia crittografata del tuo seme sarà memorizzata sul dispositivo. Userai questa password per accedere in futuro al tuo portafoglio.",
-=======
-        "passwordTooShortExplanation": "La password deve essere di almeno ${MIN_PASSWORD_LENGTH} caratteri. Attualmente è di ${this.state.password.length} caratteri. Si prega di riprovare.",
-        "passwordMismatch": "Le password non corrispondono",
-        "passwordMismatchExplanation": "Le password immesse non corrispondono. Si prega di riprovare.",
-        "nowWeNeedTo": "Ora abbiamo bisogno di impostare una password.",
-        "anEncryptedCopy": "Una copia crittografata del tuo seme sarà memorizzata sul dispositivo. Userai questa password per accedere in futuro al tuo portafoglio.",
->>>>>>> 0b8871d4
         "ensure": "Assicurati di utilizzare una password complessa di almeno 12 caratteri.",
         "retypePassword": "Reinserisci la password"
     },
     "setSeedName": {
-<<<<<<< HEAD
         "canUseMultipleSeeds":
             "Con questo portafoglio, è possibile utilizzare più semi. Ogni seme richiede un nome di conto.",
-=======
-        "canUseMultipleSeeds": "Con questo portafoglio, è possibile utilizzare più semi. Ogni seme richiede un nome di conto.",
->>>>>>> 0b8871d4
         "youCanAdd": "Nel menu impostazioni, è possibile aggiungere più semi."
     },
     "settings": {
@@ -292,12 +233,8 @@
     "walletSetup": {
         "okay": "Va bene. Cominciamo a impostare il tuo portafoglio!",
         "doYouAlreadyHaveASeed": "Possiedi già un seme che desideri utilizzare?",
-<<<<<<< HEAD
         "seedExplanation":
             "Il seme IOTA è come una combinazione di utente e password per il tuo conto, in un'unica stringa di 81 caratteri.",
-=======
-        "seedExplanation": "Il seme IOTA è come una combinazione di utente e password per il tuo conto, in un'unica stringa di 81 caratteri.",
->>>>>>> 0b8871d4
         "explanation1": "Puoi usarlo per accedere ai tuoi fondi da",
         "explanation2": " qualsiasi portafoglio ",
         "explanation3": ", su",
@@ -311,12 +248,8 @@
         "reminder": "Potresti essere tentato di saltare alcuni passaggi, ma ti invitiamo a seguire l'intero processo."
     },
     "writeSeedDown": {
-<<<<<<< HEAD
         "yourSeedIs":
             "Il tuo seme è composto da 81 caratteri letti da sinistra a destra. Annota il tuo seme e la relativa checksum, e",
-=======
-        "yourSeedIs": "Il tuo seme è composto da 81 caratteri letti da sinistra a destra. Annota il tuo seme e la relativa checksum, e",
->>>>>>> 0b8871d4
         "tripleCheck": "controlla tre volte",
         "thatTheyAreCorrect": "che siano corretti."
     },
@@ -327,47 +260,6 @@
         "addressCopiedExplanation": "L'indirizzo è stato copiato negli Appunti."
     },
     "accountManagement": {
-<<<<<<< HEAD
-        "viewSeed": "",
-        "viewAddresses": "",
-        "editAccountName": "",
-        "deleteAccount": "",
-        "addNewAccount": ""
-    },
-    "addCustomNode": {
-        "customNode": "",
-        "add": ""
-    },
-    "addNewAccount": {
-        "useExistingSeed": "",
-        "createNewSeed": ""
-    },
-    "advancedSettings": {
-        "selectNode": "",
-        "addCustomNode": "",
-        "manualSync": ""
-    },
-    "advancedThemeCustomisation": {
-        "background": "",
-        "frame": ""
-    },
-    "currencySelection": {
-        "currency": ""
-    },
-    "logoutConfirmationModal": {
-        "logoutConfirmation": ""
-    },
-    "qrScanner": {
-        "scan": ""
-    },
-    "unitInfoModal": {
-        "unitSystem": "",
-        "trillion": "",
-        "billion": "",
-        "million": "",
-        "thousand": "",
-        "one": ""
-=======
         "viewSeed": "View seed",
         "viewAddresses": "View addresses",
         "editAccountName": "Edit account name",
@@ -407,6 +299,5 @@
         "million": "Million",
         "thousand": "Thousand",
         "one": "One"
->>>>>>> 0b8871d4
     }
 }