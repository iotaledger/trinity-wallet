{
    "global": {
        "invalidResponse": "Risposta non valida",
        "invalidResponseExplanation": "Il nodo ha restituito una risposta non valida.",
        "invalidResponsePollingExplanation": "Il nodo ha restituito una risposta non valida durante il polling.",
        "seed": "Seme",
        "back": "INDIETRO",
        "done": "FINE",
        "next": "AVANTI",
        "manualCopy": "Annota il seme",
        "paperWallet": "Stampa copia cartacea",
        "copyToClipboard": "Aggiungi al gestore di password",
        "qr": "QR",
        "notAvailable": "Questa funzione non è disponibile",
        "notAvailableExplanation": "Verrà aggiunta in una fase successiva.",
        "enterSeed": "Inserisci il tuo seme.",
        "mainWallet": "CONTO PRINCIPALE",
        "secondWallet": "SECONDO CONTO",
        "thirdWallet": "TERZO CONTO",
        "fourthWallet": "QUARTO CONTO",
        "fifthWallet": "QUINTO CONTO",
        "sixthWallet": "SESTO CONTO",
        "otherWallet": "ALTRO CONTO",
        "yes": "SI",
        "no": "NO",
        "password": "Password",
        "unrecognisedPassword": "Password non riconosciuta",
        "unrecognisedPasswordExplanation": "La password non è stata riconosciuta. Si prega di riprovare.",
        "syncInProgress": "Sincronizzazione in corso",
        "syncInProgressExplanation": "Si prega di attendere che la sincronizzazione sia completa.",
        "somethingWentWrong": "Si è verificato un errore",
        "somethingWentWrongExplanation": "Si prega di riavviare l'applicazione."
    },
    "addAdditionalSeed": {
        "seedInvalidChars": "Il seme contiene caratteri non validi",
        "seedInvalidCharsExplanation":
            "I semi possono contenere solo le lettere maiuscole A-Z e il numero 9. Il tuo seme ha caratteri non validi. Si prega di riprovare.",
        "seedTooShort": "Il seme è troppo corto",
        "seedTooShortExplanation":
            "I semi devono avere {{maxLength}} caratteri. Il tuo seme ha attualmente {{currentLength}} caratteri. Si prega di riprovare.",
        "nameInUse": "Il nome di conto è già in uso",
        "nameInUseExplanation": "Si prega di assegnare un nome di conto univoco al tuo seme.",
        "enterAccountName": "Inserisci un nome di conto.",
        "accountName": "Nome di conto",
        "noNickname": "Nessun nome di conto inserito",
        "noNicknameExplanation": "Si prega di assegnare un nome di conto al tuo seme."
    },
    "changePassword": {
        "oops": "Ops! Qualcosa è andato storto",
        "oopsExplanation": "Qualcosa è andato storto nell'aggiornamento della password. Prova di nuovo.",
        "passwordUpdated": "Password aggiornata",
        "passwordUpdatedExplanation": "La tua password è stata aggiornata con successo.",
        "incorrectPassword": "Password non corretta",
        "incorrectPasswordExplanation": "La password corrente non è corretta. Si prega di riprovare.",
        "passwordsDoNotMatch": "Le password non corrispondono",
        "passwordsDoNotMatchExplanation": "Le password non corrispondono. Riprova.",
        "passwordTooShort": "La password è troppo corta",
        "passwordTooShortExplanation": "La password deve essere di almeno 12 caratteri. Riprova.",
        "oldPassword": "Non è possibile impostare la vecchia password",
        "oldPasswordExplanation":
            "Non è possibile usare la vecchia password per la nuova password. Si prega di riprovare con una nuova password.",
        "ensureStrongPassword": "Assicurati di utilizzare una password complessa di almeno 12 caratteri.",
        "currentPassword": "Password corrente",
        "newPassword": "Nuova password",
        "confirmPassword": "Conferma nuova Password"
    },
    "copyToClipboard": {
        "seedCleared": "Seme cancellato",
        "seedClearedExplanation": "Il seme è stato cancellato dagli Appunti per sicurezza.",
<<<<<<< HEAD
        "seedCopied": "Copiato il seme negli appunti",
        "seedCopiedExplanation": "Il seme verrà cancellato una volta che si preme \"FINE\" o che sono trascorsi 60 secondi.",
=======
        "seedCopied": "Seme copiato",
        "seedCopiedExplanation":
            "Il seme è stato copiato negli Appunti e verrà cancellato una volta che si preme \"FINE\" o al massimo tra 60 secondi.",
>>>>>>> 398bee20
        "clickToCopy": "Fai clic sul pulsante qui sotto e copia il tuo seme su un gestore di password.",
        "doNotStore": "Non salvare il tuo seme in un file non crittografato.",
        "copyToClipboard": "Copia negli appunti"
    },
    "enterSeed": {
        "invalidCharacters": "Il seme contiene caratteri non validi",
        "invalidCharactersExplanation":
            "I semi possono contenere solo le lettere maiuscole A-Z e il numero 9. Il tuo seme ha caratteri non validi. Si prega di riprovare.",
        "seedTooShort": "Il seme è troppo corto",
        "seedTooShortExplanation":
            "I semi devono avere {{maxLength}} caratteri. Il tuo seme ha attualmente {{currentLength}} caratteri. Si prega di riprovare.",
        "seedExplanation":
            "I semi devono essere lunghi {{maxLength}} caratteri e devono contenere lettere maiuscole A-Z, o il numero 9. Non è possibile utilizzare semi con più di {{maxLength}} caratteri.",
        "neverShare": "NON MOSTRARE MAI IL TUO SEME A NESSUNO"
    },
    "home": {
        "balance": "SALDO",
        "send": "INVIA",
        "receive": "RICEVI",
        "history": "STORICO",
        "settings": "IMPOSTAZIONI"
    },
    "languageSetup": {
        "language": "Lingua"
    },
    "login": {
        "emptyPassword": "Password vuota",
        "emptyPasswordExplanation": "È necessario immettere una password per il login. Si prega di riprovare.",
        "enterPassword": "Inserisci la tua password.",
        "useSeed": "USA IL SEME",
        "login": "ACCEDI"
    },
    "loading": {
        "loadingFirstTime": "Carico il seme per la prima volta.",
        "thisMayTake": "Potrebbe volerci un po'.",
        "youMayNotice": "Potresti notare che il dispositivo rallenta."
    },
    "newSeedSetup": {
        "seedNotGenerated": "Il seme non è stato generato",
        "seedNotGeneratedExplanation": "Fare clic sul pulsante \"Genera nuovo seme\".",
        "pressForNewSeed": "PREMI PER UN NUOVO SEME",
        "individualLetters": "Premi alcune singole lettere per renderle maggiormente casuali."
    },
    "onboardingComplete": {
        "walletReady":
            "Il portafoglio è ora configurato e pronto all'uso. Se in futuro avrai bisogno di apportare modifiche, guarda nel menu Impostazioni."
    },
    "paperWallet": {
        "clickToPrint": "Fai clic sul pulsante qui sotto per stampare una copia cartacea del tuo seme.",
        "storeSafely": "Conservala in modo sicuro.",
        "neverShare": "Non condividere mai il tuo seme con nessuno.",
        "iotaLogo": "Logo IOTA",
        "printWallet": "STAMPA IL PORTAFOGLIO SU CARTA"
    },
    "receive": {
        "addressCopied": "Indirizzo copiato",
        "addressCopiedExplanation": "Il tuo indirizzo è stato copiato negli Appunti.",
        "generateNewAddress": "GENERA UN NUOVO INDIRIZZO",
        "message": "Messaggio opzionale",
        "removeMessage": "RIMUOVI IL MESSAGGIO"
    },
    "saveYourSeed": {
        "seedCleared": "Seme cancellato",
        "seedClearedExplanation": "Il seme è stato cancellato dagli Appunti per sicurezza.",
        "mustSaveYourSeed": "Devi salvare il tuo seme con ",
        "atLeastOne": "almeno una ",
        "ofTheOptions": "delle opzioni elencate di seguito."
    },
    "seedReentry": {
        "incorrectSeed": "Seme non corretto",
        "incorrectSeedExplanation": "Il seme inserito non è corretto. Si prega di riprovare.",
        "thisIsACheck": "Si tratta di un controllo per assicurarsi che hai salvato il tuo seme.",
        "ifYouHaveNotSaved": "Se non hai salvato il tuo seme, si prega di tornare indietro e farlo."
    },
    "send": {
        "invalidAddress": "Indirizzo non valido",
        "invalidAddressExplanation1":
            "L'indirizzo deve essere {{maxLength}} caratteri e deve avere un valore di checksum.",
        "invalidAddressExplanation2": "L'indirizzo contiene caratteri non validi.",
        "invalidAddressExplanation3": "L'indirizzo contiene un checksum non valido.",
        "notEnoughFunds": "Fondi insufficenti",
        "notEnoughFundsExplanation": "Non hai abbastanza IOTA per completare questo trasferimento.",
        "keyReuse": "Riutilizzo di chiave",
        "keyReuseExplanation":
            "L'indirizzo al quale stai tentando di inviare a è già stato utilizzato. Si prega di provare un altro indirizzo.",
        "recipientAddress": "Indirizzo del destinatario",
        "amount": "Importo",
        "max": "MASSIMO",
        "message": "Messaggio",
        "send": "INVIA",
        "invalidAmount": "Inserito un importo non corretto",
        "invalidAmountExplanation": "Si prega di inserire un valore numerico per l'importo della transazione.",
        "maximumSelected": "Selezionato importo MASSIMO",
        "iotaUnits": "Unità di IOTA"
    },
    "setPassword": {
        "passwordTooShort": "La password è troppo corta",
        "passwordTooShortExplanation":
            "La password deve essere di almeno ${MIN_PASSWORD_LENGTH} caratteri. Attualmente è di ${this.state.password.length} caratteri. Si prega di riprovare.",
        "passwordMismatch": "Le password non corrispondono",
        "passwordMismatchExplanation": "Le password immesse non corrispondono. Si prega di riprovare.",
        "nowWeNeedTo": "Ora abbiamo bisogno di impostare una password.",
        "anEncryptedCopy":
            "Una copia crittografata del tuo seme sarà memorizzata sul dispositivo. Userai questa password per accedere in futuro al tuo portafoglio.",
        "ensure": "Assicurati di utilizzare una password complessa di almeno 12 caratteri.",
        "retypePassword": "Reinserisci la password"
    },
    "setSeedName": {
        "canUseMultipleSeeds":
            "Con questo portafoglio, è possibile utilizzare più semi. Ogni seme richiede un nome di conto.",
        "youCanAdd": "Nel menu impostazioni, è possibile aggiungere più semi."
    },
    "settings": {
        "transferSending": "Invio transazione",
        "transferSendingExplanation": "Si prega di attendere fino a quando la transazione è stata inviata.",
        "generatingAddress": "Generazione di un indirizzo",
        "generatingAddressExplanation": "Si prega di attendere fino a quando il tuo indirizzo è stato generato.",
        "mode": "Modalità",
        "theme": "Tema",
        "currency": "Valuta",
        "language": "Lingua",
        "addNewSeed": "Aggiungi un nuovo seme",
        "twoFA": "Autenticazione a due fattori",
        "changePassword": "Cambia password",
        "advanced": "Impostazioni avanzate",
        "logout": "Esci",
        "reset": "Reimposta il portafoglio",
        "back": "Indietro",
        "syncingComplete": "Sincronizzazione completata",
        "syncingCompleteExplanation": "Il tuo account è stato sincronizzato correttamente.",
        "nicknameChanged": "Nome di conto modificato",
        "nicknameChangedExplanation": "Il tuo nome di conto è stato modificato.",
        "accountDeleted": "Conto eliminato",
        "accountDeletedExplanation": "Il tuo conto è stato rimosso dal portafoglio.",
        "cannotPerformAction": "Non è possibile eseguire l'azione",
        "cannotPerformActionExplanation": "Vai alle impostazioni avanzate per reimpostare il portafoglio."
    },
    "resetWalletConfirmation": {
        "thisAction": "Questa azione non può essere annullata.",
        "warning1": "Tutti i dati del tuo portafoglio tra cui",
        "warning2": " semi, password, ",
        "warning3": "e",
        "warning4": " altre informazioni sui conti",
        "warning5": " andranno persi.",
        "areYouSure": "Sei sicuro di voler continuare?"
    },
    "resetWalletRequirePassword": {
        "enterPassword": "Immettere la password per reimpostare il tuo portafoglio.",
        "cancel": "ANNULLA",
        "reset": "REIMPOSTA"
    },
    "walletSetup": {
        "okay": "Va bene. Cominciamo a impostare il tuo portafoglio!",
        "doYouAlreadyHaveASeed": "Possiedi già un seme che desideri utilizzare?",
        "seedExplanation":
            "Il seme IOTA è come una combinazione di utente e password per il tuo conto, in un'unica stringa di 81 caratteri.",
        "explanation1": "Puoi usarlo per accedere ai tuoi fondi da",
        "explanation2": " qualsiasi portafoglio ",
        "explanation3": ", su",
        "explanation4": " qualsiasi dispositivo",
        "explanation5": ". Ma se perdi il tuo seme, perdi anche i tuoi IOTA.",
        "keepSafe": "Sei pregato di tenere il tuo seme al sicuro."
    },
    "welcome": {
        "thankYou": "Grazie per aver scaricato il portafoglio IOTA.",
        "weWillSpend": "In pochi minuti imposteremo insieme il tuo portafoglio.",
        "reminder": "Potresti essere tentato di saltare alcuni passaggi, ma ti invitiamo a seguire l'intero processo."
    },
    "writeSeedDown": {
        "yourSeedIs":
            "Il tuo seme è composto da 81 caratteri letti da sinistra a destra. Annota il tuo seme e la relativa checksum, e",
        "tripleCheck": "controlla tre volte",
        "thatTheyAreCorrect": "che siano corretti."
    },
    "history": {
        "bundleHashCopied": "Hash del pacchetto copiato",
        "bundleHashCopiedExplanation": "L'hash del pacchetto è stato copiato negli Appunti.",
        "addressCopied": "Indirizzo copiato",
        "addressCopiedExplanation": "L'indirizzo è stato copiato negli Appunti."
    }
}<|MERGE_RESOLUTION|>--- conflicted
+++ resolved
@@ -67,14 +67,8 @@
     "copyToClipboard": {
         "seedCleared": "Seme cancellato",
         "seedClearedExplanation": "Il seme è stato cancellato dagli Appunti per sicurezza.",
-<<<<<<< HEAD
         "seedCopied": "Copiato il seme negli appunti",
         "seedCopiedExplanation": "Il seme verrà cancellato una volta che si preme \"FINE\" o che sono trascorsi 60 secondi.",
-=======
-        "seedCopied": "Seme copiato",
-        "seedCopiedExplanation":
-            "Il seme è stato copiato negli Appunti e verrà cancellato una volta che si preme \"FINE\" o al massimo tra 60 secondi.",
->>>>>>> 398bee20
         "clickToCopy": "Fai clic sul pulsante qui sotto e copia il tuo seme su un gestore di password.",
         "doNotStore": "Non salvare il tuo seme in un file non crittografato.",
         "copyToClipboard": "Copia negli appunti"
