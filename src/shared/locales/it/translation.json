--- conflicted
+++ resolved
@@ -18,8 +18,10 @@
         "invalidResponse": "Risposta non valida",
         "invalidResponseExplanation": "Il nodo ha restituito una risposta non valida.",
         "invalidResponsePollingExplanation": "Il nodo ha restituito una risposta non valida durante il polling.",
-        "invalidResponseFetchingAccount": "Il nodo ha restituito una risposta non valida durante il recupero di informazioni del tuo conto.",
-        "invalidResponseSendingTransfer": "Il nodo ha restituito una risposta non valida durante l'invio del trasferimento.",
+        "invalidResponseFetchingAccount":
+            "Il nodo ha restituito una risposta non valida durante il recupero di informazioni del tuo conto.",
+        "invalidResponseSendingTransfer":
+            "Il nodo ha restituito una risposta non valida durante l'invio del trasferimento.",
         "seed": "Seme",
         "back": "INDIETRO",
         "backLowercase": "Indietro",
@@ -57,7 +59,8 @@
         "cannotPerformAction": "Non è possibile eseguire l'azione",
         "cannotPerformActionExplanation": "Vai alle impostazioni avanzate per reimpostare il portafoglio.",
         "attachToTangleUnavailable": "Collegamento al Tangle non disponibile",
-        "attachToTangleUnavailableExplanation": "La funzione di collegamento al Tangle non è disponibile nel nodo che hai selezionato.",
+        "attachToTangleUnavailableExplanation":
+            "La funzione di collegamento al Tangle non è disponibile nel nodo che hai selezionato.",
         "wallet": "Portafoglio",
         "sent": "Inviato",
         "received": "Ricevuto",
@@ -75,9 +78,11 @@
     },
     "addAdditionalSeed": {
         "seedInvalidChars": "Il seme contiene caratteri non validi",
-        "seedInvalidCharsExplanation": "I semi possono contenere solo le lettere maiuscole A-Z e il numero 9. Il tuo seme ha caratteri non validi. Si prega di riprovare.",
+        "seedInvalidCharsExplanation":
+            "I semi possono contenere solo le lettere maiuscole A-Z e il numero 9. Il tuo seme ha caratteri non validi. Si prega di riprovare.",
         "seedTooShort": "Il seme è troppo corto",
-        "seedTooShortExplanation": "I semi devono avere {{maxLength}} caratteri. Il tuo seme ha attualmente {{currentLength}} caratteri. Si prega di riprovare.",
+        "seedTooShortExplanation":
+            "I semi devono avere {{maxLength}} caratteri. Il tuo seme ha attualmente {{currentLength}} caratteri. Si prega di riprovare.",
         "nameInUse": "Il nome di conto è già in uso",
         "nameInUseExplanation": "Si prega di assegnare un nome di conto univoco al tuo seme.",
         "enterAccountName": "Inserisci un nome di conto.",
@@ -85,7 +90,8 @@
         "noNickname": "Nessun nome di conto inserito",
         "noNicknameExplanation": "Si prega di assegnare un nome di conto al tuo seme.",
         "seedInUse": "Seme già in uso",
-        "seedInUseExplanation": "Questo seme è già collegato al tuo portafoglio. Si prega di utilizzare un seme diverso."
+        "seedInUseExplanation":
+            "Questo seme è già collegato al tuo portafoglio. Si prega di utilizzare un seme diverso."
     },
     "changePassword": {
         "oops": "Ops! Qualcosa è andato storto",
@@ -99,7 +105,8 @@
         "passwordTooShort": "La password è troppo corta",
         "passwordTooShortExplanation": "La password deve essere di almeno 12 caratteri. Riprova.",
         "oldPassword": "Non è possibile impostare la vecchia password",
-        "oldPasswordExplanation": "Non è possibile usare la vecchia password per la nuova password. Si prega di riprovare con una nuova password.",
+        "oldPasswordExplanation":
+            "Non è possibile usare la vecchia password per la nuova password. Si prega di riprovare con una nuova password.",
         "ensureStrongPassword": "Assicurati di utilizzare una password complessa di almeno 12 caratteri.",
         "currentPassword": "Password corrente",
         "newPassword": "Nuova password",
@@ -109,17 +116,21 @@
         "seedCleared": "Seme cancellato",
         "seedClearedExplanation": "Il seme è stato cancellato dagli Appunti per sicurezza.",
         "seedCopied": "Copiato il seme negli appunti",
-        "seedCopiedExplanation": "Il seme verrà cancellato una volta che si preme \"FINE\" o che sono trascorsi 60 secondi.",
+        "seedCopiedExplanation":
+            "Il seme verrà cancellato una volta che si preme \"FINE\" o che sono trascorsi 60 secondi.",
         "clickToCopy": "Fai clic sul pulsante qui sotto e copia il tuo seme su un gestore di password.",
         "doNotStore": "Non salvare il tuo seme in un file non crittografato.",
         "copyToClipboard": "Copia negli appunti"
     },
     "enterSeed": {
         "invalidCharacters": "Il seme contiene caratteri non validi",
-        "invalidCharactersExplanation": "I semi possono contenere solo le lettere maiuscole A-Z e il numero 9. Il tuo seme ha caratteri non validi. Si prega di riprovare.",
+        "invalidCharactersExplanation":
+            "I semi possono contenere solo le lettere maiuscole A-Z e il numero 9. Il tuo seme ha caratteri non validi. Si prega di riprovare.",
         "seedTooShort": "Il seme è troppo corto",
-        "seedTooShortExplanation": "I semi devono avere {{maxLength}} caratteri. Il tuo seme ha attualmente {{currentLength}} caratteri. Si prega di riprovare.",
-        "seedExplanation": "I semi devono essere lunghi {{maxLength}} caratteri e devono contenere lettere maiuscole A-Z, o il numero 9. Non è possibile utilizzare semi con più di {{maxLength}} caratteri.",
+        "seedTooShortExplanation":
+            "I semi devono avere {{maxLength}} caratteri. Il tuo seme ha attualmente {{currentLength}} caratteri. Si prega di riprovare.",
+        "seedExplanation":
+            "I semi devono essere lunghi {{maxLength}} caratteri e devono contenere lettere maiuscole A-Z, o il numero 9. Non è possibile utilizzare semi con più di {{maxLength}} caratteri.",
         "neverShare": "NON MOSTRARE MAI IL TUO SEME A NESSUNO"
     },
     "home": {
@@ -154,7 +165,8 @@
         "individualLetters": "Premi alcune singole lettere per renderle maggiormente casuali."
     },
     "onboardingComplete": {
-        "walletReady": "Il portafoglio è ora configurato e pronto all'uso. Se in futuro avrai bisogno di apportare modifiche, guarda nel menu Impostazioni."
+        "walletReady":
+            "Il portafoglio è ora configurato e pronto all'uso. Se in futuro avrai bisogno di apportare modifiche, guarda nel menu Impostazioni."
     },
     "paperWallet": {
         "clickToPrint": "Fai clic sul pulsante qui sotto per stampare una copia cartacea del tuo seme.",
@@ -173,7 +185,8 @@
     "saveYourSeed": {
         "seedCleared": "Seme cancellato",
         "seedClearedExplanation": "Il seme è stato cancellato dagli Appunti per sicurezza.",
-        "mustSaveYourSeed": "<0><0>È necessario che salvi il tuo seme con </0><1>almeno una</1><2> delle opzioni elencate di seguito</2></0>"
+        "mustSaveYourSeed":
+            "<0><0>È necessario che salvi il tuo seme con </0><1>almeno una</1><2> delle opzioni elencate di seguito</2></0>"
     },
     "seedReentry": {
         "incorrectSeed": "Seme non corretto",
@@ -183,13 +196,15 @@
     },
     "send": {
         "invalidAddress": "Indirizzo non valido",
-        "invalidAddressExplanation1": "L'indirizzo deve essere {{maxLength}} caratteri e deve avere un valore di checksum.",
+        "invalidAddressExplanation1":
+            "L'indirizzo deve essere {{maxLength}} caratteri e deve avere un valore di checksum.",
         "invalidAddressExplanation2": "L'indirizzo contiene caratteri non validi.",
         "invalidAddressExplanation3": "L'indirizzo contiene un checksum non valido.",
         "notEnoughFunds": "Fondi insufficienti",
         "notEnoughFundsExplanation": "Non hai abbastanza IOTA per completare questo trasferimento.",
         "keyReuse": "Riutilizzo di chiave",
-        "keyReuseExplanation": "L'indirizzo al quale stai tentando di inviare a è già stato utilizzato. Si prega di provare un altro indirizzo.",
+        "keyReuseExplanation":
+            "L'indirizzo al quale stai tentando di inviare a è già stato utilizzato. Si prega di provare un altro indirizzo.",
         "recipientAddress": "Indirizzo del destinatario",
         "amount": "Importo",
         "max": "MASSIMO",
@@ -203,16 +218,19 @@
     },
     "setPassword": {
         "passwordTooShort": "La password è troppo corta",
-        "passwordTooShortExplanation": "La password deve essere di almeno ${MIN_PASSWORD_LENGTH} caratteri. Attualmente è di ${this.state.password.length} caratteri. Si prega di riprovare.",
+        "passwordTooShortExplanation":
+            "La password deve essere di almeno ${MIN_PASSWORD_LENGTH} caratteri. Attualmente è di ${this.state.password.length} caratteri. Si prega di riprovare.",
         "passwordMismatch": "Le password non corrispondono",
         "passwordMismatchExplanation": "Le password immesse non corrispondono. Si prega di riprovare.",
         "nowWeNeedTo": "Ora abbiamo bisogno di impostare una password.",
-        "anEncryptedCopy": "Una copia crittografata del tuo seme sarà memorizzata sul dispositivo. Userai questa password per accedere in futuro al tuo portafoglio.",
+        "anEncryptedCopy":
+            "Una copia crittografata del tuo seme sarà memorizzata sul dispositivo. Userai questa password per accedere in futuro al tuo portafoglio.",
         "ensure": "Assicurati di utilizzare una password complessa di almeno 12 caratteri.",
         "retypePassword": "Reinserisci la password"
     },
     "setSeedName": {
-        "canUseMultipleSeeds": "Con questo portafoglio, è possibile utilizzare più semi. Ogni seme richiede un nome di conto.",
+        "canUseMultipleSeeds":
+            "Con questo portafoglio, è possibile utilizzare più semi. Ogni seme richiede un nome di conto.",
         "youCanAdd": "Nel menu impostazioni, è possibile aggiungere più semi."
     },
     "settings": {
@@ -261,8 +279,10 @@
     "walletSetup": {
         "okay": "Va bene. Cominciamo a impostare il tuo portafoglio!",
         "doYouAlreadyHaveASeed": "Possiedi già un seme che desideri utilizzare?",
-        "seedExplanation": "Il seme IOTA è come una combinazione di utente e password per il tuo conto, in un'unica stringa di 81 caratteri.",
-        "explanation": "<0><0>Puoi utilizzarlo per accedere ai tuoi fondi da</0><1> qualsiasi portafoglio</1><2>, su</2><3> qualsiasi dispositivo</3><4>. Ma se perdi il tuo seme, perdi anche i tuoi IOTA</4></0>",
+        "seedExplanation":
+            "Il seme IOTA è come una combinazione di utente e password per il tuo conto, in un'unica stringa di 81 caratteri.",
+        "explanation":
+            "<0><0>Puoi utilizzarlo per accedere ai tuoi fondi da</0><1> qualsiasi portafoglio</1><2>, su</2><3> qualsiasi dispositivo</3><4>. Ma se perdi il tuo seme, perdi anche i tuoi IOTA</4></0>",
         "keepSafe": "Sei pregato di tenere il tuo seme al sicuro."
     },
     "welcome": {
@@ -272,7 +292,8 @@
     },
     "writeSeedDown": {
         "yourSeedIs": "Il tuo seme sono {{maxSeedLength}} caratteri letti da sinistra a destra.",
-        "writeDownYourSeed": "<0>Trascrivi il tuo seme e la checksum e </0><1>verifica tre volte</1><2> di averli trascritti correttamente.</2>"
+        "writeDownYourSeed":
+            "<0>Trascrivi il tuo seme e la checksum e </0><1>verifica tre volte</1><2> di averli trascritti correttamente.</2>"
     },
     "history": {
         "bundleHashCopied": "Hash del pacchetto copiato",
@@ -352,45 +373,31 @@
     },
     "walletResetConfirmation": {
         "cannotUndo": "QUESTA AZIONE NON PUÒ ESSERE ANNULLATA.",
-        "warning": "<0><0>Tutti i dati nel tuo portafoglio tra cui </0> <1>i semi, le password</1><2> e </2><3>altre informazioni sul conto</3><4> andranno persi.</4></0>"
+        "warning":
+            "<0><0>Tutti i dati nel tuo portafoglio tra cui </0> <1>i semi, le password</1><2> e </2><3>altre informazioni sul conto</3><4> andranno persi.</4></0>"
     },
     "fingerprintSetup": {
-<<<<<<< HEAD
-        "instructionsEnable": "Touch your device's fingerprint reader to enable fingerprint authentication.",
-        "instructionsDisable": "Touch your device's fingerprint reader to disable fingerprint authentication.",
-        "fingerprintAuthEnabled": "Fingerprint authentication enabled",
-        "fingerprintAuthEnabledExplanation": "You have succesfully enabled fingerprint authentication.",
-        "fingerprintAuthDisabled": "Fingerprint authentication disabled",
-        "fingerprintAuthDisabledExplanation": "You have succesfully disabled fingerprint authentication.",
-        "fingerprintAuthFailed": "Fingerprint authentication failed",
-        "fingerprintAuthFailedExplanation": "Fingerprint authentication failed. Please try again.",
-        "status": "Status",
-        "enabled": "Enabled",
-        "disabled": "Disabled",
-        "fingerprintUnavailable": "Fingerprint sensor unavailable",
-        "fingerprintUnavailableExplanation":
-            "Your device does not support fingerprint recognition or it has not been configured in the device settings.",
-        "buttonInstructionsDisable": "Press the button below to disable fingerprint authentication.",
-        "buttonInstructionsEnable": "Press the button below to enable fingerprint authentication.",
-        "instructionsLogin": "Touch fingerprint reader to log in."
-=======
-        "instructionsEnable": "Tocca il lettore di impronte digitali del dispositivo per abilitare l'autenticazione tramite impronta digitale.",
-        "instructionsDisable": "Tocca il lettore di impronte digitali del dispositivo per disabilitare l'autenticazione tramite impronta digitale.",
+        "instructionsEnable":
+            "Tocca il lettore di impronte digitali del dispositivo per abilitare l'autenticazione tramite impronta digitale.",
+        "instructionsDisable":
+            "Tocca il lettore di impronte digitali del dispositivo per disabilitare l'autenticazione tramite impronta digitale.",
         "fingerprintAuthEnabled": "Autenticazione tramite impronta digitale abilitata",
         "fingerprintAuthEnabledExplanation": "Hai abilitato con successo l'autenticazione tramite impronta digitale.",
         "fingerprintAuthDisabled": "Autenticazione tramite impronta digitale disabilitata",
-        "fingerprintAuthDisabledExplanation": "Hai disabilitato con successo l'autenticazione tramite impronta digitale.",
+        "fingerprintAuthDisabledExplanation":
+            "Hai disabilitato con successo l'autenticazione tramite impronta digitale.",
         "fingerprintAuthFailed": "Autenticazione tramite impronta digitale non riuscita",
         "fingerprintAuthFailedExplanation": "Autenticazione tramite impronta digitale fallita. Riprova.",
         "status": "Stato",
         "enabled": "Abilitato",
         "disabled": "Disabilitato",
         "fingerprintUnavailable": "Sensore impronta digitale non disponibile",
-        "fingerprintUnavailableExplanation": "Il tuo dispositivo non supporta il riconoscimento dell'impronta digitale o non è stato configurato nelle impostazioni del dispositivo.",
-        "buttonInstructionsDisable": "Premi il pulsante sotto per disabilitare l'autenticazione tramite impronta digitale.",
+        "fingerprintUnavailableExplanation":
+            "Il tuo dispositivo non supporta il riconoscimento dell'impronta digitale o non è stato configurato nelle impostazioni del dispositivo.",
+        "buttonInstructionsDisable":
+            "Premi il pulsante sotto per disabilitare l'autenticazione tramite impronta digitale.",
         "buttonInstructionsEnable": "Premi il pulsante sotto per abilitare l'autenticazione tramite impronta digitale.",
         "instructionsLogin": "Tocca il lettore di impronte digitali per accedere."
->>>>>>> ce2852f5
     },
     "transferConfirmation": {
         "youAreAbout": "Stai per inviare {{contents}} all'indirizzo",
