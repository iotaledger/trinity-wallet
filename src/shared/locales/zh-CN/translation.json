--- conflicted
+++ resolved
@@ -16,14 +16,9 @@
         "invalidResponse": "Invalid response",
         "invalidResponseExplanation": "The node returned an invalid response.",
         "invalidResponsePollingExplanation": "The node returned an invalid response while polling.",
-<<<<<<< HEAD
         "invalidResponseFetchingAccount":
             "The node returned an invalid response while fetching your account information.",
-        "invalidResponseSendingTransfer": "The node returned an invalid response while sending transfer.",
-=======
-        "invalidResponseFetchingAccount": "The node returned an invalid response while fetching your account information.",
         "invalidResponseSendingTransfer": "The node returned an invalid response while sending the transfer.",
->>>>>>> b70ae9cc
         "seed": "种子",
         "back": "返回",
         "backLowercase": "Back",
