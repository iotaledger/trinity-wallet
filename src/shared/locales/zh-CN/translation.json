--- conflicted
+++ resolved
@@ -34,12 +34,8 @@
         "seedInvalidCharsExplanation":
             "Seeds can only consist of the capital letters A-Z and the number 9. Your seed has invalid characters. Please try again.",
         "seedTooShort": "种子太短",
-<<<<<<< HEAD
         "seedTooShortExplanation":
-            "Seeds must be at least 60 characters long (ideally 81 characters). Your seed is currently {seed.length} characters long. Please try again.",
-=======
-        "seedTooShortExplanation": "Seeds must be {{maxLength}} characters long. Your seed is currently {{currentLength}} characters long. Please try again.",
->>>>>>> 7a7f0d1c
+            "Seeds must be {{maxLength}} characters long. Your seed is currently {{currentLength}} characters long. Please try again.",
         "nameInUse": "Account name already in use",
         "nameInUseExplanation": "Please use a unique account name for your seed.",
         "enterAccountName": "Enter an account name.",
@@ -79,14 +75,10 @@
         "invalidCharactersExplanation":
             "Seeds can only consist of the capital letters A-Z and the number 9. Your seed has invalid characters. Please try again.",
         "seedTooShort": "种子太短",
-<<<<<<< HEAD
         "seedTooShortExplanation":
-            "Seeds must be at least 60 characters long (ideally 81 characters). Your seed is currently {seed.length} characters long. Please try again.",
-        "seedExplanation": "种子的长度应该有 81 个字符，包含大写字母 A - Z 或者数字9。您不能使用超过 81 个字符。",
-=======
-        "seedTooShortExplanation": "Seeds must be {{maxLength}} characters long. Your seed is currently {{currentLength}} characters long. Please try again.",
-        "seedExplanation": "Seeds should be {{maxLength}} characters long, and should contain capital letters A-Z, or the number 9. You cannot use seeds longer than {{maxLength}} characters.",
->>>>>>> 7a7f0d1c
+            "Seeds must be {{maxLength}} characters long. Your seed is currently {{currentLength}} characters long. Please try again.",
+        "seedExplanation":
+            "Seeds should be {{maxLength}} characters long, and should contain capital letters A-Z, or the number 9. You cannot use seeds longer than {{maxLength}} characters.",
         "neverShare": "永远不要与任何人分享你的种子"
     },
     "home": {
@@ -170,12 +162,8 @@
     },
     "setPassword": {
         "passwordTooShort": "密码太短",
-<<<<<<< HEAD
         "passwordTooShortExplanation":
-            "Your password must be at least ${MIN_PASSWORD_LENGTH} characters. It is currently ${this.state.password.length} characters long. Please try again.",
-=======
-        "passwordTooShortExplanation": "Your password must be at least {{minLength}} characters. It is currently {{currentLength}} characters long. Please try again.",
->>>>>>> 7a7f0d1c
+            "Your password must be at least {{minLength}} characters. It is currently {{currentLength}} characters long. Please try again.",
         "passwordMismatch": "密码不相符",
         "passwordMismatchExplanation": "您输入的密码不匹配。请再试一次。",
         "nowWeNeedTo": "现在我们需要设置一个密码。",
