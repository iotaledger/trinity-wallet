{
    "global": {
        "send": "发送",
        "cancel": "取消",
        "continue?": "是否确定继续？",
        "noTransactions": "没有最近的历史记录",
        "qr": "二维码",
<<<<<<< HEAD
        "balanceError": "Not enough balance",
        "balanceErrorMessage": "You do not have enough IOTA to complete this transfer.",
        "transferError": "Transfer error",
        "transferErrorMessage": "Something went wrong while sending your transfer. Please try again.",
        "transferSent": "Transfer sent",
        "transferSentMessage": "Your transfer has been sent to the Tangle.",
        "keyReuse": "Key reuse",
        "keyReuseError": "You cannot send to an address that has already been spent from.",
        "invalidResponse": "Invalid response",
        "invalidResponseExplanation": "The node returned an invalid response.",
        "invalidResponsePollingExplanation": "The node returned an invalid response while polling.",
        "invalidResponseFetchingAccount":
            "The node returned an invalid response while fetching your account information.",
        "invalidResponseSendingTransfer": "The node returned an invalid response while sending the transfer.",
=======
        "balanceError": "余额不足",
        "balanceErrorMessage": "您的IOTA不足以完成本次交易。",
        "transferError": "交易错误",
        "transferErrorMessage": "发送交易信息出错，请重试。",
        "transferSent": "交易已发出",
        "transferSentMessage": "您的交易信息已经发送给Tangle",
        "keyReuse": "密钥重用",
        "keyReuseError": "您不能发送到发起付款的地址。",
        "invalidResponse": "无效响应",
        "invalidResponseExplanation": "节点返回无效的响应。",
        "invalidResponsePollingExplanation": "该节点在轮询时返回无效响应。",
        "invalidResponseFetchingAccount": "在获取您的帐户信息时, 该节点返回了无效的响应。",
        "invalidResponseSendingTransfer": "该节点在发送交易时返回无效响应。",
>>>>>>> 63760f76
        "seed": "种子",
        "back": "返回",
        "backLowercase": "退回",
        "done": "完成",
        "doneLowercase": "完成",
        "next": "下一步",
        "apply": "应用",
        "save": "保存",
        "close": "关闭",
        "continue": "继续",
        "manualCopy": "写下种子",
        "paperWallet": "打印副本",
        "copyToClipboard": "添加到密码管理器",
        "notAvailable": "此功能不可用",
        "notAvailableExplanation": "它将在稍后阶段添加。",
        "enterSeed": "请输入您的密码.",
        "mainWallet": "主账户",
        "secondWallet": "第二个帐户",
        "thirdWallet": "第三个帐户",
        "fourthWallet": "第四个帐户",
        "fifthWallet": "第五个帐户",
        "sixthWallet": "第六个帐户",
        "otherWallet": "其他帐户",
        "yes": "是的",
        "no": "没有",
        "password": "密码",
        "unrecognisedPassword": "密码不正确",
        "unrecognisedPasswordExplanation": "密码不相符。请再试一次。",
        "syncInProgress": "同步中",
        "syncInProgressExplanation": "请稍候, 直到同步完成。",
        "somethingWentWrong": "出现错误",
        "somethingWentWrongExplanation": "请重新启动应用程序",
        "node": "节点",
        "cannotPerformAction": "无法执行操作",
        "cannotPerformActionExplanation": "转到高级设置以重置钱包。",
        "attachToTangleUnavailable": "无法连接到Tangle",
        "attachToTangleUnavailableExplanation": "连接到Tangle的功能在选定的节点上无法使用"
    },
    "addAdditionalSeed": {
<<<<<<< HEAD
        "seedInvalidChars": "Seed contains invalid characters",
        "seedInvalidCharsExplanation":
            "Seeds can only consist of the capital letters A-Z and the number 9. Your seed has invalid characters. Please try again.",
        "seedTooShort": "种子太短",
        "seedTooShortExplanation":
            "Seeds must be {{maxLength}} characters long. Your seed is currently {{currentLength}} characters long. Please try again.",
        "nameInUse": "Account name already in use",
        "nameInUseExplanation": "Please use a unique account name for your seed.",
        "enterAccountName": "Enter an account name.",
        "accountName": "Account name",
        "noNickname": "No account name entered",
        "noNicknameExplanation": "Please enter an account name for your seed.",
        "seedInUse": "Seed already in use",
        "seedInUseExplanation": "This seed is already linked to your wallet. Please use a different one."
=======
        "seedInvalidChars": "种子包含无效字符",
        "seedInvalidCharsExplanation": "种子只能由大写A-Z字母和数字9组成。您的种子包含无效字符。请再试一遍。",
        "seedTooShort": "种子太短",
        "seedTooShortExplanation": "种子长度必须为{{maxLength}} 。您的种子当前为{{currentLength}} 个字符。请重试。",
        "nameInUse": "帐户已使用",
        "nameInUseExplanation": "请为您的种子使用唯一的帐户名称。",
        "enterAccountName": "输入帐户名。",
        "accountName": "账户名",
        "noNickname": "未输入账户名",
        "noNicknameExplanation": "请输入您的种子的帐户名。",
        "seedInUse": "种子已使用",
        "seedInUseExplanation": "这个种子已经关联到您的钱包。请使用另一个"
>>>>>>> 63760f76
    },
    "changePassword": {
        "oops": "出现了一些问题",
        "oopsExplanation": "在更新密码时出现错误。请重试。",
        "passwordUpdated": "密码已更新",
        "passwordUpdatedExplanation": "您的密码已更改成功",
        "incorrectPassword": "密码错误",
        "incorrectPasswordExplanation": "您当前的密码不正确。请重试。",
        "passwordsDoNotMatch": "密码不相符",
        "passwordsDoNotMatchExplanation": "密码不匹配。请重试。",
        "passwordTooShort": "密码太短",
        "passwordTooShortExplanation": "Your password must be at least 8 characters. Please try again.",
<<<<<<< HEAD
        "oldPassword": "Cannot set old password",
        "oldPasswordExplanation":
            "You cannot use the old password as your new password. Please try again with a new password.",
=======
        "oldPassword": "无法使用旧密码",
        "oldPasswordExplanation": "无法将旧密码设置为新密码。请尝试输入新密码。",
>>>>>>> 63760f76
        "ensureStrongPassword": "请您确保使用至少 12 个字符的强密码。",
        "currentPassword": "当前密码",
        "newPassword": "新密码",
        "confirmPassword": "确认新密码"
    },
    "copyToClipboard": {
        "seedCleared": "种子已清除",
        "seedClearedExplanation": "为了安全，种子码已从剪贴板中清除。",
        "seedCopied": "将种子复制到剪贴板",
        "seedCopiedExplanation": "只要按下\"完成\"或60秒后种子将被清除",
        "clickToCopy": "点击下面的按钮将种子复制到密码管理器",
        "doNotStore": "不要将您的种子保存在纯文本文件中。",
        "copyToClipboard": "复制到剪贴板"
    },
    "enterSeed": {
<<<<<<< HEAD
        "invalidCharacters": "Seed contains invalid characters",
        "invalidCharactersExplanation":
            "Seeds can only consist of the capital letters A-Z and the number 9. Your seed has invalid characters. Please try again.",
        "seedTooShort": "种子太短",
        "seedTooShortExplanation":
            "Seeds must be {{maxLength}} characters long. Your seed is currently {{currentLength}} characters long. Please try again.",
        "seedExplanation":
            "Seeds should be {{maxLength}} characters long, and should contain capital letters A-Z, or the number 9. You cannot use seeds longer than {{maxLength}} characters.",
=======
        "invalidCharacters": "种子包含无效字符",
        "invalidCharactersExplanation": "种子只能由大写A-Z字母和数字9组成。您的种子包含无效字符。请再试一遍。",
        "seedTooShort": "种子太短",
        "seedTooShortExplanation": "种子长度必须为{{maxLength}} 。您的种子当前为{{currentLength}} 个字符。请重试。",
        "seedExplanation": "种子的长度应该有{{maxLength}} 个字符，包含大写字母 A - Z 或者数字9。您不能使用超过 {{maxLength}} 个字符。",
>>>>>>> 63760f76
        "neverShare": "永远不要与任何人分享你的种子"
    },
    "home": {
        "balance": "结余",
        "send": "发送",
        "receive": "接收",
        "history": "历史",
        "settings": "设置"
    },
    "languageSetup": {
        "language": "语言"
    },
    "login": {
        "emptyPassword": "密码为空",
        "emptyPasswordExplanation": "您必须输入密码才能登录。请重试。",
        "enterPassword": "请输入您的密码.",
        "useSeed": "使用种子",
        "login": "登录",
        "selectDifferentNode": "是否要选择其他节点？"
    },
    "loading": {
        "loadingFirstTime": "首次读取种子",
        "thisMayTake": "可能需要一段时间",
        "youMayNotice": "您的设备可能会变慢。"
    },
    "newSeedSetup": {
        "seedNotGenerated": "尚未生成种子",
        "seedNotGeneratedExplanation": "请点击生成种子按钮",
        "pressForNewSeed": "点击生成新种子",
        "individualLetters": "通过点击各个字母来随机生成。"
    },
    "onboardingComplete": {
<<<<<<< HEAD
        "walletReady":
            "The wallet is now set up and ready to use. If you need to make any changes in the future, look in the Settings menu."
=======
        "walletReady": "钱包现在已设置好并可以使用。如果您需要在将来进行任何更改，请在设置菜单中查找。"
>>>>>>> 63760f76
    },
    "paperWallet": {
        "clickToPrint": "请单击下面的按钮以将您的种子打印到纸上。",
        "storeSafely": "妥善保存.",
        "neverShare": "永远不要与任何人分享您的种子。",
        "iotaLogo": "IOTA标志",
        "printWallet": "打印出纸版钱包"
    },
    "receive": {
        "addressCopied": "已复制地址",
        "addressCopiedExplanation": "您的地址已复制到剪贴板。",
        "generateNewAddress": "生成新的地址",
        "message": "可选消息",
        "removeMessage": "移除消息"
    },
    "saveYourSeed": {
        "seedCleared": "种子已清除",
        "seedClearedExplanation": "为了安全，种子码已从剪贴板中清除。",
        "mustSaveYourSeed": "您必须将您的种子保存 ",
        "atLeastOne": "至少一个 ",
        "ofTheOptions": "从下列选项中选择。"
    },
    "seedReentry": {
        "incorrectSeed": "错误的种子",
        "incorrectSeedExplanation": "你输入的种子不正确。请再试一次",
        "thisIsACheck": "请确保您已经保存了种子",
        "ifYouHaveNotSaved": "如果你没有保存你的种子, 请返回保存。"
    },
    "send": {
<<<<<<< HEAD
        "invalidAddress": "Invalid address",
        "invalidAddressExplanation1": "Address should be {{maxLength}} characters long and should have a checksum.",
        "invalidAddressExplanation2": "Address contains invalid characters.",
        "invalidAddressExplanation3": "Address contains an invalid checksum.",
        "notEnoughFunds": "Insufficient funds",
        "notEnoughFundsExplanation": "You do not have enough IOTA to complete this transfer.",
        "keyReuse": "Key reuse",
        "keyReuseExplanation":
            "The address you are trying to send to has already been used. Please try another address.",
        "recipientAddress": "Recipient address",
=======
        "invalidAddress": "地址无效",
        "invalidAddressExplanation1": "地址应该是{{maxLength}} 字符, 并且应该有校验和。",
        "invalidAddressExplanation2": "地址包含无效字符.",
        "invalidAddressExplanation3": "地址包含无效校验和",
        "notEnoughFunds": "余额不足",
        "notEnoughFundsExplanation": "您的IOTA不足以完成本次交易。",
        "keyReuse": "密钥重用",
        "keyReuseExplanation": "您试图发送到的地址已被使用。请尝试其他地址。",
        "recipientAddress": "接收人地址",
>>>>>>> 63760f76
        "amount": "金额",
        "max": "最大",
        "message": "信息",
        "send": "发送",
        "invalidAmount": "输入的金额不正确",
        "invalidAmountExplanation": "请输入交易记录金额的数值。",
        "maximumSelected": "已选择最大金额",
        "iotaUnits": "IOTA 单位"
    },
    "setPassword": {
        "passwordTooShort": "密码太短",
<<<<<<< HEAD
        "passwordTooShortExplanation":
            "Your password must be at least {{minLength}} characters. It is currently {{currentLength}} characters long. Please try again.",
        "passwordMismatch": "密码不相符",
        "passwordMismatchExplanation": "您输入的密码不匹配。请再试一次。",
        "nowWeNeedTo": "现在我们需要设置一个密码。",
        "anEncryptedCopy":
            "An encrypted copy of your seed will be stored on your device. You will use this password to access your wallet in future.",
=======
        "passwordTooShortExplanation": "您的密码长度必须为至少{{minLength}} 个字符 。当前为{{currentLength}} 个字符。请重试。",
        "passwordMismatch": "密码不相符",
        "passwordMismatchExplanation": "您输入的密码不匹配。请再试一次。",
        "nowWeNeedTo": "现在我们需要设置一个密码。",
        "anEncryptedCopy": "您的种子的加密副本将存储在您的设备上。将来您将使用此密码访问您的钱包。",
>>>>>>> 63760f76
        "ensure": "请您确保使用至少 12 个字符的强密码。",
        "retypePassword": "请重新输入密码"
    },
    "setSeedName": {
        "canUseMultipleSeeds": "你可以用这个钱包使用多个种子。每个种子都需要一个帐户名。",
        "youCanAdd": "您可以在设置菜单中添加更多种子。"
    },
    "settings": {
        "transferSending": "正在发送交易",
        "transferSendingExplanation": "请等待您的交易发出。",
        "generatingAddress": "正在生成接收地址",
        "generatingAddressExplanation": "请等待您的地址生成。",
        "mode": "模式",
        "theme": "主题",
        "currency": "货币",
        "language": "语言",
        "accountManagement": "帐号管理",
        "addNewSeed": "添加新种子",
        "twoFA": "双重认证",
        "changePassword": "更改密码",
        "advanced": "高级设置",
        "logout": "登出",
        "reset": "重置钱包",
        "syncingComplete": "同步完成",
        "syncingCompleteExplanation": "您的帐户已成功同步。",
        "nicknameChanged": "帐户名称已更改",
        "nicknameChangedExplanation": "您的帐户名已更改。",
        "accountDeleted": "帐户已删除",
        "accountDeletedExplanation": "您的帐户已从钱包中删除。",
        "cannotPerformAction": "无法执行操作",
        "cannotPerformActionExplanation": "转到高级设置以重置钱包。",
        "poorConnection": "连接不良",
        "poorConnectionExplanation": "由于网络连接问题, 无法更改货币。"
    },
    "resetWalletConfirmation": {
        "thisAction": "本操作无法撤销。",
        "warning1": "所有您的钱包数据, 包括您的",
        "warning2": " 种子，密码, ",
        "warning3": "和",
        "warning4": " 其他账户信息",
        "warning5": " 将会丢失。",
        "areYouSure": "是否确定继续？"
    },
    "resetWalletRequirePassword": {
        "enterPassword": "输入您的密码以重置钱包。",
        "cancel": "取消",
        "reset": "重置"
    },
    "walletSetup": {
        "okay": "好，让我们来开始设置您的钱包 ！",
        "doYouAlreadyHaveASeed": "您是否希望使用一个已有的种子？",
        "seedExplanation": "IOTA种子就像您账户的用户名和密码被转化成了一个长度为81个字符的字符串。",
        "explanation1": "You can use it to access your funds from",
        "explanation2": " any wallet ",
        "explanation3": ", on",
        "explanation4": " any device",
        "explanation5": ". But if you lose your seed, you also lose your IOTA.",
        "keepSafe": "请您保管好你的种子."
    },
    "welcome": {
        "thankYou": "感谢您下载IOTA钱包。",
        "weWillSpend": "接下来我们将花几分钟来设置您的钱包。",
        "reminder": "您可以跳过某些步骤，但我们强烈建议你按照步骤完成整个过程。"
    },
    "writeSeedDown": {
        "yourSeedIs":
            "Your seed is {{maxSeedLength}} characters read from left to right. Write down your seed and checksum and",
        "tripleCheck": "第三次检查",
        "thatTheyAreCorrect": "that they are correct."
    },
    "history": {
        "bundleHashCopied": "Bundle hash copied",
        "bundleHashCopiedExplanation": "The bundle hash has been copied to the clipboard.",
        "addressCopied": "Address copied",
        "addressCopiedExplanation": "The address has been copied to the clipboard."
    },
    "accountManagement": {
        "viewSeed": "View seed",
        "viewAddresses": "View addresses",
        "editAccountName": "Edit account name",
        "deleteAccount": "Delete account",
        "addNewAccount": "Add new account"
    },
    "addCustomNode": {
        "customNode": "Custom node",
        "add": "Add"
    },
    "addNewAccount": {
        "useExistingSeed": "Use existing seed",
        "createNewSeed": "Create new seed"
    },
    "advancedSettings": {
        "selectNode": "Select node",
        "addCustomNode": "Add custom node",
        "manualSync": "Manual sync"
    },
    "advancedThemeCustomisation": {
        "background": "Background",
        "frame": "框架"
    },
    "currencySelection": {
        "currency": "货币"
    },
    "logoutConfirmationModal": {
        "logoutConfirmation": "确定要注销吗？"
    },
    "qrScanner": {
        "scan": "扫描您的二维码"
    },
    "unitInfoModal": {
        "unitSystem": "单位系统",
        "trillion": "万亿",
        "billion": "十亿",
        "million": "百万",
        "thousand": "千",
        "one": "一"
    },
    "deleteAccount": {
        "areYouSure": "您确定要删除此账户？",
        "yourSeedWillBeRemoved": "您的种子和交易记录将被删除。",
        "thisAction": "本操作无法撤销。",
        "enterPassword": "请输入您的密码以确认将帐号删除。"
    },
    "manualSync": {
        "pressToSync": "点击下面按钮以同步您的帐户。",
        "thisMayTake": "可能需要一段时间",
        "youMayNotice": "您的设备可能会变慢。",
        "syncAccount": "同步帐户",
        "syncingYourAccount": "正在同步您的账号"
    },
    "useExistingSeed": {
        "title": "输入种子和帐户名称。"
    },
    "viewSeed": {
        "enterPassword": "输入密码查看您的种子。",
        "viewSeed": "查看种子",
        "hideSeed": "隐藏种子"
    },
    "saveSeedConfirmation": {
        "alreadyHave": "我已经保存了我的种子",
        "reenter": "现在, 您将被要求重新输入您的种子。",
        "reenterWarningOne": "如果设备出现故障且您未保存",
        "reenterWarningTwo": "您的种子, 您将会丢失您的IOTA。"
    },
    "walletResetConfirmation": {
        "cannotUndo": "此操作无法撤消",
        "infoTextOne": "所有您的钱包数据, 包括您的",
        "infoTextTwo": "种子，密码",
        "infoTextThree": "和",
        "infoTextFour": "其他账户信息",
        "infoTextFive": "将会丢失。"
    },
    "transferConfirmation": {
        "youAreAbout": "您将发送{{contents}} 到地址",
        "aMessage": "一条信息"
    }
}<|MERGE_RESOLUTION|>--- conflicted
+++ resolved
@@ -5,22 +5,6 @@
         "continue?": "是否确定继续？",
         "noTransactions": "没有最近的历史记录",
         "qr": "二维码",
-<<<<<<< HEAD
-        "balanceError": "Not enough balance",
-        "balanceErrorMessage": "You do not have enough IOTA to complete this transfer.",
-        "transferError": "Transfer error",
-        "transferErrorMessage": "Something went wrong while sending your transfer. Please try again.",
-        "transferSent": "Transfer sent",
-        "transferSentMessage": "Your transfer has been sent to the Tangle.",
-        "keyReuse": "Key reuse",
-        "keyReuseError": "You cannot send to an address that has already been spent from.",
-        "invalidResponse": "Invalid response",
-        "invalidResponseExplanation": "The node returned an invalid response.",
-        "invalidResponsePollingExplanation": "The node returned an invalid response while polling.",
-        "invalidResponseFetchingAccount":
-            "The node returned an invalid response while fetching your account information.",
-        "invalidResponseSendingTransfer": "The node returned an invalid response while sending the transfer.",
-=======
         "balanceError": "余额不足",
         "balanceErrorMessage": "您的IOTA不足以完成本次交易。",
         "transferError": "交易错误",
@@ -34,7 +18,6 @@
         "invalidResponsePollingExplanation": "该节点在轮询时返回无效响应。",
         "invalidResponseFetchingAccount": "在获取您的帐户信息时, 该节点返回了无效的响应。",
         "invalidResponseSendingTransfer": "该节点在发送交易时返回无效响应。",
->>>>>>> 63760f76
         "seed": "种子",
         "back": "返回",
         "backLowercase": "退回",
@@ -74,22 +57,6 @@
         "attachToTangleUnavailableExplanation": "连接到Tangle的功能在选定的节点上无法使用"
     },
     "addAdditionalSeed": {
-<<<<<<< HEAD
-        "seedInvalidChars": "Seed contains invalid characters",
-        "seedInvalidCharsExplanation":
-            "Seeds can only consist of the capital letters A-Z and the number 9. Your seed has invalid characters. Please try again.",
-        "seedTooShort": "种子太短",
-        "seedTooShortExplanation":
-            "Seeds must be {{maxLength}} characters long. Your seed is currently {{currentLength}} characters long. Please try again.",
-        "nameInUse": "Account name already in use",
-        "nameInUseExplanation": "Please use a unique account name for your seed.",
-        "enterAccountName": "Enter an account name.",
-        "accountName": "Account name",
-        "noNickname": "No account name entered",
-        "noNicknameExplanation": "Please enter an account name for your seed.",
-        "seedInUse": "Seed already in use",
-        "seedInUseExplanation": "This seed is already linked to your wallet. Please use a different one."
-=======
         "seedInvalidChars": "种子包含无效字符",
         "seedInvalidCharsExplanation": "种子只能由大写A-Z字母和数字9组成。您的种子包含无效字符。请再试一遍。",
         "seedTooShort": "种子太短",
@@ -102,7 +69,6 @@
         "noNicknameExplanation": "请输入您的种子的帐户名。",
         "seedInUse": "种子已使用",
         "seedInUseExplanation": "这个种子已经关联到您的钱包。请使用另一个"
->>>>>>> 63760f76
     },
     "changePassword": {
         "oops": "出现了一些问题",
@@ -115,14 +81,8 @@
         "passwordsDoNotMatchExplanation": "密码不匹配。请重试。",
         "passwordTooShort": "密码太短",
         "passwordTooShortExplanation": "Your password must be at least 8 characters. Please try again.",
-<<<<<<< HEAD
-        "oldPassword": "Cannot set old password",
-        "oldPasswordExplanation":
-            "You cannot use the old password as your new password. Please try again with a new password.",
-=======
         "oldPassword": "无法使用旧密码",
         "oldPasswordExplanation": "无法将旧密码设置为新密码。请尝试输入新密码。",
->>>>>>> 63760f76
         "ensureStrongPassword": "请您确保使用至少 12 个字符的强密码。",
         "currentPassword": "当前密码",
         "newPassword": "新密码",
@@ -138,22 +98,11 @@
         "copyToClipboard": "复制到剪贴板"
     },
     "enterSeed": {
-<<<<<<< HEAD
-        "invalidCharacters": "Seed contains invalid characters",
-        "invalidCharactersExplanation":
-            "Seeds can only consist of the capital letters A-Z and the number 9. Your seed has invalid characters. Please try again.",
-        "seedTooShort": "种子太短",
-        "seedTooShortExplanation":
-            "Seeds must be {{maxLength}} characters long. Your seed is currently {{currentLength}} characters long. Please try again.",
-        "seedExplanation":
-            "Seeds should be {{maxLength}} characters long, and should contain capital letters A-Z, or the number 9. You cannot use seeds longer than {{maxLength}} characters.",
-=======
         "invalidCharacters": "种子包含无效字符",
         "invalidCharactersExplanation": "种子只能由大写A-Z字母和数字9组成。您的种子包含无效字符。请再试一遍。",
         "seedTooShort": "种子太短",
         "seedTooShortExplanation": "种子长度必须为{{maxLength}} 。您的种子当前为{{currentLength}} 个字符。请重试。",
         "seedExplanation": "种子的长度应该有{{maxLength}} 个字符，包含大写字母 A - Z 或者数字9。您不能使用超过 {{maxLength}} 个字符。",
->>>>>>> 63760f76
         "neverShare": "永远不要与任何人分享你的种子"
     },
     "home": {
@@ -186,12 +135,7 @@
         "individualLetters": "通过点击各个字母来随机生成。"
     },
     "onboardingComplete": {
-<<<<<<< HEAD
-        "walletReady":
-            "The wallet is now set up and ready to use. If you need to make any changes in the future, look in the Settings menu."
-=======
         "walletReady": "钱包现在已设置好并可以使用。如果您需要在将来进行任何更改，请在设置菜单中查找。"
->>>>>>> 63760f76
     },
     "paperWallet": {
         "clickToPrint": "请单击下面的按钮以将您的种子打印到纸上。",
@@ -221,18 +165,6 @@
         "ifYouHaveNotSaved": "如果你没有保存你的种子, 请返回保存。"
     },
     "send": {
-<<<<<<< HEAD
-        "invalidAddress": "Invalid address",
-        "invalidAddressExplanation1": "Address should be {{maxLength}} characters long and should have a checksum.",
-        "invalidAddressExplanation2": "Address contains invalid characters.",
-        "invalidAddressExplanation3": "Address contains an invalid checksum.",
-        "notEnoughFunds": "Insufficient funds",
-        "notEnoughFundsExplanation": "You do not have enough IOTA to complete this transfer.",
-        "keyReuse": "Key reuse",
-        "keyReuseExplanation":
-            "The address you are trying to send to has already been used. Please try another address.",
-        "recipientAddress": "Recipient address",
-=======
         "invalidAddress": "地址无效",
         "invalidAddressExplanation1": "地址应该是{{maxLength}} 字符, 并且应该有校验和。",
         "invalidAddressExplanation2": "地址包含无效字符.",
@@ -242,7 +174,6 @@
         "keyReuse": "密钥重用",
         "keyReuseExplanation": "您试图发送到的地址已被使用。请尝试其他地址。",
         "recipientAddress": "接收人地址",
->>>>>>> 63760f76
         "amount": "金额",
         "max": "最大",
         "message": "信息",
@@ -254,21 +185,11 @@
     },
     "setPassword": {
         "passwordTooShort": "密码太短",
-<<<<<<< HEAD
-        "passwordTooShortExplanation":
-            "Your password must be at least {{minLength}} characters. It is currently {{currentLength}} characters long. Please try again.",
-        "passwordMismatch": "密码不相符",
-        "passwordMismatchExplanation": "您输入的密码不匹配。请再试一次。",
-        "nowWeNeedTo": "现在我们需要设置一个密码。",
-        "anEncryptedCopy":
-            "An encrypted copy of your seed will be stored on your device. You will use this password to access your wallet in future.",
-=======
         "passwordTooShortExplanation": "您的密码长度必须为至少{{minLength}} 个字符 。当前为{{currentLength}} 个字符。请重试。",
         "passwordMismatch": "密码不相符",
         "passwordMismatchExplanation": "您输入的密码不匹配。请再试一次。",
         "nowWeNeedTo": "现在我们需要设置一个密码。",
         "anEncryptedCopy": "您的种子的加密副本将存储在您的设备上。将来您将使用此密码访问您的钱包。",
->>>>>>> 63760f76
         "ensure": "请您确保使用至少 12 个字符的强密码。",
         "retypePassword": "请重新输入密码"
     },
