{
    "id": "en",
    "notifications": {
        "invalidServer_title": "无效的服务器",
        "invalidServer_text": "您所输入的服务器地址无效",
        "unknownError_title": "发生未知错误",
        "unknownError_text": "无法执行所需操作。请再试一次。"
    },
    "setLanguage": {
        "dropdown_title": "语言",
        "button1": "下一步"
    },
    "welcome1": {
        "text1": "感谢您下载IOTA钱包。",
        "text2": "接下来我们将花几分钟来设置您的钱包。",
        "reminder": "您可以跳过某些步骤，但我们强烈建议你按照步骤完成整个过程。",
        "button1": "下一步",
        "button2": "返回"
    },
    "welcome2": {
        "text1": "好，让我们来开始设置您的钱包 ！",
        "text2": "您是否希望使用一个已有的种子？",
        "seed_explanation1": "IOTA种子就像您账户的用户名和密码被转化成了一个长度为81个字符的字符串。",
        "seed_explanation2": "您可以使用它来从任何的钱包，任何设备上访问您的资金。但如果您丢失了您的种子，您也会同时丢失您的IOTA",
        "reminder": "请您保管好你的种子",
        "button1": "是的",
        "button2": "没有"
    },
    "lightserver": {
        "text1": "轻量级服务器是IOTA网络的网关，由社区成员或我们的合作伙伴友情提供。 ",
        "text2": "您可以从下面的网址找到服务器的更多信息： http://iotasupport.com/lightwallet.shtml",
        "text3": "请从下面的列表中选择一个服务器。",
        "server_label": "服务器",
        "custom_server_label": "其他服务器地址",
        "other": "其他",
        "button1": "下一步",
        "button2": "返回"
    },
    "login": {
        "text": "请输入您的密码",
        "placeholder": "密码",
        "error_title": "密码不正确",
        "error_text": "密码不相符。请再试一次。",
        "button1": "完成",
        "button2": "使用种子"
    },
    "enterSeed": {
        "error_title": "种子太短",
        "error_text": "种子的长度必须至少为60个字符。请重试。",
        "invalid_seed_title": "无效种子",
        "invalid_seed_text": "您的种子无效。一个种子包含大写的字母 (A-Z) 和数字 9 ，并且长度必须 60-81 个字符。",
        "placeholder": "种子",
        "seed_explanation": "种子的长度应该有 81 个字符，包含大写字母 A - Z 或者数字9。您不能使用超过 81 个字符。",
        "reminder": "永远不要与任何人分享你的种子",
        "scan_code": "扫描二维码",
        "close": "关闭",
        "button1": "完成",
        "button2": "返回"
    },
    "newSeedSetup": {
        "title": "生成一个新的种子",
        "button1": "生成新的种子",
        "text1": "通过点击各个字母来随机生成。",
        "text2": "然后单击下一步",
        "button2": "下一步",
        "button3": "返回"
    },
    "saveYourSeed": {
        "text1": "必须用至少下面列出的选项之一来保存你的种子。",
        "text2": "至少一个",
        "optionA": "手动复制",
        "optionB": "打印出纸版钱包",
        "optionC": "复制到剪贴板",
        "button1": "下一步",
        "button2": "返回"
    },
    "saveYourSeed2": {
        "optionA": "手动复制",
        "optionB": " 纸版钱包",
        "optionC": "复制到剪贴板",
        "explanation": "您的种子从左到右一共81个字符。请填写您的种子和校验和，然后再一次检查它们是否正确。",
        "text": "第三次检查",
        "button": "完成"
    },
    "saveYourSeed3": {
        "optionA": "手动复制",
        "optionB": " 纸版钱包",
        "optionC": "复制到剪贴板",
        "explanation": "单击下面的按钮，将你的种子复制到一个密码管理器。它会在您的剪贴板保留60秒。",
        "text": "不要将种子保存在纯文本文件中。",
        "button1": "复制到剪贴板",
        "button2": "完成"
    },
    "saveYourSeed4": {
        "optionA": "手动复制",
        "optionB": " 纸版钱包",
        "optionC": "复制到剪贴板",
        "explanation": "请单击下面的按钮以将您的种子打印到纸上。",
        "text1": "妥善保存",
        "text2": "永远不要与任何人分享您的种子。",
        "check_button": "IOTA标志",
        "button1": "打印出纸版钱包",
        "button2": "完成"
    },
    "setPassword": {
        "title": "密码设置",
        "text": "现在我们需要设置一个密码。",
        "explanation": "此密码将用于在将来访问您的钱包。您种子的加密副本将存储在您的设备上。",
        "reminder": "请您确保使用至少 12 个字符的强密码。",
        "placeholder1": "'密码'",
        "placeholder2": "请重新键入密码",
        "error1_title": "密码太短",
        "error1_text": "Your password must be at least 8 characters. Please try again.",
        "error2_title": "密码不相符",
        "error2_text": "您输入的密码不匹配。请再试一次。",
        "button1": "完成",
        "button2": "返回"
    },
    "onboardingComplete": {
        "text": "钱包里现在已设置好并准备使用。如果您需要在将来进行任何更改，请在工具菜单中查找。",
        "button": "下一步"
    },
    "home": {
        "tab1": "结余",
        "tab2": "发送",
        "tab3": "接收",
        "tab4": "历史",
        "tab5": "工具",
        "mcap": "市值",
        "change": "变更",
        "volume": "成交量",
        "address": "地址",
        "amount": "金额",
        "button1": "发送",
        "button2": "生成新的地址",
<<<<<<< HEAD
        "button3": "退出"
=======
        "button3": "退出",
        "changeMode": "Change mode",
        "minimal": "Minimal",
        "standard": "Standard",
        "expert": "Expert",
        "changeTheme": "Change theme",
        "changeLanguage": "Change language",
        "addNewSeed": "Add new seed",
        "setup2fa": "2FA Setup",
        "changePassword": "Change password",
        "advancedSettings": "Advanced settings",
        "logout": "Logout"
>>>>>>> cef1be1d
    }
}<|MERGE_RESOLUTION|>--- conflicted
+++ resolved
@@ -133,9 +133,6 @@
         "amount": "金额",
         "button1": "发送",
         "button2": "生成新的地址",
-<<<<<<< HEAD
-        "button3": "退出"
-=======
         "button3": "退出",
         "changeMode": "Change mode",
         "minimal": "Minimal",
@@ -148,6 +145,5 @@
         "changePassword": "Change password",
         "advancedSettings": "Advanced settings",
         "logout": "Logout"
->>>>>>> cef1be1d
     }
 }