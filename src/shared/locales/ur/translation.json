--- conflicted
+++ resolved
@@ -28,12 +28,7 @@
         "button2": "NO"
     },
     "lightserver": {
-<<<<<<< HEAD
         "text1": "A light server is a gateway to the IOTA network, kindly provided by members of the community or our corporate partners.",
-=======
-        "text1":
-            "A light server is a gateway to the IOTA network, kindly provided by members of the community or our corporate partners. ",
->>>>>>> 4904883e
         "text2": "You can find out more information about the servers at: http://iotasupport.com/lightwallet.shtml",
         "text3": "Please choose a server from the list below.",
         "server_label": "Server",
