{
    "global": {
        "invalidResponse": "Invalid response",
        "invalidResponseExplanation": "The node returned an invalid response.",
        "invalidResponsePollingExplanation": "The node returned an invalid response while polling.",
        "seed": "بیج",
        "back": "BACK",
        "done": "DONE",
        "next": "NEXT",
        "manualCopy": "Write seed down",
        "paperWallet": "Print paper copy",
        "copyToClipboard": "Add to password manager",
        "qr": "QR",
        "notAvailable": "This function is not available",
        "notAvailableExplanation": "It will be added at a later stage.",
        "enterSeed": "Please enter your seed.",
        "mainWallet": "MAIN ACCOUNT",
        "secondWallet": "SECOND ACCOUNT",
        "thirdWallet": "THIRD ACCOUNT",
        "fourthWallet": "FOURTH ACCOUNT",
        "fifthWallet": "FIFTH ACCOUNT",
        "sixthWallet": "SIXTH ACCOUNT",
        "otherWallet": "OTHER ACCOUNT",
        "yes": "YES",
        "no": "NO",
        "password": "پاس ورڈ",
        "unrecognisedPassword": "Unrecognised password",
        "unrecognisedPasswordExplanation": "The password was not recognised. Please try again.",
        "syncInProgress": "Syncing in progress",
        "syncInProgressExplanation": "Please wait until syncing is complete.",
        "somethingWentWrong": "Something went wrong",
        "somethingWentWrongExplanation": "Please restart the app."
    },
    "addAdditionalSeed": {
        "seedInvalidChars": "Seed contains invalid characters",
        "seedInvalidCharsExplanation":
            "Seeds can only consist of the capital letters A-Z and the number 9. Your seed has invalid characters. Please try again.",
        "seedTooShort": "Seed is too short",
        "seedTooShortExplanation":
            "Seeds must be {{maxLength}} characters long. Your seed is currently {{currentLength}} characters long. Please try again.",
        "nameInUse": "Account name already in use",
        "nameInUseExplanation": "Please use a unique account name for your seed.",
        "enterAccountName": "Enter an account name.",
        "accountName": "Account name",
        "noNickname": "No account name entered",
        "noNicknameExplanation": "Please enter an account name for your seed."
    },
    "changePassword": {
        "oops": "Oops! Something went wrong",
        "oopsExplanation": "Looks like something went wrong while updating your password. Please try again.",
        "passwordUpdated": "Password updated",
        "passwordUpdatedExplanation": "Your password has been successfully updated.",
        "incorrectPassword": "Incorrect password",
        "incorrectPasswordExplanation": "Your current password is incorrect. Please try again.",
        "passwordsDoNotMatch": "Passwords do not match",
        "passwordsDoNotMatchExplanation": "Passwords do not match. Please try again.",
        "passwordTooShort": "Password is too short",
        "passwordTooShortExplanation": "Your password must be at least 8 characters. Please try again.",
        "oldPassword": "Cannot set old password",
        "oldPasswordExplanation":
            "You cannot use the old password as your new password. Please try again with a new password.",
        "ensureStrongPassword": "Ensure you use a strong password of at least 12 characters.",
        "currentPassword": "Current Password",
        "newPassword": "New Password",
        "confirmPassword": "Confirm New Password"
    },
    "copyToClipboard": {
        "seedCleared": "Seed cleared",
        "seedClearedExplanation": "The seed has been cleared from the clipboard for your security.",
<<<<<<< HEAD
        "seedCopied": "Copied seed to clipboard",
        "seedCopiedExplanation": "The seed will be cleared once you press \"DONE\" or 60 seconds have passed.",
=======
        "seedCopied": "Seed copied",
        "seedCopiedExplanation":
            "The seed has been copied to the clipboard and will be cleared once you press \"DONE\" or 60 seconds have passed, whichever comes first.",
>>>>>>> a9997c0b
        "clickToCopy": "Click the button below and copy your seed to a password manager.",
        "doNotStore": "Do not store your seed in plain text.",
        "copyToClipboard": "Copy to clipboard"
    },
    "enterSeed": {
        "invalidCharacters": "Seed contains invalid characters",
        "invalidCharactersExplanation":
            "Seeds can only consist of the capital letters A-Z and the number 9. Your seed has invalid characters. Please try again.",
        "seedTooShort": "Seed is too short",
        "seedTooShortExplanation":
            "Seeds must be {{maxLength}} characters long. Your seed is currently {{currentLength}} characters long. Please try again.",
        "seedExplanation":
            "Seeds should be {{maxLength}} characters long, and should contain capital letters A-Z, or the number 9. You cannot use seeds longer than {{maxLength}} characters.",
        "neverShare": "NEVER SHARE YOUR SEED WITH ANYONE"
    },
    "home": {
        "balance": "BALANCE",
        "send": "SEND",
        "receive": "RECEIVE",
        "history": "HISTORY",
        "settings": "SETTINGS"
    },
    "languageSetup": {
        "language": "Language"
    },
    "login": {
        "emptyPassword": "Empty password",
        "emptyPasswordExplanation": "You must enter a password to log in. Please try again.",
        "enterPassword": "Please enter your password.",
        "useSeed": "USE SEED",
        "login": "LOG IN"
    },
    "loading": {
        "loadingFirstTime": "Loading seed for the first time.",
        "thisMayTake": "This may take a while.",
        "youMayNotice": "You may notice your device slowing down."
    },
    "newSeedSetup": {
        "seedNotGenerated": "Seed has not been generated",
        "seedNotGeneratedExplanation": "Please click the Generate New Seed button.",
        "pressForNewSeed": "PRESS FOR NEW SEED",
        "individualLetters": "Press individual letters to randomise them."
    },
    "onboardingComplete": {
        "walletReady":
            "The wallet is now set up and ready to use. If you need to make any changes in the future, look in the Settings menu."
    },
    "paperWallet": {
        "clickToPrint": "Click the button below to print a paper copy of your seed.",
        "storeSafely": "Store it safely.",
        "neverShare": "Never share your seed with anyone.",
        "iotaLogo": "IOTA logo",
        "printWallet": "PRINT PAPER WALLET"
    },
    "receive": {
        "addressCopied": "Address copied",
        "addressCopiedExplanation": "Your address has been copied to the clipboard.",
        "generateNewAddress": "GENERATE NEW ADDRESS",
        "message": "Optional message",
        "removeMessage": "REMOVE MESSAGE"
    },
    "saveYourSeed": {
        "seedCleared": "Seed cleared",
        "seedClearedExplanation": "The seed has been cleared from the clipboard for your security.",
        "mustSaveYourSeed": "You must save your seed with ",
        "atLeastOne": "at least one ",
        "ofTheOptions": "of the options listed below."
    },
    "seedReentry": {
        "incorrectSeed": "Incorrect seed",
        "incorrectSeedExplanation": "The seed you entered is incorrect. Please try again.",
        "thisIsACheck": "This is a check to make sure you saved your seed.",
        "ifYouHaveNotSaved": "If you have not saved your seed, please go back and do so."
    },
    "send": {
        "invalidAddress": "Invalid address",
        "invalidAddressExplanation1": "Address should be {{maxLength}} characters long and should have a checksum.",
        "invalidAddressExplanation2": "Address contains invalid characters.",
        "invalidAddressExplanation3": "Address contains an invalid checksum.",
        "notEnoughFunds": "Not enough funds",
        "notEnoughFundsExplanation": "You do not have enough IOTA to complete this transfer.",
        "keyReuse": "Key reuse",
        "keyReuseExplanation":
            "The address you are trying to send to has already been used. Please try another address.",
        "recipientAddress": "Recipient address",
        "amount": "Amount",
        "max": "MAX",
        "message": "Message",
        "send": "SEND",
        "invalidAmount": "Incorrect amount entered",
        "invalidAmountExplanation": "Please enter a numerical value for the transaction amount.",
        "maximumSelected": "MAXIMUM amount selected",
        "iotaUnits": "IOTA units"
    },
    "setPassword": {
        "passwordTooShort": "Password is too short",
        "passwordTooShortExplanation":
            "Your password must be at least {{minLength}} characters. It is currently {{currentLength}} characters long. Please try again.",
        "passwordMismatch": "Passwords do not match",
        "passwordMismatchExplanation": "The passwords you have entered do not match. Please try again.",
        "nowWeNeedTo": "Now we need to set up a password.",
        "anEncryptedCopy":
            "An encrypted copy of your seed will be stored on your device. You will use this password to access your wallet in future.",
        "ensure": "Ensure you use a strong password of at least 12 characters.",
        "retypePassword": "Retype Password"
    },
    "setSeedName": {
        "canUseMultipleSeeds": "You can use multiple seeds with this wallet. Each seed requires an account name.",
        "youCanAdd": "You can add more seeds in the Settings menu."
    },
    "settings": {
        "transferSending": "Transfer sending",
        "transferSendingExplanation": "Please wait until your transfer has been sent.",
        "generatingAddress": "Generating receive address",
        "generatingAddressExplanation": "Please wait until your address has been generated.",
        "mode": "Mode",
        "theme": "Theme",
        "currency": "Currency",
        "language": "Language",
        "addNewSeed": "Add new seed",
        "twoFA": "Two-factor authentication",
        "changePassword": "Change password",
        "advanced": "Advanced settings",
        "logout": "Log out",
        "reset": "Reset wallet",
        "back": "Back",
        "syncingComplete": "Syncing complete",
        "syncingCompleteExplanation": "Your account has synced successfully.",
        "nicknameChanged": "Account name changed",
        "nicknameChangedExplanation": "Your account name has been changed.",
        "accountDeleted": "Account deleted",
        "accountDeletedExplanation": "Your account has been removed from the wallet.",
        "cannotPerformAction": "Cannot perform action",
        "cannotPerformActionExplanation": "Go to advanced settings to reset the wallet."
    },
    "resetWalletConfirmation": {
        "thisAction": "This action cannot be undone.",
        "warning1": "All your wallet data including your",
        "warning2": " seeds, password, ",
        "warning3": "and",
        "warning4": " other account information",
        "warning5": " will be lost.",
        "areYouSure": "Are you sure you want to continue?"
    },
    "resetWalletRequirePassword": {
        "enterPassword": "Enter password to reset your wallet.",
        "cancel": "CANCEL",
        "reset": "RESET"
    },
    "walletSetup": {
        "okay": "Okay. Let's set up your wallet!",
        "doYouAlreadyHaveASeed": "Do you already have a seed that you would like to use?",
        "seedExplanation":
            "The IOTA seed is like a username and password to your account, combined into one string of 81 characters.",
        "explanation1": "You can use it to access your funds from",
        "explanation2": " any wallet ",
        "explanation3": ", on",
        "explanation4": " any device",
        "explanation5": ". But if you lose your seed, you also lose your IOTA.",
        "keepSafe": "Please keep your seed safe."
    },
    "welcome": {
        "thankYou": "Thank you for downloading the IOTA wallet.",
        "weWillSpend": "We will spend the next few minutes setting up your wallet.",
        "reminder": "You may be tempted to skip some steps, but we urge you to follow the complete process."
    },
    "writeSeedDown": {
        "yourSeedIs": "Your seed is 81 characters read from left to right. Write down your seed and checksum and",
        "tripleCheck": "triple check",
        "thatTheyAreCorrect": "that they are correct."
    },
    "history": {
        "bundleHashCopied": "Bundle hash copied",
        "bundleHashCopiedExplanation": "The bundle hash has been copied to the clipboard.",
        "addressCopied": "Address copied",
        "addressCopiedExplanation": "The address has been copied to the clipboard."
    }
}<|MERGE_RESOLUTION|>--- conflicted
+++ resolved
@@ -67,14 +67,8 @@
     "copyToClipboard": {
         "seedCleared": "Seed cleared",
         "seedClearedExplanation": "The seed has been cleared from the clipboard for your security.",
-<<<<<<< HEAD
         "seedCopied": "Copied seed to clipboard",
         "seedCopiedExplanation": "The seed will be cleared once you press \"DONE\" or 60 seconds have passed.",
-=======
-        "seedCopied": "Seed copied",
-        "seedCopiedExplanation":
-            "The seed has been copied to the clipboard and will be cleared once you press \"DONE\" or 60 seconds have passed, whichever comes first.",
->>>>>>> a9997c0b
         "clickToCopy": "Click the button below and copy your seed to a password manager.",
         "doNotStore": "Do not store your seed in plain text.",
         "copyToClipboard": "Copy to clipboard"
