{
    "global": {
        "invalidResponse": "Respuesta inválida",
        "invalidResponseExplanation": "El servidor devuelve una respuesta inválida.",
        "invalidResponsePollingExplanation":
            "El servidor devuelve una respuesta inválida durante la obtención de datos de cartera.",
        "seed": "Seed",
        "back": "VOLVER",
        "done": "LISTO",
        "next": "SIGUIENTE",
        "manualCopy": "Write seed down",
        "paperWallet": "Print paper copy",
        "copyToClipboard": "Add to password manager",
        "qr": "QR",
        "notAvailable": "Esta función no está disponible",
        "notAvailableExplanation": "Se añadirá más adelante.",
        "enterSeed": "Por favor, introduzca tu seed.",
        "mainWallet": "CUENTA PRINCIPAL",
        "secondWallet": "SEGUNDA CUENTA",
        "thirdWallet": "TERCERA CUENTA",
        "fourthWallet": "CUARTA CUENTA",
        "fifthWallet": "QUINTA CUENTA",
        "sixthWallet": "SEXTA CUENTA",
        "otherWallet": "OTRA CUENTA",
        "yes": "SÍ",
        "no": "NO",
        "password": "Contraseña",
        "unrecognisedPassword": "Contraseña no reconocida",
        "unrecognisedPasswordExplanation": "La contraseña no fue reconocida. Por favor, inténtalo de nuevo.",
        "syncInProgress": "Sincronización en progreso",
        "syncInProgressExplanation": "Por favor espera a que la sincronización esté completa.",
        "somethingWentWrong": "Algo salió mal",
        "somethingWentWrongExplanation": "Por favor, reinicie la aplicación."
    },
    "addAdditionalSeed": {
        "seedInvalidChars": "La seed contiene caracteres inválidos",
        "seedInvalidCharsExplanation":
<<<<<<< HEAD
            "Seeds can only consist of the capital letters A-Z and the number 9. Your seed has invalid characters. Please try again.",
        "seedTooShort": "La seed es demasiado corta",
        "seedTooShortExplanation":
            "Seeds must be {{maxLength}} characters long. Your seed is currently {{currentLength}} characters long. Please try again.",
=======
            "Las seeds sólo pueden estar compuestas de letras A-Z y el número 9. Tu seed tiene caracteres invalidos. Por favor intenta nuevamente.",
        "seedTooShort": "La seed es demasiado corta",
        "seedTooShortExplanation":
            "Las seeds deben tener {{maxLength}} caracteres. Tu seed tiene actualmente {{currentLength}} caracteres. Por favor inténtalo nuevamente.",
>>>>>>> 4b6b279b
        "nameInUse": "Nombre de cuenta ya está en uso",
        "nameInUseExplanation": "Por favor, usa un nombre de cuenta único para tu seed.",
        "enterAccountName": "Introduzca un nombre de cuenta.",
        "accountName": "Nombre de cuenta",
        "noNickname": "Falta ingresar un nombre de la cuenta",
        "noNicknameExplanation": "Por favor ingresa un nombre para la cuenta de tu seed."
    },
    "changePassword": {
        "oops": "¡Ay! Algo salió mal",
        "oopsExplanation": "Parece que algo salió mal al actualizar tu contraseña. Por favor, inténtalo de nuevo.",
        "passwordUpdated": "Contraseña actualizada",
        "passwordUpdatedExplanation": "Tu contraseña se ha actualizado con éxito.",
        "incorrectPassword": "Contraseña incorrecta",
        "incorrectPasswordExplanation": "La contraseña es incorrecta. Por favor inténtalo de nuevo.",
        "passwordsDoNotMatch": "Las contraseñas no coinciden",
        "passwordsDoNotMatchExplanation": "Las contraseñas no coinciden. Por favor, inténtalo de nuevo.",
        "passwordTooShort": "La contraseña es demasiado corta",
        "passwordTooShortExplanation":
            "La contraseña debe tener al menos 12 caracteres. Por favor, inténtalo de nuevo.",
<<<<<<< HEAD
        "oldPassword": "Cannot set old password",
        "oldPasswordExplanation":
            "You cannot use the old password as your new password. Please try again with a new password.",
=======
        "oldPassword": "No puedes reusar una vieja contraseña",
        "oldPasswordExplanation":
            "No puedes reusar la contraseña anterior como una nueva. Por favor inténtalo de nuevo con una distinta.",
>>>>>>> 4b6b279b
        "ensureStrongPassword": "Asegúrate de utilizar una contraseña segura con al menos 12 caracteres.",
        "currentPassword": "Contraseña actual",
        "newPassword": "Contraseña nueva",
        "confirmPassword": "Confirme nueva contraseña"
    },
    "copyToClipboard": {
        "seedCleared": "Seed removida",
        "seedClearedExplanation": "The seed has been cleared from the clipboard for your security.",
<<<<<<< HEAD
        "seedCopied": "Seed copied",
        "seedCopiedExplanation":
            "The seed has been copied to the clipboard and will be cleared once you press \"DONE\" or 60 seconds have passed, whichever comes first.",
        "clickToCopy": "Click the button below and copy your seed to a password manager."
=======
        "seedCopied": "Copied seed to clipboard",
        "seedCopiedExplanation": "The seed will be cleared once you press \"DONE\" or 60 seconds have passed.",
        "clickToCopy": "Click the button below and copy your seed to a password manager.",
        "doNotStore": "Do not store your seed in plain text.",
        "copyToClipboard": "Copy to clipboard"
>>>>>>> 4b6b279b
    },
    "enterSeed": {
        "invalidCharacters": "La seed contiene caracteres inválidos",
        "invalidCharactersExplanation":
            "Seeds can only consist of the capital letters A-Z and the number 9. Your seed has invalid characters. Please try again.",
        "seedTooShort": "La seed es demasiado corta",
        "seedTooShortExplanation":
            "Seeds must be {{maxLength}} characters long. Your seed is currently {{currentLength}} characters long. Please try again.",
        "seedExplanation":
            "Seeds should be {{maxLength}} characters long, and should contain capital letters A-Z, or the number 9. You cannot use seeds longer than {{maxLength}} characters.",
        "neverShare": "NUNCA COMPARTAS TU SEED CON NADIE"
    },
    "home": {
        "balance": "SALDO",
        "send": "ENVIAR",
        "receive": "RECIBIR",
        "history": "HISTORIAL",
        "settings": "AJUSTES"
    },
    "languageSetup": {
        "language": "Idioma"
    },
    "login": {
        "emptyPassword": "Empty password",
        "emptyPasswordExplanation": "You must enter a password to log in. Please try again.",
        "enterPassword": "Por favor introduzca su contraseña.",
        "useSeed": "USAR SEED",
        "login": "INICIAR SESIÓN"
    },
    "loading": {
        "loadingFirstTime": "Cargando la seed por primera vez.",
        "thisMayTake": "Esto puede tardar un rato.",
        "youMayNotice": "You may notice your device slowing down."
    },
    "newSeedSetup": {
        "seedNotGenerated": "Seed has not been generated",
        "seedNotGeneratedExplanation": "Please click the Generate New Seed button.",
        "pressForNewSeed": "PRESS FOR NEW SEED",
        "individualLetters": "Pulsa letras individuales para que el proceso sea aleatorio."
    },
    "onboardingComplete": {
        "walletReady":
            "The wallet is now set up and ready to use. If you need to make any changes in the future, look in the Settings menu."
    },
    "paperWallet": {
        "clickToPrint": "Pulsa el botón de abajo para imprimir una copia de tu seed.",
        "storeSafely": "Almacena tu seed de forma segura.",
        "neverShare": "Nunca compartas tu seed con nadie.",
        "iotaLogo": "Logo IOTA",
        "printWallet": "IMPRIMIR BILLETERA DE PAPEL"
    },
    "receive": {
        "addressCopied": "Dirección Copiada",
        "addressCopiedExplanation": "Your address has been copied to the clipboard.",
        "generateNewAddress": "GENERAR NUEVA DIRECCIÓN",
        "message": "Optional message",
        "removeMessage": "REMOVE MESSAGE"
    },
    "saveYourSeed": {
        "seedCleared": "Seed cleared",
        "seedClearedExplanation": "The seed has been cleared from the clipboard for your security.",
        "mustSaveYourSeed": "Debes guardar tu seed con ",
        "atLeastOne": "como mínimo con una ",
        "ofTheOptions": "of the options listed below."
    },
    "seedReentry": {
        "incorrectSeed": "Seed incorrecta",
        "incorrectSeedExplanation": "The seed you entered is incorrect. Please try again.",
        "thisIsACheck": "This is a check to make sure you saved your seed.",
        "ifYouHaveNotSaved": "If you have not saved your seed, please go back and do so."
    },
    "send": {
        "invalidAddress": "Invalid address",
        "invalidAddressExplanation1": "Address should be {{maxLength}} characters long and should have a checksum.",
        "invalidAddressExplanation2": "Address contains invalid characters.",
        "invalidAddressExplanation3": "Address contains an invalid checksum.",
        "notEnoughFunds": "Not enough funds",
        "notEnoughFundsExplanation": "You do not have enough IOTA to complete this transfer.",
        "keyReuse": "Key reuse",
        "keyReuseExplanation":
            "The address you are trying to send to has already been used. Please try another address.",
        "recipientAddress": "Recipient address",
        "amount": "Monto",
        "max": "MAX",
        "message": "Message",
        "send": "ENVIAR",
        "invalidAmount": "Incorrect amount entered",
        "invalidAmountExplanation": "Please enter a numerical value for the transaction amount.",
        "maximumSelected": "MAXIMUM amount selected",
        "iotaUnits": "IOTA units"
    },
    "setPassword": {
        "passwordTooShort": "La contraseña es demasiado corta",
        "passwordTooShortExplanation":
            "Your password must be at least {{minLength}} characters. It is currently {{currentLength}} characters long. Please try again.",
        "passwordMismatch": "Las contraseñas no coinciden",
        "passwordMismatchExplanation": "Las contraseñas introducidas no coinciden. Por favor, inténtalo de nuevo.",
        "nowWeNeedTo": "Ahora tenemos que configurar una contraseña.",
        "anEncryptedCopy":
            "An encrypted copy of your seed will be stored on your device. You will use this password to access your wallet in future.",
        "ensure": "Asegúrate de utilizar una contraseña segura con al menos 12 caracteres.",
        "retypePassword": "Retype Password"
    },
    "setSeedName": {
        "canUseMultipleSeeds": "You can use multiple seeds with this wallet. Each seed requires an account name.",
        "youCanAdd": "You can add more seeds in the Settings menu."
    },
    "settings": {
        "transferSending": "Transfer sending",
        "transferSendingExplanation": "Please wait until your transfer has been sent.",
        "generatingAddress": "Generating receive address",
        "generatingAddressExplanation": "Please wait until your address has been generated.",
        "mode": "Mode",
        "theme": "Theme",
        "currency": "Currency",
        "language": "Idioma",
        "addNewSeed": "Añadir nueva seed",
        "twoFA": "Two-factor authentication",
        "changePassword": "Cambiar contraseña",
        "advanced": "Configuración avanzada",
        "logout": "Log out",
        "reset": "Reset wallet",
        "back": "Back",
        "syncingComplete": "Syncing complete",
        "syncingCompleteExplanation": "Your account has synced successfully.",
        "nicknameChanged": "Account name changed",
        "nicknameChangedExplanation": "Your account name has been changed.",
        "accountDeleted": "Account deleted",
        "accountDeletedExplanation": "Your account has been removed from the wallet.",
        "cannotPerformAction": "Cannot perform action",
        "cannotPerformActionExplanation": "Go to advanced settings to reset the wallet."
    },
    "resetWalletConfirmation": {
        "thisAction": "This action cannot be undone.",
        "warning1": "All your wallet data including your",
        "warning2": " seeds, password, ",
        "warning3": "and",
        "warning4": " other account information",
        "warning5": " will be lost.",
        "areYouSure": "Are you sure you want to continue?"
    },
    "resetWalletRequirePassword": {
        "enterPassword": "Enter password to reset your wallet.",
        "cancel": "CANCEL",
        "reset": "RESET"
    },
    "walletSetup": {
        "okay": "Vale. ¡Vamos a configurar tu billetera!",
        "doYouAlreadyHaveASeed": "¿Ya tienes un seed que te gustaría usar?",
        "seedExplanation":
            "Una seed de IOTA funciona simultáneamente como nombre del usuario y contraseña para tu cuenta, combinados en una cadena de 81 caracteres.",
        "explanation1": "You can use it to access your funds from",
        "explanation2": " any wallet ",
        "explanation3": ", on",
        "explanation4": " any device",
        "explanation5": ". But if you lose your seed, you also lose your IOTA.",
        "keepSafe": "Por favor guarda tu seed de manera segura."
    },
    "welcome": {
        "thankYou": "Gracias por descargar la cartera de IOTA.",
        "weWillSpend": "Vamos a pasar unos pocos minutos configurando tu billetera.",
        "reminder": "Puede tentarte saltar algunos pasos, pero te sugerimos seguir el proceso completo."
    },
    "writeSeedDown": {
        "yourSeedIs": "Your seed is 81 characters read from left to right. Write down your seed and checksum and",
        "tripleCheck": "comprueba tres veces",
        "thatTheyAreCorrect": "that they are correct."
    },
    "history": {
        "bundleHashCopied": "Bundle hash copied",
        "bundleHashCopiedExplanation": "The bundle hash has been copied to the clipboard.",
        "addressCopied": "Dirección Copiada",
        "addressCopiedExplanation": "The address has been copied to the clipboard."
    }
}<|MERGE_RESOLUTION|>--- conflicted
+++ resolved
@@ -35,17 +35,10 @@
     "addAdditionalSeed": {
         "seedInvalidChars": "La seed contiene caracteres inválidos",
         "seedInvalidCharsExplanation":
-<<<<<<< HEAD
-            "Seeds can only consist of the capital letters A-Z and the number 9. Your seed has invalid characters. Please try again.",
-        "seedTooShort": "La seed es demasiado corta",
-        "seedTooShortExplanation":
-            "Seeds must be {{maxLength}} characters long. Your seed is currently {{currentLength}} characters long. Please try again.",
-=======
             "Las seeds sólo pueden estar compuestas de letras A-Z y el número 9. Tu seed tiene caracteres invalidos. Por favor intenta nuevamente.",
         "seedTooShort": "La seed es demasiado corta",
         "seedTooShortExplanation":
             "Las seeds deben tener {{maxLength}} caracteres. Tu seed tiene actualmente {{currentLength}} caracteres. Por favor inténtalo nuevamente.",
->>>>>>> 4b6b279b
         "nameInUse": "Nombre de cuenta ya está en uso",
         "nameInUseExplanation": "Por favor, usa un nombre de cuenta único para tu seed.",
         "enterAccountName": "Introduzca un nombre de cuenta.",
@@ -65,15 +58,9 @@
         "passwordTooShort": "La contraseña es demasiado corta",
         "passwordTooShortExplanation":
             "La contraseña debe tener al menos 12 caracteres. Por favor, inténtalo de nuevo.",
-<<<<<<< HEAD
-        "oldPassword": "Cannot set old password",
-        "oldPasswordExplanation":
-            "You cannot use the old password as your new password. Please try again with a new password.",
-=======
         "oldPassword": "No puedes reusar una vieja contraseña",
         "oldPasswordExplanation":
             "No puedes reusar la contraseña anterior como una nueva. Por favor inténtalo de nuevo con una distinta.",
->>>>>>> 4b6b279b
         "ensureStrongPassword": "Asegúrate de utilizar una contraseña segura con al menos 12 caracteres.",
         "currentPassword": "Contraseña actual",
         "newPassword": "Contraseña nueva",
@@ -82,18 +69,11 @@
     "copyToClipboard": {
         "seedCleared": "Seed removida",
         "seedClearedExplanation": "The seed has been cleared from the clipboard for your security.",
-<<<<<<< HEAD
-        "seedCopied": "Seed copied",
-        "seedCopiedExplanation":
-            "The seed has been copied to the clipboard and will be cleared once you press \"DONE\" or 60 seconds have passed, whichever comes first.",
-        "clickToCopy": "Click the button below and copy your seed to a password manager."
-=======
         "seedCopied": "Copied seed to clipboard",
         "seedCopiedExplanation": "The seed will be cleared once you press \"DONE\" or 60 seconds have passed.",
         "clickToCopy": "Click the button below and copy your seed to a password manager.",
         "doNotStore": "Do not store your seed in plain text.",
         "copyToClipboard": "Copy to clipboard"
->>>>>>> 4b6b279b
     },
     "enterSeed": {
         "invalidCharacters": "La seed contiene caracteres inválidos",
