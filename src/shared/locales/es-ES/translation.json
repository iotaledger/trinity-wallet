--- conflicted
+++ resolved
@@ -33,12 +33,7 @@
         "seedInvalidCharsExplanation":
             "Seeds can only consist of the capital letters A-Z and the number 9. Your seed has invalid characters. Please try again.",
         "seedTooShort": "La seed es demasiado corta",
-<<<<<<< HEAD
         "seedTooShortExplanation": "Seeds must be {{maxLength}} characters long. Your seed is currently {{currentLength}} characters long. Please try again.",
-=======
-        "seedTooShortExplanation":
-            "Seeds must be at least 60 characters long (ideally 81 characters). Your seed is currently {seed.length} characters long. Please try again.",
->>>>>>> 2f71bb9d
         "nameInUse": "Nombre de cuenta ya está en uso",
         "nameInUseExplanation": "Por favor, usa un nombre de cuenta único para tu seed.",
         "enterAccountName": "Introduzca un nombre de cuenta.",
@@ -79,15 +74,8 @@
         "invalidCharactersExplanation":
             "Seeds can only consist of the capital letters A-Z and the number 9. Your seed has invalid characters. Please try again.",
         "seedTooShort": "La seed es demasiado corta",
-<<<<<<< HEAD
         "seedTooShortExplanation": "Seeds must be {{maxLength}} characters long. Your seed is currently {{currentLength}} characters long. Please try again.",
         "seedExplanation": "Seeds should be {{maxLength}} characters long, and should contain capital letters A-Z, or the number 9. You cannot use seeds longer than {{maxLength}} characters.",
-=======
-        "seedTooShortExplanation":
-            "Seeds must be at least 60 characters long (ideally 81 characters). Your seed is currently {seed.length} characters long. Please try again.",
-        "seedExplanation":
-            "Las seeds deben ser de 81 caracteres de longitud y contener letras mayúsculas de la A a la Z, o el número 9. No se pueden usar seeds de más de 81 caracteres.",
->>>>>>> 2f71bb9d
         "neverShare": "NUNCA COMPARTAS TU SEED CON NADIE"
     },
     "home": {
@@ -165,12 +153,7 @@
     },
     "setPassword": {
         "passwordTooShort": "La contraseña es demasiado corta",
-<<<<<<< HEAD
         "passwordTooShortExplanation": "Your password must be at least {{minLength}} characters. It is currently {{currentLength}} characters long. Please try again.",
-=======
-        "passwordTooShortExplanation":
-            "Your password must be at least ${MIN_PASSWORD_LENGTH} characters. It is currently ${this.state.password.length} characters long. Please try again.",
->>>>>>> 2f71bb9d
         "passwordMismatch": "Las contraseñas no coinciden",
         "passwordMismatchExplanation": "Las contraseñas introducidas no coinciden. Por favor, inténtalo de nuevo.",
         "nowWeNeedTo": "Ahora tenemos que configurar una contraseña.",
