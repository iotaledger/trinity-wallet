--- conflicted
+++ resolved
@@ -334,15 +334,8 @@
         "printBlankWallet": "Imprima una cartera en blanco",
         "whatIsCheksum": "Cada semilla tiene un checksum correspondiente de 3 caracteres",
         "iHavesavedMySeed": "He guardado mi semilla",
-<<<<<<< HEAD
         "checksumExplanation": "Cada vez que añada una semilla a su cartera, debería asegurarse de que el checksum generado para la cartera coincide con el que ha anotado.",
         "mustSaveYourSeed": "<0><0>Debe guardar su semilla con </0><1>al menos una</1><2> de las opciones a continuación.</2></0>"
-=======
-        "checksumExplanation":
-            "Cada vez que añada una semilla a su cartera, debería asegurarse de que el checksum generado para la cartera coincide con el que ha anotado.",
-        "mustSaveYourSeed":
-            "<0><0>Debe guardar su semilla con</0><1>al menos una</1><2>de las opciones a continuación.</2></0>"
->>>>>>> ec012cfb
     },
     "seedReentry": {
         "pleaseConfirmYourSeed": "Por favor confirme su semilla",
