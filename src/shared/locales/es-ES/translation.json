--- conflicted
+++ resolved
@@ -17,9 +17,12 @@
         "keyReuseError": "No puedes enviar a una dirección que ya se ha gastado.",
         "invalidResponse": "Respuesta inválida",
         "invalidResponseExplanation": "El servidor devuelve una respuesta inválida.",
-        "invalidResponsePollingExplanation": "El servidor devolvió una respuesta inválida durante la obtención de datos de cartera.",
-        "invalidResponseFetchingAccount": "El servidor devolvió una respuesta inválida durante la obtención de datos de cartera.",
-        "invalidResponseSendingTransfer": "El servidor devolvió una respuesta inválida mientras enviaba la transferencia.",
+        "invalidResponsePollingExplanation":
+            "El servidor devolvió una respuesta inválida durante la obtención de datos de cartera.",
+        "invalidResponseFetchingAccount":
+            "El servidor devolvió una respuesta inválida durante la obtención de datos de cartera.",
+        "invalidResponseSendingTransfer":
+            "El servidor devolvió una respuesta inválida mientras enviaba la transferencia.",
         "seed": "Seed",
         "back": "ATRÁS",
         "backLowercase": "Atrás",
@@ -75,9 +78,11 @@
     },
     "addAdditionalSeed": {
         "seedInvalidChars": "La seed contiene caracteres inválidos",
-        "seedInvalidCharsExplanation": "Las seeds sólo pueden estar compuestas de letras A-Z y el número 9. Tu seed contiene caracteres inválidos. Por favor inténtalo de nuevo.",
+        "seedInvalidCharsExplanation":
+            "Las seeds sólo pueden estar compuestas de letras A-Z y el número 9. Tu seed contiene caracteres inválidos. Por favor inténtalo de nuevo.",
         "seedTooShort": "La seed es demasiado corta",
-        "seedTooShortExplanation": "Las seeds deben tener {{maxLength}} caracteres. Tu seed tiene actualmente {{currentLength}} caracteres. Por favor inténtalo de nuevo.",
+        "seedTooShortExplanation":
+            "Las seeds deben tener {{maxLength}} caracteres. Tu seed tiene actualmente {{currentLength}} caracteres. Por favor inténtalo de nuevo.",
         "nameInUse": "Nombre de cuenta en uso",
         "nameInUseExplanation": "Por favor, usa un nombre de cuenta único para tu seed.",
         "enterAccountName": "Introduzca un nombre de cuenta.",
@@ -97,9 +102,11 @@
         "passwordsDoNotMatch": "Las contraseñas no coinciden",
         "passwordsDoNotMatchExplanation": "Las contraseñas no coinciden. Por favor, inténtalo de nuevo.",
         "passwordTooShort": "La contraseña es demasiado corta",
-        "passwordTooShortExplanation": "La contraseña debe tener al menos 12 caracteres. Por favor, inténtalo de nuevo.",
+        "passwordTooShortExplanation":
+            "La contraseña debe tener al menos 12 caracteres. Por favor, inténtalo de nuevo.",
         "oldPassword": "No puedes reusar una vieja contraseña",
-        "oldPasswordExplanation": "No puedes reusar la contraseña anterior como una nueva. Por favor inténtalo de nuevo con una distinta.",
+        "oldPasswordExplanation":
+            "No puedes reusar la contraseña anterior como una nueva. Por favor inténtalo de nuevo con una distinta.",
         "ensureStrongPassword": "Asegúrate de utilizar una contraseña segura con al menos 12 caracteres.",
         "currentPassword": "Contraseña actual",
         "newPassword": "Contraseña nueva",
@@ -116,10 +123,13 @@
     },
     "enterSeed": {
         "invalidCharacters": "La seed contiene caracteres inválidos",
-        "invalidCharactersExplanation": "Las seeds sólo pueden estar compuestas de letras A-Z y el número 9. Tu seed contiene caracteres inválidos. Por favor intentalo de nuevo.",
+        "invalidCharactersExplanation":
+            "Las seeds sólo pueden estar compuestas de letras A-Z y el número 9. Tu seed contiene caracteres inválidos. Por favor intentalo de nuevo.",
         "seedTooShort": "La seed es demasiado corta",
-        "seedTooShortExplanation": "Las seeds deben tener {{maxLength}} caracteres. Tu seed tiene actualmente {{currentLength}} caracteres. Por favor inténtalo nuevamente.",
-        "seedExplanation": "Las seeds deben ser de {{maxLength}} caracteres de longitud y contener letras mayúsculas de la A a la Z, o el número 9. No se pueden usar seeds de más de {{maxLength}} caracteres.",
+        "seedTooShortExplanation":
+            "Las seeds deben tener {{maxLength}} caracteres. Tu seed tiene actualmente {{currentLength}} caracteres. Por favor inténtalo nuevamente.",
+        "seedExplanation":
+            "Las seeds deben ser de {{maxLength}} caracteres de longitud y contener letras mayúsculas de la A a la Z, o el número 9. No se pueden usar seeds de más de {{maxLength}} caracteres.",
         "neverShare": "NUNCA COMPARTAS TU SEED CON NADIE"
     },
     "home": {
@@ -134,7 +144,8 @@
     },
     "login": {
         "emptyPassword": "Contraseña vacía",
-        "emptyPasswordExplanation": "Debe introducir una contraseña para iniciar sesión. Por favor, inténtelo de nuevo.",
+        "emptyPasswordExplanation":
+            "Debe introducir una contraseña para iniciar sesión. Por favor, inténtelo de nuevo.",
         "enterPassword": "Por favor introduzca su contraseña.",
         "useSeed": "USAR SEED",
         "login": "INICIAR SESIÓN",
@@ -154,7 +165,8 @@
         "individualLetters": "Pulsa letras individuales para que el proceso sea aleatorio."
     },
     "onboardingComplete": {
-        "walletReady": "La billetera está configurada y lista para usar. Si necesitas hacer cambios en el futuro, busca en el menú de Opciones."
+        "walletReady":
+            "La billetera está configurada y lista para usar. Si necesitas hacer cambios en el futuro, busca en el menú de Opciones."
     },
     "paperWallet": {
         "clickToPrint": "Pulsa el botón de abajo para imprimir una copia de tu seed.",
@@ -173,7 +185,8 @@
     "saveYourSeed": {
         "seedCleared": "Seed removida",
         "seedClearedExplanation": "Tu seed ha sido bordada del portapapeles para tu seguridad.",
-        "mustSaveYourSeed": "<0><0>Debes guardar tu seed con</0><1>al menos una</1><2>de las opciones a continuación.</2></0>"
+        "mustSaveYourSeed":
+            "<0><0>Debes guardar tu seed con</0><1>al menos una</1><2>de las opciones a continuación.</2></0>"
     },
     "seedReentry": {
         "incorrectSeed": "Seed incorrecta",
@@ -183,13 +196,15 @@
     },
     "send": {
         "invalidAddress": "Dirección inválida",
-        "invalidAddressExplanation1": "La dirección debe ser de {{maxLength}} caracteres y debe tener un código de verificación.",
+        "invalidAddressExplanation1":
+            "La dirección debe ser de {{maxLength}} caracteres y debe tener un código de verificación.",
         "invalidAddressExplanation2": "La dirección contiene caracteres inválidos.",
         "invalidAddressExplanation3": "La dirección contiene un código de verificación no válido.",
         "notEnoughFunds": "Fondos insuficientes",
         "notEnoughFundsExplanation": "No tienes suficiente IOTA para completar esta transferencia.",
         "keyReuse": "Reutilización de clave",
-        "keyReuseExplanation": "La dirección a la que intentas enviar ha sido utilizada anteriormente. Por favor, prueba otra dirección.",
+        "keyReuseExplanation":
+            "La dirección a la que intentas enviar ha sido utilizada anteriormente. Por favor, prueba otra dirección.",
         "recipientAddress": "Dirección del destinatario",
         "amount": "Cantidad",
         "max": "MAX",
@@ -203,16 +218,19 @@
     },
     "setPassword": {
         "passwordTooShort": "La contraseña es demasiado corta",
-        "passwordTooShortExplanation": "Tu contraseña debe tener al menos {{minLength}} caracteres. Actualmente tiene {{currentLength}} caracteres. Por favor inténtalo nuevamente.",
+        "passwordTooShortExplanation":
+            "Tu contraseña debe tener al menos {{minLength}} caracteres. Actualmente tiene {{currentLength}} caracteres. Por favor inténtalo nuevamente.",
         "passwordMismatch": "Las contraseñas no coinciden",
         "passwordMismatchExplanation": "Las contraseñas introducidas no coinciden. Por favor, inténtalo de nuevo.",
         "nowWeNeedTo": "Ahora tenemos que configurar una contraseña.",
-        "anEncryptedCopy": "Se almacenará en tu dispositivo una copia encriptada de la Seed. Esta contraseña será la que utilizarás para acceder a tu cartera en futuros accesos.",
+        "anEncryptedCopy":
+            "Se almacenará en tu dispositivo una copia encriptada de la Seed. Esta contraseña será la que utilizarás para acceder a tu cartera en futuros accesos.",
         "ensure": "Asegúrate de utilizar una contraseña segura con al menos 12 caracteres.",
         "retypePassword": "Escribe la contraseña de nuevo"
     },
     "setSeedName": {
-        "canUseMultipleSeeds": "Puedes utilizar múltiples Seeds con esta cartera. Cada Seed requiere un nombre de cuenta.",
+        "canUseMultipleSeeds":
+            "Puedes utilizar múltiples Seeds con esta cartera. Cada Seed requiere un nombre de cuenta.",
         "youCanAdd": "Puedes añadir más Seeds en el menú de Ajustes."
     },
     "settings": {
@@ -261,8 +279,10 @@
     "walletSetup": {
         "okay": "Vale. ¡Vamos a configurar tu cartera!",
         "doYouAlreadyHaveASeed": "¿Ya tienes un seed que te gustaría usar?",
-        "seedExplanation": "Una seed de IOTA funciona simultáneamente como nombre del usuario y contraseña para tu cuenta, combinados en una cadena de 81 caracteres.",
-        "explanation": "<0><0>Puedes usarla para acceder a tus fondos desde</0><1>cualquier cartera</1><2>, en</2><3> cualquier dispositivo</3><4>. Pero si pierdes tu seed, también pierdes tus IOTA.</4></0>",
+        "seedExplanation":
+            "Una seed de IOTA funciona simultáneamente como nombre del usuario y contraseña para tu cuenta, combinados en una cadena de 81 caracteres.",
+        "explanation":
+            "<0><0>Puedes usarla para acceder a tus fondos desde</0><1>cualquier cartera</1><2>, en</2><3> cualquier dispositivo</3><4>. Pero si pierdes tu seed, también pierdes tus IOTA.</4></0>",
         "keepSafe": "Por favor guarda tu seed de manera segura."
     },
     "welcome": {
@@ -272,7 +292,8 @@
     },
     "writeSeedDown": {
         "yourSeedIs": "Tu Seed tiene {{maxSeedLength}} caracteres leídos de izquierda a derecha.",
-        "writeDownYourSeed": "<0>Escribe tu seed y código de verificación y </0><1>vuelve a comprobarlos</1><2>que son correctos.</2>"
+        "writeDownYourSeed":
+            "<0>Escribe tu seed y código de verificación y </0><1>vuelve a comprobarlos</1><2>que son correctos.</2>"
     },
     "history": {
         "bundleHashCopied": "Hash del paquete copiado",
@@ -352,30 +373,13 @@
     },
     "walletResetConfirmation": {
         "cannotUndo": "ESTA ACCIÓN NO SE PUEDE DESHACER.",
-        "warning": "<0><0>Todo de los datos de tu cartera, incluyendo tus </0><1> seeds, contraseña,</1><2> y </2><3>otra información de la cuenta</3><4> serán eliminados.</4></0>"
+        "warning":
+            "<0><0>Todo de los datos de tu cartera, incluyendo tus </0><1> seeds, contraseña,</1><2> y </2><3>otra información de la cuenta</3><4> serán eliminados.</4></0>"
     },
     "fingerprintSetup": {
-<<<<<<< HEAD
-        "instructionsEnable": "Touch your device's fingerprint reader to enable fingerprint authentication.",
-        "instructionsDisable": "Touch your device's fingerprint reader to disable fingerprint authentication.",
-        "fingerprintAuthEnabled": "Fingerprint authentication enabled",
-        "fingerprintAuthEnabledExplanation": "You have succesfully enabled fingerprint authentication.",
-        "fingerprintAuthDisabled": "Fingerprint authentication disabled",
-        "fingerprintAuthDisabledExplanation": "You have succesfully disabled fingerprint authentication.",
-        "fingerprintAuthFailed": "Fingerprint authentication failed",
-        "fingerprintAuthFailedExplanation": "Fingerprint authentication failed. Please try again.",
-        "status": "Status",
-        "enabled": "Enabled",
-        "disabled": "Disabled",
-        "fingerprintUnavailable": "Fingerprint sensor unavailable",
-        "fingerprintUnavailableExplanation":
-            "Your device does not support fingerprint recognition or it has not been configured in the device settings.",
-        "buttonInstructionsDisable": "Press the button below to disable fingerprint authentication.",
-        "buttonInstructionsEnable": "Press the button below to enable fingerprint authentication.",
-        "instructionsLogin": "Touch fingerprint reader to log in."
-=======
         "instructionsEnable": "Toca el lector de huellas dactilares para activar la autenticación de huella dactilar.",
-        "instructionsDisable": "Toca el lector de huellas dactilares para desactivar la autenticación de huella dactilar.",
+        "instructionsDisable":
+            "Toca el lector de huellas dactilares para desactivar la autenticación de huella dactilar.",
         "fingerprintAuthEnabled": "Autenticación de huellas dactilares habilitada",
         "fingerprintAuthEnabledExplanation": "La autenticación de huella dactilar se ha habilitado con éxito.",
         "fingerprintAuthDisabled": "Autenticación de huella dactilar deshabilitada",
@@ -386,11 +390,13 @@
         "enabled": "Habilitado",
         "disabled": "Deshabilitado",
         "fingerprintUnavailable": "Sensor de huella dactilar no disponible",
-        "fingerprintUnavailableExplanation": "El dispositivo no es compatible con el reconocimiento de huella dactilar o no está configurado en los ajustes del dispositivo.",
-        "buttonInstructionsDisable": "Pulsa el botón que hay a continuación para deshabilitar la autenticación de huellas dactilares.",
-        "buttonInstructionsEnable": "Pulsa el botón que hay a continuación para habilitar la autenticación de huellas dactilares.",
+        "fingerprintUnavailableExplanation":
+            "El dispositivo no es compatible con el reconocimiento de huella dactilar o no está configurado en los ajustes del dispositivo.",
+        "buttonInstructionsDisable":
+            "Pulsa el botón que hay a continuación para deshabilitar la autenticación de huellas dactilares.",
+        "buttonInstructionsEnable":
+            "Pulsa el botón que hay a continuación para habilitar la autenticación de huellas dactilares.",
         "instructionsLogin": "Toca el lector de huellas dactilares para iniciar sesión."
->>>>>>> 380d7804
     },
     "transferConfirmation": {
         "youAreAbout": "Estás a punto de enviar {{contents}} a la dirección",
