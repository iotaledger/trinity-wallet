--- conflicted
+++ resolved
@@ -29,9 +29,11 @@
     },
     "addAdditionalSeed": {
         "seedInvalidChars": "Seed contains invalid characters",
-        "seedInvalidCharsExplanation": "Seeds can only consist of the capital letters A-Z and the number 9. Your seed has invalid characters. Please try again.",
+        "seedInvalidCharsExplanation":
+            "Seeds can only consist of the capital letters A-Z and the number 9. Your seed has invalid characters. Please try again.",
         "seedTooShort": "씨드가 너무 짧습니다.",
-        "seedTooShortExplanation": "Seeds must be at least 60 characters long (ideally 81 characters). Your seed is currently {seed.length} characters long. Please try again.",
+        "seedTooShortExplanation":
+            "Seeds must be at least 60 characters long (ideally 81 characters). Your seed is currently {seed.length} characters long. Please try again.",
         "nameInUse": "Account name already in use",
         "nameInUseExplanation": "Please use a unique account name for your seed.",
         "enterAccountName": "Enter an account name.",
@@ -49,7 +51,8 @@
         "passwordTooShort": "비밀번호가 너무 짧습니다.",
         "passwordTooShortExplanation": "Your password must be at least 8 characters. Please try again.",
         "oldPassword": "Cannot set old password",
-        "oldPasswordExplanation": "You cannot use the old password as your new password. Please try again with a new password.",
+        "oldPasswordExplanation":
+            "You cannot use the old password as your new password. Please try again with a new password.",
         "ensureStrongPassword": "최소 12글자로 이루어진 비밀번호를 사용하십시오.",
         "currentPassword": "Current Password",
         "newPassword": "New Password",
@@ -59,14 +62,17 @@
         "seedCleared": "Seed cleared",
         "seedClearedExplanation": "The seed has been cleared from the clipboard for your security.",
         "seedCopied": "Seed copied",
-        "seedCopiedExplanation": "The seed has been copied to the clipboard and will be cleared once you press \"DONE\" or 60 seconds have passed, whichever comes first.",
+        "seedCopiedExplanation":
+            "The seed has been copied to the clipboard and will be cleared once you press \"DONE\" or 60 seconds have passed, whichever comes first.",
         "clickToCopy": "Click the button below and copy your seed to a password manager."
     },
     "enterSeed": {
         "invalidCharacters": "Seed contains invalid characters",
-        "invalidCharactersExplanation": "Seeds can only consist of the capital letters A-Z and the number 9. Your seed has invalid characters. Please try again.",
+        "invalidCharactersExplanation":
+            "Seeds can only consist of the capital letters A-Z and the number 9. Your seed has invalid characters. Please try again.",
         "seedTooShort": "씨드가 너무 짧습니다.",
-        "seedTooShortExplanation": "Seeds must be at least 60 characters long (ideally 81 characters). Your seed is currently {seed.length} characters long. Please try again.",
+        "seedTooShortExplanation":
+            "Seeds must be at least 60 characters long (ideally 81 characters). Your seed is currently {seed.length} characters long. Please try again.",
         "seedExplanation": "씨드는 81자까지 포함할 수 있고 대문자(A부터 Z) 와 숫자 9를 포함해야 합니다. 81자 이상의 씨드는 사용할 수 없습니다.",
         "neverShare": "다른 이와 절대로 씨드를 공유하지 마십시오."
     },
@@ -99,7 +105,8 @@
         "individualLetters": "임의로 순서를 정하기 위해 개별 글자를 눌러주세요."
     },
     "onboardingComplete": {
-        "walletReady": "The wallet is now set up and ready to use. If you need to make any changes in the future, look in the Settings menu."
+        "walletReady":
+            "The wallet is now set up and ready to use. If you need to make any changes in the future, look in the Settings menu."
     },
     "paperWallet": {
         "clickToPrint": "씨드를 인쇄하려면 아래 버튼을 클릭하십시오.",
@@ -116,73 +123,6 @@
         "generateNewAddress": "새 씨드 생성하기"
     },
     "saveYourSeed": {
-<<<<<<< HEAD
-        "text1": "반드시 아래 나열된 옵션 중 하나의 방법으로 씨드를 저장해야 합니다.",
-        "text2": "at least one",
-        "optionA": "MANUAL COPY",
-        "optionB": "PRINT PAPER WALLET",
-        "optionC": "COPY TO CLIPBOARD",
-        "button1": "NEXT",
-        "button2": "BACK"
-    },
-    "saveYourSeed2": {
-        "optionA": "Manual Copy",
-        "optionB": " Paper Wallet",
-        "optionC": "Copy To Clipboard",
-        "explanation":
-            "Your seed is 81 characters read from left to right. Write down your seed and checksum and triple check they are correct.",
-        "text": "triple check",
-        "button": "DONE"
-    },
-    "saveYourSeed3": {
-        "optionA": "Manual Copy",
-        "optionB": " Paper Wallet",
-        "optionC": "Copy To Clipboard",
-        "explanation":
-            "Click the button below and copy your seed to a password manager. It will stay in your clipboard for 60 seconds.",
-        "text": "Do not store the seed in plain text.",
-        "button1": "COPY TO CLIPBOARD",
-        "button2": "DONE"
-    },
-    "saveYourSeed4": {
-        "optionA": "Manual Copy",
-        "optionB": " Paper Wallet",
-        "optionC": "Copy To Clipboard",
-        "explanation": "Click the button below to print a paper copy of your seed.",
-        "text1": "Store it safely",
-        "text2": "Never share your seed with anyone.",
-        "check_button": "IOTA logo",
-        "button1": "PRINT PAPER WALLET",
-        "button2": "DONE"
-    },
-    "nameYourSeed": {
-        "text": "Here you can enter an name for your seed.",
-        "label": "Seed name",
-        "placeholder": "Main Wallet",
-        "explanation": "Enter a name for your seed to make them easier to differentiate.",
-        "button1": "DONE",
-        "button2": "GO BACK"
-    },
-    "setPassword": {
-        "title": "PASSWORD SETUP",
-        "text": "Now we need to set up a password.",
-        "explanation":
-            "You will use this password to access your wallet in future. An encrypted copy of your seed will be stored on your device.",
-        "reminder": "Ensure you use a strong password of at least 12 characters.",
-        "placeholder1": "'PASSWORD'",
-        "placeholder2": "RETYPE PASSWORD",
-        "error1_title": "Password is too short",
-        "error1_text": "Your password must be at least 8 characters. Please try again.",
-        "error2_title": "Passwords do not match",
-        "error2_text": "The passwords you have entered do not match. Please try again.",
-        "button1": "DONE",
-        "button2": "BACK"
-    },
-    "onboardingComplete": {
-        "text":
-            "The wallet is now set up and ready to use. If you need to make any changes in the future, look in the Tools menu.",
-        "button": "NEXT"
-=======
         "mustSaveYourSeed": "You must save your seed with",
         "atLeastOne": "하나 이상",
         "ofTheOptions": "of the options listed below."
@@ -201,7 +141,8 @@
         "notEnoughFunds": "Not enough funds",
         "notEnoughFundsExplanation": "You do not have enough IOTA to complete this transfer.",
         "keyReuse": "Key reuse",
-        "keyReuseExplanation": "The address you are trying to send to has already been used. Please try another address.",
+        "keyReuseExplanation":
+            "The address you are trying to send to has already been used. Please try another address.",
         "recipientAddress": "Recipient address",
         "amount": "금액",
         "max": "MAX",
@@ -210,18 +151,19 @@
     },
     "setPassword": {
         "passwordTooShort": "비밀번호가 너무 짧습니다.",
-        "passwordTooShortExplanation": "Your password must be at least ${MIN_PASSWORD_LENGTH} characters. It is currently ${this.state.password.length} characters long. Please try again.",
+        "passwordTooShortExplanation":
+            "Your password must be at least ${MIN_PASSWORD_LENGTH} characters. It is currently ${this.state.password.length} characters long. Please try again.",
         "passwordMismatch": "비밀번호가 일치하지 않습니다.",
         "passwordMismatchExplanation": "입력한 비밀번호가 일치하지 않습니다. 다시 입력해주십시오.",
         "nowWeNeedTo": "이제 비밀번호를 설정해야합니다.",
-        "anEncryptedCopy": "An encrypted copy of your seed will be stored on your device. You will use this password to access your wallet in future.",
+        "anEncryptedCopy":
+            "An encrypted copy of your seed will be stored on your device. You will use this password to access your wallet in future.",
         "ensure": "최소 12글자로 이루어진 비밀번호를 사용하십시오.",
         "retypePassword": "Retype Password"
     },
     "setSeedName": {
         "canUseMultipleSeeds": "You can use multiple seeds with this wallet. Each seed requires an account name.",
         "youCanAdd": "You can add more seeds in the Settings menu."
->>>>>>> ce518177
     },
     "settings": {
         "transferSending": "Transfer sending",
