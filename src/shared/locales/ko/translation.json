--- conflicted
+++ resolved
@@ -16,14 +16,9 @@
         "invalidResponse": "잘못된 응답",
         "invalidResponseExplanation": "노드가 잘못된 응답을 보냈습니다.",
         "invalidResponsePollingExplanation": "노드가 폴링 중 잘못된 응답을 보냈습니다.",
-<<<<<<< HEAD
         "invalidResponseFetchingAccount":
             "The node returned an invalid response while fetching your account information.",
-        "invalidResponseSendingTransfer": "The node returned an invalid response while sending transfer.",
-=======
-        "invalidResponseFetchingAccount": "The node returned an invalid response while fetching your account information.",
         "invalidResponseSendingTransfer": "The node returned an invalid response while sending the transfer.",
->>>>>>> 624a61c3
         "seed": "씨드",
         "back": "뒤로",
         "backLowercase": "뒤로가기",
