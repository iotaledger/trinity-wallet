{
    "global": {
        "send": "SEND",
        "cancel": "ANNULLER",
        "continue?": "Er du sikker på, du vil fortsætte?",
        "noTransactions": "NO RECENT HISTORY",
        "qr": "QR",
        "balanceError": "Not enough balance",
        "balanceErrorMessage": "Du har ikke nok IOTA til at gennemføre denne overførsel.",
        "transferError": "Transfer error",
        "transferErrorMessage": "Something went wrong while sending your transfer. Please try again.",
        "transferSent": "Transfer sent",
        "transferSentMessage": "Your transfer has been sent to the Tangle.",
        "messageSent": "Message sent",
        "messageSentMessage": "Your message has been sent to the Tangle.",
        "keyReuse": "Nøglegenbrug",
        "keyReuseError": "You cannot send to an address that has already been spent from.",
        "invalidResponse": "Ugyldigt svar",
        "invalidResponseExplanation": "Noden returnerede et ugyldigt svar.",
        "invalidResponsePollingExplanation": "Noden returnerede et ugyldigt svar under polling.",
        "invalidResponseFetchingAccount":
            "The node returned an invalid response while fetching your account information.",
        "invalidResponseSendingTransfer": "The node returned an invalid response while sending the transfer.",
        "seed": "Seed",
        "back": "TILBAGE",
        "backLowercase": "Tilbage",
        "done": "FÆRDIG",
        "doneLowercase": "Done",
        "next": "NÆSTE",
        "apply": "Apply",
        "save": "Save",
        "close": "LUK",
        "continue": "Continue",
        "manualCopy": "Write seed down",
        "paperWallet": "Print paper copy",
        "copyToClipboard": "Add to password manager",
        "notAvailable": "Denne funktion er ikke tilgængelig",
        "notAvailableExplanation": "Den bliver tilføjet på et senere tidspunkt.",
        "enterSeed": "Indtast venligst dit seed.",
        "mainWallet": "HOVEDKONTO",
        "secondWallet": "2. KONTO",
        "thirdWallet": "3. KONTO",
        "fourthWallet": "4. KONTO",
        "fifthWallet": "5. KONTO",
        "sixthWallet": "6. KONTO",
        "otherWallet": "ANDEN KONTO",
        "yes": "JA",
        "no": "NEJ",
        "password": "Adgangskode",
        "passwordOrFingerprint": "Password or fingerprint",
        "unrecognisedPassword": "Ukendt adgangskode",
        "unrecognisedPasswordExplanation": "Adgangskoden blev ikke genkendt. Prøv venligst igen.",
        "syncInProgress": "Synkronisering i gang",
        "syncInProgressExplanation": "Vent venligst indtil synkroniseringen er fuldført.",
        "somethingWentWrong": "Der gik noget galt",
        "somethingWentWrongExplanation": "Genstart venligst appen.",
        "node": "Node",
        "cannotPerformAction": "Kan ikke udføre handling",
        "cannotPerformActionExplanation": "Åbn de avancerede indstillinger for at nulstille tegnebogen.",
        "attachToTangleUnavailable": "Attach to Tangle unavailable",
        "attachToTangleUnavailableExplanation": "Attach to Tangle is not available on your selected node.",
        "wallet": "Wallet",
        "sent": "Sent",
        "received": "Received",
        "sending": "Sending",
        "receiving": "Receiving",
        "confirmed": "Confirmed",
        "pending": "Pending",
        "bundleHash": "Bundle Hash",
        "addresses": "Addresses",
        "pressBackAgain": "Press back again to close the app",
        "autoreattaching": "Autoreattaching to Tangle",
        "autoreattachingExplanation": "Reattaching transaction with hash {{hash}}",
        "autopromoting": "Autopromoting transfer",
        "autopromotingExplanation": "Promoting transaction with hash {{hash}}"
    },
    "addAdditionalSeed": {
        "seedInvalidChars": "Seedet indeholder ugyldige tegn",
        "seedInvalidCharsExplanation":
            "Seeds må kun indeholde de store bogstaver A-Z og tallet 9. Dit seed har ugyldige tegn. Prøv venligst igen.",
        "seedTooShort": "Seedet er for kort",
        "seedTooShortExplanation":
            "Seeds skal indeholde {{maxLength}} tegn. Dit seed er i øjeblikket {{currentLength}} tegn langt. Prøv venligst igen.",
        "nameInUse": "Kontonavnet er allerede i brug",
        "nameInUseExplanation": "Brug venligst et unikt kontonavn til dit seed.",
        "enterAccountName": "Indtast et kontonavn.",
        "accountName": "Kontonavn",
        "noNickname": "Intet kontonavn angivet",
        "noNicknameExplanation": "Indtast venligst et kontonavn til dit seed.",
        "seedInUse": "Seed already in use",
        "seedInUseExplanation": "This seed is already linked to your wallet. Please use a different one."
    },
    "changePassword": {
        "oops": "Ups! Der gik noget galt",
        "oopsExplanation":
            "Det ser ud til, at der gik noget galt under opdateringen af din adgangskode. Prøv venligst igen.",
        "passwordUpdated": "Adgangskode opdateret",
        "passwordUpdatedExplanation": "Din adgangskode er blevet opdateret.",
        "incorrectPassword": "Forkert adgangskode",
        "incorrectPasswordExplanation": "Din nuværende adgangskode er forkert. Prøv venligst igen.",
        "passwordsDoNotMatch": "Adgangskoderne er ikke ens",
        "passwordsDoNotMatchExplanation": "Adgangskoderne er ikke ens. Prøv venligst igen.",
        "passwordTooShort": "Adgangskoden er for kort",
        "passwordTooShortExplanation": "Din adgangskode skal være mindst 12 tegn lang. Prøv venligst igen.",
        "oldPassword": "Kan ikke bruge en gammel adgangskode",
        "oldPasswordExplanation":
            "Du kan ikke bruge den gamle adgangskode som din nye adgangskode. Prøv venligst igen med en ny adgangskode.",
        "ensureStrongPassword": "Sørg for, at du bruger en stærk adgangskode på mindst 12 tegn.",
        "currentPassword": "Nuværende adgangskode",
        "newPassword": "Ny adgangskode",
        "confirmPassword": "Bekræft ny adgangskode"
    },
    "copyToClipboard": {
        "seedCleared": "Seed ryddet",
        "seedClearedExplanation": "Seedet er blevet ryddet fra udklipsholderen for at øge din sikkerhed.",
        "seedCopied": "Copied seed to clipboard",
        "seedCopiedExplanation": "The seed will be cleared once you press \"DONE\" or 60 seconds have passed.",
        "clickToCopy": "Klik på knappen nedenfor for at kopiere dit seed til en adgangskodemanager.",
        "doNotStore": "Opbevar ikke dit seed i klartekst.",
        "copyToClipboard": "Copy to clipboard"
    },
    "enterSeed": {
        "invalidCharacters": "Seedet indeholder ugyldige tegn",
        "invalidCharactersExplanation":
            "Seeds må kun indeholde de store bogstaver A-Z og tallet 9. Dit seed har ugyldige tegn. Prøv venligst igen.",
        "seedTooShort": "Seedet er for kort",
        "seedTooShortExplanation":
            "Seeds skal indeholde {{maxLength}} tegn. Dit seed er i øjeblikket {{currentLength}} tegn langt. Prøv venligst igen.",
        "seedExplanation":
            "Seeds bør indeholde {{maxLength}} tegn og skal indeholde de store bogstaver A-Z eller tallet 9. Du kan ikke bruge seeds, som indeholder flere end {{maxLength}} tegn.",
        "neverShare": "DEL ALDRIG DIT SEED MED NOGEN"
    },
    "home": {
        "balance": "SALDO",
        "send": "SEND",
        "receive": "MODTAG",
        "history": "HISTORIK",
        "settings": "INDSTILLINGER"
    },
    "languageSetup": {
        "language": "Sprog"
    },
    "login": {
        "emptyPassword": "Tom adgangskode",
        "emptyPasswordExplanation": "Du skal indtaste en adgangskode for at logge ind. Prøv venligst igen.",
        "enterPassword": "Indtast venligst din adgangskode.",
        "useSeed": "BRUG SEED",
        "login": "LOG IND",
        "selectDifferentNode": "Do you want to select a different node?",
        "setNode": "SET NODE",
        "cannotConnect": "Cannot connect to IOTA node."
    },
    "loading": {
        "loadingFirstTime": "Indlæser seed for første gang.",
        "thisMayTake": "Dette kan tage noget tid.",
        "youMayNotice": "Dette kan reducere hastigheden på din enhed."
    },
    "newSeedSetup": {
        "seedNotGenerated": "Seedet er ikke blevet genereret",
        "seedNotGeneratedExplanation": "Klik venligst på knappen \"Generer nyt seed\".",
        "pressForNewSeed": "TRYK FOR AT FÅ ET NYT SEED",
        "individualLetters": "Tryk på individuelle bogstaver for at vælge nye tilfældigt."
    },
    "onboardingComplete": {
        "walletReady":
            "Tegnebogen er nu opsat og klar til brug. Hvis du fremover har brug for at foretage ændringer, kan dette gøres fra menuen \"Indstillinger\"."
    },
    "paperWallet": {
        "clickToPrint": "Klik på knappen nedenfor for at udskrive en papirkopi af dit seed.",
        "storeSafely": "Opbevar den sikkert.",
        "neverShare": "Del aldrig dit seed med nogen.",
        "iotaLogo": "IOTA-logo",
        "printWallet": "UDSKRIV PAPIRTEGNEBOG"
    },
    "receive": {
        "addressCopied": "Adresse kopieret",
        "addressCopiedExplanation": "Din adresse er blevet kopieret til udklipsholderen.",
        "generateNewAddress": "NEW ADDRESS",
        "message": "Valgfri besked",
        "removeMessage": "FJERN BESKED"
    },
    "saveYourSeed": {
        "seedCleared": "Seed ryddet",
        "seedClearedExplanation": "Seedet er blevet ryddet fra udklipsholderen for at øge din sikkerhed.",
        "mustSaveYourSeed":
            "<0><0>You must save your seed with </0><1>at least one</1><2> of the options listed below.</2></0>"
    },
    "seedReentry": {
        "incorrectSeed": "Forkert seed",
        "incorrectSeedExplanation": "Seedet, du indtastede, er forkert. Prøv venligst igen.",
        "thisIsACheck": "Dette er et tjek for at sikre, at du har gemt dit seed.",
        "ifYouHaveNotSaved": "If you have not saved your seed, please go back and do so."
    },
    "send": {
        "invalidAddress": "Ugyldig adresse",
        "invalidAddressExplanation1": "Adressen bør indeholde {{maxLength}} tegn og skal have en kontrolsum.",
        "invalidAddressExplanation2": "Adressen indeholder ugyldige tegn.",
        "invalidAddressExplanation3": "Adressen indeholder en ugyldig kontrolsum.",
        "notEnoughFunds": "Insufficient funds",
        "notEnoughFundsExplanation": "Du har ikke nok IOTA til at gennemføre denne overførsel.",
        "keyReuse": "Nøglegenbrug",
        "keyReuseExplanation":
            "Adressen, du forsøger at sende til, er allerede blevet brugt. Prøv venligst en anden adresse.",
        "recipientAddress": "Modtageradresse",
        "amount": "Beløb",
        "max": "MAKS.",
        "message": "Besked",
        "send": "SEND",
        "invalidAmount": "Forkert beløb indtastet",
        "invalidAmountExplanation": "Indtast venligst en numerisk værdi som transaktionsbeløbet.",
        "maximumSelected": "MAKSIMALT beløb valgt",
        "iotaUnits": "IOTA units explained",
        "sendMax": "SEND MAX"
    },
    "setPassword": {
        "passwordTooShort": "Adgangskoden er for kort",
        "passwordTooShortExplanation":
            "Din adgangskode skal indeholde mindst {{minLength}} tegn. Den indeholder i øjeblikket {{currentLength}} tegn. Prøv venligst igen.",
        "passwordMismatch": "Adgangskoderne er ikke ens",
        "passwordMismatchExplanation": "Adgangskoderne, du har indtastet, er ikke ens. Prøv venligst igen.",
        "nowWeNeedTo": "Nu skal vi opsætte en adgangskode.",
        "anEncryptedCopy":
            "En krypteret kopi af dit seed bliver opbevaret på din enhed. Denne adgangskode skal bruges til at tilgå din tegnebog fremover.",
        "ensure": "Sørg for, at du bruger en stærk adgangskode på mindst 12 tegn.",
        "retypePassword": "Gentag adgangskode"
    },
    "setSeedName": {
        "canUseMultipleSeeds": "Du kan bruge adskillige seeds med denne tegnebog. Hvert seed kræver et kontonavn.",
        "youCanAdd": "Du kan tilføje flere seeds i menuen \"Indstillinger\"."
    },
    "settings": {
        "transferSending": "Overførsel sendes",
        "transferSendingExplanation": "Vent venligst, indtil din overførsel er blevet sendt.",
        "generatingAddress": "Genererer modtageradresse",
        "generatingAddressExplanation": "Vent venligst, indtil din adresse er blevet genereret.",
        "mode": "Tilstand",
        "theme": "Tema",
        "currency": "Valuta",
        "language": "Sprog",
        "accountManagement": "Account management",
        "addNewSeed": "Tilføj nyt seed",
        "twoFA": "Totrinsbekræftelse",
        "changePassword": "Skift adgangskode",
        "advanced": "Avancerede indstillinger",
        "logout": "Log ud",
        "reset": "Nulstil tegnebog",
        "syncingComplete": "Synkronisering fuldført",
        "syncingCompleteExplanation": "Din konto er synkroniseret.",
        "nicknameChanged": "Kontonavn ændret",
        "nicknameChangedExplanation": "Dit kontonavn er blevet ændret.",
        "accountDeleted": "Konto slettet",
        "accountDeletedExplanation": "Din konto er blevet fjernet fra tegnebogen.",
        "cannotPerformAction": "Kan ikke udføre handling",
        "cannotPerformActionExplanation": "Åbn de avancerede indstillinger for at nulstille tegnebogen.",
        "poorConnection": "Poor connection",
        "poorConnectionExplanation": "Failed to change currency due to a poor connection.",
        "hide": "Hide",
        "hideOthers": "Hide Others",
        "showAll": "Show All",
        "quit": "Quit",
        "edit": "Edit",
        "cut": "Cut",
        "copy": "Copy",
        "paste": "Paste",
        "selectAll": "Select All",
        "securitySettings": "Security settings",
        "fingerprint": "Fingerprint authentication"
    },
    "resetWalletRequirePassword": {
        "enterPassword": "Enter your password to reset the wallet.",
        "cancel": "ANNULLER",
        "reset": "NULSTIL"
    },
    "walletSetup": {
        "okay": "Okay. Lad os opsætte din tegnebog!",
        "doYouAlreadyHaveASeed": "Har du allerede et seed, du gerne vil bruge?",
        "seedExplanation":
            "Dit IOTA seed fungerer ligesom din kontos brugernavn og adgangskode, og det består af en kombineret streng på 81 tegn.",
        "explanation":
            "<0><0>You can use it to access your funds from</0><1> any wallet</1><2>, on</2><3> any device</3><4>. But if you lose your seed, you also lose your IOTA.</4></0>",
        "keepSafe": "Du bedes opbevare dit seed sikkert."
    },
    "welcome": {
        "thankYou": "Tak fordi du downloadede IOTA-tegnebogen.",
        "weWillSpend": "Vi bruger de næste par minutter på at opsætte din tegnebog.",
        "reminder":
            "Det kan være fristende at springe et par trin over, men vi opfordrer på det kraftigste, at du følger hele processen."
    },
    "writeSeedDown": {
        "yourSeedIs": "Your seed is {{maxSeedLength}} characters read from left to right.",
        "writeDownYourSeed":
            "<0> Write down your seed and checksum and </0><1>triple check</1><2> that they are correct.</2>"
    },
    "history": {
        "bundleHashCopied": "Bundt-hash kopieret",
        "bundleHashCopiedExplanation": "Bundt-hashet er blevet kopiret til udklipsholderen.",
        "addressCopied": "Adresse kopieret",
        "addressCopiedExplanation": "Adressen er blevet kopieret til udklipsholderen."
    },
    "accountManagement": {
        "viewSeed": "View seed",
        "viewAddresses": "View addresses",
        "editAccountName": "Edit account name",
        "deleteAccount": "Delete account",
        "addNewAccount": "Add new account"
    },
    "addCustomNode": {
        "customNode": "Custom node",
        "add": "Add"
    },
    "addNewAccount": {
        "useExistingSeed": "Use existing seed",
        "createNewSeed": "Create new seed"
    },
    "advancedSettings": {
        "selectNode": "Select node",
        "addCustomNode": "Add custom node",
        "manualSync": "Manual sync"
    },
    "advancedThemeCustomisation": {
        "background": "Background",
        "frame": "Frame"
    },
    "themeCustomisation": {
        "theme": "Tema"
    },
    "currencySelection": {
        "currency": "Valuta"
    },
    "logoutConfirmationModal": {
        "logoutConfirmation": "Are you sure you want to log out?"
    },
    "qrScanner": {
        "scan": "Scan your QR code"
    },
    "unitInfoModal": {
        "unitSystem": "UNIT SYSTEM",
        "trillion": "Trillion",
        "billion": "Billion",
        "million": "Million",
        "thousand": "Thousand",
        "one": "One"
    },
    "deleteAccount": {
        "areYouSure": "Are you sure you want to delete this account?",
        "yourSeedWillBeRemoved": "Your seed and transaction history will be removed.",
        "thisAction": "Denne handling kan ikke fortrydes.",
        "enterPassword": "Enter your password to delete this account."
    },
    "manualSync": {
        "pressToSync": "Press the button below to sync your account.",
        "thisMayTake": "Dette kan tage noget tid.",
        "youMayNotice": "Dette kan reducere hastigheden på din enhed.",
        "syncAccount": "SYNC ACCOUNT",
        "syncingYourAccount": "Syncing your account."
    },
    "useExistingSeed": {
        "title": "Enter a seed and account name."
    },
    "viewSeed": {
        "enterPassword": "Enter password to view your seed.",
        "viewSeed": "VIEW SEED",
        "hideSeed": "HIDE SEED"
    },
    "saveSeedConfirmation": {
        "alreadyHave": "I have saved my seed",
        "reenter": "You will now be asked to re-enter your seed.",
        "reenterWarning": "If your device fails and you have not saved your seed, you will lose your IOTA."
    },
    "walletResetConfirmation": {
        "cannotUndo": "THIS ACTION CANNOT BE UNDONE.",
        "warning":
            "<0><0>All of your wallet data including your </0><1>seeds, password,</1><2> and </2><3>other account information</3><4> will be lost.</4></0>"
<<<<<<< HEAD
=======
    },
    "fingerprintSetup": {
        "instructionsEnable": "Touch your device's fingerprint reader to enable fingerprint authentication.",
        "instructionsDisable": "Touch your device's fingerprint reader to disable fingerprint authentication.",
        "fingerprintAuthEnabled": "Fingerprint authentication enabled",
        "fingerprintAuthEnabledExplanation": "You have succesfully enabled fingerprint authentication.",
        "fingerprintAuthDisabled": "Fingerprint authentication disabled",
        "fingerprintAuthDisabledExplanation": "You have succesfully disabled fingerprint authentication.",
        "fingerprintAuthFailed": "Fingerprint authentication failed",
        "fingerprintAuthFailedExplanation": "Fingerprint authentication failed. Please try again.",
        "status": "Status",
        "enabled": "Enabled",
        "disabled": "Disabled",
        "fingerprintUnavailable": "Fingerprint sensor unavailable",
        "fingerprintUnavailableExplanation":
            "Your device does not support fingerprint recognition or it has not been configured in the device settings.",
        "buttonInstructionsDisable": "Press the button below to disable fingerprint authentication.",
        "buttonInstructionsEnable": "Press the button below to enable fingerprint authentication.",
        "instructionsLogin": "Touch fingerprint reader to log in."
>>>>>>> 75438c92
    },
    "transferConfirmation": {
        "youAreAbout": "You are about to send {{contents}} to the address",
        "aMessage": "a message"
    }
}<|MERGE_RESOLUTION|>--- conflicted
+++ resolved
@@ -371,8 +371,6 @@
         "cannotUndo": "THIS ACTION CANNOT BE UNDONE.",
         "warning":
             "<0><0>All of your wallet data including your </0><1>seeds, password,</1><2> and </2><3>other account information</3><4> will be lost.</4></0>"
-<<<<<<< HEAD
-=======
     },
     "fingerprintSetup": {
         "instructionsEnable": "Touch your device's fingerprint reader to enable fingerprint authentication.",
@@ -392,7 +390,6 @@
         "buttonInstructionsDisable": "Press the button below to disable fingerprint authentication.",
         "buttonInstructionsEnable": "Press the button below to enable fingerprint authentication.",
         "instructionsLogin": "Touch fingerprint reader to log in."
->>>>>>> 75438c92
     },
     "transferConfirmation": {
         "youAreAbout": "You are about to send {{contents}} to the address",
