{
    "global": {
        "send": "SEND",
        "cancel": "ANNULLER",
        "continue?": "Er du sikker på, at du vil fortsætte?",
        "noTransactions": "INGEN NYLIG HISTORIK",
        "refresh": "GENINDLÆS",
        "qr": "QR",
        "balanceError": "Ikke nok balance",
        "balanceErrorMessage": "Du har ikke nok IOTA til at gennemføre denne transaktion.",
        "transferError": "Transaktionsfejl",
        "transferErrorMessage": "Noget gik galt under din transaktion. Prøv venligst igen.",
        "transferSent": "Transaktion sendt",
        "transferSentMessage": "Din transaktion er blevet sendt til netværket.",
        "messageSent": "Beskeden er sendt",
        "messageSentMessage": "Din meddelelse er blevet sendt til netværket.",
        "keyReuse": "Nøglegenbrug",
        "keyReuseError": "Du kan ikke sende til en adresse, der allerede er overført fra.",
        "invalidResponse": "Ugyldigt svar",
        "invalidResponseExplanation": "Noden returnerede et ugyldigt svar.",
        "invalidResponsePollingExplanation": "Noden returnerede et ugyldigt svar under polling.",
        "invalidResponseFetchingAccount":
            "Noden returnerede et ugyldigt svar ved hentning af dine kontooplysninger. Prøv at ændre noden.",
        "invalidResponseSendingTransfer": "Noden returnerede et ugyldigt svar under afsendelse af transaktion.",
        "seed": "Hovednøgle",
        "back": "TILBAGE",
        "backLowercase": "Tilbage",
        "done": "FÆRDIG",
        "doneLowercase": "Udført",
        "next": "NÆSTE",
        "apply": "Anvend",
        "save": "Gem",
        "close": "LUK",
        "continue": "Fortsæt",
        "manualCopy": "Skriv din hovednøgle ned",
        "paperWallet": "Udskrive papirkopi",
        "copyToClipboard": "Tilføj til passwordmanager",
        "notAvailable": "Denne funktion er ikke tilgængelig",
        "notAvailableExplanation": "Dette vil blivee tilføjet på et senere tidspunkt.",
        "enterSeed": "Indtast venligst din hovednøgle.",
        "mainWallet": "HOVEDKONTO",
        "secondWallet": "2. KONTO",
        "thirdWallet": "3. KONTO",
        "fourthWallet": "4. KONTO",
        "fifthWallet": "5. KONTO",
        "sixthWallet": "6. KONTO",
        "otherWallet": "ANDEN KONTO",
        "yes": "JA",
        "no": "NEJ",
        "password": "Adgangskode",
        "passwordOrFingerprint": "Adgangskode eller fingeraftryk",
        "unrecognisedPassword": "Adgangskode ikke genkendt",
        "unrecognisedPasswordExplanation": "Adgangskoden blev ikke genkendt. Prøv venligst igen.",
        "syncInProgress": "Synkronisering i gang",
        "syncInProgressExplanation": "Vent venligst indtil synkroniseringen er fuldført.",
        "somethingWentWrong": "Noget gik galt",
        "somethingWentWrongRestart": "Genstart venligst appen.",
        "somethingWentWrongTryAgain": "Prøv venligst igen.",
        "node": "Node",
        "cannotPerformAction": "Kan ikke udføre handling",
        "cannotPerformActionExplanation": "Åbn de avancerede indstillinger for at nulstille tegnebogen.",
        "attachToTangleUnavailable": "Afsendelse af overførsel er ikke tilgængeligt",
        "attachToTangleUnavailableExplanation":
            "Afsendelse af overførsel til netværket er ikke tilgængeligt på din valgte node.",
        "wallet": "Tegnebog",
        "sent": "Sendt",
        "received": "Modtaget",
        "sending": "Sender",
        "receiving": "Modtager",
        "confirmed": "Bekræftet",
        "pending": "Afventende",
        "bundleHash": "Gruppér Hash",
        "addresses": "Adresser",
        "reattach": "GENSEND OVERFØRSEL",
        "promote": "PROMOVER",
        "rebroadcast": "Gensend transaktion til netværk",
        "pressBackAgain": "Tryk tilbage igen for at lukke app'en",
        "autoreattaching": "Gensend automatisk til netværket",
        "autoreattachingExplanation": "Gensend transaktion med hash {{hash}}",
        "autopromoting": "Valider automatisk transaktion",
        "autopromotingExplanation": "Valider transaktion med hash {{hash}}",
        "promoting": "Promovere transaktion",
        "promotionError": "Kunne ikke promovere transaktion",
        "promotionErrorExplanation": "Noget gik galt under promoveringen af din transaktion. Prøv venligst igen.",
        "noLongerValid": "Pakken du forsøger at promovere er ikke længere gyldig",
        "cannotSendToOwn": "Send til egen adresse",
        "cannotSendToOwnExplanation": "Du kan ikke lave en værdibaseret transaktion til en af dine egne adresser.",
        "pleaseWait": "Vent venligst",
        "pleaseWaitExplanation": "Trinity udfører en anden funktion. Vent venligst og prøv igen.",
        "pleaseWaitTransferExplanation":
            "Din disponible balance bruges i øjeblikket i andre transaktioner. Vent venligst på at disse bekræftes før du prøver igen.",
        "snapshotTransitionInProgress": "Snapshot synkronisering i gang",
        "snapshotTransitionInProgressExplanation": "Vent venligst indtil synkroniseringen er fuldført.",
        "checkForUpdates": "Søg efter opdateringer",
        "account": "Brugerkonto",
        "enterPasswordToAccessSettings": "Indtast adgangskoden for at tilgå kontoindstillinger",
        "changeNode": "Skift node",
        "addCustomNode": "Tilføj brugerdefineret node",
        "nodeChanged": "Node ændret",
        "nodeChangedExplanation": "Noden er succesfuldt blevet ændret."
    },
    "addAdditionalSeed": {
        "seedInvalidChars": "Hovednøglen indeholder ugyldige tegn",
        "seedInvalidCharsExplanation":
            "Hovednøglen må kun indeholde store bogstaver fra A-Z og tallet 9. Dit seed har ugyldige tegn. Prøv venligst igen.",
        "seedTooShort": "Hovednøglen er for kort",
        "seedTooShortExplanation":
            "Hovednøglen skal indeholde {{maxLength}} tegn. Din hovednøgle er i øjeblikket {{currentLength}} tegn langt. Prøv venligst igen.",
        "nameInUse": "Kontonavnet er allerede i brug",
        "nameInUseExplanation": "Brug venligst et unikt kontonavn til din hovednøgle.",
        "enterAccountName": "Indtast et kontonavn.",
        "accountName": "Kontonavn",
        "noNickname": "Intet kontonavn angivet",
        "noNicknameExplanation": "Indtast venligst et kontonavn til din hovednøgle.",
        "seedInUse": "Denne hovednøgle er allerede i brug",
        "seedInUseExplanation": "Denne hovednøgle er allerede forbundet til din tegnebog. Brug venligst en anden."
    },
    "changePassword": {
        "oops": "Ups! Der gik noget galt",
        "oopsExplanation":
            "Det ser ud til, at der gik noget galt under opdateringen af din adgangskode. Prøv venligst igen.",
        "passwordUpdated": "Adgangskode opdateret",
        "passwordUpdatedExplanation": "Din adgangskode er blevet opdateret.",
        "incorrectPassword": "Forkert adgangskode",
        "incorrectPasswordExplanation": "Din nuværende adgangskode er forkert. Prøv venligst igen.",
        "passwordsDoNotMatch": "Adgangskoderne er ikke ens",
        "passwordsDoNotMatchExplanation": "Adgangskoderne er ikke ens. Prøv venligst igen.",
        "passwordTooShort": "Adgangskoden er for kort",
        "passwordTooShortExplanation": "Din adgangskode skal være mindst 12 tegn lang. Prøv venligst igen.",
        "oldPassword": "Kan ikke bruge en gammel adgangskode",
        "oldPasswordExplanation":
            "Du kan ikke bruge den gamle adgangskode som din nye adgangskode. Prøv venligst igen med en ny adgangskode.",
        "ensureStrongPassword": "Sørg for, at du bruger en stærk adgangskode på mindst 12 tegn.",
        "currentPassword": "Nuværende adgangskode",
        "newPassword": "Ny adgangskode",
        "confirmPassword": "Bekræft ny adgangskode"
    },
    "copyToClipboard": {
        "seedCleared": "Hovednøglen er fjernet",
        "seedClearedExplanation": "Hovednøglen er blevet fjernet fra udklipsholderen for at øge din sikkerhed.",
        "seedCopied": "Hovednøglen er kopieret til din udklipsholder",
        "seedCopiedExplanation":
            "Din hovednøgle vil blive slettet, når du trykker på \"FÆRDIG\" eller efter 60 sekunder.",
        "clickToCopy": "Klik på knappen nedenfor for at kopiere din hovednøgle til en adgangskodemanager.",
        "doNotStore": "Opbevar ikke din hovednøgle i klartekst.",
        "copyToClipboard": "Kopier hovednøgle",
        "shareSeed": "Del din hovednøgle med en sikker password manager"
    },
    "enterSeed": {
        "invalidCharacters": "Hovednøglen indeholder ugyldige tegn",
        "invalidCharactersExplanation":
            "Hovednøglen må kun indeholde store bogstaver fra A-Z og tallet 9. Dit seed har ugyldige tegn. Prøv venligst igen.",
        "seedTooShort": "Hovednøglen er for kort",
        "seedTooShortExplanation":
            "Hovednøgler skal indeholde {{maxLength}} tegn. Din hovednøgle er i øjeblikket {{currentLength}} tegn langt. Prøv venligst igen.",
        "seedExplanation":
            "Din hovednøgle skal indeholde {{maxLength}} tegn og bestå af store bogstaver fra A-Z eller tallet 9. Din hovednøgle kan ikke have mere end {{maxLength}} tegn i alt.",
        "neverShare": "DEL ALDRIG DIN HOVEDNØGLE MED NOGEN"
    },
    "home": {
        "balance": "SALDO",
        "send": "SEND",
        "receive": "MODTAG",
        "history": "HISTORIK",
        "settings": "INDSTILLINGER"
    },
    "languageSetup": {
        "language": "Sprog"
    },
    "login": {
        "emptyPassword": "Tom adgangskode",
        "emptyPasswordExplanation": "Du skal indtaste en adgangskode for at logge ind. Prøv venligst igen.",
        "enterPassword": "Indtast venligst din adgangskode.",
        "useSeed": "BRUG HOVEDNØGLE",
        "login": "LOG IND",
        "selectDifferentNode": "Ønsker du at vælge en anden node?",
        "setNode": "SÆT NODE",
        "cannotConnect": "Kan ikke forbinde til IOTA node."
    },
    "loading": {
        "loadingFirstTime": "Indlæser hovednøgle for første gang.",
        "thisMayTake": "Dette kan tage noget tid.",
        "doNotMinimise": "Undlad at minimere eller lukke app'en.",
        "youMayNotice": "Dette kan reducere hastigheden på din enhed."
    },
    "newSeedSetup": {
        "seedNotGenerated": "Hovednøglen er ikke blevet genereret",
        "seedNotGeneratedExplanation": "Vær venlig at generere en ny hovednøgle.",
        "pressForNewSeed": "GENERÈR NY HOVEDNØGLE",
        "individualLetters": "Tryk på individuelle bogstaver for at randomisere dem."
    },
    "onboardingComplete": {
        "walletReady":
            "Tegnebogen er nu opsat og klar til brug. Hvis du fremover har brug for at foretage ændringer, kan dette gøres fra menuen \"Indstillinger\"."
    },
    "paperWallet": {
        "clickToPrint": "Klik på knappen nedenfor for at udskrive en papirkopi af din hovednøgle.",
        "storeSafely": "Opbevar den sikkert.",
        "neverShare": "Del aldrig din hovednøgle med nogen.",
        "iotaLogo": "IOTA-logo",
        "printWallet": "UDSKRIV PAPIRTEGNEBOG"
    },
    "receive": {
        "addressCopied": "Adresse kopieret",
        "addressCopiedExplanation": "Din adresse er blevet kopieret til udklipsholderen.",
        "generateNewAddress": "NY ADRESSE",
        "message": "Valgfri besked",
        "removeMessage": "FJERN BESKED",
        "noAddresses": "INGEN ADRESSER",
        "spent": "Forbrugt"
    },
    "saveYourSeed": {
        "seedCleared": "Hovednøgle er fjernet",
        "seedClearedExplanation": "Hovednøglen er fjernet fra din udklipsholder for at øge din sikkerhed.",
        "mustSaveYourSeed":
            "<0><0>Du skal gemme din hovednøgle med </0><1>mindst én</1><2> af valgmulighederne herunder.</2></0>"
    },
    "seedReentry": {
        "incorrectSeed": "Forkert hovednøgle",
        "incorrectSeedExplanation": "Hovednøglen du indtastede er forkert. Prøv venligst igen.",
        "thisIsACheck": "Dette er et tjek for at sikre, at du har gemt dit hovednøgle.",
        "ifYouHaveNotSaved": "Gå venligst tilbage og gem din hovednøgle, hvis du ikke allerede har gjort dette."
    },
    "send": {
        "invalidAddress": "Ugyldig adresse",
        "invalidAddressExplanation1": "Adressen bør indeholde {{maxLength}} tegn og skal have en kontrolsum.",
        "invalidAddressExplanation2": "Adressen indeholder ugyldige tegn.",
        "invalidAddressExplanation3": "Adressen indeholder en ugyldig kontrolsum.",
        "invalidAddressExplanationGeneric": "Gyldige adresser skal være på 90 tegn og må kun indeholde A-Z eller 9.",
        "notEnoughFunds": "Utilstrækkelig saldo",
        "notEnoughFundsExplanation": "Du har ikke nok IOTA til at gennemføre denne transaktion.",
        "keyReuse": "Nøglegenbrug",
        "keyReuseExplanation":
            "Adressen, du forsøger at sende til, er allerede blevet brugt. Prøv venligst en anden adresse.",
        "recipientAddress": "Modtageradresse",
        "amount": "Beløb",
        "max": "MAKS.",
        "message": "Besked",
        "invalidMessage": "Ugyldig besked",
        "invalidMessageExplanation": "Dit besked indeholder ugyldige tegn.",
        "send": "SEND",
        "invalidAmount": "Forkert beløb indtastet",
        "invalidAmountExplanation":
            "Angiv et gyldigt posteringsbeløb. Det kan være nyttigt at se IOTAs enhedsforklaring i bunden af denne side.",
        "maximumSelected": "MAKSIMALT beløb valgt",
        "iotaUnits": "IOTA enheder forklaret",
        "sendMax": "SEND MAX"
    },
    "setPassword": {
        "passwordTooShort": "Adgangskoden er for kort",
        "passwordTooShortExplanation":
            "Din adgangskode skal indeholde mindst {{minLength}} tegn. Den indeholder i øjeblikket {{currentLength}} tegn. Prøv venligst igen.",
        "passwordMismatch": "Adgangskoderne er ikke ens",
        "passwordMismatchExplanation": "Adgangskoderne, du har indtastet, er ikke ens. Prøv venligst igen.",
        "nowWeNeedTo": "Nu skal vi opsætte en adgangskode.",
        "anEncryptedCopy":
            "En krypteret kopi af din hovednøgle bliver opbevaret på din enhed. Du vil bruge denne adgangskode fremadrettet for at tilgå din tegnebog.",
        "ensure": "Sørg for, at du bruger en stærk adgangskode på mindst 12 tegn.",
        "retypePassword": "Gentag adgangskode"
    },
    "setSeedName": {
        "canUseMultipleSeeds":
            "Du kan bruge adskillige hovednøgler med denne tegnebog. Hver hovednøgle kræver et kontonavn.",
        "youCanAdd": "Du kan tilføje flere hovednøgler i menuen \"Indstillinger\"."
    },
    "modeSelection": {
        "expert": "Ekspert",
        "standard": "Standard",
        "expertModeExplanation":
            "Ekspert-tilstand vil give adgang til yderligere funktioner såsom manuel validering og gensendelse af transaktioner.",
        "modesExplanation":
            "Aktiver kun ekspert-tilstand, hvis du er en erfaren Tangle bruger. Ellers vil det muligvis virke uigennemskueligt."
    },
    "settings": {
        "transferSending": "Sender transaktion",
        "transferSendingExplanation": "Vent venligst indtil din transaktion er blevet sendt.",
        "generatingAddress": "Genererer modtageradresse",
        "generatingAddressExplanation": "Vent venligst indtil din adresse er blevet genereret.",
        "mode": "Tilstand",
        "theme": "Tema",
        "currency": "Valuta",
        "language": "Sprog",
        "accountManagement": "Konto administration",
        "addNewSeed": "Tilføj ny hovednøgle",
        "twoFA": "Totrinsbekræftelse",
        "changePassword": "Skift adgangskode",
        "advanced": "Avancerede indstillinger",
        "logout": "Log ud",
        "reset": "Nulstil tegnebog",
        "syncingComplete": "Synkronisering fuldført",
        "syncingCompleteExplanation": "Din konto er synkroniseret.",
        "nicknameChanged": "Kontonavn ændret",
        "nicknameChangedExplanation": "Dit kontonavn er blevet ændret.",
        "accountDeleted": "Konto slettet",
        "accountDeletedExplanation": "Din konto er blevet fjernet fra tegnebogen.",
        "cannotPerformAction": "Kan ikke udføre handling",
        "cannotPerformActionExplanation": "Åbn de avancerede indstillinger for at nulstille tegnebogen.",
        "poorConnection": "Dårlig forbindelse",
        "poorConnectionExplanation": "Fejlede under ændring af valuta grundet dårlig forbindelse.",
        "hide": "Skjul",
        "hideOthers": "Skjul øvrige",
        "show": "Vis",
        "showAll": "Vis alle",
        "quit": "Afslut",
        "edit": "Rediger",
        "cut": "Klip",
        "copy": "Kopier",
        "paste": "Sæt ind",
        "selectAll": "Vælg alle",
        "securitySettings": "Sikkerhedsindstillinger",
        "fingerprint": "Biometric autentificering",
        "couldNotFetchRates": "Kunne ikke hente priser",
        "couldNotFetchRatesExplanation": "Noget gik galt under hentning af omregningskurser for {{currency}}.",
        "fetchedConversionRates": "Hentede omregningskurser",
        "fetchedConversionRatesExplanation": "Har succesfuldt hentet nyeste omregningskurser for {{currency}}.",
        "undo": "Fortryd",
        "redo": "Gendan",
        "about": "Om Trinity",
        "lockScreenTimeout": "Skærm låst grundet inaktivitet"
    },
    "resetWalletRequirePassword": {
        "enterPassword": "Indtast din adgangskode for at nulstille tegnebogen.",
        "cancel": "ANNULLER",
        "reset": "NULSTIL"
    },
    "walletSetup": {
        "okay": "Okay. Lad os opsætte din tegnebog!",
        "doYouAlreadyHaveASeed": "Har du allerede en hovednøgle du gerne vil bruge?",
        "seedExplanation":
            "En IOTA hovednøgle fungerer som din kontos brugernavn og adgangskode, og består af en kombineret streng på 81 tegn.",
        "explanation":
            "<0><0>du kan bruge det til at hente dine midler fra</0><1> enhver tegnebog</1><2>, på</2><3> hvilken som helst enhed</3><4>. Men mister du din hovednøgle, mister du også dine IOTA.</4></0>",
        "keepSafe": "Du bedes opbevare din hovednøgle sikkert.",
        "hint": "<0><0>Hint:</0> Klik NEJ hvis det er første gang du bruger IOTA.</0>"
    },
    "welcome": {
        "thankYou": "Tak fordi du downloadede Trinity.",
        "weWillSpend": "Vi vil bruge de næste par minutter på at opsætte din tegnebog.",
        "reminder":
            "Det kan være fristende at springe et par trin over, men vi opfordrer på det kraftigste, at du følger hele processen."
    },
    "writeSeedDown": {
        "yourSeedIs": "Din hovednøgle er {{maxSeedLength}} tegn fra venstre til højre.",
        "writeDownYourSeed":
            "<0> Skriv din hovednøgle og din kontrolsum ned, og lav et</0><1>tredobbelt tjek</1><2> for at sikre, at de er korrekte.</2>"
    },
    "history": {
        "bundleHashCopied": "Bundt-hash kopieret",
        "bundleHashCopiedExplanation": "Den gruppérede hash er blevet kopiret til udklipsholderen.",
        "addressCopied": "Adresse kopieret",
        "addressCopiedExplanation": "Adressen er blevet kopieret til udklipsholderen.",
        "send": "SEND",
        "receive": "MODTAG"
    },
    "accountManagement": {
        "viewSeed": "Se hovednøgle",
        "viewAddresses": "Se adresser",
        "editAccountName": "Rediger kontonavn",
        "deleteAccount": "Slet konto",
        "addNewAccount": "Tilføj ny konto"
    },
    "addCustomNode": {
        "customNode": "Brugerdefinerede node",
        "add": "Tilføj"
    },
    "addNewAccount": {
        "useExistingSeed": "Brug eksisterende hovednøgle",
        "createNewSeed": "Opret ny hovednøgle"
    },
    "advancedSettings": {
        "selectNode": "Vælg node",
        "addCustomNode": "Tilføje brugerdefinerede node",
        "manualSync": "Manuel synkronisering",
        "snapshotTransition": "Snapshot synkronisering",
        "pow": "Netværksvalidering"
    },
    "advancedThemeCustomisation": {
        "background": "Baggrund",
        "frame": "Ramme"
    },
    "themeCustomisation": {
        "theme": "Tema"
    },
    "currencySelection": {
        "currency": "Valuta"
    },
    "logoutConfirmationModal": {
        "logoutConfirmation": "Er du sikker på, at du vil logge ud?"
    },
    "qrScanner": {
        "scan": "Skan din QR-kode"
    },
    "unitInfoModal": {
        "unitSystem": "ENHED SYSTEM",
        "trillion": "Trillioner",
        "billion": "Milliarder",
        "million": "Millioner",
        "thousand": "Tusind",
        "one": "En"
    },
    "usedAddressModal": {
<<<<<<< HEAD
        "cantSpendFullBalanceQuestion": "Why can't I spend my full balance?",
        "spentAddressExplanation":
            "You have funds on one or more spent addresses. Address reuse is dangerous in IOTA, so this wallet does not allow you to send from the same address more than once.",
        "discordInformation": "Please head to the #help channel on Discord to find out what you can do."
=======
        "cantSpendFullBalanceQuestion": "Hvorfor kan jeg bruge min fulde saldo?",
        "spentAddressExplanation": "Du har penge på en eller flere brugte adresser. Adressegenbrug er farligt i IOTA og denne tegnebog tillader dig derfor ikke at sende fra samme adresse mere end én gang.",
        "discordInformation": "Søg venligst over på hjælpekanalen #help på Discord app'en for at finde ud af hvad du kan gøre."
>>>>>>> 747826f9
    },
    "deleteAccount": {
        "areYouSure": "<0></0> <1>Er du sikker på du vil slette</1> <2></2> <3>{{accountName}}?</3>",
        "yourSeedWillBeRemoved": "Din hovednøgle og transaktionshistorik vil blive fjernet.",
        "thisAction": "Denne handling kan ikke fortrydes.",
        "enterPassword": "Indtast din adgangskode for at slette denne konto."
    },
    "manualSync": {
        "outOfSync": "Ser din transaktionshistorik ud til at være ude af synkronisering?",
        "pressToSync": "Klik på knappen herunder for at synkronisere din konto.",
        "thisMayTake": "Dette kan tage noget tid. Din enhed vil muligvis reagere langsommere.",
        "doNotClose": "Bæmærk venligst, at minimering af app'en vil annullere din synkronisering.",
        "syncAccount": "SYNKRONISER KONTO",
        "syncingYourAccount": "Synkroniser din konto."
    },
    "useExistingSeed": {
        "title": "Indtast et kontonavn."
    },
    "viewSeed": {
        "enterPassword": "Indtast din adgangskode for at se din hovednøgle.",
        "viewSeed": "Vis hovednøgle",
        "hideSeed": "SKJUL SEED"
    },
    "saveSeedConfirmation": {
        "alreadyHave": "Jeg har gemt mit seed",
        "reenter": "Du vil nu blive bedt om at genindtaste dit seed.",
        "reenterWarning": "Hvis din enhed fejler and du ikke har indtastet dit seed, vil du miste dine IOTA."
    },
    "walletResetConfirmation": {
        "cannotUndo": "DENNE HANDLING KAN IKKE FORTRYDES.",
        "warning":
            "<0><0>Alle dine data i tegnebogen, inkluderende din </0><1>hovednøgle, adgangskode,</1><2> og </2><3>andre kontoinformationer</3><4> vil gå tabt.</4></0>"
    },
    "fingerprintSetup": {
        "instructionsEnable": "Berør din enheden fingeraftrykslæser for at aktivere fingeraftryk som identifikation.",
        "instructionsDisable":
            "Berør din enheden fingeraftrykslæser for at deaktivere fingeraftryk som identifikation.",
        "fingerprintAuthEnabled": "Godkendelse med fingeraftryk aktiveret",
        "fingerprintAuthEnabledExplanation": "Du har succesfuldt aktiveret godkendelse med fingeraftryk.",
        "fingerprintAuthDisabled": "Godkendelse med fingeraftryk deaktiveret",
        "fingerprintAuthDisabledExplanation": "Du har succesfuldt deaktiveret godkendelse med fingeraftryk.",
        "fingerprintAuthFailed": "Godkendelse med fingeraftryk fejlede",
        "fingerprintAuthFailedExplanation": "Godkendelse med fingeraftryk fejlede. Prøv venligst igen.",
        "status": "Status",
        "enabled": "Aktiveret",
        "disabled": "Deaktiveret",
        "fingerprintUnavailable": "Fingeraftrykscensor er deaktiveret",
        "fingerprintUnavailableExplanation":
            "Din enhed understøtter ikke godkendelse ved hjælp af fingeraftryk, eller også er dette ikke konfigureret i enhedens indstillinger.",
        "buttonInstructionsDisable": "Tryk på knappen nedenfor for at deaktivere godkendelse med fingeraftryk.",
        "buttonInstructionsEnable": "Tryk på knappen nedenfor for at aktivere godkendelse med fingeraftryk.",
        "instructionsLogin": "Berør fingeraftrykslæseren for at logge ind."
    },
    "transferConfirmation": {
        "youAreAbout": "Du er ved at sende {{contents}} til adressen",
        "aMessage": "en besked"
    },
    "twoFA": {
        "wrongCode": "Forkert kode",
        "wrongCodeExplanation": "Den indtastede adgangskode er forkert.",
        "emptyCode": "Tom kode",
        "emptyCodeExplanation": "Indtast venligst en kode og prøv igen.",
        "keyCopied": "Nøgle kopieret til udklipsholder",
        "keyCopiedExplanation": "Din 2FA nøgle er blevet kopieret til udklipsholderen.",
        "addKey": "Tilføje denne nøgle til din 2FA app",
        "key": "Nøgle",
        "twoFAEnabled": "2FA er nu aktiveret",
        "twoFAEnabledExplanation": "Du har succesfuldt aktiveret to faktor godkendelse.",
        "enterCode": "Indtast koden fra din 2FA app",
        "code": "Kode"
    },
    "chart": {
        "mcap": "MCAP",
        "change": "Ændring",
        "volume": "Volumen (24t)",
        "currentValue": "Aktuel værdi"
    },
    "rootDetection": {
        "warning": "ADVARSEL",
        "rootDetected":
            "<0>Din enhed ser ud til at være rooted/jailbreaked.</0><1>Dette kan udgøre en væsentlig risiko for sikkerheden i din tegnebog</1><2>Ønsker du at fortsætte trods denne risiko?</2>"
    },
    "pow": {
        "feeless":
            "Det er nødvendigt at udføre en mindre netværksvalidering for at sende gratis transaktioner med IOTA.",
        "localOrRemote": "'Proof of work' kan enten gennemføres lokalt på din enhed eller overlades til din node.",
        "local": "Lokalt",
        "remote": "Fjernadgang",
        "powUpdated": "Indstillinger til netværksvalidering",
        "powUpdatedExplanation": "Dine indstillinger til netværksvalideringen er opdateret."
    },
    "progressSteps": {
        "validatingReceiveAddress": "Validering modtageradresse",
        "syncingAccount": "Synkroniserer konto",
        "preparingInputs": "Forbereder input",
        "preparingTransfers": "Forberede transaktion",
        "gettingTransactionsToApprove": "Modtager transaktion til godkendelse",
        "proofOfWork": "Fuldføre Proof of Work",
        "broadcasting": "Sender transaktion til netværk"
    },
    "snapshotTransition": {
        "cannotCompleteTransition": "Kan ikke fuldføre snapshot synkroniseringen",
        "cannotCompleteTransitionExplanation": "Din balance skal være større end 0 for at fuldføre synkroniseringen.",
        "transitionComplete": "Snapshot synkronisering gennemgørt",
        "transitionCompleteExplanation": "Snapshot synkronisering blev gennemført med succes."
    },
    "deepLink": {
        "autofill": "Autoudfyldning fuldendt",
        "autofillExplanation": "Transaktionsdata er autoudfyldt fra linket."
    },
    "updates": {
<<<<<<< HEAD
        "errorRetrievingUpdateData": "Error retreiving update data",
        "errorRetrievingUpdateDataExplanation": "There was an error retrieving update data. Please try again.",
        "noUpdatesAvailable": "No updates available",
        "noUpdatesAvailableExplanation": "You've got the latest version of IOTA Trinity desktop wallet!",
        "newVersionAvailable": "New version available",
        "newVersionAvailableExplanation":
            "A new <strong>Trinity</strong> <strong>{{version}}</strong> version is available. Please read the release details carefully and verify the download source before updating:",
        "downloadRelease": "Download release",
        "skipUpdate": "Skip update"
=======
        "errorRetrievingUpdateData": "Fejl under hentning af opdateringsdata",
        "errorRetrievingUpdateDataExplanation": "Der opstod en fejl under hentning af opdateringsdata. Prøv venligst igen.",
        "noUpdatesAvailable": "Ingen tilgængelige opdateringer",
        "noUpdatesAvailableExplanation": "Du har den seneste computer-version af IOTA Trinity tegnebogen!",
        "newVersionAvailable": "Ny version tilgængelig",
        "newVersionAvailableExplanation": "En ny <strong>Trinity</strong> <strong>{{version}}</strong> version er tilgængelig. Læs venligst udgivelsesnoterne nøje og kontroller downloadkilden før du opdaterer:",
        "downloadRelease": "Download version",
        "skipUpdate": "Spring opdatering over"
>>>>>>> 747826f9
    }
}<|MERGE_RESOLUTION|>--- conflicted
+++ resolved
@@ -399,16 +399,9 @@
         "one": "En"
     },
     "usedAddressModal": {
-<<<<<<< HEAD
-        "cantSpendFullBalanceQuestion": "Why can't I spend my full balance?",
-        "spentAddressExplanation":
-            "You have funds on one or more spent addresses. Address reuse is dangerous in IOTA, so this wallet does not allow you to send from the same address more than once.",
-        "discordInformation": "Please head to the #help channel on Discord to find out what you can do."
-=======
         "cantSpendFullBalanceQuestion": "Hvorfor kan jeg bruge min fulde saldo?",
         "spentAddressExplanation": "Du har penge på en eller flere brugte adresser. Adressegenbrug er farligt i IOTA og denne tegnebog tillader dig derfor ikke at sende fra samme adresse mere end én gang.",
         "discordInformation": "Søg venligst over på hjælpekanalen #help på Discord app'en for at finde ud af hvad du kan gøre."
->>>>>>> 747826f9
     },
     "deleteAccount": {
         "areYouSure": "<0></0> <1>Er du sikker på du vil slette</1> <2></2> <3>{{accountName}}?</3>",
@@ -520,17 +513,6 @@
         "autofillExplanation": "Transaktionsdata er autoudfyldt fra linket."
     },
     "updates": {
-<<<<<<< HEAD
-        "errorRetrievingUpdateData": "Error retreiving update data",
-        "errorRetrievingUpdateDataExplanation": "There was an error retrieving update data. Please try again.",
-        "noUpdatesAvailable": "No updates available",
-        "noUpdatesAvailableExplanation": "You've got the latest version of IOTA Trinity desktop wallet!",
-        "newVersionAvailable": "New version available",
-        "newVersionAvailableExplanation":
-            "A new <strong>Trinity</strong> <strong>{{version}}</strong> version is available. Please read the release details carefully and verify the download source before updating:",
-        "downloadRelease": "Download release",
-        "skipUpdate": "Skip update"
-=======
         "errorRetrievingUpdateData": "Fejl under hentning af opdateringsdata",
         "errorRetrievingUpdateDataExplanation": "Der opstod en fejl under hentning af opdateringsdata. Prøv venligst igen.",
         "noUpdatesAvailable": "Ingen tilgængelige opdateringer",
@@ -539,6 +521,5 @@
         "newVersionAvailableExplanation": "En ny <strong>Trinity</strong> <strong>{{version}}</strong> version er tilgængelig. Læs venligst udgivelsesnoterne nøje og kontroller downloadkilden før du opdaterer:",
         "downloadRelease": "Download version",
         "skipUpdate": "Spring opdatering over"
->>>>>>> 747826f9
     }
 }