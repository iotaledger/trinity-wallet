--- conflicted
+++ resolved
@@ -7,15 +7,9 @@
         "back": "TILBAGE",
         "done": "FÆRDIG",
         "next": "NÆSTE",
-<<<<<<< HEAD
-        "apply": "",
-        "save": "",
-        "close": "",
-=======
         "apply": "APPLY",
         "save": "SAVE",
         "close": "CLOSE",
->>>>>>> 2c55d9a7
         "manualCopy": "Write seed down",
         "paperWallet": "Print paper copy",
         "copyToClipboard": "Add to password manager",
@@ -39,8 +33,7 @@
         "syncInProgressExplanation": "Vent venligst indtil synkroniseringen er fuldført.",
         "somethingWentWrong": "Der gik noget galt",
         "somethingWentWrongExplanation": "Genstart venligst appen.",
-<<<<<<< HEAD
-        "node": ""
+        "node": "Node"
     },
     "addAdditionalSeed": {
         "seedInvalidChars": "Seedet indeholder ugyldige tegn",
@@ -49,15 +42,6 @@
         "seedTooShort": "Seedet er for kort",
         "seedTooShortExplanation":
             "Seeds skal indeholde {{maxLength}} tegn. Dit seed er i øjeblikket {{currentLength}} tegn langt. Prøv venligst igen.",
-=======
-        "node": "Node"
-    },
-    "addAdditionalSeed": {
-        "seedInvalidChars": "Seedet indeholder ugyldige tegn",
-        "seedInvalidCharsExplanation": "Seeds må kun indeholde de store bogstaver A-Z og tallet 9. Dit seed har ugyldige tegn. Prøv venligst igen.",
-        "seedTooShort": "Seedet er for kort",
-        "seedTooShortExplanation": "Seeds skal indeholde {{maxLength}} tegn. Dit seed er i øjeblikket {{currentLength}} tegn langt. Prøv venligst igen.",
->>>>>>> 2c55d9a7
         "nameInUse": "Kontonavnet er allerede i brug",
         "nameInUseExplanation": "Brug venligst et unikt kontonavn til dit seed.",
         "enterAccountName": "Indtast et kontonavn.",
@@ -69,12 +53,8 @@
     },
     "changePassword": {
         "oops": "Ups! Der gik noget galt",
-<<<<<<< HEAD
         "oopsExplanation":
             "Det ser ud til, at der gik noget galt under opdateringen af din adgangskode. Prøv venligst igen.",
-=======
-        "oopsExplanation": "Det ser ud til, at der gik noget galt under opdateringen af din adgangskode. Prøv venligst igen.",
->>>>>>> 2c55d9a7
         "passwordUpdated": "Adgangskode opdateret",
         "passwordUpdatedExplanation": "Din adgangskode er blevet opdateret.",
         "incorrectPassword": "Forkert adgangskode",
@@ -84,12 +64,8 @@
         "passwordTooShort": "Adgangskoden er for kort",
         "passwordTooShortExplanation": "Din adgangskode skal være mindst 12 tegn lang. Prøv venligst igen.",
         "oldPassword": "Kan ikke bruge en gammel adgangskode",
-<<<<<<< HEAD
         "oldPasswordExplanation":
             "Du kan ikke bruge den gamle adgangskode som din nye adgangskode. Prøv venligst igen med en ny adgangskode.",
-=======
-        "oldPasswordExplanation": "Du kan ikke bruge den gamle adgangskode som din nye adgangskode. Prøv venligst igen med en ny adgangskode.",
->>>>>>> 2c55d9a7
         "ensureStrongPassword": "Sørg for, at du bruger en stærk adgangskode på mindst 12 tegn.",
         "currentPassword": "Nuværende adgangskode",
         "newPassword": "Ny adgangskode",
@@ -106,7 +82,6 @@
     },
     "enterSeed": {
         "invalidCharacters": "Seedet indeholder ugyldige tegn",
-<<<<<<< HEAD
         "invalidCharactersExplanation":
             "Seeds må kun indeholde de store bogstaver A-Z og tallet 9. Dit seed har ugyldige tegn. Prøv venligst igen.",
         "seedTooShort": "Seedet er for kort",
@@ -114,12 +89,6 @@
             "Seeds skal indeholde {{maxLength}} tegn. Dit seed er i øjeblikket {{currentLength}} tegn langt. Prøv venligst igen.",
         "seedExplanation":
             "Seeds bør indeholde {{maxLength}} tegn og skal indeholde de store bogstaver A-Z eller tallet 9. Du kan ikke bruge seeds, som indeholder flere end {{maxLength}} tegn.",
-=======
-        "invalidCharactersExplanation": "Seeds må kun indeholde de store bogstaver A-Z og tallet 9. Dit seed har ugyldige tegn. Prøv venligst igen.",
-        "seedTooShort": "Seedet er for kort",
-        "seedTooShortExplanation": "Seeds skal indeholde {{maxLength}} tegn. Dit seed er i øjeblikket {{currentLength}} tegn langt. Prøv venligst igen.",
-        "seedExplanation": "Seeds bør indeholde {{maxLength}} tegn og skal indeholde de store bogstaver A-Z eller tallet 9. Du kan ikke bruge seeds, som indeholder flere end {{maxLength}} tegn.",
->>>>>>> 2c55d9a7
         "neverShare": "DEL ALDRIG DIT SEED MED NOGEN"
     },
     "home": {
@@ -152,12 +121,8 @@
         "individualLetters": "Tryk på individuelle bogstaver for at vælge nye tilfældigt."
     },
     "onboardingComplete": {
-<<<<<<< HEAD
         "walletReady":
             "Tegnebogen er nu opsat og klar til brug. Hvis du fremover har brug for at foretage ændringer, kan dette gøres fra menuen \"Indstillinger\"."
-=======
-        "walletReady": "Tegnebogen er nu opsat og klar til brug. Hvis du fremover har brug for at foretage ændringer, kan dette gøres fra menuen \"Indstillinger\"."
->>>>>>> 2c55d9a7
     },
     "paperWallet": {
         "clickToPrint": "Klik på knappen nedenfor for at udskrive en papirkopi af dit seed.",
@@ -194,12 +159,8 @@
         "notEnoughFunds": "Ikke nok penge",
         "notEnoughFundsExplanation": "Du har ikke nok IOTA til at gennemføre denne overførsel.",
         "keyReuse": "Nøglegenbrug",
-<<<<<<< HEAD
         "keyReuseExplanation":
             "Adressen, du forsøger at sende til, er allerede blevet brugt. Prøv venligst en anden adresse.",
-=======
-        "keyReuseExplanation": "Adressen, du forsøger at sende til, er allerede blevet brugt. Prøv venligst en anden adresse.",
->>>>>>> 2c55d9a7
         "recipientAddress": "Modtageradresse",
         "amount": "Beløb",
         "max": "MAKS.",
@@ -212,7 +173,6 @@
     },
     "setPassword": {
         "passwordTooShort": "Adgangskoden er for kort",
-<<<<<<< HEAD
         "passwordTooShortExplanation":
             "Din adgangskode skal indeholde mindst {{minLength}} tegn. Den indeholder i øjeblikket {{currentLength}} tegn. Prøv venligst igen.",
         "passwordMismatch": "Adgangskoderne er ikke ens",
@@ -220,13 +180,6 @@
         "nowWeNeedTo": "Nu skal vi opsætte en adgangskode.",
         "anEncryptedCopy":
             "En krypteret kopi af dit seed bliver opbevaret på din enhed. Denne adgangskode skal bruges til at tilgå din tegnebog fremover.",
-=======
-        "passwordTooShortExplanation": "Din adgangskode skal indeholde mindst {{minLength}} tegn. Den indeholder i øjeblikket {{currentLength}} tegn. Prøv venligst igen.",
-        "passwordMismatch": "Adgangskoderne er ikke ens",
-        "passwordMismatchExplanation": "Adgangskoderne, du har indtastet, er ikke ens. Prøv venligst igen.",
-        "nowWeNeedTo": "Nu skal vi opsætte en adgangskode.",
-        "anEncryptedCopy": "En krypteret kopi af dit seed bliver opbevaret på din enhed. Denne adgangskode skal bruges til at tilgå din tegnebog fremover.",
->>>>>>> 2c55d9a7
         "ensure": "Sørg for, at du bruger en stærk adgangskode på mindst 12 tegn.",
         "retypePassword": "Gentag adgangskode"
     },
@@ -277,12 +230,8 @@
     "walletSetup": {
         "okay": "Okay. Lad os opsætte din tegnebog!",
         "doYouAlreadyHaveASeed": "Har du allerede et seed, du gerne vil bruge?",
-<<<<<<< HEAD
         "seedExplanation":
             "Dit IOTA seed fungerer ligesom din kontos brugernavn og adgangskode, og det består af en kombineret streng på 81 tegn.",
-=======
-        "seedExplanation": "Dit IOTA seed fungerer ligesom din kontos brugernavn og adgangskode, og det består af en kombineret streng på 81 tegn.",
->>>>>>> 2c55d9a7
         "explanation1": "Du kan bruge det til at tilgå dine midler fra",
         "explanation2": " enhver tegnebog ",
         "explanation3": "på",
@@ -293,19 +242,12 @@
     "welcome": {
         "thankYou": "Tak fordi du downloadede IOTA-tegnebogen.",
         "weWillSpend": "Vi bruger de næste par minutter på at opsætte din tegnebog.",
-<<<<<<< HEAD
         "reminder":
             "Det kan være fristende at springe et par trin over, men vi opfordrer på det kraftigste, at du følger hele processen."
     },
     "writeSeedDown": {
         "yourSeedIs":
             "Dit seed er 81 tegn langt og læses fra venstre mod højre. Skriv dit seed og din kontrolsum ned og",
-=======
-        "reminder": "Det kan være fristende at springe et par trin over, men vi opfordrer på det kraftigste, at du følger hele processen."
-    },
-    "writeSeedDown": {
-        "yourSeedIs": "Dit seed er 81 tegn langt og læses fra venstre mod højre. Skriv dit seed og din kontrolsum ned og",
->>>>>>> 2c55d9a7
         "tripleCheck": "trippeltjek",
         "thatTheyAreCorrect": "at de er korrekt skrevet ned."
     },
@@ -316,47 +258,6 @@
         "addressCopiedExplanation": "Adressen er blevet kopieret til udklipsholderen."
     },
     "accountManagement": {
-<<<<<<< HEAD
-        "viewSeed": "",
-        "viewAddresses": "",
-        "editAccountName": "",
-        "deleteAccount": "",
-        "addNewAccount": ""
-    },
-    "addCustomNode": {
-        "customNode": "",
-        "add": ""
-    },
-    "addNewAccount": {
-        "useExistingSeed": "",
-        "createNewSeed": ""
-    },
-    "advancedSettings": {
-        "selectNode": "",
-        "addCustomNode": "",
-        "manualSync": ""
-    },
-    "advancedThemeCustomisation": {
-        "background": "",
-        "frame": ""
-    },
-    "currencySelection": {
-        "currency": ""
-    },
-    "logoutConfirmationModal": {
-        "logoutConfirmation": ""
-    },
-    "qrScanner": {
-        "scan": ""
-    },
-    "unitInfoModal": {
-        "unitSystem": "",
-        "trillion": "",
-        "billion": "",
-        "million": "",
-        "thousand": "",
-        "one": ""
-=======
         "viewSeed": "View seed",
         "viewAddresses": "View addresses",
         "editAccountName": "Edit account name",
@@ -396,6 +297,5 @@
         "million": "Million",
         "thousand": "Thousand",
         "one": "One"
->>>>>>> 2c55d9a7
     }
 }