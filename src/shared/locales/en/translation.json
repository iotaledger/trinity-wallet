--- conflicted
+++ resolved
@@ -19,16 +19,12 @@
         "invalidResponseExplanation": "The node returned an error. Try changing node.",
         "invalidResponsePollingExplanation": "The node returned an error while polling. Try changing node.",
         "invalidResponseFetchingAccount":
-<<<<<<< HEAD
             "The node returned an error while fetching your account information. Try changing node.",
         "invalidResponseSendingTransfer": "The node returned an error while sending the transfer. Try changing node.",
-=======
-            "The node returned an error while fetching your account information. Try changing your node or check the notifications for more information.",
         "invalidResponseSendingTransfer":
             "The node returned an error while sending the transfer. Check the notifications for more information.",
         "nodeOutOfSync": "Node out of sync",
         "nodeOutOfSyncExplanation": "Your currently selected node is out of sync. Please change node or try again.",
->>>>>>> 6c0cb19d
         "seed": "Seed",
         "checksum": "Checksum",
         "back": "BACK",
@@ -361,7 +357,8 @@
         "sendMax": "SEND MAX",
         "totalTime": "Total time",
         "addressPasteDetected": "Address paste detected",
-        "addressPasteExplanation": "It looks like you are about to paste an address. Make sure that the pasted address matches the one you want to send to."
+        "addressPasteExplanation":
+            "It looks like you are about to paste an address. Make sure that the pasted address matches the one you want to send to."
     },
     "setPassword": {
         "choosePassword": "Choose a new password",
