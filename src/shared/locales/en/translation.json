--- conflicted
+++ resolved
@@ -257,13 +257,8 @@
             "Please enter a valid transaction amount. It may be helpful to view the IOTA unit explanation at the bottom of this page.",
         "maximumSelected": "MAXIMUM amount selected",
         "iotaUnits": "IOTA units explained",
-<<<<<<< HEAD
         "sendMax": "SEND MAX",
-        "totalTime": "Total time",
-        "fingerprintOnSend": "Touch fingerprint reader to send the transfer"
-=======
-        "sendMax": "SEND MAX"
->>>>>>> e9fd4c87
+        "totalTime": "Total time"
     },
     "setPassword": {
         "passwordTooShort": "Password is too short",
