{
    "global": {
        "send": "SEND",
        "cancel": "Cancel",
        "continue?": "Are you sure you want to continue?",
        "noTransactions": "NO RECENT HISTORY",
        "refresh": "Refresh",
        "balanceError": "Not enough balance",
        "balanceErrorMessage": "You do not have enough IOTA to complete this transfer.",
        "totalBalance": "Total balance",
        "transferError": "Transfer error",
        "transferErrorMessage": "Something went wrong while sending your transfer. Please try again.",
        "transferSent": "Transfer sent",
        "transferSentMessage": "Your transfer has been sent to the Tangle.",
        "messageSent": "Message sent",
        "messageSentMessage": "Your message has been sent to the Tangle.",
        "keyReuse": "Sending to spent address",
        "keyReuseError": "You cannot send to an address that has already been spent from.",
        "invalidResponse": "Node error",
        "invalidResponseExplanation": "The node returned an error. Try changing node.",
        "invalidResponseFetchingAccount":
            "The node returned an error while fetching your account information. Try changing node.",
        "invalidResponseFetchingAccountDesktop":
        "The node returned an error while fetching your account information. If your problem persists, try changing node or disabling your system proxy in Trinity Settings.",
        "nodeOutOfSync": "Node out of sync",
        "nodeOutOfSyncExplanation": "Your currently selected node is out of sync. Please change node or try again.",
        "thisNodeOutOfSync": "This node is out of sync. Please change node or try again.",
        "seed": "Seed",
        "checksum": "Checksum",
        "back": "Back",
        "goBack": "Go back",
        "goBackStep": "Go back a step",
        "done": "Done",
        "prev": "PREV",
        "next": "Next",
        "apply": "Apply",
        "save": "Save",
        "close": "Close",
        "export": "Export",
        "help": "Help",
        "import": "Import",
        "continue": "Continue",
        "enable": "Enable",
        "disable": "Disable",
        "enabled": "Enabled",
        "disabled": "Disabled",
        "enterPassword": "Enter password",
        "paperWallet": "Print paper copy",
        "addToPasswordManager": "Add to password manager",
        "shareSeed": "Share seed",
        "share": "Share",
        "proceed": "Proceed",
        "qr": "QR",
        "enterSeed": "Please enter your seed.",
        "yes": "Yes",
        "no": "No",
        "okay": "Okay",
        "password": "Password",
        "unrecognisedPassword": "Unrecognised password",
        "unrecognisedPasswordExplanation": "The password was not recognised. Please try again.",
        "unrecognisedAccount": "Unrecognised account",
        "unrecognisedAccountExplanation": "Account named {{accountName}} was not recognised. Consider resetting your wallet.",
        "emptyPasswordExplanation": "You must enter a password. Please try again.",
        "capsLockIsOn": "Caps Lock is on",
        "syncInProgress": "Syncing in progress",
        "syncInProgressExplanation": "Please wait until syncing is complete.",
        "somethingWentWrong": "Something went wrong",
        "somethingWentWrongRestart": "Please restart the app.",
        "somethingWentWrongTryAgain": "Please try again.",
        "node": "Node",
        "cannotPerformAction": "Cannot perform action",
        "cannotPerformActionExplanation": "Go to advanced settings to reset the wallet.",
        "attachToTangleUnavailable": "Remote Proof of Work is unavailable",
        "attachToTangleUnavailableExplanation":
            "Remote Proof of Work is not available on your selected node. Either change node or set Proof of Work to Local in Advanced Settings.",
        "attachToTangleUnavailableExplanationShort": "Remote Proof of Work is not available on your selected node.",
        "wallet": "Wallet",
        "all": "All",
        "sent": "Sent",
        "youReceived": "You received",
        "youSent": "You sent",
        "received": "Received",
        "sending": "Sending",
        "receiving": "Receiving",
        "confirmed": "Confirmed",
        "pending": "Pending",
        "bundleHash": "Bundle Hash",
        "addresses": "Addresses",
        "reattach": "REATTACH",
        "promote": "PROMOTE",
        "retry": "Retry",
        "pressBackAgain": "Press back again to close the app",
        "reattached": "Successfully reattached transaction",
        "reattachedExplanation": "Reattached transaction with hash {{hash}}",
        "promotingTransaction": "Promoting transaction",
        "rebroadcastError": "Could not rebroadcast transaction",
        "promoted": "Successfully promoted transaction",
        "promotedExplanation": "Promoted transaction with hash {{hash}}",
        "autopromotionError": "Could not auto-promote transaction",
        "autopromotionErrorExplanation":
            "Remote Proof of Work is not available on your selected node. Please change node and reenable auto-promotion.",
        "promotionError": "Could not promote transaction",
        "promotionErrorExplanation": "Something went wrong while promoting your transaction. Please try again.",
        "noLongerValid": "The bundle you are trying to promote is no longer valid",
        "transactionAlreadyConfirmed": "Transaction already confirmed",
        "transactionAlreadyConfirmedExplanation": "The transaction you are trying to promote is already confirmed.",
        "cannotSendToOwn": "Sending to an input address",
        "cannotSendToOwnExplanation": "You cannot send to an address that is being used as an input in the transaction.",
        "pleaseWait": "Please wait",
        "pleaseWaitEllipses": "Please wait...",
        "pleaseWaitExplanation": "Trinity is performing another function. Please wait and try again.",
        "pleaseWaitTransferExplanation":
            "Your available balance is currently being used in other transfers. Please wait for one to confirm before trying again.",
        "pleaseWaitIncomingTransferExplanation":
            "You have incoming transfers. Please wait for them to confirm before trying again.",
        "snapshotTransitionInProgress": "Snapshot transition in progress",
        "snapshotTransitionInProgressExplanation": "Please wait until the transition is complete.",
        "checkForUpdates": "Check for Updates",
        "account": "Account",
        "changeNode": "Change Node",
        "addCustomNode": "Add Custom Node",
        "nodeMustUseHTTPS": "Invalid node (non HTTPS)",
        "nodeMustUseHTTPSExplanation": "Only custom nodes using HTTPS are allowed.",
        "nodeDuplicated": "Duplicated node",
        "nodeDuplicatedExplanation": "The custom node is already listed.",
        "nodeAutoChanged": "Auto-switched node",
        "nodeAutoChangedExplanation": "Switched to new node {{- nodeAddress}} as selected node is offline.",
        "fingerprintOnSend": "Touch fingerprint reader to authorise the transfer",
        "masterKey": "Your IOTA seed is the master key to your funds.",
        "seedThief": "If someone else has your seed they can steal your IOTA.",
        "googlePlayServicesNotAvailable": "Google Play Services not available",
        "couldNotVerifyDeviceIntegrity":
            "Could not verify device integrity because Google Play Services are not available.",
        "clear": "Clear",
        "noNetworkConnection": "No network connection",
        "noNetworkConnectionExplanation": "Your internet connection appears to be offline.",
        "spentAddressExplanation": "WARNING: Funds on spent addresses",
        "discordInformation":
            "Sending from the same address more than once is dangerous. Please head to the #help channel on Discord to find out what you can do.",
        "androidInsecureClipboardWarning": "Android does not provide a secure clipboard.",
        "androidCopyPasteWarning": "Never copy/paste a seed on an Android device.",
        "willNotCopyPasteSeed": "I will not copy/paste my seed",
        "mustBeStoredAppropriately": "It must be stored appropriately.",
        "deviceMayBecomeUnresponsive": "Your device may become unresponsive for a while.",
        "isYourBalanceCorrect": "Is your balance correct?",
        "ifYourBalanceIsNotCorrect":
            "If your balance is not correct, it is likely that you are using a pre-snapshot seed.",
        "headToAdvancedSettingsForTransition": "Head to Advanced Settings and perform a Snapshot Transition.",
        "usingTrinityWalletWithKeePass": "Using Trinity Wallet with Keepass2Android",
        "signedTrytesBroadcastErrorExplanation": "There was a network error while broadcasting your transaction.",
        "broadcastError": "Could not broadcast transfer",
        "addressesAlreadySpentFrom": "One or more of the addresses have already been spent from.",
        "problemSendingYourTransaction": "There was a problem sending your transaction.",
        "problemPerformingProofOfWork": "There was a problem performing proof of work.",
        "tryingAgainWithLocalPoW": "Trying again with local Proof of Work.",
        "tryingAgainWithDifferentNode": "Trying again with a different node.",
        "errorFetchingAccountInformation": "Error fetching account information.",
        "errorSyncingAddresses": "Error syncing address information. Trying again with a different node.",
        "errorAccessingKeychain": "Keychain error",
        "errorAccessingKeychainExplanation": "Cannot access keychain required for secure storage.",
        "mainWallet": "MAIN ACCOUNT",
        "confirm": "Confirm",
        "delete": "Delete",
        "shouldUpdate": "A new update is available",
        "shouldUpdateExplanation": "A new update has been released. It is recommended that you update to the latest version.",
        "forceUpdate": "Update the app to continue",
        "forceUpdateExplanation": "A critical update has been released. Please update the app now."
    },
    "addAdditionalSeed": {
        "seedInvalidChars": "Seed contains invalid characters",
        "seedInvalidCharsExplanation":
            "Seeds can only consist of the capital letters A-Z and the number 9. Your seed has invalid characters. Please try again.",
        "seedTooShort": "Seed is too short",
        "seedTooShortExplanation":
            "Seeds must be {{maxLength}} characters long. Your seed is currently {{currentLength}} characters long. Please try again.",
        "nameInUse": "Account name already in use",
        "nameInUseExplanation": "Please use a unique account name for your seed.",
        "accountNameTooLong": "Account name too long",
        "accountNameTooLongExplanation": "Account name maximum length is {{maxLength}} characters.",
        "accountName": "Account name",
        "noNickname": "No account name entered",
        "noNicknameExplanation": "Please enter an account name for your seed.",
        "seedInUse": "Seed already in use",
        "seedInUseExplanation": "This seed is already linked to your wallet. Please use a different one."
    },
    "changePassword": {
        "passwordUpdated": "Password updated",
        "passwordUpdatedExplanation": "Your password has been successfully updated.",
        "incorrectPassword": "Incorrect password",
        "incorrectPasswordExplanation": "Your current password is incorrect. Please try again.",
        "passwordsDoNotMatch": "Passwords do not match",
        "passwordsDoNotMatchExplanation": "Passwords do not match. Please try again.",
        "passwordTooShort": "Password is too short",
        "passwordTooShortExplanation": "Your password must be at least 11 characters. Please try again.",
        "oldPassword": "Cannot set old password",
        "oldPasswordExplanation":
            "You cannot use the old password as your new password. Please try again with a new password.",
        "ensureStrongPassword": "Ensure you use a strong password of at least 11 characters.",
        "currentPassword": "Current Password",
        "newPassword": "New Password",
        "confirmPassword": "Confirm New Password",
        "passwordTooWeak": "Password too weak",
        "passwordTooWeakReason":
            "Your password is too weak. Use a combination of words, and avoid common phrases, names or dates.",
        "reasonRow": "Straight rows of keys are easy to guess.",
        "reasonPattern": "Short patterns of keys are easy to guess.",
        "reasonNames": "Common names and surnames are easy to guess.",
        "reasonRepeats": "Repeats like 'aaa' are easy to guess.",
        "reasonRepeats2": "Repeats like 'abcabcabc' are only slightly harder to guess than 'abc'.",
        "reasonSequence": "Sequences like abc or 54321 are easy to guess.",
        "reasonYears": "Recent years are easy to guess.",
        "reasonDates": "Dates are often easy to guess.",
        "reasonTop10": "This is a top 10 common password.",
        "reasonTop100": "This is a top 100 common password.",
        "reasonCommon": "This is a very common password.",
        "reasonSimilar": "This is similar to a commonly-used password.",
        "reasonWord": "A single word is easy to guess."
    },
    "setPassword": {
        "choosePassword": "Choose a new password",
        "passwordTooShort": "Password is too short",
        "passwordTooShortExplanation":
            "Your password must be at least {{minLength}} characters. It is currently {{currentLength}} characters long. Please try again.",
        "passwordMismatch": "Passwords do not match",
        "passwordMismatchExplanation": "The passwords you have entered do not match. Please try again.",
        "anEncryptedCopy":
            "An encrypted copy of your seed will be stored on your device. You will use this password to access your wallet in future.",
        "retypePassword": "Retype Password"
    },
    "copyToClipboard": {
        "seedCleared": "Clipboard cleared",
        "seedClearedExplanation": "The clipboard has been cleared for your security."
    },
    "enterSeed": {
        "invalidCharacters": "Seed contains invalid characters",
        "invalidCharactersExplanation":
            "Seeds can only consist of the capital letters A-Z and the number 9. Your seed has invalid characters. Please try again.",
        "seedTooShort": "Seed is too short",
        "seedTooLong": "Seed is too long",
        "seedTooShortExplanation":
            "Seeds must be {{maxLength}} characters long. Your seed is currently {{currentLength}} characters long. Please try again.",
        "seedExplanation":
            "Seeds should be {{maxLength}} characters long, and should contain capital letters A-Z, or the number 9. You cannot use seeds longer than {{maxLength}} characters.",
        "neverShare": "NEVER SHARE YOUR SEED WITH ANYONE"
    },
    "home": {
        "balance": "BALANCE",
        "send": "SEND",
        "receive": "RECEIVE",
        "history": "HISTORY",
        "settings": "SETTINGS"
    },
    "languageSetup": {
        "language": "Language",
        "letsGetStarted": "Let's get started"
    },
    "login": {
        "emptyPassword": "Empty password",
        "emptyPasswordExplanation": "You must enter a password to log in. Please try again.",
        "enterPassword": "Please enter your password.",
        "login": "Log In",
        "setNode": "Set Node",
        "whyBiometricDisabled": "Why is biometric authentication disabled?",
        "whyBiometricDisabledExplanationPart1": "Biometric authentication is disabled on first app load for your security.",
        "whyBiometricDisabledExplanationPart2": "When using Trinity you will be logged out for inactivity. You can then log back in with biometric authentication."
    },
    "loading": {
        "loadingFirstTime": "Loading seed for the first time.",
        "thisMayTake": "This may take a while.",
        "doNotMinimise": "Do not minimise or close the app.",
        "takingAWhile": "This seems to be taking a while"
    },
    "newSeedSetup": {
        "generatedSeed": "Generated seed",
        "seedNotGenerated": "Seed has not been generated",
        "seedNotGeneratedExplanation": "Please generate a new seed.",
        "pressForNewSeed": "Press for New Seed",
        "generateSuccess": "Seed generated successfully",
        "individualLetters": "Press individual letters to randomise them.",
        "individualLetterCount": "Press <1><0>{{count}}</0></1> more letter to randomise it.",
        "individualLetterCount_plural": "Press <1><0>{{count}}</0></1> more letters to randomise them.",
        "randomiseCharsToContinue": "Randomise <1>{{count}}</1> character to continue.",
        "randomiseCharsToContinue_plural": "Randomise <1>{{count}}</1> characters to continue.",
        "whatIsASeed": "What is a seed?"
    },
    "onboardingComplete": {
        "allDone": "All Done!",
        "openYourWallet": "Open your wallet",
        "walletReady":
            "The wallet is now set up and ready to use. If you need to make any changes in the future, look in the Settings menu."
    },
    "paperWallet": {
        "neverShare": "Never share your seed with anyone.",
        "iotaLogo": "IOTA logo",
        "print": "Print",
        "paperConvenience": "Printing a paper copy of your seed is a convenient way to store it.",
        "publicInsecure": "But printing on public wifi or a public printer is insecure.",
        "pleaseCheck": "Please check and confirm before you print",
        "wifiConfirmation": "I am not on on public wifi",
        "printerConfirmation": "I am not printing on a public printer"
    },
    "receive": {
        "yourAddress": "Your address",
        "qrOptions": "QR options",
        "shareQr": "Share QR code",
        "copyAddress": "Copy address",
        "addressCopied": "Address copied",
        "addressCopiedExplanation": "Your address has been copied to the clipboard.",
        "generateNewAddress": "Generate address",
        "noAddresses": "NO ADDRESSES",
        "spent": "Spent",
        "missingPermission": "File system permission required",
        "missingPermissionExplanation": "Access to the file system is required in order to share QR codes.",
        "tag": "Tag",
        "generateAnAddress": "Generate address",
        "generateAnAddressTitle": "Generate an address",
        "generateAnAddressExplanation": "Please generate an address before using this function."
    },
    "saveYourSeed": {
        "saveYourSeed": "Back up your seed",
        "seedCleared": "Seed cleared",
        "mostSecure": "Most Secure",
        "recommended": "Recommended",
        "leastSecure": "Least Secure",
        "paperWallet": "Paper Wallet",
        "writeYourSeedDown": "Write your seed down",
        "seedClearedExplanation": "The seed has been cleared from the clipboard for your security.",
        "letsWriteDownYourSeed": "Let's write down your seed",
        "youCanHighlightCharacters": "You can highlight 9 characters at a time",
        "printBlankWallet": "Print a blank wallet",
        "whatIsAChecksum": "What is a checksum?",
        "everySeedHasAChecksum": "Every seed has a corresponding 3-character checksum.",
        "iHavesavedMySeed": "I've saved my seed",
        "checksumExplanation":
            "Whenever you add a seed to your wallet, you should ensure that the wallet-generated checksum matches the one you have written down.",
        "mustSaveYourSeed":
            "<0><0>You must back up your seed with </0><1>at least one</1><2> of the options listed below.</2></0>"
    },
    "seedReentry": {
        "pleaseConfirmYourSeed": "Please confirm your seed",
        "trinityWillNeverAskToReenter":
            "Trinity will never ask you to re-enter this seed unless you reset your wallet or the app.",
        "enterYourSeed": "Enter your seed",
        "incorrectSeed": "Incorrect seed",
        "incorrectSeedExplanation": "The seed you entered is incorrect. Please try again.",
        "ifYouHaveNotSaved": "If you have not backed up your seed, please go back and do so.",
        "enterSeedBelow": "Enter your newly created seed below to confirm you have backed it up correctly",
        "clipboardWarning": "Do not copy paste your seed",
        "clipboardWarningExplanation": "WARNING: Copy paste is disabled for your security."
    },
    "send": {
        "invalidAddress": "Invalid address",
        "invalidAddressExplanation1": "Address should be {{maxLength}} characters long and should have a checksum.",
        "invalidAddressExplanation2": "Address contains invalid characters.",
        "invalidAddressExplanation3": "Address contains an invalid checksum.",
        "invalidAddressExplanationGeneric": "Valid addresses should be 90 characters and contain only A-Z or 9.",
        "notEnoughFunds": "Insufficient funds",
        "notEnoughFundsExplanation": "You do not have enough IOTA to complete this transfer.",
        "recipientAddress": "Recipient address",
        "amount": "Amount",
        "max": "MAX",
        "message": "Message",
        "invalidMessage": "Invalid message",
        "invalidMessageExplanation": "Your message contains invalid characters.",
        "invalidMessageTooLong": "Message too long",
        "invalidMessageTooLongExplanation": "The message exceeds the max. amount of characters (1093).",
        "send": "Send",
        "invalidAmount": "Incorrect amount entered",
        "invalidAmountExplanation":
            "Please enter a valid transaction amount. It may be helpful to view the IOTA unit explanation at the bottom of this page.",
        "maximumSelected": "MAXIMUM amount selected",
        "iotaUnits": "IOTA units explained",
        "sendMax": "SEND MAX",
        "totalTime": "Total time",
        "addressPasteDetected": "Address paste detected",
        "addressPasteExplanation":
            "It looks like you have pasted an address. Make sure that the address matches the one you want to send to.",
        "invalid": "INVALID"
    },
    "setSeedName": {
        "letsAddName": "Let's add a name",
        "canUseMultipleSeeds": "You can use multiple seeds with this wallet. Each seed requires an account name.",
        "youCanAdd": "You can add more seeds in the Settings menu."
    },
    "modeSelection": {
        "advanced": "Advanced",
        "standard": "Standard",
        "advancedModeExplanation":
            "Advanced mode will display more detailed technical information.",
        "modesExplanation":
            "Only enable Advanced mode if you are experienced using IOTA. You may find it confusing otherwise.",
        "modeUpdated": "Mode updated",
        "modeUpdatedExplanation": "You have changed to {{mode}} mode"
    },
    "settings": {
        "transferSending": "Transfer sending",
        "transferSendingExplanation": "Please wait until your transfer has been sent.",
        "mode": "Mode",
        "theme": "Theme",
        "currency": "Currency",
        "cannotChangeNode": "Cannot change node",
        "cannotChangeNodeWhileSending": "Cannot change node while sending.",
        "language": "Language",
        "accountManagement": "Account management",
        "addNewSeed": "Add new seed",
        "twoFA": "Two-factor authentication",
        "changePassword": "Change password",
        "advanced": "Advanced settings",
        "logout": "Log out",
        "reset": "Reset wallet",
        "syncingComplete": "Syncing complete",
        "syncingCompleteExplanation": "Your account has synced successfully.",
        "nicknameChanged": "Account name changed",
        "nicknameChangedExplanation": "Your account name has been changed.",
        "accountDeleted": "Account deleted",
        "accountDeletedExplanation": "Your account has been removed from the wallet.",
        "cannotPerformAction": "Cannot perform action",
        "cannotPerformActionExplanation": "Go to advanced settings to reset the wallet.",
        "hide": "Hide",
        "hideOthers": "Hide Others",
        "show": "Show",
        "showAll": "Show All",
        "quit": "Quit",
        "edit": "Edit",
        "cut": "Cut",
        "copy": "Copy",
        "paste": "Paste",
        "selectAll": "Select All",
        "securitySettings": "Security settings",
        "fingerprint": "Biometric authentication",
        "couldNotFetchRates": "Could not fetch rate",
        "couldNotFetchRatesExplanation": "Something went wrong while fetching conversion rate for {{currency}}.",
        "fetchedConversionRates": "Fetched conversion rate",
        "fetchedConversionRatesExplanation": "Successfully fetched latest conversion rate for {{currency}}.",
        "undo": "Undo",
        "redo": "Redo",
        "aboutTrinity": "About Trinity",
        "lockScreenTimeout": "Lock Screen Timeout (Minutes)",
        "autoNodeSwitching": "Automatically switch node when selected is unreachable",
        "nodeChangeSuccess": "Successfully changed node",
        "nodeChangeSuccessNoRemotePow":
            "The node was changed to {{node}}. This node does not support remote Proof of Work.",
        "nodeChangeSuccessExplanation": "The node was changed to {{node}}.",
        "nodeChangeError": "Error changing node",
        "nodeChangeErrorExplanation": "There was an error changing node. Please try again."
    },
    "resetWalletRequirePassword": {
        "enterPassword": "Enter your password to reset the wallet.",
        "reset": "Reset"
    },
    "walletSetup": {
        "okay": "Okay. Let's set up your wallet!",
        "doYouNeedASeed": "Do you need to create a new seed?",
        "seedExplanation": "Your IOTA seed is the master key to your funds. It is 81 characters long, using only letters A-Z or the number 9.",
        "noIHaveOne": "No, I have one",
        "yesINeedASeed": "Yes, I need a seed",
        "explanation":
            "<0><0>You can use it to access your funds from</0><1> any wallet</1><2>, on</2><3> any device.</3></0>",
        "loseSeed": "But if you lose your seed, you also lose your IOTA.",
        "keepSafe": "Please keep your seed safe."
    },
    "welcome": {
        "thankYou": "Thank you for downloading Trinity"
    },
    "writeSeedDown": {
        "writeDownYourSeed":
            "<0> Write down your seed and checksum and </0><1>triple check</1><2> that they are correct.</2>",
        "scrollToBottom": "Scroll to the bottom"
    },
    "history": {
        "bundleHashCopied": "Bundle hash copied",
        "noTransactionsFound": "No transactions found",
        "hideZeroBalance": "Hide zero balance",
        "bundleHashCopiedExplanation": "The bundle hash has been copied to the clipboard.",
        "addressCopied": "Address copied",
        "addressCopiedExplanation": "The address has been copied to the clipboard.",
        "messageCopied": "Message copied",
        "messageCopiedExplanation": "The message has been copied to the clipboard.",
        "send": "Send",
        "receive": "Receive",
        "empty": "Empty",
        "retrying": "Retrying",
        "yesterday": "Yesterday",
        "promotingAnotherBundle": "Promoting another bundle",
        "pleaseWait": "Please wait, Trinity is promoting another bundle."
    },
    "accountManagement": {
        "viewSeed": "View seed",
        "viewAddresses": "View addresses",
        "editAccountName": "Edit account name",
        "deleteAccount": "Delete account",
        "addNewAccount": "Add new account",
        "tools": "Tools"
    },
    "addCustomNode": {
        "customNodeCouldNotBeAdded": "Custom node could not be added",
        "customNode": "Custom node",
        "removeCustomNode": "Remove custom node",
        "invalidNodeResponse": "The node returned an invalid response",
        "add": "Add",
        "nodeFieldEmpty": "Text field is empty",
        "nodeFieldEmptyExplanation": "Please enter a custom node.",
        "invalidURL": "Please enter a valid URL."
    },
    "addNewAccount": {
        "useExistingSeed": "Use existing seed",
        "createNewSeed": "Create new seed"
    },
    "advancedSettings": {
        "selectNode": "Select node",
        "addCustomNode": "Add custom node",
        "manualSync": "Manual sync",
        "snapshotTransition": "Snapshot transition",
        "pow": "Proof of Work",
        "autoPromotion": "Auto-promotion",
        "autoPromotionExplanation":
            "Auto-promotion helps to confirm your transactions on the Tangle. Enable this setting if you are having difficulty getting your transactions to confirm.",
        "autoPromotionPoW": "Auto-promotion is only possible on nodes that support remote Proof of Work."
    },
    "advancedThemeCustomisation": {
        "background": "Background",
        "frame": "Frame"
    },
    "themeCustomisation": {
        "theme": "Theme",
        "mockup": "Mockup"
    },
    "themes": {
      "classic": "Classic",
      "contemporary": "Contemporary",
      "dark": "Dark",
      "default": "Default",
      "electric": "Electric",
      "ionic": "Ionic",
      "light": "Light",
      "lucky": "Lucky",
      "mint": "Mint",
      "steelblue": "Steel Blue"
    },
    "currencySelection": {
        "currency": "Currency"
    },
    "logoutConfirmationModal": {
        "logoutConfirmation": "Are you sure you want to log out?",
        "aboutToLogOut": "You are about to log out",
        "areYouSure": "Are you sure?"
    },
    "qrScanner": {
        "scan": "Scan your QR code"
    },
    "unitInfoModal": {
        "unitSystem": "Unit System",
        "trillion": "Trillion",
        "billion": "Billion",
        "million": "Million",
        "thousand": "Thousand",
        "one": "One",
        "unitInfoExplanation": "IOTAs are typically acquired in multiples of one million, but can be transferred as a single IOTA."
    },
    "usedAddressModal": {
        "cantSpendFullBalanceQuestion": "Why can't I spend my full balance?",
        "spentAddressExplanation":
            "You have funds on one or more spent addresses. Address reuse is dangerous in IOTA, so this wallet does not allow you to send from the same address more than once.",
        "discordInformation": "Please head to the #help channel on Discord to find out what you can do."
    },
    "deleteAccount": {
        "areYouSure": "Are you sure you want to delete your account?",
        "yourSeedWillBeRemoved": "Your seed and transaction history will be removed.",
        "thisAction": "This action cannot be undone",
        "enterPassword": "Enter your password to delete this account."
    },
    "manualSync": {
        "outOfSync": "Does your transaction history look like it may be out of sync?",
        "pressToSync": "Press the button below to sync your account.",
        "thisMayTake": "This may take a while. You may notice your device slowing down.",
        "doNotClose": "Please note, minimising the app will cancel the sync.",
        "syncAccount": "Sync Account",
        "syncingYourAccount": "Syncing your account."
    },
    "useExistingSeed": {
        "title": "Enter a seed and account name.",
        "incorrectFormat": "Incorrect seed format",
        "validSeedExplanation": "Valid seeds should be 81 characters and contain only A-Z or 9."
    },
    "viewSeed": {
        "enterPassword": "Enter password to view your seed.",
        "viewSeed": "View Seed",
        "hideSeed": "Hide Seed",
        "notAvailable": "Seed export is not available for {{accountType}} account type",
        "accountIndex": "Your Ledger account index",
        "accountPage": "Your Ledger account page"
    },
    "saveSeedConfirmation": {
        "didSaveSeed": "Did you back up your seed?",
        "iHaveBackedUp": "I have safely backed up my seed",
        "reenterSeed": "At the next step you need to re-enter your seed.",
        "reenterSeedWarning":
            "If you have not backed up your seed and your device fails, you will lose all of your IOTA.",
        "pleaseConfirm": "Please confirm you have securely stored your seed."
    },
    "walletResetConfirmation": {
        "cannotUndo": "THIS ACTION CANNOT BE UNDONE.",
        "warning":
            "<0><0>All of your wallet data including your </0><1>seeds, password,</1><2> and </2><3>other account information</3><4> will be lost.</4></0>"
    },
    "fingerprintSetup": {
        "instructionsEnable": "Touch fingerprint reader to enable fingerprint authentication",
        "instructionsDisable": "Touch fingerprint reader to disable fingerprint authentication",
        "fingerprintAuthEnabled": "Biometric authentication enabled",
        "fingerprintAuthEnabledExplanation": "You have successfully enabled biometric authentication.",
        "fingerprintAuthDisabled": "Biometric authentication disabled",
        "fingerprintAuthDisabledExplanation": "You have successfully disabled biometric authentication.",
        "fingerprintAuthFailed": "Biometric authentication failed",
        "fingerprintAuthFailedExplanation": "Fingerprint authentication failed. Please try again.",
        "status": "Status",
        "fingerprintUnavailable": "Biometric authentication unavailable",
        "fingerprintUnavailableExplanation":
            "Your device does not support biometric authentication or it has not been configured in the device settings.",
        "buttonInstructionsDisable": "Press the button below to disable fingerprint authentication.",
        "buttonInstructionsEnable": "Press the button below to enable fingerprint authentication.",
        "buttonInstructionsDisableIPhoneX": "Press the button below to disable Face ID.",
        "buttonInstructionsEnableIPhoneX": "Press the button below to enable Face ID.",
        "instructionsLogin": "Touch fingerprint reader to log in"
    },
    "transferConfirmation": {
        "youAreAbout": "You are about to send {{contents}} to the address",
        "aMessage": "a message",
        "fromAccount": "From {{selectedAccountName}}",
        "toAddress": "To address",
        "view": "View",
        "sendingAMessage": "Sending a message",
        "sendingAnEmptyMessage": "Sending an empty message"
    },
    "twoFA": {
        "wrongCode": "Wrong code",
        "wrongCodeExplanation": "The code you entered is incorrect.",
        "emptyCode": "Empty code",
        "emptyCodeExplanation": "Please enter a code and try again.",
        "keyCopied": "Key copied to clipboard",
        "keyCopiedExplanation": "Your 2FA key has been copied to the clipboard.",
        "addKey": "Add this key to your 2FA app",
        "key": "Key",
        "twoFAEnabled": "2FA is now enabled",
        "twoFAEnabledExplanation": "You have successfully enabled Two Factor Authentication.",
        "twoFADisabled": "2FA is now disabled",
        "twoFADisabledExplanation": "You have successfully disabled Two Factor Authentication.",
        "enterCode": "Enter the code from your 2FA app",
        "code": "Code",
        "twoFaToken": "2FA Token"
    },
    "seedVault": {
        "exportSeedVault": "Export SeedVault",
        "seedVaultExplanation" : "A SeedVault is an encrypted file for storing your seed securely. The seed is encrypted behind a SeedVault Key and cannot be accessed without that key.",
        "seedVaultWarning": "Make sure you back up the file in multiple locations (e.g. hard drive, cloud, USB). If you lose this file and have not stored your seed elsewhere, you will lose your IOTA.",
        "exportFail": "SeedVault export failed",
        "exportFailExplanation": "There was an problem exporting the SeedVault. Please ensure you have the appropriate permissions and enough free space.",
        "exportSuccess": "SeedVault exported",
        "exportSuccessExplanation": "Your encrypted seed file was exported successfully.",
        "unrecognisedKey": "Unrecognised SeedVault Key",
        "unrecognisedKeyExplanation": "The key was not recognised. Please try again.",
        "emptyKey": "No SeedVault Key entered",
        "emptyKeyExplanation": "You must enter a key. Please try again.",
        "importSuccess": "Seed imported",
        "importSuccessExplanation": "Your seed was imported successfully.",
        "saveToDownloadFolder": "Save to Download Folder",
        "importSeedVault": "Import SeedVault",
        "dropSeedVaultHere": "Drop SeedVault here <1></1> or click to browse",
        "enterKeyExplanation": "Enter your key to open the SeedVault",
        "noSeedFound": "SeedVault does not contain a valid seed",
        "noSeedFoundExplanation": "The SeedVault is either empty or contains a seed in an invalid format.",
        "seedFileError": "Failed to open SeedVault",
        "seedFileErrorExplanation": "There was a problem opening the SeedVault. If you selected the correct file then it may be corrupted.",
<<<<<<< HEAD
        "seedVaultKeyExplanation": "First we need to secure your SeedVault. Please choose a key to encrypt the file. You will need this key to restore your seed from the SeedVault back up. The key can be the same as your Trinity password."
=======
        "seedVaultKeyExplanation": "First we need to secure your SeedVault. Please choose a key to encrypt the file. You will need this key to restore your seed from the SeedVault back up. The key can be the same as your Trinity password.",
        "retypeKey": "Retype key"
>>>>>>> 1aa87dcd
    },
    "chart": {
        "mcap": "MCAP",
        "change": "Change (24h)",
        "volume": "Volume (24h)",
        "error": "Error fetching chart data"
    },
    "rootDetection": {
        "warning": "WARNING",
        "appearsRooted": "Your device appears to be rooted.",
        "securityRisk": "This can pose a significant risk to the security of your wallet.",
        "continueDepsiteRisk": "Do you wish to continue despite this risk?"
    },
    "pow": {
        "feeless": "It is necessary to complete a little proof of work to send feeless transactions in IOTA.",
        "localOrRemote": "Proof of work can either be completed locally on your device, or offloaded to a node.",
        "local": "Local",
        "remote": "Remote",
        "powUpdated": "Proof of work settings",
        "powUpdatedExplanation": "Your proof of work configuration has been updated."
    },
    "autoPromotion": {
        "autoPromotionUpdated": "Auto-promotion settings",
        "autoPromotionUpdatedExplanation": "Your auto-promotion configuration has been updated."
    },
    "progressSteps": {
        "checkingNodeHealth": "Checking node health",
        "validatingReceiveAddress": "Validating receive address",
        "syncingAccount": "Syncing account",
        "preparingInputs": "Preparing inputs",
        "preparingTransfers": "Preparing transfers",
        "gettingTransactionsToApprove": "Getting transactions to approve",
        "proofOfWork": "Completing proof of work",
        "broadcasting": "Broadcasting"
    },
    "snapshotTransition": {
        "cannotCompleteTransition": "Cannot complete snapshot transition",
        "cannotCompleteTransitionExplanation": "Your balance must be greater than 0 to complete the transition.",
        "transitionComplete": "Snapshot transition complete",
        "transitionCompleteExplanation": "The snapshot transition has completed successfully.",
        "detectedBalance": "Detected balance: {{amount}} {{unit}}",
        "isThisCorrect": "Is this correct?",
        "snapshotExplanation": "Every so often, a snapshot is performed to prune the size of the Tangle.",
        "hasSnapshotTakenPlace": "Has a snapshot taken place? Press the button below to transition.",
        "transition": "Transition",
        "transitioning": "Transitioning for the snapshot.",
        "generatingAndDetecting": "Generating addresses and detecting balance.",
        "attaching": "Attaching addresses to Tangle."
    },
    "deepLink": {
        "autofill": "Autofill success",
        "autofillExplanation": "Transaction data autofilled from link."
    },
    "updates": {
        "errorRetrievingUpdateData": "Error retrieving update data",
        "noUpdatesAvailable": "No updates available",
        "noUpdatesAvailableExplanation": "You have the latest version of Trinity!",
        "newVersionAvailable": "New version available",
        "newVersionAvailableExplanation": "A new Trinity version is available. Do you want to update now?",
        "installUpdate": "Install update and restart",
        "installUpdateExplanation": "Download complete, Trinity will now restart to install the update.",
        "downloadingUpdate": "Downloading update",
        "downloadProgress": "{{transferred}} of {{total}} downloaded"
    },
    "notificationLog": {
        "errorLog": "Error log"
    },
    "terms": {
        "termsAndConditions": "Terms & Conditions",
        "accept": "I accept",
        "readAllToContinue": "Please read the full text"
    },
    "privacyPolicy": {
        "privacyPolicy": "Privacy Policy",
        "agree": "I agree"
    },
    "tray": {
         "trayApplication": "Tray application",
         "trayExplanation": "Provides an overview of your account balances and recent transaction history.",
         "notLoggedIn": "You are not logged in",
         "setupIncomplete": "Wallet setup incomplete",
         "completeSetup": "Complete setup"
    },
    "proxy": {
        "proxy": "Use system proxy",
        "proxyExplanation": "Detect and use system wide network proxy settings. Close and reopen the wallet after changing this setting."
    },
    "notifications": {
      "notifications": "Notifications",
      "notificationExplanation": "Receive system-wide notifications about new transactions.",
      "typeConfirmations": "Notify me about confirmations",
      "typeMessages": "Notify me about zero value transactions",
      "multipleTx": "Receiving multiple transactions to {{account}}",
      "valueTx": "Receiving {{value}} to {{account}}",
      "messageTx": "You received a message to {{account}}",
      "confirmedIn": "Incoming {{value}} to {{account}} has confirmed",
      "confirmedOut": "Outgoing {{value}} from {{account}} has confirmed"
    },
    "bytetrit":{
        "sweepSucceeded": "Funds successfully unlocked",
        "sweepSucceededExplanation": "Your funds have been successfully unlocked and moved to a new address. Promote the transactions to help them confirm.",
        "sweepError":"Error unlocking funds",
        "sweepErrorExplanation": "Something went wrong while unlocking your funds. Trying again.",
        "warningTitle": "Warning: Locked funds detected",
        "explanation": "Trinity Desktop version 0.3.4 contained a bug that can temporarily lock funds. This affects a small number of users that performed transactions with 0.3.4.",
        "explanationAccounts": "Locked funds have been detected on your accounts: {{accounts}}. Trinity will now automatically recover your funds, by moving them to a new address.",
        "proceed": "Proceed to Recovery",
        "sweepConfirmation": "You are about to sweep {{amount}} to the address {{address}}. Account: {{accountName}}, address index: {{index}}",
        "sweepConfirmationTitle": "Sweep confirmation"
    },
    "ledger": {
        "ready": "Ledger device connected and ready",
        "notReady": "If you wish to use a Ledger device, connect and unlock it now",
        "indexInUse": "Index already in use for account {{account}}",
        "indexInUseExplanation": "Your chosen index is already in use on one of your accounts. Please choose another index number.",
        "proceedWithLedger": "Proceed with Ledger setup",
        "accountIndex": "Account index",
        "accountPage": "Account page",
        "chooseAccountIndex": "Choose your Ledger account index",
        "accountIndexExplanation": "Your Ledger can store multiple seeds. Each seed is identified by a unique index number. An unused index has been pre-selected, but feel free to choose your own. Make sure you note down your chosen index number.",
        "accountPageExplanation": "Some third party wallets require pages.",
        "connectionError": "Cannot connect to Ledger",
        "connectionErrorExplanation": "Check that your Ledger is connected and unlocked.",
        "connectionTitle": "Connect your Ledger",
        "connectionExplanation": "A Ledger device must be connected to perform this function.",
        "transactionTitle": "Scroll through and approve the transaction on your Ledger",
        "transactionExplanation": "Use your Ledger device to approve the outgoing transaction.",
        "applicationTitle": "Open Ledger IOTA app",
        "applicationExplanation": "Go to your Ledger and open the IOTA app to continue using Trinity.",
        "cannotSendZeroValueTitle": "Cannot send zero value transfer",
        "cannotSendZeroValueExplanation": "Cannot send zero value transfers with a Ledger device.",
        "ledgerDisconnectedTitle": "Ledger device disconnected",
        "ledgerDisconnectedExplanation": "The Ledger device was disconnected. Please reconnect and try again.",
        "ledgerDeniedTitle": "Transaction denied",
        "ledgerDeniedExplanation": "The transaction was denied on the Ledger device.",
        "ledgerIncorrectIndex": "Ledger device mismatch",
        "ledgerIncorrectIndexExplanation": "The connected Ledger device does not match the one linked to this account, or the recovery phrase has been changed.",
        "checkAddress": "Check the receive address",
        "checkAddressExplanation": "Check that the address matches the one displayed on your Ledger device.",
        "applicationNotInitialised": "Warning unconfirmed",
        "applicationNotInitialisedExplanation" : "Reopen the IOTA app on your Ledger device, accept the informational warning and try again."
    }
}<|MERGE_RESOLUTION|>--- conflicted
+++ resolved
@@ -670,12 +670,8 @@
         "noSeedFoundExplanation": "The SeedVault is either empty or contains a seed in an invalid format.",
         "seedFileError": "Failed to open SeedVault",
         "seedFileErrorExplanation": "There was a problem opening the SeedVault. If you selected the correct file then it may be corrupted.",
-<<<<<<< HEAD
-        "seedVaultKeyExplanation": "First we need to secure your SeedVault. Please choose a key to encrypt the file. You will need this key to restore your seed from the SeedVault back up. The key can be the same as your Trinity password."
-=======
         "seedVaultKeyExplanation": "First we need to secure your SeedVault. Please choose a key to encrypt the file. You will need this key to restore your seed from the SeedVault back up. The key can be the same as your Trinity password.",
         "retypeKey": "Retype key"
->>>>>>> 1aa87dcd
     },
     "chart": {
         "mcap": "MCAP",
