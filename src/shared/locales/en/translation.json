--- conflicted
+++ resolved
@@ -184,7 +184,8 @@
         "newPassword": "New Password",
         "confirmPassword": "Confirm New Password",
         "passwordTooWeak": "Password too weak",
-        "passwordTooWeakReason": "Your password is too weak. Use a combination of words, and avoid common phrases, names or dates",
+        "passwordTooWeakReason":
+            "Your password is too weak. Use a combination of words, and avoid common phrases, names or dates",
         "reasonRow": "Straight rows of keys are easy to guess",
         "reasonPattern": "Short patterns of keys are easy to guess",
         "reasonNames": "Common names and surnames are easy to guess",
@@ -312,18 +313,16 @@
         "youCanHighlightCharacters": "You can highlight 9 characters at a time",
         "printBlankWallet": "Print a blank wallet",
         "whatIsCheksum": "Every seed has a corresponding 3 character checksum",
-        "checksumExplanation": "Whenever you add a seed to your wallet, you should ensure that the wallet-generated checksum matches the one you have written down.",
+        "checksumExplanation":
+            "Whenever you add a seed to your wallet, you should ensure that the wallet-generated checksum matches the one you have written down.",
         "mustSaveYourSeed":
             "<0><0>You must back up your seed with </0><1>at least one</1><2> of the options listed below.</2></0>"
     },
     "seedReentry": {
-<<<<<<< HEAD
         "pleaseConfirmYourSeed": "Please confirm your seed",
         "trinityWillNeverAskToReenter":
             "Trinity will never ask you to re-enter this seed unless you reset your wallet or reinstall the app.",
-=======
         "enterYourSeed": "Enter your seed",
->>>>>>> 05776a10
         "incorrectSeed": "Incorrect seed",
         "incorrectSeedExplanation": "The seed you entered is incorrect. Please try again.",
         "thisIsACheck": "This is a check to make sure you backed up your seed.",
