--- conflicted
+++ resolved
@@ -67,10 +67,7 @@
         "attachToTangleUnavailable": "Remote Proof of Work is unavailable",
         "attachToTangleUnavailableExplanation":
             "Remote Proof of Work is not available on your selected node. Either change node or set Proof of Work to Local in Advanced Settings.",
-<<<<<<< HEAD
         "attachToTangleUnavailableExplanationShort": "Remote Proof of Work is not available on your selected node.",
-=======
->>>>>>> 3b46c723
         "wallet": "Wallet",
         "sent": "Sent",
         "received": "Received",
@@ -95,12 +92,9 @@
         "rebroadcastErrorExplanation": "Something went wrong while rebroadcasting your transaction. Please try again.",
         "promoted": "Successfully promoted transaction",
         "promotedExplanation": "Promoted transaction with hash {{hash}}",
-<<<<<<< HEAD
-=======
         "autopromotionError": "Could not auto-promote transaction",
         "autopromotionErrorExplanation":
             "Remote Proof of Work is not available on your selected node. Please change node.",
->>>>>>> 3b46c723
         "promotionError": "Could not promote transaction",
         "promotionErrorExplanation": "Something went wrong while promoting your transaction. Please try again.",
         "noLongerValid": "The bundle you are trying to promote is no longer valid",
@@ -381,7 +375,7 @@
             "The node was changed to {{node}}. This node does not support remote Proof of Work.",
         "nodeChangeSuccessExplanation": "The node was changed to {{node}}.",
         "nodeChangeError": "Error changing node",
-        "nodeChangeErrorExplanation": "There was an error changing node. Please try again.",
+        "nodeChangeErrorExplanation": "There was an error changing node. Please try again."
     },
     "resetWalletRequirePassword": {
         "enterPassword": "Enter your password to reset the wallet.",
