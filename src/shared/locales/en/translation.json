--- conflicted
+++ resolved
@@ -768,16 +768,13 @@
         "transactionExplanation": "Use your Ledger device to approve the outgoing transaction.",
         "applicationTitle": "Open Ledger IOTA app",
         "applicationExplanation": "Go to your Ledger and open the IOTA app to continue using Trinity.",
-<<<<<<< HEAD
         "cannotSendZeroValueTitle": "Cannot send zero value transfer",
         "cannotSendZeroValueExplanation": "Cannot send zero value transfers with a Ledger device.",
         "ledgerDisconnectedTitle": "Ledger device disconnected",
         "ledgerDisconnectedExplanation": "The Ledger device was disconnected. Please reconnect and try again.",
         "ledgerDeniedTitle": "Transaction denied",
-        "ledgerDeniedExplanation": "The transaction was denied on the Ledger device."
-=======
+        "ledgerDeniedExplanation": "The transaction was denied on the Ledger device.",
         "checkAddress": "Check the receive address",
         "checkAddressExplanation": "Please check that the address matches the one displayed on your Ledger device."
->>>>>>> 30c38dd5
     }
 }