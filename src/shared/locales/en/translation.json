{
    "global": {
        "invalidResponse": "Invalid response",
        "invalidResponseExplanation": "The node returned an invalid response.",
        "invalidResponsePollingExplanation": "The node returned an invalid response while polling.",
        "seed": "Seed",
        "back": "BACK",
        "done": "DONE",
        "next": "NEXT",
        "manualCopy": "Manual Copy",
        "paperWallet": "Paper Wallet",
        "copyToClipboard": "Copy to Clipboard",
        "qr": "QR",
        "notAvailable": "This function is not available",
        "notAvailableExplanation": "It will be added at a later stage.",
        "enterSeed": "Please enter your seed.",
        "mainWallet": "MAIN ACCOUNT",
        "secondWallet": "SECOND ACCOUNT",
        "thirdWallet": "THIRD ACCOUNT",
        "fourthWallet": "FOURTH ACCOUNT",
        "fifthWallet": "FIFTH ACCOUNT",
        "sixthWallet": "SIXTH ACCOUNT",
        "otherWallet": "OTHER ACCOUNT",
        "yes": "YES",
        "no": "NO",
        "password": "Password",
        "unrecognisedPassword": "Unrecognised password",
        "unrecognisedPasswordExplanation": "The password was not recognised. Please try again."
    },
    "addAdditionalSeed": {
        "seedInvalidChars": "Seed contains invalid characters",
        "seedInvalidCharsExplanation":
            "Seeds can only consist of the capital letters A-Z and the number 9. Your seed has invalid characters. Please try again.",
        "seedTooShort": "Seed is too short",
        "seedTooShortExplanation":
            "Seeds must be at least 60 characters long (ideally 81 characters). Your seed is currently {seed.length} characters long. Please try again.",
        "nameInUse": "Account name already in use",
        "nameInUseExplanation": "Please use a unique account name for your seed.",
        "enterAccountName": "Enter an account name.",
        "accountName": "Account name"
    },
    "changePassword": {
        "oops": "Oops! Something went wrong",
        "oopsExplanation": "Looks like something went wrong while updating your password. Please try again.",
        "passwordUpdated": "Password updated",
        "passwordUpdatedExplanation": "Your password has been successfully updated.",
        "incorrectPassword": "Incorrect password",
        "incorrectPasswordExplanation": "Your current password is incorrect. Please try again.",
        "passwordsDoNotMatch": "Passwords do not match",
        "passwordsDoNotMatchExplanation": "Passwords do not match. Please try again.",
        "passwordTooShort": "Password is too short",
        "passwordTooShortExplanation": "Your password must be at least 12 characters. Please try again.",
        "oldPassword": "Cannot set old password",
        "oldPasswordExplanation":
            "You cannot use the old password as your new password. Please try again with a new password.",
        "ensureStrongPassword": "Ensure you use a strong password of at least 12 characters.",
        "currentPassword": "Current Password",
        "newPassword": "New Password",
        "confirmPassword": "Confirm New Password"
    },
    "copyToClipboard": {
        "seedCleared": "Seed cleared",
        "seedClearedExplanation": "The seed has been cleared from the clipboard for your security.",
        "seedCopied": "Seed copied",
        "seedCopiedExplanation":
            "The seed has been copied to the clipboard and will be cleared once you press \"DONE\" or 60 seconds have passed, whichever comes first.",
        "clickToCopy": "Click the button below and copy your seed to a password manager."
    },
    "enterSeed": {
        "invalidCharacters": "Seed contains invalid characters",
        "invalidCharactersExplanation":
            "Seeds can only consist of the capital letters A-Z and the number 9. Your seed has invalid characters. Please try again.",
        "seedTooShort": "Seed is too short",
        "seedTooShortExplanation":
            "Seeds must be at least 60 characters long (ideally 81 characters). Your seed is currently {seed.length} characters long. Please try again.",
        "seedExplanation":
            "Seeds should be 81 characters long and should contain capital letters A-Z, or the number 9. You cannot use seeds longer than 81 characters.",
        "neverShare": "NEVER SHARE YOUR SEED WITH ANYONE"
    },
    "home": {
        "balance": "BALANCE",
        "send": "SEND",
        "receive": "RECEIVE",
        "history": "HISTORY",
        "settings": "SETTINGS"
    },
    "languageSetup": {
        "language": "Language"
    },
    "login": {
        "emptyPassword": "Empty password",
        "emptyPasswordExplanation": "You must enter a password to log in. Please try again.",
        "enterPassword": "Please enter your password.",
        "useSeed": "USE SEED",
        "login": "LOG IN"
    },
    "loading": {
        "loadingFirstTime": "Loading seed for the first time.",
        "thisMayTake": "This may take a while.",
        "youMayNotice": "You may notice your device slowing down."
    },
    "newSeedSetup": {
        "seedNotGenerated": "Seed has not been generated",
        "seedNotGeneratedExplanation": "Please click the Generate New Seed button.",
        "pressForNewSeed": "PRESS FOR NEW SEED",
        "individualLetters": "Press individual letters to randomise them."
    },
    "onboardingComplete": {
        "walletReady":
            "The wallet is now set up and ready to use. If you need to make any changes in the future, look in the Settings menu."
    },
    "paperWallet": {
        "clickToPrint": "Click the button below to print a paper copy of your seed.",
        "storeSafely": "Store it safely.",
        "neverShare": "Never share your seed with anyone.",
        "iotaLogo": "IOTA logo",
        "printWallet": "PRINT PAPER WALLET"
    },
    "receive": {
        "somethingWentWrong": "Something went wrong",
        "somethingWentWrongExplanation": "Please restart the app.",
        "addressCopied": "Address copied",
        "addressCopiedExplanation": "Your address has been copied to the clipboard.",
        "generateNewAddress": "GENERATE NEW ADDRESS"
    },
    "saveYourSeed": {
<<<<<<< HEAD
        "title": "SAVE YOUR SEED",
        "text1": "You must save your seed with at least one of the options listed below.",
        "text2": "at least one",
        "optionA": "MANUAL COPY",
        "optionB": "PRINT PAPER WALLET",
        "optionC": "COPY TO CLIPBOARD",
        "button1": "NEXT",
        "button2": "BACK"
    },
    "saveYourSeed2": {
        "optionA": "Manual Copy",
        "optionB": " Paper Wallet",
        "optionC": "Copy To Clipboard",
        "explanation":
            "Your seed is 81 characters read from left to right. Write down your seed and checksum and triple check they are correct.",
        "text": "triple check",
        "button": "DONE"
    },
    "saveYourSeed3": {
        "optionA": "Manual Copy",
        "optionB": " Paper Wallet",
        "optionC": "Copy To Clipboard",
        "explanation":
            "Click the button below and copy your seed to a password manager. It will stay in your clipboard for 60 seconds.",
        "text": "Do not store the seed in plain text.",
        "button1": "COPY TO CLIPBOARD",
        "button2": "DONE"
    },
    "saveYourSeed4": {
        "optionA": "Manual Copy",
        "optionB": " Paper Wallet",
        "optionC": "Copy To Clipboard",
        "explanation": "Click the button below to print a paper copy of your seed.",
        "text1": "Store it safely",
        "text2": "Never share your seed with anyone.",
        "check_button": "IOTA logo",
        "button1": "PRINT PAPER WALLET",
        "button2": "DONE"
    },
    "nameYourSeed": {
        "text": "Here you can enter an name for your seed.",
        "label": "Seed name",
        "placeholder": "Main Wallet",
        "explanation": "Enter a name for your seed to make them easier to differentiate.",
        "button1": "DONE",
        "button2": "GO BACK"
=======
        "mustSaveYourSeed": "You must save your seed with",
        "atLeastOne": "at least one",
        "ofTheOptions": "of the options listed below."
    },
    "seedReentry": {
        "incorrectSeed": "Incorrect seed.",
        "incorrectSeedExplanation": "The seed you entered is incorrect. Please try again.",
        "thisIsACheck": "This is a check to make sure you saved your seed.",
        "ifYouHaveNotSaved": "If you have not saved your seed, please go back to the previous screen and do so."
    },
    "send": {
        "invalidAddress": "Invalid address",
        "invalidAddressExplanation1": "Address should be 81 characters long and should have a checksum.",
        "invalidAddressExplanation2": "Address contains invalid characters.",
        "invalidAddressExplanation3": "Address contains an invalid checksum.",
        "notEnoughFunds": "Not enough funds",
        "notEnoughFundsExplanation": "You do not have enough IOTA to complete this transfer.",
        "keyReuse": "Key reuse",
        "keyReuseExplanation":
            "The address you are trying to send to has already been used. Please try another address.",
        "recipientAddress": "Recipient address",
        "amount": "Amount",
        "max": "MAX",
        "message": "Message",
        "send": "SEND IOTA"
>>>>>>> ce518177
    },
    "setPassword": {
        "passwordTooShort": "Password is too short",
        "passwordTooShortExplanation":
            "Your password must be at least ${MIN_PASSWORD_LENGTH} characters. It is currently ${this.state.password.length} characters long. Please try again.",
        "passwordMismatch": "Passwords do not match",
        "passwordMismatchExplanation": "The passwords you have entered do not match. Please try again.",
        "nowWeNeedTo": "Now we need to set up a password.",
        "anEncryptedCopy":
            "An encrypted copy of your seed will be stored on your device. You will use this password to access your wallet in future.",
        "ensure": "Ensure you use a strong password of at least 12 characters.",
        "retypePassword": "Retype Password"
    },
    "setSeedName": {
        "canUseMultipleSeeds": "You can use multiple seeds with this wallet. Each seed requires an account name.",
        "youCanAdd": "You can add more seeds in the Settings menu."
    },
    "settings": {
        "transferSending": "Transfer sending",
        "transferSendingExplanation": "Please wait until your transfer has been sent.",
        "generatingAddress": "Generating receive address",
        "generatingAddressExplanation": "Please wait until your address has been generated.",
        "mode": "Mode",
        "theme": "Theme",
        "currency": "Currency",
        "language": "Language",
        "addNewSeed": "Add new seed",
        "twoFA": "Two-factor authentication",
        "changePassword": "Change password",
        "advanced": "Advanced settings",
        "logout": "Log out",
        "reset": "Reset wallet",
        "back": "Back"
    },
    "resetWalletConfirmation": {
        "thisAction": "This action cannot be undone.",
        "warning1": "All your wallet data including your",
        "warning2": " seeds, password, ",
        "warning3": "and",
        "warning4": " other account information",
        "warning5": " will be lost.",
        "areYouSure": "Are you sure you want to continue?"
    },
    "resetWalletRequirePassword": {
        "enterPassword": "Enter password to reset your wallet.",
        "cancel": "CANCEL",
        "reset": "RESET"
    },
    "walletSetup": {
        "okay": "Okay. Let's set up your wallet!",
        "doYouAlreadyHaveASeed": "Do you already have a seed that you would like to use?",
        "seedExplanation":
            "The IOTA seed is like a username and password to your account, combined into one string of 81 characters.",
        "explanation1": "You can use it to access your funds from",
        "explanation2": " any wallet ",
        "explanation3": ", on",
        "explanation4": " any device",
        "explanation5": ". But if you lose your seed, you also lose your IOTA.",
        "keepSafe": "Please keep your seed safe."
    },
    "welcome": {
        "thankYou": "Thank you for downloading the IOTA wallet.",
        "weWillSpend": "We will spend the next few minutes setting up your wallet.",
        "reminder": "You may be tempted to skip some steps, but we urge you to follow the complete process."
    },
    "writeSeedDown": {
        "yourSeedIs": "Your seed is 81 characters read from left to right. Write down your seed and checksum and",
        "tripleCheck": "triple check",
        "thatTheyAreCorrect": "that they are correct."
    }
}<|MERGE_RESOLUTION|>--- conflicted
+++ resolved
@@ -124,54 +124,6 @@
         "generateNewAddress": "GENERATE NEW ADDRESS"
     },
     "saveYourSeed": {
-<<<<<<< HEAD
-        "title": "SAVE YOUR SEED",
-        "text1": "You must save your seed with at least one of the options listed below.",
-        "text2": "at least one",
-        "optionA": "MANUAL COPY",
-        "optionB": "PRINT PAPER WALLET",
-        "optionC": "COPY TO CLIPBOARD",
-        "button1": "NEXT",
-        "button2": "BACK"
-    },
-    "saveYourSeed2": {
-        "optionA": "Manual Copy",
-        "optionB": " Paper Wallet",
-        "optionC": "Copy To Clipboard",
-        "explanation":
-            "Your seed is 81 characters read from left to right. Write down your seed and checksum and triple check they are correct.",
-        "text": "triple check",
-        "button": "DONE"
-    },
-    "saveYourSeed3": {
-        "optionA": "Manual Copy",
-        "optionB": " Paper Wallet",
-        "optionC": "Copy To Clipboard",
-        "explanation":
-            "Click the button below and copy your seed to a password manager. It will stay in your clipboard for 60 seconds.",
-        "text": "Do not store the seed in plain text.",
-        "button1": "COPY TO CLIPBOARD",
-        "button2": "DONE"
-    },
-    "saveYourSeed4": {
-        "optionA": "Manual Copy",
-        "optionB": " Paper Wallet",
-        "optionC": "Copy To Clipboard",
-        "explanation": "Click the button below to print a paper copy of your seed.",
-        "text1": "Store it safely",
-        "text2": "Never share your seed with anyone.",
-        "check_button": "IOTA logo",
-        "button1": "PRINT PAPER WALLET",
-        "button2": "DONE"
-    },
-    "nameYourSeed": {
-        "text": "Here you can enter an name for your seed.",
-        "label": "Seed name",
-        "placeholder": "Main Wallet",
-        "explanation": "Enter a name for your seed to make them easier to differentiate.",
-        "button1": "DONE",
-        "button2": "GO BACK"
-=======
         "mustSaveYourSeed": "You must save your seed with",
         "atLeastOne": "at least one",
         "ofTheOptions": "of the options listed below."
@@ -197,7 +149,6 @@
         "max": "MAX",
         "message": "Message",
         "send": "SEND IOTA"
->>>>>>> ce518177
     },
     "setPassword": {
         "passwordTooShort": "Password is too short",
