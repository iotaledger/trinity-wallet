{
    "global": {
        "send": "SEND",
        "cancel": "CANCEL",
        "continue?": "Are you sure you want to continue?",
        "noTransactions": "NO RECENT HISTORY",
        "refresh": "Refresh",
        "balanceError": "Not enough balance",
        "balanceErrorMessage": "You do not have enough IOTA to complete this transfer.",
        "transferError": "Transfer error",
        "transferErrorMessage": "Something went wrong while sending your transfer. Please try again.",
        "transferSent": "Transfer sent",
        "transferSentMessage": "Your transfer has been sent to the Tangle.",
        "messageSent": "Message sent",
        "messageSentMessage": "Your message has been sent to the Tangle.",
        "keyReuse": "Sending to spent address",
        "keyReuseError": "You cannot send to an address that has already been spent from.",
        "invalidResponse": "Node error",
        "invalidResponseExplanation": "The node returned an error. Try changing node.",
        "invalidResponsePollingExplanation": "The node returned an error while polling. Try changing node.",
        "invalidResponseFetchingAccount":
            "The node returned an error while fetching your account information. Try changing node.",
        "invalidResponseSendingTransfer": "The node returned an error while sending the transfer. Try changing node.",
        "nodeOutOfSync": "Node out of sync",
        "nodeOutOfSyncExplanation": "Your currently selected node is out of sync. Please change node or try again.",
        "thisNodeOutOfSync": "This node is out of sync. Please change node or try again.",
        "seed": "Seed",
        "checksum": "Checksum",
        "back": "BACK",
        "goBack": "Go back",
        "goBackStep": "Go back a step",
        "backLowercase": "Back",
        "done": "DONE",
        "doneLowercase": "Done",
        "prev": "PREV",
        "next": "NEXT",
        "nextLowerCase": "Next",
        "apply": "Apply",
        "save": "Save",
        "close": "Close",
        "export": "Export",
        "import": "Import",
        "continue": "Continue",
        "enable": "Enable",
        "disable": "Disable",
        "enabled": "Enabled",
        "disabled": "Disabled",
        "enterPassword": "Enter password",
        "paperWallet": "Print paper copy",
        "addToPasswordManager": "Add to password manager",
        "shareSeed": "Share seed",
        "proceed": "Proceed",
        "qr": "QR",
        "notAvailable": "This function is not available",
        "notAvailableExplanation": "It will be added at a later stage.",
        "enterSeed": "Please enter your seed.",
        "mainWallet": "MAIN ACCOUNT",
        "secondWallet": "SECOND ACCOUNT",
        "thirdWallet": "THIRD ACCOUNT",
        "fourthWallet": "FOURTH ACCOUNT",
        "fifthWallet": "FIFTH ACCOUNT",
        "sixthWallet": "SIXTH ACCOUNT",
        "otherWallet": "OTHER ACCOUNT",
        "yes": "YES",
        "no": "NO",
        "yesLowerCase": "Yes",
        "noLowerCase": "No",
        "okay": "OKAY",
        "okayLowercase": "Okay",
        "password": "Password",
        "passwordOrFingerprint": "Password or fingerprint",
        "unrecognisedPassword": "Unrecognised password",
        "unrecognisedPasswordExplanation": "The password was not recognised. Please try again.",
        "syncInProgress": "Syncing in progress",
        "syncInProgressExplanation": "Please wait until syncing is complete.",
        "somethingWentWrong": "Something went wrong",
        "somethingWentWrongRestart": "Please restart the app.",
        "somethingWentWrongTryAgain": "Please try again.",
        "node": "Node",
        "cannotPerformAction": "Cannot perform action",
        "cannotPerformActionExplanation": "Go to advanced settings to reset the wallet.",
        "attachToTangleUnavailable": "Remote Proof of Work is unavailable",
        "attachToTangleUnavailableExplanation":
            "Remote Proof of Work is not available on your selected node. Either change node or set Proof of Work to Local in Advanced Settings.",
        "attachToTangleUnavailableExplanationShort": "Remote Proof of Work is not available on your selected node.",
        "wallet": "Wallet",
        "sent": "Sent",
        "received": "Received",
        "sending": "Sending",
        "receiving": "Receiving",
        "confirmed": "Confirmed",
        "pending": "Pending",
        "bundleHash": "Bundle Hash",
        "addresses": "Addresses",
        "reattach": "REATTACH",
        "promote": "PROMOTE",
        "retry": "Retry",
        "pressBackAgain": "Press back again to close the app",
        "reattached": "Successfully reattached transaction",
        "reattachedExplanation": "Reattached transaction with hash {{hash}}",
        "promotingTransaction": "Promoting transaction",
        "autopromoting": "Autopromoting transfer",
        "autopromotingExplanation": "Promoting transaction with hash {{hash}}",
        "rebroadcastError": "Could not rebroadcast transaction",
        "promoted": "Successfully promoted transaction",
        "promotedExplanation": "Promoted transaction with hash {{hash}}",
        "autopromotionError": "Could not auto-promote transaction",
        "autopromotionErrorExplanation":
            "Remote Proof of Work is not available on your selected node. Please change node and reenable auto-promotion.",
        "promotionError": "Could not promote transaction",
        "promotionErrorExplanation": "Something went wrong while promoting your transaction. Please try again.",
        "noLongerValid": "The bundle you are trying to promote is no longer valid",
        "transactionAlreadyConfirmed": "Transaction already confirmed",
        "transactionAlreadyConfirmedExplanation": "The transaction you are trying to promote is already confirmed.",
        "cannotSendToOwn": "Sending to own address",
        "cannotSendToOwnExplanation": "You cannot make a value transfer to one of your own addresses.",
        "pleaseWait": "Please wait",
        "pleaseWaitEllipses": "Please wait...",
        "pleaseWaitExplanation": "Trinity is performing another function. Please wait and try again.",
        "pleaseWaitTransferExplanation":
            "Your available balance is currently being used in other transfers. Please wait for one to confirm before trying again.",
        "pleaseWaitIncomingTransferExplanation":
            "You have incoming transfers. Please wait for them to confirm before trying again.",
        "snapshotTransitionInProgress": "Snapshot transition in progress",
        "snapshotTransitionInProgressExplanation": "Please wait until the transition is complete.",
        "checkForUpdates": "Check for Updates",
        "account": "Account",
        "enterPasswordToAccessSettings": "Enter your password to access account settings",
        "enterYourPassword": "Enter your password",
        "changeNode": "Change Node",
        "addCustomNode": "Add Custom Node",
        "nodeChanged": "Node changed",
        "nodeChangedExplanation": "The node has been changed successfully.",
        "nodeMustUseHTTPS": "Invalid node (non HTTPS)",
        "nodeMustUseHTTPSExplanation": "Only custom nodes using HTTPS are allowed.",
        "nodeDuplicated": "Duplicated node",
        "nodeDuplicatedExplanation": "The custom node is already listed.",
        "nodeAutoChanged": "Auto-switched node",
        "nodeAutoChangedExplanation": "Switched to new node {{- nodeAddress}} as selected node is offline.",
        "fingerprintOnSend": "Touch fingerprint reader to authorise the transfer",
        "masterKey": "Your IOTA seed is the master key to your funds.",
        "seedThief": "If someone else has your seed they can steal your IOTA.",
        "googlePlayServicesNotAvailable": "Google Play Services not available",
        "couldNotVerifyDeviceIntegrity":
            "Could not verify device integrity because Google Play Services are not available.",
        "clear": "CLEAR",
        "noNetworkConnection": "No network connection",
        "noNetworkConnectionExplanation": "Your internet connection appears to be offline.",
        "spentAddressExplanation": "WARNING: Funds on spent addresses",
        "discordInformation":
            "Sending from the same address more than once is dangerous. Please head to the #help channel on Discord to find out what you can do.",
        "androidInsecureClipboardWarning": "Android does not provide a secure clipboard.",
        "androidCopyPasteWarning": "Never copy/paste your seed on an Android device.",
        "willNotCopyPasteSeed": "I will not copy/paste my seed",
        "mustBeStoredAppropriately": "It must be stored appropriately.",
        "deviceMayBecomeUnresponsive": "Your device may become unresponsive for a while.",
        "isYourBalanceCorrect": "Is your balance correct?",
        "ifYourBalanceIsNotCorrect":
            "If your balance is not correct, it is likely that you are using a pre-snapshot seed.",
        "headToAdvancedSettingsForTransition": "Head to Advanced Settings and perform a Snapshot Transition.",
        "usingTrinityWalletWithKeePass": "Using Trinity Wallet with Keepass2Android",
        "signedTrytesBroadcastErrorExplanation": "There was a network error while broadcasting your transaction."
    },
    "addAdditionalSeed": {
        "seedInvalidChars": "Seed contains invalid characters",
        "seedInvalidCharsExplanation":
            "Seeds can only consist of the capital letters A-Z and the number 9. Your seed has invalid characters. Please try again.",
        "seedTooShort": "Seed is too short",
        "seedTooShortExplanation":
            "Seeds must be {{maxLength}} characters long. Your seed is currently {{currentLength}} characters long. Please try again.",
        "nameInUse": "Account name already in use",
        "nameInUseExplanation": "Please use a unique account name for your seed.",
        "enterAccountName": "Enter an account name.",
        "accountNameTooLong": "Account name too long",
        "accountNameTooLongExplanation": "Account name maximum length is {{maxLength}} characters.",
        "accountName": "Account name",
        "noNickname": "No account name entered",
        "noNicknameExplanation": "Please enter an account name for your seed.",
        "seedInUse": "Seed already in use",
        "seedInUseExplanation": "This seed is already linked to your wallet. Please use a different one."
    },
    "changePassword": {
        "oops": "Oops! Something went wrong",
        "oopsExplanation": "Looks like something went wrong while updating your password. Please try again.",
        "passwordUpdated": "Password updated",
        "passwordUpdatedExplanation": "Your password has been successfully updated.",
        "incorrectPassword": "Incorrect password",
        "incorrectPasswordExplanation": "Your current password is incorrect. Please try again.",
        "passwordsDoNotMatch": "Passwords do not match",
        "passwordsDoNotMatchExplanation": "Passwords do not match. Please try again.",
        "passwordTooShort": "Password is too short",
        "passwordTooShortExplanation": "Your password must be at least 12 characters. Please try again.",
        "oldPassword": "Cannot set old password",
        "oldPasswordExplanation":
            "You cannot use the old password as your new password. Please try again with a new password.",
        "ensureStrongPassword": "Ensure you use a strong password of at least 12 characters.",
        "currentPassword": "Current Password",
        "newPassword": "New Password",
        "confirmPassword": "Confirm New Password",
        "passwordTooWeak": "Password too weak",
        "passwordTooWeakReason":
            "Your password is too weak. Use a combination of words, and avoid common phrases, names or dates",
        "reasonRow": "Straight rows of keys are easy to guess",
        "reasonPattern": "Short patterns of keys are easy to guess",
        "reasonNames": "Common names and surnames are easy to guess",
        "reasonRepeats": "Repeats like 'aaa' are easy to guess",
        "reasonRepeats2": "Repeats like 'abcabcabc' are only slightly harder to guess than 'abc'",
        "reasonSequence": "Sequences like abc or 54321 are easy to guess",
        "reasonYears": "Recent years are easy to guess",
        "reasonDates": "Dates are often easy to guess",
        "reasonTop10": "This is a top 10 common password",
        "reasonTop100": "This is a top 100 common password",
        "reasonCommon": "This is a very common password",
        "reasonSimilar": "This is similar to a commonly-used password",
        "reasonWord": "A single word is easy to guess"
    },
    "copyToClipboard": {
        "seedCleared": "Clipboard cleared",
        "seedClearedExplanation": "The clipboard has been cleared for your security.",
        "seedCopied": "Copied seed to clipboard",
        "seedCopiedExplanation": "The seed will be cleared once you press \"DONE\" or 60 seconds have passed.",
        "clickToCopy": "Click the button below and copy your seed to a password manager.",
        "clickToSecurelyShare": "Click the button below to securely share your seed to a password manager.",
        "doNotStore": "Do not store your seed in plain text.",
        "copyToClipboard": "Copy Seed",
        "shareSeed": "Share your seed to a secure password manager",
        "storeEncrypted": "Store your seed encrypted in a password manager.",
        "doNotOpen": "Do not open any other apps during this process.",
        "tapConfirm": "Please tap the checkbox below to confirm.",
        "passwordManagerCheckbox": "I will store my seed in a password manager",
        "copy": "COPY",
        "noPasswordManagers": "No supported password managers installed",
        "noPasswordManagersExplanation":
            "No supported password managers were found on your device. Please install Keepass2Android.",
        "followTutorialToSecurelyShareSeed":
            "If you wish to store your seed in a password manager, you must follow a tutorial from the following link"
    },
    "enterSeed": {
        "invalidCharacters": "Seed contains invalid characters",
        "invalidCharactersExplanation":
            "Seeds can only consist of the capital letters A-Z and the number 9. Your seed has invalid characters. Please try again.",
        "seedTooShort": "Seed is too short",
        "seedTooLong": "Seed is too long",
        "seedTooShortExplanation":
            "Seeds must be {{maxLength}} characters long. Your seed is currently {{currentLength}} characters long. Please try again.",
        "seedExplanation":
            "Seeds should be {{maxLength}} characters long, and should contain capital letters A-Z, or the number 9. You cannot use seeds longer than {{maxLength}} characters.",
        "neverShare": "NEVER SHARE YOUR SEED WITH ANYONE"
    },
    "home": {
        "balance": "BALANCE",
        "send": "SEND",
        "receive": "RECEIVE",
        "history": "HISTORY",
        "settings": "SETTINGS"
    },
    "languageSetup": {
        "language": "Language",
        "letsGetStarted": "Let's get started"
    },
    "login": {
        "emptyPassword": "Empty password",
        "emptyPasswordExplanation": "You must enter a password to log in. Please try again.",
        "enterPassword": "Please enter your password.",
        "useSeed": "USE SEED",
        "login": "Log In",
        "selectDifferentNode": "Do you want to select a different node?",
        "setNode": "Set Node",
        "cannotConnect": "Cannot connect to IOTA node.",
        "whyBiometricDisabled": "Why is biometric authentication disabled?",
        "whyBiometricDisabledExplanation": "Biometric login is disabled on first app load for your security. When using Trinity, you will be logged out for inactivity. You can then log back in with biometric authentication."
    },
    "loading": {
        "loadingFirstTime": "Loading seed for the first time.",
        "thisMayTake": "This may take a while.",
        "doNotMinimise": "Do not minimise or close the app.",
        "youMayNotice": "You may notice your device slowing down.",
        "takingAWhile": "This seems to be taking a while"
    },
    "newSeedSetup": {
        "generatedSeed": "Generated seed",
        "seedNotGenerated": "Seed has not been generated",
        "seedNotGeneratedExplanation": "Please generate a new seed.",
        "pressForNewSeed": "Press for New Seed",
        "generateSuccess": "Seed generated successfully",
        "individualLetters": "Press individual letters to randomise them.",
        "individualLetterCount": "Press {{letterCount}} more individual letters to randomise them.",
        "whatIsASeed": "What is a seed?"
    },
    "onboardingComplete": {
        "allDone": "All Done!",
        "openYourWallet": "Open your wallet",
        "walletReady":
            "The wallet is now set up and ready to use. If you need to make any changes in the future, look in the Settings menu."
    },
    "paperWallet": {
        "clickToPrint": "Click the button below to print a paper copy of your seed.",
        "storeSafely": "Store it safely.",
        "neverShare": "Never share your seed with anyone.",
        "iotaLogo": "IOTA logo",
        "printWallet": "Print Paper Wallet",
        "print": "PRINT",
        "paperConvenience": "Printing a paper copy of your seed is a convenient way to store it.",
        "publicInsecure": "But printing on public wifi or a public printer is insecure.",
        "tapCheckboxes": "Please tap the checkboxes below to confirm.",
        "wifiCheckbox": "I will not print on public wifi",
        "printerCheckbox": "I will not print on a public printer"
    },
    "receive": {
        "yourAddress": "Your address",
        "qrOptions": "QR options",
        "shareQr": "Share QR code",
        "copyAddress": "Copy address",
        "addressCopied": "Address copied",
        "addressCopiedExplanation": "Your address has been copied to the clipboard.",
        "generateNewAddress": "New Address",
        "removeMessage": "REMOVE MESSAGE",
        "noAddresses": "NO ADDRESSES",
        "spent": "Spent",
        "missingPermission": "File system permission required",
        "missingPermissionExplanation": "Access to the file system is required in order to share QR codes.",
        "tag": "Tag"
    },
    "saveYourSeed": {
        "saveYourSeed": "Back up your seed",
        "seedCleared": "Seed cleared",
        "mostSecure": "Most Secure",
        "leastSecure": "Least Secure",
        "paperWallet": "Paper Wallet",
        "writeYourSeedDown": "Write your seed down",
        "seedClearedExplanation": "The seed has been cleared from the clipboard for your security.",
        "iHaveBackedUpMySeed": "I have backed up my seed",
        "letsWriteDownYourSeed": "Lets write down your seed",
        "youCanHighlightCharacters": "You can highlight 9 characters at a time",
        "printBlankWallet": "Print a blank wallet",
        "whatIsChecksum": "Every seed has a corresponding 3-character checksum",
        "iHavesavedMySeed": "I've saved my seed",
        "checksumExplanation":
            "Whenever you add a seed to your wallet, you should ensure that the wallet-generated checksum matches the one you have written down.",
        "mustSaveYourSeed":
            "<0><0>You must back up your seed with </0><1>at least one</1><2> of the options listed below.</2></0>"
    },
    "seedReentry": {
        "pleaseConfirmYourSeed": "Please confirm your seed",
        "trinityWillNeverAskToReenter":
            "Trinity will never ask you to re-enter this seed unless you reset your wallet or the app.",
        "enterYourSeed": "Enter your seed",
        "incorrectSeed": "Incorrect seed",
        "incorrectSeedExplanation": "The seed you entered is incorrect. Please try again.",
        "thisIsACheck": "This is a check to make sure you backed up your seed.",
        "ifYouHaveNotSaved": "If you have not backed up your seed, please go back and do so.",
        "enterSeedBelow": "Enter your newly created seed below to confirm you have backed it up correctly"
    },
    "send": {
        "invalidAddress": "Invalid address",
        "invalidAddressExplanation1": "Address should be {{maxLength}} characters long and should have a checksum.",
        "invalidAddressExplanation2": "Address contains invalid characters.",
        "invalidAddressExplanation3": "Address contains an invalid checksum.",
        "invalidAddressExplanationGeneric": "Valid addresses should be 90 characters and contain only A-Z or 9.",
        "notEnoughFunds": "Insufficient funds",
        "notEnoughFundsExplanation": "You do not have enough IOTA to complete this transfer.",
        "keyReuse": "Key reuse",
        "keyReuseExplanation":
            "The address you are trying to send to has already been used. Please try another address.",
        "recipientAddress": "Recipient address",
        "amount": "Amount",
        "max": "MAX",
        "message": "Message",
        "invalidMessage": "Invalid message",
        "invalidMessageExplanation": "Your message contains invalid characters.",
        "invalidMessageTooLong": "Message too long",
        "invalidMessageTooLongExplanation": "The message exceeds the max. amount of characters (1093).",
        "send": "Send",
        "invalidAmount": "Incorrect amount entered",
        "invalidAmountExplanation":
            "Please enter a valid transaction amount. It may be helpful to view the IOTA unit explanation at the bottom of this page.",
        "maximumSelected": "MAXIMUM amount selected",
        "iotaUnits": "IOTA units explained",
        "sendMax": "SEND MAX",
        "totalTime": "Total time",
        "addressPasteDetected": "Address paste detected",
        "addressPasteExplanation":
            "It looks like you have pasted an address. Make sure that the address matches the one you want to send to.",
        "invalid": "INVALID"
    },
    "setPassword": {
        "choosePassword": "Choose a new password",
        "passwordTooShort": "Password is too short",
        "passwordTooShortExplanation":
            "Your password must be at least {{minLength}} characters. It is currently {{currentLength}} characters long. Please try again.",
        "passwordMismatch": "Passwords do not match",
        "passwordMismatchExplanation": "The passwords you have entered do not match. Please try again.",
        "nowWeNeedTo": "Now we need to set up a password.",
        "anEncryptedCopy":
            "An encrypted copy of your seed will be stored on your device. You will use this password to access your wallet in future.",
        "ensure": "Ensure you use a strong password of at least 12 characters.",
        "retypePassword": "Retype Password"
    },
    "setSeedName": {
        "letsAddName": "Let's add a name",
        "canUseMultipleSeeds": "You can use multiple seeds with this wallet. Each seed requires an account name.",
        "youCanAdd": "You can add more seeds in the Settings menu."
    },
    "modeSelection": {
        "expert": "Expert",
        "standard": "Standard",
        "expertModeExplanation":
            "Expert mode will provide access to additional features like manual promotion and reattachment.",
        "modesExplanation":
            "Only enable Expert mode if you are an experienced Tangle user. You may find it confusing otherwise."
    },
    "settings": {
        "transferSending": "Transfer sending",
        "transferSendingExplanation": "Please wait until your transfer has been sent.",
        "generatingAddress": "Generating receive address",
        "generatingAddressExplanation": "Please wait until your address has been generated.",
        "mode": "Mode",
        "theme": "Theme",
        "currency": "Currency",
        "cannotChangeNode": "Cannot change node",
        "cannotChangeNodeWhileSending": "Cannot change node while sending.",
        "language": "Language",
        "accountManagement": "Account management",
        "addNewSeed": "Add new seed",
        "twoFA": "Two-factor authentication",
        "changePassword": "Change password",
        "advanced": "Advanced settings",
        "logout": "Log out",
        "reset": "Reset wallet",
        "syncingComplete": "Syncing complete",
        "syncingCompleteExplanation": "Your account has synced successfully.",
        "nicknameChanged": "Account name changed",
        "nicknameChangedExplanation": "Your account name has been changed.",
        "accountDeleted": "Account deleted",
        "accountDeletedExplanation": "Your account has been removed from the wallet.",
        "cannotPerformAction": "Cannot perform action",
        "cannotPerformActionExplanation": "Go to advanced settings to reset the wallet.",
        "poorConnection": "Poor connection",
        "poorConnectionExplanation": "Failed to change currency due to a poor connection.",
        "hide": "Hide",
        "hideOthers": "Hide Others",
        "show": "Show",
        "showAll": "Show All",
        "quit": "Quit",
        "edit": "Edit",
        "cut": "Cut",
        "copy": "Copy",
        "paste": "Paste",
        "selectAll": "Select All",
        "securitySettings": "Security settings",
        "fingerprint": "Biometric authentication",
        "couldNotFetchRates": "Could not fetch rate",
        "couldNotFetchRatesExplanation": "Something went wrong while fetching conversion rate for {{currency}}.",
        "fetchedConversionRates": "Fetched conversion rate",
        "fetchedConversionRatesExplanation": "Successfully fetched latest conversion rate for {{currency}}.",
        "undo": "Undo",
        "redo": "Redo",
        "aboutTrinity": "About Trinity",
        "lockScreenTimeout": "Lock Screen Timeout (Minutes)",
        "autoNodeSwitching": "Automatically switch node when selected is unreachable",
        "nodeChangeSuccess": "Successfully changed node",
        "nodeChangeSuccessNoRemotePow":
            "The node was changed to {{node}}. This node does not support remote Proof of Work.",
        "nodeChangeSuccessExplanation": "The node was changed to {{node}}.",
        "nodeChangeError": "Error changing node",
        "nodeChangeErrorExplanation": "There was an error changing node. Please try again."
    },
    "resetWalletRequirePassword": {
        "enterPassword": "Enter your password to reset the wallet.",
        "cancel": "Cancel",
        "reset": "RESET"
    },
    "walletSetup": {
        "creatingSeed": "Creating a seed",
        "okay": "Okay. Let's set up your wallet!",
        "doYouAlreadyHaveASeed": "Do you already have a seed that you would like to use?",
        "doYouNeedASeed": "Do you need to create a new seed?",
        "seedExplanation": "Your IOTA seed is the master key to your funds. It is 81 characters long, using only letters A-Z or the number 9.",
        "noIHaveOne": "No, I have one",
        "yesINeedASeed": "Yes, I need a seed",
        "explanation":
            "<0><0>You can use it to access your funds from</0><1> any wallet</1><2>, on</2><3> any device.</3></0>",
        "loseSeed": "But if you lose your seed, you also lose your IOTA.",
        "keepSafe": "Please keep your seed safe.",
        "hint": "<0><0>Hint:</0> Click NO if this is your first time using IOTA.</0>"
    },
    "welcome": {
        "thankYou": "Thank you for downloading Trinity"
    },
    "writeSeedDown": {
        "yourSeedIs": "Your seed is {{maxSeedLength}} characters read from left to right.",
        "writeDownYourSeed":
            "<0> Write down your seed and checksum and </0><1>triple check</1><2> that they are correct.</2>",
        "scrollToBottom": "Scroll to the bottom"
    },
    "history": {
        "bundleHashCopied": "Bundle hash copied",
        "noTransactionsFound": "No transactions found",
        "hideZeroBalance": "Hide zero balance",
        "bundleHashCopiedExplanation": "The bundle hash has been copied to the clipboard.",
        "addressCopied": "Address copied",
        "addressCopiedExplanation": "The address has been copied to the clipboard.",
        "messageCopied": "Message copied",
        "messageCopiedExplanation": "The message has been copied to the clipboard.",
        "send": "Send",
        "receive": "Receive",
        "empty": "Empty",
<<<<<<< HEAD
        "retrying": "Retrying"
=======
        "retrying": "RETRYING",
        "yesterday": "Yesterday"
>>>>>>> 069b6e33
    },
    "accountManagement": {
        "viewSeed": "View seed",
        "viewAddresses": "View addresses",
        "editAccountName": "Edit account name",
        "deleteAccount": "Delete account",
        "addNewAccount": "Add new account"
    },
    "addCustomNode": {
        "customNodeAdded": "Custom node added",
        "customNodeCouldNotBeAdded": "Custom node could not be added",
        "customNodeAddedSuccessfully": "The custom node has been added successfully.",
        "customNode": "Custom node",
        "removeCustomNode": "Remove custom node",
        "invalidNodeResponse": "The node returned an invalid response",
        "httpNodeError": "Trinity Mobile only supports https nodes.",
        "add": "Add",
        "nodeFieldEmpty": "Text field is empty",
        "nodeFieldEmptyExplanation": "Please enter a custom node."
    },
    "addNewAccount": {
        "useExistingSeed": "Use existing seed",
        "createNewSeed": "Create new seed"
    },
    "advancedSettings": {
        "selectNode": "Select node",
        "addCustomNode": "Add custom node",
        "manualSync": "Manual sync",
        "snapshotTransition": "Snapshot transition",
        "pow": "Proof of Work",
        "autoPromotion": "Auto-promotion",
        "autoPromotionExplanation":
            "Auto-promotion helps to confirm your transactions on the Tangle. Enable this setting if you are having difficulty getting your transactions to confirm.",
        "autoPromotionPoW": "Auto-promotion is only possible on nodes that support remote Proof of Work."
    },
    "advancedThemeCustomisation": {
        "background": "Background",
        "frame": "Frame"
    },
    "themeCustomisation": {
        "theme": "Theme",
        "mockup": "Mockup"
    },
    "currencySelection": {
        "currency": "Currency"
    },
    "logoutConfirmationModal": {
        "logoutConfirmation": "Are you sure you want to log out?"
    },
    "qrScanner": {
        "scan": "Scan your QR code"
    },
    "unitInfoModal": {
        "unitSystem": "UNIT SYSTEM",
        "trillion": "Trillion",
        "billion": "Billion",
        "million": "Million",
        "thousand": "Thousand",
        "one": "One"
    },
    "usedAddressModal": {
        "cantSpendFullBalanceQuestion": "Why can't I spend my full balance?",
        "spentAddressExplanation":
            "You have funds on one or more spent addresses. Address reuse is dangerous in IOTA, so this wallet does not allow you to send from the same address more than once.",
        "discordInformation": "Please head to the #help channel on Discord to find out what you can do."
    },
    "deleteAccount": {
        "areYouSure": "<0></0><1>Are you sure you want to delete</1><2></2><3>{{accountName}}?</3>",
        "yourSeedWillBeRemoved": "Your seed and transaction history will be removed.",
        "thisAction": "This action cannot be undone.",
        "enterPassword": "Enter your password to delete this account."
    },
    "manualSync": {
        "outOfSync": "Does your transaction history look like it may be out of sync?",
        "pressToSync": "Press the button below to sync your account.",
        "thisMayTake": "This may take a while. You may notice your device slowing down.",
        "doNotClose": "Please note, minimising the app will cancel the sync.",
        "syncAccount": "Sync Account",
        "syncingYourAccount": "Syncing your account."
    },
    "useExistingSeed": {
        "title": "Enter a seed and account name.",
        "incorrectFormat": "Incorrect seed format",
        "validSeedExplanation": "Valid seeds should be 81 characters and contain only A-Z or 9."
    },
    "viewSeed": {
        "enterPassword": "Enter password to view your seed.",
        "viewSeed": "View Seed",
        "hideSeed": "Hide Seed"
    },
    "saveSeedConfirmation": {
        "didSaveSeed": "Did you back up your seed?",
        "alreadyHave": "I have backed up my seed",
        "reenterSeed": "At the next step you will be asked to re-enter your seed.",
        "reenterSeedWarning":
            "If you have not backed up your seed and your device fails, you will lose all of your IOTA.",
        "pleaseConfirm": "Please confirm you have securely stored your seed."
    },
    "walletResetConfirmation": {
        "cannotUndo": "THIS ACTION CANNOT BE UNDONE.",
        "warning":
            "<0><0>All of your wallet data including your </0><1>seeds, password,</1><2> and </2><3>other account information</3><4> will be lost.</4></0>"
    },
    "fingerprintSetup": {
        "instructionsEnable": "Touch fingerprint reader to enable fingerprint authentication",
        "instructionsDisable": "Touch fingerprint reader to disable fingerprint authentication",
        "fingerprintAuthEnabled": "Biometric authentication enabled",
        "fingerprintAuthEnabledExplanation": "You have successfully enabled biometric authentication.",
        "fingerprintAuthDisabled": "Biometric authentication disabled",
        "fingerprintAuthDisabledExplanation": "You have successfully disabled biometric authentication.",
        "fingerprintAuthFailed": "Biometric authentication failed",
        "fingerprintAuthFailedExplanation": "Fingerprint authentication failed. Please try again.",
        "status": "Status",
        "fingerprintUnavailable": "Biometric authentication unavailable",
        "fingerprintUnavailableExplanation":
            "Your device does not support biometric authentication or it has not been configured in the device settings.",
        "buttonInstructionsDisable": "Press the button below to disable fingerprint authentication.",
        "buttonInstructionsEnable": "Press the button below to enable fingerprint authentication.",
        "buttonInstructionsDisableIPhoneX": "Press the button below to disable Face ID.",
        "buttonInstructionsEnableIPhoneX": "Press the button below to enable Face ID.",
        "instructionsLogin": "Touch fingerprint reader to log in"
    },
    "transferConfirmation": {
        "youAreAbout": "You are about to send {{contents}} to the address",
        "aMessage": "a message"
    },
    "twoFA": {
        "wrongCode": "Wrong code",
        "wrongCodeExplanation": "The code you entered is incorrect.",
        "emptyCode": "Empty code",
        "emptyCodeExplanation": "Please enter a code and try again.",
        "keyCopied": "Key copied to clipboard",
        "keyCopiedExplanation": "Your 2FA key has been copied to the clipboard.",
        "addKey": "Add this key to your 2FA app",
        "key": "Key",
        "twoFAEnabled": "2FA is now enabled",
        "twoFAEnabledExplanation": "You have successfully enabled Two Factor Authentication.",
        "twoFADisabled": "2FA is now disabled",
        "twoFADisabledExplanation": "You have successfully disabled Two Factor Authentication.",
        "enterCode": "Enter the code from your 2FA app",
        "code": "Code",
        "twoFaToken": "2FA Token"
    },
    "seedVault": {
        "exportSeedVault": "Export SeedVault",
        "seedVaultExplanation" : "A SeedVault is an encrypted file for storing your seed securely. The seed is encrypted behind a password and cannot be accessed without that password. It is recommended that you store the file in a password manager like Keepass.",
        "seedVaultWarning": "Make sure you back up the file in multiple locations (e.g. hard drive, cloud, USB). If you lose this file and have not stored your seed elsewhere, you will lose your IOTA.",
        "exportFail": "SeedVault export failed",
        "exportFailExplanation": "There was an problem exporting the SeedVault. Please ensure you have the appropriate permissions and enough free space.",
        "exportSuccess": "SeedVault exported",
        "exportSuccessExplanation": "Your encrypted seed file was exported successfully.",
        "importSeedVault": "Import SeedVault",
        "dropSeedVaultHere": "Drop SeedVault here",
        "enterPasswordExplanation": "Enter your password to open the SeedVault",
        "noSeedFound": "SeedVault does not contain a valid seed",
        "noSeedFoundExplanation": "The SeedVault is either empty or contains a seed in an invalid format.",
        "seedFileError": "Failed to open SeedVault",
        "seedFileErrorExplanation": "There was a problem opening the SeedVault. If you selected the correct file then it may be corrupted."
    },
    "chart": {
        "mcap": "MCAP",
        "change": "Change (24h)",
        "volume": "Volume (24h)",
        "currentValue": "Current value",
        "error": "Error fetching chart data"
    },
    "rootDetection": {
        "warning": "WARNING",
        "appearsRooted": "Your device appears to be rooted.",
        "securityRisk": "This can pose a significant risk to the security of your wallet.",
        "continueDepsiteRisk": "Do you wish to continue despite this risk?"
    },
    "pow": {
        "feeless": "It is necessary to complete a little proof of work to send feeless transactions in IOTA.",
        "localOrRemote": "Proof of work can either be completed locally on your device, or offloaded to a node.",
        "local": "Local",
        "remote": "Remote",
        "powUpdated": "Proof of work settings",
        "powUpdatedExplanation": "Your proof of work configuration has been updated.",
        "noWebGLSupport": "WebGL not supported",
        "noWebGLSupportExplanation": "Your computer does not support WebGL. Please use remote PoW."
    },
    "autoPromotion": {
        "autoPromotionUpdated": "Auto-promotion settings",
        "autoPromotionUpdatedExplanation": "Your auto-promotion configuration has been updated."
    },
    "progressSteps": {
        "checkingNodeHealth": "Checking node health",
        "validatingReceiveAddress": "Validating receive address",
        "syncingAccount": "Syncing account",
        "preparingInputs": "Preparing inputs",
        "preparingTransfers": "Preparing transfers",
        "gettingTransactionsToApprove": "Getting transactions to approve",
        "proofOfWork": "Completing proof of work",
        "broadcasting": "Broadcasting"
    },
    "snapshotTransition": {
        "cannotCompleteTransition": "Cannot complete snapshot transition",
        "cannotCompleteTransitionExplanation": "Your balance must be greater than 0 to complete the transition.",
        "transitionComplete": "Snapshot transition complete",
        "transitionCompleteExplanation": "The snapshot transition has completed successfully.",
        "detectedBalance": "Detected balance: {{amount}} {{unit}}",
        "isThisCorrect": "Is this correct?",
        "snapshotExplanation": "Every so often, a snapshot is performed to prune the size of the Tangle.",
        "hasSnapshotTakenPlace": "Has a snapshot taken place? Press the button below to transition.",
        "transition": "Transition",
        "transitioning": "Transitioning for the snapshot.",
        "generatingAndDetecting": "Generating addresses and detecting balance.",
        "attaching": "Attaching addresses to Tangle."
    },
    "deepLink": {
        "autofill": "Autofill success",
        "autofillExplanation": "Transaction data autofilled from link."
    },
    "updates": {
        "errorRetrievingUpdateData": "Error retrieving update data",
        "errorRetrievingUpdateDataExplanation": "There was an error retrieving update data. Please try again.",
        "noUpdatesAvailable": "No updates available",
        "noUpdatesAvailableExplanation": "You've got the latest version of IOTA Trinity desktop wallet!",
        "newVersionAvailable": "New version available",
        "newVersionAvailableExplanation":
            "A new <strong>Trinity</strong> <strong>{{version}}</strong> version is available. Please read the release details carefully and verify the download source before updating:",
        "downloadRelease": "Download release",
        "skipUpdate": "Skip update"
    },
    "notificationLog": {
        "errorLog": "ERROR LOG"
    },
    "terms": {
        "termsAndConditions": "Terms & Conditions",
        "accept": "I accept"
    },
    "privacyPolicy": {
        "privacyPolicy": "Privacy Policy",
        "agree": "I agree"
    }
}<|MERGE_RESOLUTION|>--- conflicted
+++ resolved
@@ -505,12 +505,8 @@
         "send": "Send",
         "receive": "Receive",
         "empty": "Empty",
-<<<<<<< HEAD
-        "retrying": "Retrying"
-=======
-        "retrying": "RETRYING",
+        "retrying": "Retrying",
         "yesterday": "Yesterday"
->>>>>>> 069b6e33
     },
     "accountManagement": {
         "viewSeed": "View seed",
