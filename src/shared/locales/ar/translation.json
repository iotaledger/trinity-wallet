--- conflicted
+++ resolved
@@ -7,15 +7,9 @@
         "back": "رجوع",
         "done": "تم",
         "next": "التالي",
-<<<<<<< HEAD
-        "apply": "",
-        "save": "",
-        "close": "",
-=======
         "apply": "APPLY",
         "save": "SAVE",
         "close": "CLOSE",
->>>>>>> 5cba3e8c
         "manualCopy": "اكتب القيمة الأولية",
         "paperWallet": "اطبع نسخة ورقية",
         "copyToClipboard": "Add to password manager",
@@ -39,8 +33,7 @@
         "syncInProgressExplanation": "Please wait until syncing is complete.",
         "somethingWentWrong": "Something went wrong",
         "somethingWentWrongExplanation": "Please restart the app.",
-<<<<<<< HEAD
-        "node": ""
+        "node": "Node"
     },
     "addAdditionalSeed": {
         "seedInvalidChars": "Seed contains invalid characters",
@@ -49,15 +42,6 @@
         "seedTooShort": "السييد قصير جداً",
         "seedTooShortExplanation":
             "Seeds must be {{maxLength}} characters long. Your seed is currently {{currentLength}} characters long. Please try again.",
-=======
-        "node": "Node"
-    },
-    "addAdditionalSeed": {
-        "seedInvalidChars": "Seed contains invalid characters",
-        "seedInvalidCharsExplanation": "Seeds can only consist of the capital letters A-Z and the number 9. Your seed has invalid characters. Please try again.",
-        "seedTooShort": "السييد قصير جداً",
-        "seedTooShortExplanation": "Seeds must be {{maxLength}} characters long. Your seed is currently {{currentLength}} characters long. Please try again.",
->>>>>>> 5cba3e8c
         "nameInUse": "Account name already in use",
         "nameInUseExplanation": "Please use a unique account name for your seed.",
         "enterAccountName": "Enter an account name.",
@@ -79,12 +63,8 @@
         "passwordTooShort": "كلمة المرور قصيرة جدا",
         "passwordTooShortExplanation": "Your password must be at least 8 characters. Please try again.",
         "oldPassword": "Cannot set old password",
-<<<<<<< HEAD
         "oldPasswordExplanation":
             "You cannot use the old password as your new password. Please try again with a new password.",
-=======
-        "oldPasswordExplanation": "You cannot use the old password as your new password. Please try again with a new password.",
->>>>>>> 5cba3e8c
         "ensureStrongPassword": "تأكد من استخدامك كلمة مرور قوية لا تقل عن 12 خانة.",
         "currentPassword": "Current Password",
         "newPassword": "New Password",
@@ -101,7 +81,6 @@
     },
     "enterSeed": {
         "invalidCharacters": "Seed contains invalid characters",
-<<<<<<< HEAD
         "invalidCharactersExplanation":
             "Seeds can only consist of the capital letters A-Z and the number 9. Your seed has invalid characters. Please try again.",
         "seedTooShort": "السييد قصير جداً",
@@ -109,12 +88,6 @@
             "Seeds must be {{maxLength}} characters long. Your seed is currently {{currentLength}} characters long. Please try again.",
         "seedExplanation":
             "Seeds should be {{maxLength}} characters long, and should contain capital letters A-Z, or the number 9. You cannot use seeds longer than {{maxLength}} characters.",
-=======
-        "invalidCharactersExplanation": "Seeds can only consist of the capital letters A-Z and the number 9. Your seed has invalid characters. Please try again.",
-        "seedTooShort": "السييد قصير جداً",
-        "seedTooShortExplanation": "Seeds must be {{maxLength}} characters long. Your seed is currently {{currentLength}} characters long. Please try again.",
-        "seedExplanation": "Seeds should be {{maxLength}} characters long, and should contain capital letters A-Z, or the number 9. You cannot use seeds longer than {{maxLength}} characters.",
->>>>>>> 5cba3e8c
         "neverShare": "لا تقم ابداً بمشاركة السييد الخاص بك مع اي شخص"
     },
     "home": {
@@ -147,12 +120,8 @@
         "individualLetters": "اضغط على الأحرف بشكل فردي لكي تكن عشوائية."
     },
     "onboardingComplete": {
-<<<<<<< HEAD
         "walletReady":
             "تم إعداد المحفظة الآن وجاهزة للاستخدام. إذا كنت بحاجة إلى إجراء أية تغييرات في المستقبل، فابحث في قائمة الإعدادات."
-=======
-        "walletReady": "تم إعداد المحفظة الآن وجاهزة للاستخدام. إذا كنت بحاجة إلى إجراء أية تغييرات في المستقبل، فابحث في قائمة الإعدادات."
->>>>>>> 5cba3e8c
     },
     "paperWallet": {
         "clickToPrint": "اضغط الزر أدناه لطباعة نسخه ورقية من السييد الخاصة بك.",
@@ -189,12 +158,8 @@
         "notEnoughFunds": "لا توجد أموال كافية",
         "notEnoughFundsExplanation": "You do not have enough IOTA to complete this transfer.",
         "keyReuse": "إعادة الاستخدام المفتاح",
-<<<<<<< HEAD
         "keyReuseExplanation":
             "The address you are trying to send to has already been used. Please try another address.",
-=======
-        "keyReuseExplanation": "The address you are trying to send to has already been used. Please try another address.",
->>>>>>> 5cba3e8c
         "recipientAddress": "Recipient address",
         "amount": "الكمية",
         "max": "أقصى",
@@ -207,7 +172,6 @@
     },
     "setPassword": {
         "passwordTooShort": "كلمة المرور قصيرة جدا",
-<<<<<<< HEAD
         "passwordTooShortExplanation":
             "Your password must be at least {{minLength}} characters. It is currently {{currentLength}} characters long. Please try again.",
         "passwordMismatch": "كلمتي المرور لا تتطابق",
@@ -215,13 +179,6 @@
         "nowWeNeedTo": "الآن نحن بحاجة إلى إعداد كلمة مرور.",
         "anEncryptedCopy":
             "An encrypted copy of your seed will be stored on your device. You will use this password to access your wallet in future.",
-=======
-        "passwordTooShortExplanation": "Your password must be at least {{minLength}} characters. It is currently {{currentLength}} characters long. Please try again.",
-        "passwordMismatch": "كلمتي المرور لا تتطابق",
-        "passwordMismatchExplanation": "كلمتي المرور المدخلة لا تتطابق، يرجى المحاولة مرة أخرى.",
-        "nowWeNeedTo": "الآن نحن بحاجة إلى إعداد كلمة مرور.",
-        "anEncryptedCopy": "An encrypted copy of your seed will be stored on your device. You will use this password to access your wallet in future.",
->>>>>>> 5cba3e8c
         "ensure": "تأكد من استخدامك كلمة مرور قوية لا تقل عن 12 خانة.",
         "retypePassword": "Retype Password"
     },
@@ -272,12 +229,8 @@
     "walletSetup": {
         "okay": "حسنًا. لنقم بإعداد محفظتك!",
         "doYouAlreadyHaveASeed": "هل لديك seed ترغب في استخدامه؟",
-<<<<<<< HEAD
         "seedExplanation":
             "السييد مثل اسم المستخدم وكلمة المرور للحساب الخاص بك، جنبا إلى جنب في سلسلة واحدة مكونة من 81 خانة.",
-=======
-        "seedExplanation": "السييد مثل اسم المستخدم وكلمة المرور للحساب الخاص بك، جنبا إلى جنب في سلسلة واحدة مكونة من 81 خانة.",
->>>>>>> 5cba3e8c
         "explanation1": "You can use it to access your funds from",
         "explanation2": " any wallet ",
         "explanation3": ", on",
@@ -302,47 +255,6 @@
         "addressCopiedExplanation": "The address has been copied to the clipboard."
     },
     "accountManagement": {
-<<<<<<< HEAD
-        "viewSeed": "",
-        "viewAddresses": "",
-        "editAccountName": "",
-        "deleteAccount": "",
-        "addNewAccount": ""
-    },
-    "addCustomNode": {
-        "customNode": "",
-        "add": ""
-    },
-    "addNewAccount": {
-        "useExistingSeed": "",
-        "createNewSeed": ""
-    },
-    "advancedSettings": {
-        "selectNode": "",
-        "addCustomNode": "",
-        "manualSync": ""
-    },
-    "advancedThemeCustomisation": {
-        "background": "",
-        "frame": ""
-    },
-    "currencySelection": {
-        "currency": ""
-    },
-    "logoutConfirmationModal": {
-        "logoutConfirmation": ""
-    },
-    "qrScanner": {
-        "scan": ""
-    },
-    "unitInfoModal": {
-        "unitSystem": "",
-        "trillion": "",
-        "billion": "",
-        "million": "",
-        "thousand": "",
-        "one": ""
-=======
         "viewSeed": "View seed",
         "viewAddresses": "View addresses",
         "editAccountName": "Edit account name",
@@ -382,6 +294,5 @@
         "million": "Million",
         "thousand": "Thousand",
         "one": "One"
->>>>>>> 5cba3e8c
     }
 }