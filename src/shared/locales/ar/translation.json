{
    "global": {
        "send": "إرسال",
        "cancel": "إلغاء",
        "continue?": "هل تريد بالتأكيد المتابعة؟",
        "noTransactions": "لا يوجد تاريخ حديث",
        "refresh": "Refresh",
        "balanceError": "لا يوجد رصيد كاف",
        "balanceErrorMessage": "ليس لديك ما يكفي من يوتا لإتمام عملية النقل هذه.",
        "transferError": "حدث خطأ في النقل",
        "transferErrorMessage": "حدث خطأ ما أثناء إرسال التحويل. حاول مرة اخرى.",
        "transferSent": "تم إرسال التحويل",
        "transferSentMessage": "تم إرسال التحويل إلى تشابك.",
        "messageSent": "تم الارسال",
        "messageSentMessage": "تم إرسال رسالتك إلى تشابك.",
        "keyReuse": "Sending to spent address",
        "keyReuseError": "لا يمكنك الإرسال إلى عنوان تم إنفاقه من قبل.",
        "invalidResponse": "Node error",
        "invalidResponseExplanation": "The node returned an error. Try changing node.",
        "invalidResponsePollingExplanation": "The node returned an error while polling. Try changing node.",
        "invalidResponseFetchingAccount":
            "The node returned an error while fetching your account information. Try changing node.",
        "invalidResponseSendingTransfer": "The node returned an error while sending the transfer. Try changing node.",
        "nodeOutOfSync": "Node out of sync",
        "nodeOutOfSyncExplanation": "Your currently selected node is out of sync. Please change node or try again.",
        "thisNodeOutOfSync": "This node is out of sync. Please change node or try again.",
        "seed": "سييد",
        "checksum": "رمز التحقق",
        "back": "رجوع",
        "goBack": "Go back",
        "goBackStep": "Go back a step",
        "backLowercase": "الى الخلف",
        "done": "انتهى",
        "doneLowercase": "انتهى",
        "prev": "PREV",
        "next": "التالي",
        "nextLowerCase": "Next",
        "apply": "تطبيق",
        "save": "حفظ",
        "close": "Close",
        "continue": "مواصلة",
        "enable": "Enable",
        "disable": "Disable",
        "enabled": "Enabled",
        "disabled": "Disabled",
        "manualCopy": "Write seed down",
        "paperWallet": "Print paper copy",
        "addToPasswordManager": "Add to password manager",
        "shareSeed": "Share seed",
        "proceed": "Proceed",
        "qr": "رمز QR",
        "notAvailable": "لا تتوفر هذه الدالة",
        "notAvailableExplanation": "وسوف تضاف في مرحلة لاحقة.",
        "enterSeed": "الرجاء إدخال البذور الخاصة بك.",
        "mainWallet": "الحساب الرئيسي",
        "secondWallet": "الحساب الثاني",
        "thirdWallet": "الحساب الثالث",
        "fourthWallet": "الاعتبار الرابع",
        "fifthWallet": "حساب الخامس",
        "sixthWallet": "حساب السادسة",
        "otherWallet": "حساب آخر",
        "yes": "نعم",
        "no": "لا",
        "yesLowerCase": "Yes",
        "noLowerCase": "No",
        "okay": "OKAY",
        "okayLowercase": "Okay",
        "password": "كلمة المرور",
        "passwordOrFingerprint": "كلمة المرور أو البصمة",
        "unrecognisedPassword": "كلمة المرور غير المعترف بها",
        "unrecognisedPasswordExplanation": "كلمة المرور غير مطابقة. يرجى المحاولة مره اخرى.",
        "syncInProgress": "المزامنة قيد التقدم",
        "syncInProgressExplanation": "الرجاء الانتظار حتى اكتمال المزامنة.",
        "somethingWentWrong": "حدث خطأ",
        "somethingWentWrongRestart": "Please restart the app.",
        "somethingWentWrongTryAgain": "Please try again.",
        "node": "عقدة",
        "cannotPerformAction": "يتعذر تنفيذ الإجراء",
        "cannotPerformActionExplanation": "اذهب إلى الإعدادات المتقدمة لإعادة المحفظة.",
        "attachToTangleUnavailable": "Remote Proof of Work is unavailable",
        "attachToTangleUnavailableExplanation":
            "Remote Proof of Work is not available on your selected node. Either change node or set Proof of Work to Local in Advanced Settings.",
        "attachToTangleUnavailableExplanationShort": "Remote Proof of Work is not available on your selected node.",
        "wallet": "المحفظة",
        "sent": "أرسلت",
        "received": "تلقي",
        "sending": "إرسال",
        "receiving": "تلقي",
        "confirmed": "وأكد",
        "pending": "معلقة",
        "bundleHash": "تجزئة الحزمة",
        "addresses": "عناوين",
        "reattach": "REATTACH",
        "promote": "PROMOTE",
        "retry": "RETRY",
        "rebroadcast": "REBROADCAST",
        "pressBackAgain": "تجزئة الحزمة",
        "reattached": "Successfully reattached transaction",
        "reattachedExplanation": "Reattached transaction with hash {{hash}}",
        "promotingTransaction": "Promoting transaction",
        "autopromoting": "نقل أوتوبروموتينج",
        "autopromotingExplanation": "Promoting transaction with hash {{hash}}",
        "rebroadcasted": "Successfully rebroadcasted transaction",
        "rebroadcastedExplanation": "Rebroadcasted transaction with hash {{hash}}",
        "rebroadcastError": "Could not rebroadcast transaction",
        "rebroadcastErrorExplanation": "Something went wrong while rebroadcasting your transaction. Please try again.",
        "promoted": "Successfully promoted transaction",
        "promotedExplanation": "Promoted transaction with hash {{hash}}",
        "autopromotionError": "Could not auto-promote transaction",
<<<<<<< HEAD
        "autopromotionErrorExplanation":
            "Remote Proof of Work is not available on your selected node. Please change node.",
=======
        "autopromotionErrorExplanation": "Remote Proof of Work is not available on your selected node. Please change node and reenable auto-promotion.",
>>>>>>> 8228d9a9
        "promotionError": "Could not promote transaction",
        "promotionErrorExplanation": "Something went wrong while promoting your transaction. Please try again.",
        "noLongerValid": "The bundle you are trying to promote is no longer valid",
        "transactionAlreadyConfirmed": "Transaction already confirmed",
        "transactionAlreadyConfirmedExplanation": "The transaction you are trying to promote is already confirmed.",
        "cannotSendToOwn": "Sending to own address",
        "cannotSendToOwnExplanation": "You cannot make a value transfer to one of your own addresses.",
        "pleaseWait": "يرجى الانتظار",
        "pleaseWaitEllipses": "Please wait...",
        "pleaseWaitExplanation": "Trinity is performing another function. Please wait and try again.",
        "pleaseWaitTransferExplanation":
            "Your available balance is currently being used in other transfers. Please wait for one to confirm before trying again.",
        "pleaseWaitIncomingTransferExplanation":
            "You have incoming transfers. Please wait for them to confirm before trying again.",
        "snapshotTransitionInProgress": "Snapshot transition in progress",
        "snapshotTransitionInProgressExplanation": "Please wait until the transition is complete.",
        "checkForUpdates": "Check for Updates",
        "account": "Account",
        "enterPasswordToAccessSettings": "Enter your password to access account settings",
        "enterYourPassword": "Enter your password",
        "changeNode": "Change Node",
        "addCustomNode": "Add Custom Node",
        "nodeChanged": "Node changed",
        "nodeChangedExplanation": "The node has been changed successfully.",
        "nodeMustUseHTTPS": "Invalid node (non HTTPS)",
        "nodeMustUseHTTPSExplanation": "Only custom nodes using HTTPS are allowed.",
        "nodeDuplicated": "Duplicated node",
        "nodeDuplicatedExplanation": "The custom node is already listed.",
        "nodeAutoChanged": "Auto-switched node",
        "nodeAutoChangedExplanation": "Switched to new node {{- nodeAddress}} as selected node is offline.",
        "fingerprintOnSend": "Touch fingerprint reader to authorise the transfer",
        "masterKey": "Your IOTA seed is the master key to your funds.",
        "seedThief": "If someone else has your seed they can steal your IOTA.",
        "googlePlayServicesNotAvailable": "Google Play Services not available",
        "couldNotVerifyDeviceIntegrity":
            "Could not verify device integrity because Google Play Services are not available.",
        "clear": "CLEAR",
        "noNetworkConnection": "No network connection",
        "noNetworkConnectionExplanation": "Your internet connection appears to be offline.",
        "spentAddressExplanation": "WARNING: Funds on spent addresses",
        "discordInformation":
            "Sending from the same address more than once is dangerous. Please head to the #help channel on Discord to find out what you can do.",
        "androidInsecureClipboardWarning": "Android does not provide a secure clipboard.",
        "androidCopyPasteWarning": "Never copy/paste your seed on an Android device.",
        "willNotCopyPasteSeed": "I will not copy/paste my seed",
        "mustBeStoredAppropriately": "It must be stored appropriately.",
        "deviceMayBecomeUnresponsive": "Your device may become unresponsive for a while",
        "isYourBalanceCorrect": "Is your balance correct?",
        "ifYourBalanceIsNotCorrect":
            "If your balance is not correct, it is likely that you are using a pre-snapshot seed.",
        "headToAdvancedSettingsForTransition": "Head to Advanced Settings and perform a Snapshot Transition."
    },
    "addAdditionalSeed": {
        "seedInvalidChars": "أوتورياتاتشينج إلى تشابك",
        "seedInvalidCharsExplanation":
            "يمكن أن تتكون البذور فقط من الحروف من الألف إلى الياء والرقم 9. البذور الخاص بك يحتوي على أحرف غير صالحة. الرجاء المحاولة مرة أخرى.",
        "seedTooShort": "السييد قصير جداً",
        "seedTooShortExplanation":
            "يجب أن تكون البذور {{maxLength}} حرفاً. البذور الخاص بك حاليا {{currentLength}} حرفاً. الرجاء المحاولة مرة أخرى.",
        "nameInUse": "سبق التسجيل بهذا الإسم من قبل",
        "nameInUseExplanation": "Please use a unique account name for your seed.",
        "enterAccountName": "أدخل اسم حساب.",
        "accountName": "اسم الحساب",
        "noNickname": "لم يتم ادخال اسم حساب",
        "noNicknameExplanation": "يرجى إدخال اسم حساب للسييد الخاص بك.",
        "seedInUse": "السييد قيد الاستخدام",
        "seedInUseExplanation": "سبق ربط هذا السييد بمحفظتك. الرجاء استخدام سييد آخر."
    },
    "changePassword": {
        "oops": "المعذرة! حدث خطأ ما",
        "oopsExplanation": "حدث خطأ ما أثناء تحديث كلمة المرور الخاصة بك. يرجى المجاولة مرة اخرى.",
        "passwordUpdated": "تحديث كلمة المرور",
        "passwordUpdatedExplanation": "لقد تم تحديث كلمة المرور الخاصة بك بنجاح.",
        "incorrectPassword": "كلمة المرور غير صحيحة",
        "incorrectPasswordExplanation": "كلمة المرور الحالية غير صحيحة. يرجى المحاولة مرة أخرى.",
        "passwordsDoNotMatch": "كلمتي المرور لا تتطابق",
        "passwordsDoNotMatchExplanation": "كلمة المرور ليست متطابقة. يرجى المحاولة مرة أخرى.",
        "passwordTooShort": "كلمة المرور قصيرة جدا",
        "passwordTooShortExplanation": "Your password must be at least 8 characters. Please try again.",
        "oldPassword": "لا يمكن استخدام كلمة مرور قديمة",
        "oldPasswordExplanation": "لا يمكنك استخدام كلمة مرور قديمة. يرجى المحاولة مرة أخرى باستخدام كلمة مرور جديدة.",
        "ensureStrongPassword": "تأكد من استخدامك كلمة مرور قوية لا تقل عن 12 خانة.",
        "currentPassword": "كلمة المرور الحالية",
        "newPassword": "كلمة مرور جديدة",
        "confirmPassword": "تأكيد كلمة المرور الجديدة",
        "passwordTooWeak": "Password too weak",
        "passwordTooWeakReason":
            "Your password is too weak. Use a combination of words, and avoid common phrases, names or dates",
        "reasonRow": "Straight rows of keys are easy to guess",
        "reasonPattern": "Short patterns of keys are easy to guess",
        "reasonNames": "Common names and surnames are easy to guess",
        "reasonRepeats": "Repeats like 'aaa' are easy to guess",
        "reasonRepeats2": "Repeats like 'abcabcabc' are only slightly harder to guess than 'abc'",
        "reasonSequence": "Sequences like abc or 54321 are easy to guess",
        "reasonYears": "Recent years are easy to guess",
        "reasonDates": "Dates are often easy to guess",
        "reasonTop10": "This is a top 10 common password",
        "reasonTop100": "This is a top 100 common password",
        "reasonCommon": "This is a very common password",
        "reasonSimilar": "This is similar to a commonly-used password",
        "reasonWord": "A single word is easy to guess"
    },
    "copyToClipboard": {
        "seedCleared": "تم مسح القيم",
        "seedClearedExplanation": "تم مسح القيم من الحافظة لأمنك.",
        "seedCopied": "تم نسخ السييد إلى الحافظة",
        "seedCopiedExplanation": "سيتم مسح السييد بمجرد الضغط على \"انتهى\" أو مرور 60 ثانية.",
        "clickToCopy": "انقر على الزر أدناه وانسخ السييد الخاص بك إلى مكان آمن.",
        "clickToSecurelyShare": "Click the button below to securely share your seed to a password manager.",
        "doNotStore": "لا تخزن السييد الخاص بك في نص عادي.",
        "copyToClipboard": "Copy Seed",
        "shareSeed": "Share your seed to a secure password manager",
        "storeEncrypted": "Store your seed encrypted in a password manager.",
        "doNotOpen": "Do not open any other apps during this process.",
        "tapConfirm": "Please tap the checkbox below to confirm.",
        "passwordManagerCheckbox": "I will store my seed in a password manager",
        "copy": "COPY",
        "noPasswordManagers": "No supported password managers installed",
        "noPasswordManagersExplanation":
            "No supported password managers were found on your device. Please install Keepass2Android.",
        "followTutorialToSecurelyShareSeed":
            "If you wish to store your seed in a password manager, you must follow a tutorial from the following link"
    },
    "enterSeed": {
        "invalidCharacters": "السييد يحتوي على أحرف غير صالحة",
        "invalidCharactersExplanation":
            "يجب ان يتكون السييد من احرف انجليزية كبيرة A-Z والرقم 9 فقط. السييد الخاص بك يحتوي على أحرف غير صالحة. يرجى المحاولة مرة أخرى.",
        "seedTooShort": "السييد قصير جداً",
        "seedTooShortExplanation":
            "يجب أن تكون البذور {{maxLength}} حرفاً. البذور الخاص بك حاليا {{currentLength}} حرفاً. الرجاء المحاولة مرة أخرى.",
        "seedExplanation":
            "Seeds should be {{maxLength}} characters long, and should contain capital letters A-Z, or the number 9. You cannot use seeds longer than {{maxLength}} characters.",
        "neverShare": "لا تقم ابداً بمشاركة السييد الخاص بك مع اي شخص"
    },
    "home": {
        "balance": "الرصيد",
        "send": "إرسال",
        "receive": "إستلام",
        "history": "التاريخ",
        "settings": "إعدادات"
    },
    "languageSetup": {
        "language": "اللغة",
        "letsGetStarted": "Let's get started"
    },
    "login": {
        "emptyPassword": "كلمة المرور فارغة",
        "emptyPasswordExplanation": "يجب إدخال كلمة مرور لتسجيل الدخول. الرجاء المحاولة مرة أخرى.",
        "enterPassword": "الرجاء إدخال كلمة المرور.",
        "useSeed": "استخدم سييد",
        "login": "Log In",
        "selectDifferentNode": "هل تريد اختيار عقده مختلفة؟",
        "setNode": "Set Node",
        "cannotConnect": "Cannot connect to IOTA node."
    },
    "loading": {
        "loadingFirstTime": "تحميل البذور لأول مرة.",
        "thisMayTake": "قد يستغرق هذا بعض الوقت.",
        "doNotMinimise": "Do not minimise or close the app.",
        "youMayNotice": "ستلاحظ بطء الجهاز الخاص بك.",
        "takingAWhile": "This seems to be taking a while"
    },
    "newSeedSetup": {
        "generatedSeed": "Generated seed",
        "seedNotGenerated": "القيم لم يتم تكوينها",
        "seedNotGeneratedExplanation": "Please generate a new seed.",
        "pressForNewSeed": "Press for New Seed",
        "generateSuccess": "Seed generated successfully",
        "individualLetters": "اضغط على الأحرف بشكل فردي لكي تكن عشوائية.",
        "individualLetterCount": "Press {{letterCount}} more individual letters to randomise them.",
        "whatIsASeed": "What is a seed?"
    },
    "onboardingComplete": {
        "allDone": "All Done!",
        "openYourWallet": "Open your wallet",
        "walletReady":
            "تم إعداد المحفظة الآن وجاهزة للاستخدام. إذا كنت بحاجة إلى إجراء أية تغييرات في المستقبل، فابحث في قائمة الإعدادات."
    },
    "paperWallet": {
        "clickToPrint": "اضغط الزر أدناه لطباعة نسخه ورقية من السييد الخاصة بك.",
        "storeSafely": "خزنها بأمان.",
        "neverShare": "لا تقم ابداً بمشاركة السييد الخاص بك مع اي شخص.",
        "iotaLogo": "شعار IOTA",
        "printWallet": "Print Paper Wallet",
        "print": "PRINT",
        "paperConvenience": "Printing a paper copy of your seed is a convenient way to store it.",
        "publicInsecure": "But printing on public wifi or a public printer is insecure.",
        "tapCheckboxes": "Please tap the checkboxes below to confirm.",
        "wifiCheckbox": "I will not print on public wifi",
        "printerCheckbox": "I will not print on a public printer"
    },
    "receive": {
        "copyAddress": "Copy address",
        "addressCopied": "تم نسخ العنوان",
        "addressCopiedExplanation": "تم نسخ عنوانك إلى الحافظة.",
        "generateNewAddress": "New Address",
        "message": "رسالة اختيارية",
        "removeMessage": "احذف الرسالة",
        "noAddresses": "لا توجد عناوين",
        "spent": "اُنفق"
    },
    "saveYourSeed": {
        "saveYourSeed": "Back up your seed",
        "seedCleared": "Seed cleared",
        "mostSecure": "Most Secure",
        "leastSecure": "Least Secure",
        "paperWallet": "Paper Wallet",
        "writeYourSeedDown": "Write your seed down",
        "printYourSeed": "Print your seed",
        "digitalCopy": "Digital copy",
        "seedClearedExplanation": "The seed has been cleared from the clipboard for your security.",
        "iHaveBackedUpMySeed": "لقد حفظت السييد الخاص بي",
        "letsWriteDownYourSeed": "Lets write down your seed",
        "youCanHighlightCharacters": "You can highlight 9 characters at a time",
        "printBlankWallet": "Print a blank wallet",
        "whatIsCheksum": "Every seed has a corresponding 3 character checksum",
        "iHavesavedMySeed": "I've saved my seed",
        "checksumExplanation":
            "Whenever you add a seed to your wallet, you should ensure that the wallet-generated checksum matches the one you have written down.",
        "mustSaveYourSeed":
            "<0><0>You must save your seed with </0><1>at least one</1><2> of the options listed below.</2></0>"
    },
    "seedReentry": {
        "pleaseConfirmYourSeed": "Please confirm your seed",
        "trinityWillNeverAskToReenter":
            "Trinity will never ask you to re-enter this seed unless you reset your wallet or the app.",
        "enterYourSeed": "Enter your seed",
        "incorrectSeed": "قيمة خاطئة",
        "incorrectSeedExplanation": "السييد المدخل غير صحيح. يرجى المحاولة مرة أخرى.",
        "thisIsACheck": "هذا فحص للتأكد من أنك قمت بحفظ السييد الخاصة بك.",
        "ifYouHaveNotSaved": "إذا لم تقم بحفظ السييد الخاص بك، الرجاء العودة والقيام بذلك.",
        "enterSeedBelow": "Enter your newly created seed below to confirm you have backed it up correctly"
    },
    "send": {
        "invalidAddress": "عنوان خاطئ",
        "invalidAddressExplanation1": "Address should be {{maxLength}} characters long and should have a checksum.",
        "invalidAddressExplanation2": "السييد يحتوي على أحرف غير صالحة.",
        "invalidAddressExplanation3": "العنوان يحتوي مجموع اختباري غير صحيح.",
        "invalidAddressExplanationGeneric": "Valid addresses should be 90 characters and contain only A-Z or 9.",
        "notEnoughFunds": "الرصيد غير كافي",
        "notEnoughFundsExplanation": "ليس لديك IOTA كافية لإتمام عملية التحويل.",
        "keyReuse": "إعادة الاستخدام المفتاح",
        "keyReuseExplanation":
            "The address you are trying to send to has already been used. Please try another address.",
        "recipientAddress": "عنوان المستقبل",
        "amount": "الكمية",
        "max": "أقصى",
        "message": "رسالة",
        "invalidMessage": "رسالة غير صحيحة",
        "invalidMessageExplanation": "رسالتك تحتوي على أحرف غير صالحة.",
        "invalidMessageTooLong": "Message too long",
        "invalidMessageTooLongExplanation": "The message exceeds the max. amount of characters (1093).",
        "send": "ارسال",
        "invalidAmount": "المبلغ المدخل غير صحيح",
        "invalidAmountExplanation":
            "Please enter a valid transaction amount. It may be helpful to view the IOTA unit explanation at the bottom of this page.",
        "maximumSelected": "تم اختيار الحد الأقصى",
        "iotaUnits": "IOTA units explained",
        "sendMax": "إرسال الكل",
        "totalTime": "Total time",
        "addressPasteDetected": "Address paste detected",
<<<<<<< HEAD
        "addressPasteExplanation":
            "It looks like you are about to paste an address. Make sure that the pasted address matches the one you want to send to."
=======
        "addressPasteExplanation": "It looks like you have pasted an address. Make sure that the address matches the one you want to send to."
>>>>>>> 8228d9a9
    },
    "setPassword": {
        "choosePassword": "Choose a new password",
        "passwordTooShort": "كلمة المرور قصيرة جدا",
        "passwordTooShortExplanation":
            "Your password must be at least {{minLength}} characters. It is currently {{currentLength}} characters long. Please try again.",
        "passwordMismatch": "كلمتي المرور لا تتطابق",
        "passwordMismatchExplanation": "كلمتي المرور المدخلة لا تتطابق، يرجى المحاولة مرة أخرى.",
        "nowWeNeedTo": "الآن نحن بحاجة إلى إعداد كلمة مرور.",
        "anEncryptedCopy":
            "سيتم تخزين نسخة مشفرة من السييد الخاص بك على الجهاز الخاص بك. وسوف تستخدم كلمة المرور هذه للوصول إلى المحفظة الخاصة بك في المستقبل.",
        "ensure": "تأكد من استخدامك كلمة مرور قوية لا تقل عن 12 خانة.",
        "retypePassword": "أعد كتابة كلمة المرور"
    },
    "setSeedName": {
        "letsAddName": "Let's add a name",
        "canUseMultipleSeeds": "يمكنك استخدام اكثر من سييد مع هذه المحفظة. كل سييد يتطلب اسم حساب.",
        "youCanAdd": "يمكنك إضافة سييد آخر في قائمة الإعدادات."
    },
    "modeSelection": {
        "expert": "Expert",
        "standard": "Standard",
        "expertModeExplanation":
            "Expert mode will provide access to additional features like manual promotion and reattachment.",
        "modesExplanation":
            "Only enable Expert mode if you are an experienced Tangle user. You may find it confusing otherwise."
    },
    "settings": {
        "transferSending": "جاري التحويل",
        "transferSendingExplanation": "الرجاء الانتظار حتى يتم إرسال التحويل الخاص بك.",
        "generatingAddress": "توليد عنوان استلام",
        "generatingAddressExplanation": "الرجاء الانتظار حتى يتم توليد عنوان الاستلام الخاص بك.",
        "mode": "نمط",
        "theme": "التصميم",
        "currency": "عملة",
        "cannotChangeNode": "Cannot change node",
        "cannotChangeNodeWhileSending": "Cannot change node while sending.",
        "language": "اللغة",
        "accountManagement": "إدارة الحساب",
        "addNewSeed": "إضافة سييد جديد",
        "twoFA": "Two-factor authentication",
        "changePassword": "تغيير كلمة المرور",
        "advanced": "إعدادات متقدمة",
        "logout": "تسجيل خروج",
        "reset": "إعادة تعيين المحفظة",
        "syncingComplete": "تم إكمال المزامنة",
        "syncingCompleteExplanation": "تم مزامنة حسابك بنجاح.",
        "nicknameChanged": "تم تغيير اسم الحساب",
        "nicknameChangedExplanation": "تم تغيير اسم الحساب الخاص بك.",
        "accountDeleted": "تم حذف الحساب",
        "accountDeletedExplanation": "تم حذف الحساب الخاص بك من المحفظة.",
        "cannotPerformAction": "يتعذر تنفيذ الإجراء",
        "cannotPerformActionExplanation": "اذهب إلى الإعدادات المتقدمة لإعادة المحفظة.",
        "poorConnection": "اتصال ضعيف",
        "poorConnectionExplanation": "تعذر تغيير العملة بسبب ضعف الاتصال.",
        "hide": "إخفاء",
        "hideOthers": "إخفاء الآخرين",
        "show": "Show",
        "showAll": "إظهار الكل",
        "quit": "خروج",
        "edit": "تحرير",
        "cut": "قص",
        "copy": "نسخ",
        "paste": "لصق",
        "selectAll": "تحديد الكل",
        "securitySettings": "إعدادات الأمان",
        "fingerprint": "Biometric authentication",
        "couldNotFetchRates": "Could not fetch rate",
        "couldNotFetchRatesExplanation": "Something went wrong while fetching conversion rate for {{currency}}.",
        "fetchedConversionRates": "Fetched conversion rate",
        "fetchedConversionRatesExplanation": "Successfully fetched latest conversion rate for {{currency}}.",
        "undo": "Undo",
        "redo": "Redo",
        "aboutTrinity": "About Trinity",
        "lockScreenTimeout": "Lock Screen Timeout (Minutes)",
        "autoNodeSwitching": "Automatically switch node when selected is unreachable",
        "nodeChangeSuccess": "Successfully changed node",
        "nodeChangeSuccessNoRemotePow":
            "The node was changed to {{node}}. This node does not support remote Proof of Work.",
        "nodeChangeSuccessExplanation": "The node was changed to {{node}}.",
        "nodeChangeError": "Error changing node",
        "nodeChangeErrorExplanation": "There was an error changing node. Please try again."
    },
    "resetWalletRequirePassword": {
        "enterPassword": "الرجاء ادخال كلمة المرور لإعادة المحفظة.",
        "cancel": "Cancel",
        "reset": "إعادة"
    },
    "walletSetup": {
        "creatingSeed": "Creating a seed",
        "okay": "حسنًا. لنقم بإعداد محفظتك!",
        "doYouAlreadyHaveASeed": "هل لديك seed ترغب في استخدامه؟",
        "doYouNeedASeed": "Do you need to create a new seed?",
        "seedExplanation":
            "السييد مثل اسم المستخدم وكلمة المرور للحساب الخاص بك، جنبا إلى جنب في سلسلة واحدة مكونة من 81 خانة.",
        "noIHaveOne": "No, I have one",
        "yesINeedASeed": "Yes, I need a seed",
        "explanation":
            "<0><0>You can use it to access your funds from</0><1> any wallet</1><2>, on</2><3> any device</3><4>. But if you lose your seed, you also lose your IOTA.</4></0>",
        "keepSafe": "يرجى الحفاظ على السييد الخاص بك في مكان آمن.",
        "hint": "<0><0>Hint:</0> Click NO if this is your first time using IOTA.</0>"
    },
    "welcome": {
        "thankYou": "Thank you for downloading Trinity.",
        "weWillSpend": "سوف نقضي الدقائق القليلة القادمة في إعداد محفظتك.",
        "reminder": "قد تميل إلى تخطي بعض الخطوات، ولكننا نحثك على اتباع العملية الكاملة."
    },
    "writeSeedDown": {
        "yourSeedIs": "Your seed is {{maxSeedLength}} characters read from left to right.",
        "writeDownYourSeed":
            "<0> Write down your seed and checksum and </0><1>triple check</1><2> that they are correct.</2>"
    },
    "history": {
        "bundleHashCopied": "Bundle hash copied",
        "bundleHashCopiedExplanation": "The bundle hash has been copied to the clipboard.",
        "addressCopied": "تم نسخ العنوان",
        "addressCopiedExplanation": "تم نسخ العنوان إلى الحافظة.",
        "messageCopied": "Message copied",
        "messageCopiedExplanation": "The message has been copied to the clipboard.",
        "send": "إرسال",
        "receive": "إستلام"
    },
    "accountManagement": {
        "viewSeed": "عرض السييد",
        "viewAddresses": "عرض العنواين",
        "editAccountName": "تحرير اسم الحساب",
        "deleteAccount": "حذف الحساب",
        "addNewAccount": "إضافة حساب جديد"
    },
    "addCustomNode": {
        "customNodeAdded": "Custom node added",
        "customNodeCouldNotBeAdded": "Custom node could not be added",
        "customNodeAddedSuccessfully": "The custom node has been added successfully.",
        "customNode": "عقده معينة",
        "invalidNodeResponse": "The node returned an invalid response",
        "httpNodeError": "Trinity Mobile only supports https nodes.",
        "add": "إضافة",
        "nodeFieldEmpty": "Text field is empty",
        "nodeFieldEmptyExplanation": "Please enter a custom node."
    },
    "addNewAccount": {
        "useExistingSeed": "استخدام سييد موجود",
        "createNewSeed": "إنشاء سييد جديد"
    },
    "advancedSettings": {
        "selectNode": "اختيار العقدة",
        "addCustomNode": "إضافة عقده معينة",
        "manualSync": "مزامنة يدوية",
        "snapshotTransition": "Snapshot transition",
        "pow": "Proof of Work",
        "autoPromotion": "Auto-promotion",
        "autoPromotionExplanation":
            "Auto-promotion helps to confirm your transactions on the Tangle. Enable this setting if you are having difficulty getting your transactions to confirm.",
        "autoPromotionPoW": "Auto-promotion is only possible on nodes that support remote Proof of Work."
    },
    "advancedThemeCustomisation": {
        "background": "خلفية",
        "frame": "إطار"
    },
    "themeCustomisation": {
        "theme": "التصميم"
    },
    "currencySelection": {
        "currency": "عملة"
    },
    "logoutConfirmationModal": {
        "logoutConfirmation": "هل أنت متأكد أنك تريد تسجيل الخروج؟"
    },
    "qrScanner": {
        "scan": "مسح رمز QR"
    },
    "unitInfoModal": {
        "unitSystem": "UNIT SYSTEM",
        "trillion": "تريليون",
        "billion": "مليار",
        "million": "مليون",
        "thousand": "ألف",
        "one": "واحد"
    },
    "usedAddressModal": {
        "cantSpendFullBalanceQuestion": "Why can't I spend my full balance?",
        "spentAddressExplanation":
            "You have funds on one or more spent addresses. Address reuse is dangerous in IOTA, so this wallet does not allow you to send from the same address more than once.",
        "discordInformation": "Please head to the #help channel on Discord to find out what you can do."
    },
    "deleteAccount": {
        "areYouSure": "<0></0><1>Are you sure you want to delete</1><2></2><3>{{accountName}}?</3>",
        "yourSeedWillBeRemoved": "سيتم إزالة السييد و تاريخ الحوالات الخاصة بك.",
        "thisAction": "لا يمكن التراجع عن هذا الإجراء.",
        "enterPassword": "الرجاء ادخال كلمة المرور لحذف هذا الحساب."
    },
    "manualSync": {
        "outOfSync": "Does your transaction history look like it may be out of sync?",
        "pressToSync": "Press the button below to sync your account.",
        "thisMayTake": "This may take a while. You may notice your device slowing down.",
        "doNotClose": "Please note, minimising the app will cancel the sync.",
        "syncAccount": "Sync Account",
        "syncingYourAccount": "جاري مزامنة حسابك."
    },
    "useExistingSeed": {
        "title": "أدخل سييد واسم حساب.",
        "incorrectFormat": "Incorrect seed format",
        "validSeedExplanation": "Valid seeds should be 81 characters and contain only A-Z or 9."
    },
    "viewSeed": {
        "enterPassword": "أدخل كلمة المرور لعرض السييد الخاص بك.",
        "viewSeed": "View Seed",
        "hideSeed": "Hide Seed"
    },
    "saveSeedConfirmation": {
        "didSaveSeed": "Did you back up your seed?",
        "alreadyHave": "لقد حفظت السييد الخاص بي",
        "reenterSeed": "At the next step you will be asked to re-enter your seed.",
        "reenterSeedWarning":
            "If you have not backed up your seed and your device fails, you will lose all of your IOTA.",
        "pleaseConfirm": "Please confirm you have securely stored your seed."
    },
    "walletResetConfirmation": {
        "cannotUndo": "لا يمكن التراجع عن هذا الإجراء.",
        "warning":
            "<0><0>All of your wallet data including your </0><1>seeds, password,</1><2> and </2><3>other account information</3><4> will be lost.</4></0>"
    },
    "fingerprintSetup": {
        "instructionsEnable": "Touch fingerprint reader to enable fingerprint authentication",
        "instructionsDisable": "Touch fingerprint reader to disable fingerprint authentication",
        "fingerprintAuthEnabled": "Biometric authentication enabled",
        "fingerprintAuthEnabledExplanation": "You have successfully enabled biometric authentication.",
        "fingerprintAuthDisabled": "Biometric authentication disabled",
        "fingerprintAuthDisabledExplanation": "You have successfully disabled biometric authentication.",
        "fingerprintAuthFailed": "Biometric authentication failed",
        "fingerprintAuthFailedExplanation": "Fingerprint authentication failed. Please try again.",
        "status": "الحالة",
        "fingerprintUnavailable": "Biometric authentication unavailable",
        "fingerprintUnavailableExplanation":
            "Your device does not support biometric authentication or it has not been configured in the device settings.",
        "buttonInstructionsDisable": "Press the button below to disable fingerprint authentication.",
        "buttonInstructionsEnable": "Press the button below to enable fingerprint authentication.",
        "buttonInstructionsDisableIPhoneX": "Press the button below to disable Face ID.",
        "buttonInstructionsEnableIPhoneX": "Press the button below to enable Face ID.",
        "instructionsLogin": "Touch fingerprint reader to log in"
    },
    "transferConfirmation": {
        "youAreAbout": "You are about to send {{contents}} to the address",
        "aMessage": "رسالة"
    },
    "twoFA": {
        "wrongCode": "Wrong code",
        "wrongCodeExplanation": "The code you entered is incorrect.",
        "emptyCode": "Empty code",
        "emptyCodeExplanation": "Please enter a code and try again.",
        "keyCopied": "Key copied to clipboard",
        "keyCopiedExplanation": "Your 2FA key has been copied to the clipboard.",
        "addKey": "Add this key to your 2FA app",
        "key": "Key",
        "twoFAEnabled": "2FA is now enabled",
        "twoFAEnabledExplanation": "You have successfully enabled Two Factor Authentication.",
        "twoFADisabled": "2FA is now disabled",
        "twoFADisabledExplanation": "You have successfully disabled Two Factor Authentication.",
        "enterCode": "Enter the code from your 2FA app",
        "code": "Code",
        "twoFaToken": "2FA Token"
    },
    "chart": {
        "mcap": "MCAP",
        "change": "Change",
        "volume": "Volume (24h)",
        "currentValue": "Current value"
    },
    "rootDetection": {
        "warning": "WARNING",
        "appearsRooted": "Your device appears to be rooted.",
        "securityRisk": "This can pose a significant risk to the security of your wallet.",
        "continueDepsiteRisk": "Do you wish to continue despite this risk?"
    },
    "pow": {
        "feeless": "It is necessary to complete a little proof of work to send feeless transactions in IOTA.",
        "localOrRemote": "Proof of work can either be completed locally on your device, or offloaded to a node.",
        "local": "Local",
        "remote": "Remote",
        "powUpdated": "Proof of work settings",
        "powUpdatedExplanation": "Your proof of work configuration has been updated.",
        "noWebGLSupport": "WebGL not supported",
        "noWebGLSupportExplanation": "Your computer does not support WebGL. Please use remote PoW."
    },
    "autoPromotion": {
        "autoPromotionUpdated": "Auto-promotion settings",
        "autoPromotionUpdatedExplanation": "Your auto-promotion configuration has been updated."
    },
    "progressSteps": {
        "checkingNodeHealth": "Checking node health",
        "validatingReceiveAddress": "Validating receive address",
        "syncingAccount": "Syncing account",
        "preparingInputs": "Preparing inputs",
        "preparingTransfers": "Preparing transfers",
        "gettingTransactionsToApprove": "Getting transactions to approve",
        "proofOfWork": "Completing proof of work",
        "broadcasting": "Broadcasting"
    },
    "snapshotTransition": {
        "cannotCompleteTransition": "Cannot complete snapshot transition",
        "cannotCompleteTransitionExplanation": "Your balance must be greater than 0 to complete the transition.",
        "transitionComplete": "Snapshot transition complete",
        "transitionCompleteExplanation": "The snapshot transition has completed successfully.",
        "detectedBalance": "Detected balance: {{amount}} {{unit}}",
        "isThisCorrect": "Is this correct?",
        "snapshotExplanation": "Every so often, a snapshot is performed to prune the size of the Tangle.",
        "hasSnapshotTakenPlace": "Has a snapshot taken place? Press the button below to transition.",
        "transition": "Transition",
        "transitioning": "Transitioning for the snapshot.",
        "generatingAndDetecting": "Generating addresses and detecting balance.",
        "attaching": "Attaching addresses to Tangle."
    },
    "deepLink": {
        "autofill": "Autofill success",
        "autofillExplanation": "Transaction data autofilled from link."
    },
    "updates": {
        "errorRetrievingUpdateData": "Error retrieving update data",
        "errorRetrievingUpdateDataExplanation": "There was an error retrieving update data. Please try again.",
        "noUpdatesAvailable": "No updates available",
        "noUpdatesAvailableExplanation": "You've got the latest version of IOTA Trinity desktop wallet!",
        "newVersionAvailable": "New version available",
        "newVersionAvailableExplanation":
            "A new <strong>Trinity</strong> <strong>{{version}}</strong> version is available. Please read the release details carefully and verify the download source before updating:",
        "downloadRelease": "Download release",
        "skipUpdate": "Skip update"
    },
    "notificationLog": {
        "errorLog": "ERROR LOG"
    },
    "terms": {
        "termsAndConditions": "Terms & Conditions",
        "accept": "I accept"
    },
    "privacyPolicy": {
        "privacyPolicy": "Privacy Policy",
        "agree": "I agree"
    }
}<|MERGE_RESOLUTION|>--- conflicted
+++ resolved
@@ -18,8 +18,7 @@
         "invalidResponse": "Node error",
         "invalidResponseExplanation": "The node returned an error. Try changing node.",
         "invalidResponsePollingExplanation": "The node returned an error while polling. Try changing node.",
-        "invalidResponseFetchingAccount":
-            "The node returned an error while fetching your account information. Try changing node.",
+        "invalidResponseFetchingAccount": "The node returned an error while fetching your account information. Try changing node.",
         "invalidResponseSendingTransfer": "The node returned an error while sending the transfer. Try changing node.",
         "nodeOutOfSync": "Node out of sync",
         "nodeOutOfSyncExplanation": "Your currently selected node is out of sync. Please change node or try again.",
@@ -78,8 +77,7 @@
         "cannotPerformAction": "يتعذر تنفيذ الإجراء",
         "cannotPerformActionExplanation": "اذهب إلى الإعدادات المتقدمة لإعادة المحفظة.",
         "attachToTangleUnavailable": "Remote Proof of Work is unavailable",
-        "attachToTangleUnavailableExplanation":
-            "Remote Proof of Work is not available on your selected node. Either change node or set Proof of Work to Local in Advanced Settings.",
+        "attachToTangleUnavailableExplanation": "Remote Proof of Work is not available on your selected node. Either change node or set Proof of Work to Local in Advanced Settings.",
         "attachToTangleUnavailableExplanationShort": "Remote Proof of Work is not available on your selected node.",
         "wallet": "المحفظة",
         "sent": "أرسلت",
@@ -107,12 +105,7 @@
         "promoted": "Successfully promoted transaction",
         "promotedExplanation": "Promoted transaction with hash {{hash}}",
         "autopromotionError": "Could not auto-promote transaction",
-<<<<<<< HEAD
-        "autopromotionErrorExplanation":
-            "Remote Proof of Work is not available on your selected node. Please change node.",
-=======
         "autopromotionErrorExplanation": "Remote Proof of Work is not available on your selected node. Please change node and reenable auto-promotion.",
->>>>>>> 8228d9a9
         "promotionError": "Could not promote transaction",
         "promotionErrorExplanation": "Something went wrong while promoting your transaction. Please try again.",
         "noLongerValid": "The bundle you are trying to promote is no longer valid",
@@ -123,10 +116,8 @@
         "pleaseWait": "يرجى الانتظار",
         "pleaseWaitEllipses": "Please wait...",
         "pleaseWaitExplanation": "Trinity is performing another function. Please wait and try again.",
-        "pleaseWaitTransferExplanation":
-            "Your available balance is currently being used in other transfers. Please wait for one to confirm before trying again.",
-        "pleaseWaitIncomingTransferExplanation":
-            "You have incoming transfers. Please wait for them to confirm before trying again.",
+        "pleaseWaitTransferExplanation": "Your available balance is currently being used in other transfers. Please wait for one to confirm before trying again.",
+        "pleaseWaitIncomingTransferExplanation": "You have incoming transfers. Please wait for them to confirm before trying again.",
         "snapshotTransitionInProgress": "Snapshot transition in progress",
         "snapshotTransitionInProgressExplanation": "Please wait until the transition is complete.",
         "checkForUpdates": "Check for Updates",
@@ -147,31 +138,26 @@
         "masterKey": "Your IOTA seed is the master key to your funds.",
         "seedThief": "If someone else has your seed they can steal your IOTA.",
         "googlePlayServicesNotAvailable": "Google Play Services not available",
-        "couldNotVerifyDeviceIntegrity":
-            "Could not verify device integrity because Google Play Services are not available.",
+        "couldNotVerifyDeviceIntegrity": "Could not verify device integrity because Google Play Services are not available.",
         "clear": "CLEAR",
         "noNetworkConnection": "No network connection",
         "noNetworkConnectionExplanation": "Your internet connection appears to be offline.",
         "spentAddressExplanation": "WARNING: Funds on spent addresses",
-        "discordInformation":
-            "Sending from the same address more than once is dangerous. Please head to the #help channel on Discord to find out what you can do.",
+        "discordInformation": "Sending from the same address more than once is dangerous. Please head to the #help channel on Discord to find out what you can do.",
         "androidInsecureClipboardWarning": "Android does not provide a secure clipboard.",
         "androidCopyPasteWarning": "Never copy/paste your seed on an Android device.",
         "willNotCopyPasteSeed": "I will not copy/paste my seed",
         "mustBeStoredAppropriately": "It must be stored appropriately.",
         "deviceMayBecomeUnresponsive": "Your device may become unresponsive for a while",
         "isYourBalanceCorrect": "Is your balance correct?",
-        "ifYourBalanceIsNotCorrect":
-            "If your balance is not correct, it is likely that you are using a pre-snapshot seed.",
+        "ifYourBalanceIsNotCorrect": "If your balance is not correct, it is likely that you are using a pre-snapshot seed.",
         "headToAdvancedSettingsForTransition": "Head to Advanced Settings and perform a Snapshot Transition."
     },
     "addAdditionalSeed": {
         "seedInvalidChars": "أوتورياتاتشينج إلى تشابك",
-        "seedInvalidCharsExplanation":
-            "يمكن أن تتكون البذور فقط من الحروف من الألف إلى الياء والرقم 9. البذور الخاص بك يحتوي على أحرف غير صالحة. الرجاء المحاولة مرة أخرى.",
+        "seedInvalidCharsExplanation": "يمكن أن تتكون البذور فقط من الحروف من الألف إلى الياء والرقم 9. البذور الخاص بك يحتوي على أحرف غير صالحة. الرجاء المحاولة مرة أخرى.",
         "seedTooShort": "السييد قصير جداً",
-        "seedTooShortExplanation":
-            "يجب أن تكون البذور {{maxLength}} حرفاً. البذور الخاص بك حاليا {{currentLength}} حرفاً. الرجاء المحاولة مرة أخرى.",
+        "seedTooShortExplanation": "يجب أن تكون البذور {{maxLength}} حرفاً. البذور الخاص بك حاليا {{currentLength}} حرفاً. الرجاء المحاولة مرة أخرى.",
         "nameInUse": "سبق التسجيل بهذا الإسم من قبل",
         "nameInUseExplanation": "Please use a unique account name for your seed.",
         "enterAccountName": "أدخل اسم حساب.",
@@ -199,8 +185,7 @@
         "newPassword": "كلمة مرور جديدة",
         "confirmPassword": "تأكيد كلمة المرور الجديدة",
         "passwordTooWeak": "Password too weak",
-        "passwordTooWeakReason":
-            "Your password is too weak. Use a combination of words, and avoid common phrases, names or dates",
+        "passwordTooWeakReason": "Your password is too weak. Use a combination of words, and avoid common phrases, names or dates",
         "reasonRow": "Straight rows of keys are easy to guess",
         "reasonPattern": "Short patterns of keys are easy to guess",
         "reasonNames": "Common names and surnames are easy to guess",
@@ -231,20 +216,15 @@
         "passwordManagerCheckbox": "I will store my seed in a password manager",
         "copy": "COPY",
         "noPasswordManagers": "No supported password managers installed",
-        "noPasswordManagersExplanation":
-            "No supported password managers were found on your device. Please install Keepass2Android.",
-        "followTutorialToSecurelyShareSeed":
-            "If you wish to store your seed in a password manager, you must follow a tutorial from the following link"
+        "noPasswordManagersExplanation": "No supported password managers were found on your device. Please install Keepass2Android.",
+        "followTutorialToSecurelyShareSeed": "If you wish to store your seed in a password manager, you must follow a tutorial from the following link"
     },
     "enterSeed": {
         "invalidCharacters": "السييد يحتوي على أحرف غير صالحة",
-        "invalidCharactersExplanation":
-            "يجب ان يتكون السييد من احرف انجليزية كبيرة A-Z والرقم 9 فقط. السييد الخاص بك يحتوي على أحرف غير صالحة. يرجى المحاولة مرة أخرى.",
+        "invalidCharactersExplanation": "يجب ان يتكون السييد من احرف انجليزية كبيرة A-Z والرقم 9 فقط. السييد الخاص بك يحتوي على أحرف غير صالحة. يرجى المحاولة مرة أخرى.",
         "seedTooShort": "السييد قصير جداً",
-        "seedTooShortExplanation":
-            "يجب أن تكون البذور {{maxLength}} حرفاً. البذور الخاص بك حاليا {{currentLength}} حرفاً. الرجاء المحاولة مرة أخرى.",
-        "seedExplanation":
-            "Seeds should be {{maxLength}} characters long, and should contain capital letters A-Z, or the number 9. You cannot use seeds longer than {{maxLength}} characters.",
+        "seedTooShortExplanation": "يجب أن تكون البذور {{maxLength}} حرفاً. البذور الخاص بك حاليا {{currentLength}} حرفاً. الرجاء المحاولة مرة أخرى.",
+        "seedExplanation": "Seeds should be {{maxLength}} characters long, and should contain capital letters A-Z, or the number 9. You cannot use seeds longer than {{maxLength}} characters.",
         "neverShare": "لا تقم ابداً بمشاركة السييد الخاص بك مع اي شخص"
     },
     "home": {
@@ -288,8 +268,7 @@
     "onboardingComplete": {
         "allDone": "All Done!",
         "openYourWallet": "Open your wallet",
-        "walletReady":
-            "تم إعداد المحفظة الآن وجاهزة للاستخدام. إذا كنت بحاجة إلى إجراء أية تغييرات في المستقبل، فابحث في قائمة الإعدادات."
+        "walletReady": "تم إعداد المحفظة الآن وجاهزة للاستخدام. إذا كنت بحاجة إلى إجراء أية تغييرات في المستقبل، فابحث في قائمة الإعدادات."
     },
     "paperWallet": {
         "clickToPrint": "اضغط الزر أدناه لطباعة نسخه ورقية من السييد الخاصة بك.",
@@ -330,15 +309,12 @@
         "printBlankWallet": "Print a blank wallet",
         "whatIsCheksum": "Every seed has a corresponding 3 character checksum",
         "iHavesavedMySeed": "I've saved my seed",
-        "checksumExplanation":
-            "Whenever you add a seed to your wallet, you should ensure that the wallet-generated checksum matches the one you have written down.",
-        "mustSaveYourSeed":
-            "<0><0>You must save your seed with </0><1>at least one</1><2> of the options listed below.</2></0>"
+        "checksumExplanation": "Whenever you add a seed to your wallet, you should ensure that the wallet-generated checksum matches the one you have written down.",
+        "mustSaveYourSeed": "<0><0>You must save your seed with </0><1>at least one</1><2> of the options listed below.</2></0>"
     },
     "seedReentry": {
         "pleaseConfirmYourSeed": "Please confirm your seed",
-        "trinityWillNeverAskToReenter":
-            "Trinity will never ask you to re-enter this seed unless you reset your wallet or the app.",
+        "trinityWillNeverAskToReenter": "Trinity will never ask you to re-enter this seed unless you reset your wallet or the app.",
         "enterYourSeed": "Enter your seed",
         "incorrectSeed": "قيمة خاطئة",
         "incorrectSeedExplanation": "السييد المدخل غير صحيح. يرجى المحاولة مرة أخرى.",
@@ -355,8 +331,7 @@
         "notEnoughFunds": "الرصيد غير كافي",
         "notEnoughFundsExplanation": "ليس لديك IOTA كافية لإتمام عملية التحويل.",
         "keyReuse": "إعادة الاستخدام المفتاح",
-        "keyReuseExplanation":
-            "The address you are trying to send to has already been used. Please try another address.",
+        "keyReuseExplanation": "The address you are trying to send to has already been used. Please try another address.",
         "recipientAddress": "عنوان المستقبل",
         "amount": "الكمية",
         "max": "أقصى",
@@ -367,30 +342,22 @@
         "invalidMessageTooLongExplanation": "The message exceeds the max. amount of characters (1093).",
         "send": "ارسال",
         "invalidAmount": "المبلغ المدخل غير صحيح",
-        "invalidAmountExplanation":
-            "Please enter a valid transaction amount. It may be helpful to view the IOTA unit explanation at the bottom of this page.",
+        "invalidAmountExplanation": "Please enter a valid transaction amount. It may be helpful to view the IOTA unit explanation at the bottom of this page.",
         "maximumSelected": "تم اختيار الحد الأقصى",
         "iotaUnits": "IOTA units explained",
         "sendMax": "إرسال الكل",
         "totalTime": "Total time",
         "addressPasteDetected": "Address paste detected",
-<<<<<<< HEAD
-        "addressPasteExplanation":
-            "It looks like you are about to paste an address. Make sure that the pasted address matches the one you want to send to."
-=======
         "addressPasteExplanation": "It looks like you have pasted an address. Make sure that the address matches the one you want to send to."
->>>>>>> 8228d9a9
     },
     "setPassword": {
         "choosePassword": "Choose a new password",
         "passwordTooShort": "كلمة المرور قصيرة جدا",
-        "passwordTooShortExplanation":
-            "Your password must be at least {{minLength}} characters. It is currently {{currentLength}} characters long. Please try again.",
+        "passwordTooShortExplanation": "Your password must be at least {{minLength}} characters. It is currently {{currentLength}} characters long. Please try again.",
         "passwordMismatch": "كلمتي المرور لا تتطابق",
         "passwordMismatchExplanation": "كلمتي المرور المدخلة لا تتطابق، يرجى المحاولة مرة أخرى.",
         "nowWeNeedTo": "الآن نحن بحاجة إلى إعداد كلمة مرور.",
-        "anEncryptedCopy":
-            "سيتم تخزين نسخة مشفرة من السييد الخاص بك على الجهاز الخاص بك. وسوف تستخدم كلمة المرور هذه للوصول إلى المحفظة الخاصة بك في المستقبل.",
+        "anEncryptedCopy": "سيتم تخزين نسخة مشفرة من السييد الخاص بك على الجهاز الخاص بك. وسوف تستخدم كلمة المرور هذه للوصول إلى المحفظة الخاصة بك في المستقبل.",
         "ensure": "تأكد من استخدامك كلمة مرور قوية لا تقل عن 12 خانة.",
         "retypePassword": "أعد كتابة كلمة المرور"
     },
@@ -402,10 +369,8 @@
     "modeSelection": {
         "expert": "Expert",
         "standard": "Standard",
-        "expertModeExplanation":
-            "Expert mode will provide access to additional features like manual promotion and reattachment.",
-        "modesExplanation":
-            "Only enable Expert mode if you are an experienced Tangle user. You may find it confusing otherwise."
+        "expertModeExplanation": "Expert mode will provide access to additional features like manual promotion and reattachment.",
+        "modesExplanation": "Only enable Expert mode if you are an experienced Tangle user. You may find it confusing otherwise."
     },
     "settings": {
         "transferSending": "جاري التحويل",
@@ -457,8 +422,7 @@
         "lockScreenTimeout": "Lock Screen Timeout (Minutes)",
         "autoNodeSwitching": "Automatically switch node when selected is unreachable",
         "nodeChangeSuccess": "Successfully changed node",
-        "nodeChangeSuccessNoRemotePow":
-            "The node was changed to {{node}}. This node does not support remote Proof of Work.",
+        "nodeChangeSuccessNoRemotePow": "The node was changed to {{node}}. This node does not support remote Proof of Work.",
         "nodeChangeSuccessExplanation": "The node was changed to {{node}}.",
         "nodeChangeError": "Error changing node",
         "nodeChangeErrorExplanation": "There was an error changing node. Please try again."
@@ -473,12 +437,10 @@
         "okay": "حسنًا. لنقم بإعداد محفظتك!",
         "doYouAlreadyHaveASeed": "هل لديك seed ترغب في استخدامه؟",
         "doYouNeedASeed": "Do you need to create a new seed?",
-        "seedExplanation":
-            "السييد مثل اسم المستخدم وكلمة المرور للحساب الخاص بك، جنبا إلى جنب في سلسلة واحدة مكونة من 81 خانة.",
+        "seedExplanation": "السييد مثل اسم المستخدم وكلمة المرور للحساب الخاص بك، جنبا إلى جنب في سلسلة واحدة مكونة من 81 خانة.",
         "noIHaveOne": "No, I have one",
         "yesINeedASeed": "Yes, I need a seed",
-        "explanation":
-            "<0><0>You can use it to access your funds from</0><1> any wallet</1><2>, on</2><3> any device</3><4>. But if you lose your seed, you also lose your IOTA.</4></0>",
+        "explanation": "<0><0>You can use it to access your funds from</0><1> any wallet</1><2>, on</2><3> any device</3><4>. But if you lose your seed, you also lose your IOTA.</4></0>",
         "keepSafe": "يرجى الحفاظ على السييد الخاص بك في مكان آمن.",
         "hint": "<0><0>Hint:</0> Click NO if this is your first time using IOTA.</0>"
     },
@@ -489,8 +451,7 @@
     },
     "writeSeedDown": {
         "yourSeedIs": "Your seed is {{maxSeedLength}} characters read from left to right.",
-        "writeDownYourSeed":
-            "<0> Write down your seed and checksum and </0><1>triple check</1><2> that they are correct.</2>"
+        "writeDownYourSeed": "<0> Write down your seed and checksum and </0><1>triple check</1><2> that they are correct.</2>"
     },
     "history": {
         "bundleHashCopied": "Bundle hash copied",
@@ -531,8 +492,7 @@
         "snapshotTransition": "Snapshot transition",
         "pow": "Proof of Work",
         "autoPromotion": "Auto-promotion",
-        "autoPromotionExplanation":
-            "Auto-promotion helps to confirm your transactions on the Tangle. Enable this setting if you are having difficulty getting your transactions to confirm.",
+        "autoPromotionExplanation": "Auto-promotion helps to confirm your transactions on the Tangle. Enable this setting if you are having difficulty getting your transactions to confirm.",
         "autoPromotionPoW": "Auto-promotion is only possible on nodes that support remote Proof of Work."
     },
     "advancedThemeCustomisation": {
@@ -561,8 +521,7 @@
     },
     "usedAddressModal": {
         "cantSpendFullBalanceQuestion": "Why can't I spend my full balance?",
-        "spentAddressExplanation":
-            "You have funds on one or more spent addresses. Address reuse is dangerous in IOTA, so this wallet does not allow you to send from the same address more than once.",
+        "spentAddressExplanation": "You have funds on one or more spent addresses. Address reuse is dangerous in IOTA, so this wallet does not allow you to send from the same address more than once.",
         "discordInformation": "Please head to the #help channel on Discord to find out what you can do."
     },
     "deleteAccount": {
@@ -593,14 +552,12 @@
         "didSaveSeed": "Did you back up your seed?",
         "alreadyHave": "لقد حفظت السييد الخاص بي",
         "reenterSeed": "At the next step you will be asked to re-enter your seed.",
-        "reenterSeedWarning":
-            "If you have not backed up your seed and your device fails, you will lose all of your IOTA.",
+        "reenterSeedWarning": "If you have not backed up your seed and your device fails, you will lose all of your IOTA.",
         "pleaseConfirm": "Please confirm you have securely stored your seed."
     },
     "walletResetConfirmation": {
         "cannotUndo": "لا يمكن التراجع عن هذا الإجراء.",
-        "warning":
-            "<0><0>All of your wallet data including your </0><1>seeds, password,</1><2> and </2><3>other account information</3><4> will be lost.</4></0>"
+        "warning": "<0><0>All of your wallet data including your </0><1>seeds, password,</1><2> and </2><3>other account information</3><4> will be lost.</4></0>"
     },
     "fingerprintSetup": {
         "instructionsEnable": "Touch fingerprint reader to enable fingerprint authentication",
@@ -613,8 +570,7 @@
         "fingerprintAuthFailedExplanation": "Fingerprint authentication failed. Please try again.",
         "status": "الحالة",
         "fingerprintUnavailable": "Biometric authentication unavailable",
-        "fingerprintUnavailableExplanation":
-            "Your device does not support biometric authentication or it has not been configured in the device settings.",
+        "fingerprintUnavailableExplanation": "Your device does not support biometric authentication or it has not been configured in the device settings.",
         "buttonInstructionsDisable": "Press the button below to disable fingerprint authentication.",
         "buttonInstructionsEnable": "Press the button below to enable fingerprint authentication.",
         "buttonInstructionsDisableIPhoneX": "Press the button below to disable Face ID.",
@@ -702,8 +658,7 @@
         "noUpdatesAvailable": "No updates available",
         "noUpdatesAvailableExplanation": "You've got the latest version of IOTA Trinity desktop wallet!",
         "newVersionAvailable": "New version available",
-        "newVersionAvailableExplanation":
-            "A new <strong>Trinity</strong> <strong>{{version}}</strong> version is available. Please read the release details carefully and verify the download source before updating:",
+        "newVersionAvailableExplanation": "A new <strong>Trinity</strong> <strong>{{version}}</strong> version is available. Please read the release details carefully and verify the download source before updating:",
         "downloadRelease": "Download release",
         "skipUpdate": "Skip update"
     },
