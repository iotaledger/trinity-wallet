--- conflicted
+++ resolved
@@ -142,9 +142,6 @@
         "amount": "Amount",
         "button1": "SEND",
         "button2": "GENERATE NEW ADDRESS",
-<<<<<<< HEAD
-        "button3": "LOG OUT"
-=======
         "button3": "LOG OUT",
         "changeMode": "Change mode",
         "minimal": "Minimal",
@@ -157,6 +154,5 @@
         "changePassword": "Change password",
         "advancedSettings": "Advanced settings",
         "logout": "Logout"
->>>>>>> cef1be1d
     }
 }