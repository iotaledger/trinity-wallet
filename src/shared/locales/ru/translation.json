--- conflicted
+++ resolved
@@ -34,12 +34,8 @@
         "seedInvalidCharsExplanation":
             "Ключ может содержать только заглавные буквы A-Z и цифру 9. Ваш ключ содержит недопустимые символы. Пожалуйста, попробуйте снова.",
         "seedTooShort": "Ключ слишком короткий",
-<<<<<<< HEAD
         "seedTooShortExplanation":
-            "Ключ должен быть длиной, как минимум, 61 символ (идеально 81 символ). Ваш текущий ключ имеет длину {seed.length}. Пожалуйста, попробуйте снова.",
-=======
-        "seedTooShortExplanation": "Ключ должен быть длиной {{maxLength}} символ. Ваш текущий ключ имеет длину {{currentLength}}. Пожалуйста, попробуйте снова.",
->>>>>>> 39e21984
+            "Ключ должен быть длиной {{maxLength}} символ. Ваш текущий ключ имеет длину {{currentLength}}. Пожалуйста, попробуйте снова.",
         "nameInUse": "Данный ник уже занят",
         "nameInUseExplanation": "Пожалуйста, используйте уникальный ник для вашего ключа.",
         "enterAccountName": "Введите свой ник.",
@@ -72,12 +68,8 @@
         "seedCleared": "Ключ очищен",
         "seedClearedExplanation": "Ключ был удален из буфера обмена для вашей безопасности.",
         "seedCopied": "Ключ скопирован",
-<<<<<<< HEAD
         "seedCopiedExplanation":
-            "Ключ будет скопирован в буфер обмена на 60 секунд. По прошествии этого времени (или после нажатия \"ГОТОВО\") буфер обмена будет очищен.",
-=======
-        "seedCopiedExplanation": "Ключ скопирован в буфер обмена на 60 секунд. По прошествии этого времени (или после нажатия \"ГОТОВО\") буфер обмена будет очищен.",
->>>>>>> 39e21984
+            "Ключ скопирован в буфер обмена на 60 секунд. По прошествии этого времени (или после нажатия \"ГОТОВО\") буфер обмена будет очищен.",
         "clickToCopy": "Нажмите на кнопку ниже и скопируйте свой ключ в менеджер паролей."
     },
     "enterSeed": {
@@ -85,15 +77,10 @@
         "invalidCharactersExplanation":
             "Ключ может содержать только заглавные буквы A-Z и цифру 9. Ваш ключ содержит недопустимые символы. Пожалуйста, попробуйте снова.",
         "seedTooShort": "Ключ слишком короткий",
-<<<<<<< HEAD
         "seedTooShortExplanation":
-            "Ключ должен быть длиной, как минимум, 61 символ (идеально 81 символ). Ваш текущий ключ имеет длину {seed.length}. Пожалуйста, попробуйте снова.",
+            "Ключ должен быть длиной {{maxLength}} символ. Ваш текущий ключ имеет длину {{currentLength}}. Пожалуйста, попробуйте снова.",
         "seedExplanation":
-            "Ключ должен быть длиной 81 символ и содержать только заглавные буквы A-Z и цифру 9. Более длинные ключи не допускаются.",
-=======
-        "seedTooShortExplanation": "Ключ должен быть длиной {{maxLength}} символ. Ваш текущий ключ имеет длину {{currentLength}}. Пожалуйста, попробуйте снова.",
-        "seedExplanation": "Ключ должен быть длиной {{maxLength}} символ и содержать только заглавные буквы A-Z и цифру 9. Более длинные ключи, чем {{maxLength}}, не допускаются.",
->>>>>>> 39e21984
+            "Ключ должен быть длиной {{maxLength}} символ и содержать только заглавные буквы A-Z и цифру 9. Более длинные ключи, чем {{maxLength}}, не допускаются.",
         "neverShare": "Никому никогда не сообщайте ваш ключ"
     },
     "home": {
