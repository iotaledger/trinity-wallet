--- conflicted
+++ resolved
@@ -32,12 +32,7 @@
         "seedInvalidCharsExplanation":
             "Ключ может содержать только заглавные буквы A-Z и цифру 9. Ваш ключ содержит недопустимые символы. Пожалуйста, попробуйте снова.",
         "seedTooShort": "Ключ слишком короткий",
-<<<<<<< HEAD
         "seedTooShortExplanation": "Seeds must be {{maxLength}} characters long. Your seed is currently {{currentLength}} characters long. Please try again.",
-=======
-        "seedTooShortExplanation":
-            "Ключ должен быть длиной, как минимум, 61 символ (идеально 81 символ). Ваш текущий ключ имеет длину {seed.length}. Пожалуйста, попробуйте снова.",
->>>>>>> 46436555
         "nameInUse": "Данный ник уже занят",
         "nameInUseExplanation": "Пожалуйста, используйте уникальный ник для вашего ключа.",
         "enterAccountName": "Введите свой ник.",
@@ -79,15 +74,8 @@
         "invalidCharactersExplanation":
             "Ключ может содержать только заглавные буквы A-Z и цифру 9. Ваш ключ содержит недопустимые символы. Пожалуйста, попробуйте снова.",
         "seedTooShort": "Ключ слишком короткий",
-<<<<<<< HEAD
         "seedTooShortExplanation": "Seeds must be {{maxLength}} characters long. Your seed is currently {{currentLength}} characters long. Please try again.",
         "seedExplanation": "Seeds should be {{maxLength}} characters long, and should contain capital letters A-Z, or the number 9. You cannot use seeds longer than {{maxLength}} characters.",
-=======
-        "seedTooShortExplanation":
-            "Ключ должен быть длиной, как минимум, 61 символ (идеально 81 символ). Ваш текущий ключ имеет длину {seed.length}. Пожалуйста, попробуйте снова.",
-        "seedExplanation":
-            "Ключ должен быть длиной 81 символ и содержать только заглавные буквы A-Z и цифру 9. Более длинные ключи не допускаются.",
->>>>>>> 46436555
         "neverShare": "Никому никогда не сообщайте ваш ключ"
     },
     "home": {
