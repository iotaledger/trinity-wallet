{
    "global": {
        "send": "ОТПРАВИТЬ",
        "cancel": "ОТМЕНА",
        "continue?": "Вы уверены, что хотите продолжить?",
        "noTransactions": "НЕДАВНЯЯ ИСТОРИЯ ОТСУТСТВУЕТ",
        "qr": "QR-код",
        "balanceError": "Недостаточно средств",
        "balanceErrorMessage": "У вас недостаточно IOTA для завершения данного перевода.",
        "transferError": "Ошибка перевода",
        "transferErrorMessage": "Что-то пошло не так при отправке вашего перевода. Пожалуйста, повторите попытку.",
        "transferSent": "Перевод отправлен",
        "transferSentMessage": "Ваш перевод отправлен в Tangle.",
        "messageSent": "Сообщение отправлено",
        "messageSentMessage": "Ваше сообщение отправлено в Tangle.",
        "keyReuse": "Повторное использование ключа адреса",
        "keyReuseError": "Вы не можете сделать перевод на адрес, с которого уже был осуществлён вывод.",
        "invalidResponse": "Ошибка сервера",
        "invalidResponseExplanation": "Узел вернул недопустимый отклик.",
        "invalidResponsePollingExplanation": "На узле произошла ошибка вовремя запроса.",
        "invalidResponseFetchingAccount": "На узле произошла ошибка вовремя запроса информации по вашему аккаунту.",
        "invalidResponseSendingTransfer": "На узле произошла ошибка вовремя отсылки перевода.",
        "seed": "Ключ (seed)",
        "back": "НАЗАД",
        "backLowercase": "Назад",
        "done": "ГОТОВО",
        "doneLowercase": "Готово",
        "next": "ДАЛЕЕ",
        "apply": "Применить",
        "save": "Сохранить",
        "close": "ЗАКРЫТЬ",
        "continue": "Продолжить",
        "manualCopy": "Запишите ключ (seed)",
        "paperWallet": "Распечатать бумажную версию",
        "copyToClipboard": "Добавить в менеджер паролей",
        "notAvailable": "Эта функция не доступна",
        "notAvailableExplanation": "Данная функция будет добавлена на более поздней стадии.",
        "enterSeed": "Пожалуйста, введите ваш ключ (seed).",
        "mainWallet": "ОСНОВНОЙ СЧЁТ",
        "secondWallet": "ВТОРОЙ СЧЁТ",
        "thirdWallet": "ТРЕТИЙ СЧЁТ",
        "fourthWallet": "ЧЕТВЕРТЫЙ СЧЁТ",
        "fifthWallet": "ПЯТЫЙ СЧЁТ",
        "sixthWallet": "ШЕСТОЙ СЧЁТ",
        "otherWallet": "ДРУГОЙ СЧЁТ",
        "yes": "ДА",
        "no": "НЕТ",
        "password": "Пароль",
        "passwordOrFingerprint": "Пароль или отпечаток пальца",
        "unrecognisedPassword": "Нераспознанный пароль",
        "unrecognisedPasswordExplanation": "Неверный пароль. Пожалуйста, попробуйте снова.",
        "syncInProgress": "Идёт синхронизация",
        "syncInProgressExplanation": "Пожалуйста, подождите, пока синхронизация будет завершена.",
        "somethingWentWrong": "Произошла ошибка",
        "somethingWentWrongExplanation": "Пожалуйста, перезапустите приложение.",
        "node": "Узел",
        "cannotPerformAction": "Не удается выполнить действие",
        "cannotPerformActionExplanation": "Перейдите в дополнительные настройки для сброса настроек кошелька.",
        "attachToTangleUnavailable": "Привязка к Tangle недоступна",
        "attachToTangleUnavailableExplanation": "Привязка к Tangle недоступна на выбранном узле.",
        "wallet": "Кошелёк",
        "sent": "Отправлено",
        "received": "Получено",
        "sending": "Отправка",
        "receiving": "Получение",
        "confirmed": "Подтверждено",
        "pending": "В ожидании",
        "bundleHash": "Пакет данных",
        "addresses": "Адреса",
        "pressBackAgain": "Нажмите еще раз назад чтобы закрыть приложение",
        "autoreattaching": "Автоматическое прикрепление к Tangle",
        "autoreattachingExplanation": "Повторное присоединение транзакций с хэш {{hash}}",
        "autopromoting": "Передача автопромотирования",
        "autopromotingExplanation": "Содействие транзакций с хэш {{hash}}"
    },
    "addAdditionalSeed": {
        "seedInvalidChars": "Ключ содержит недопустимые символы",
        "seedInvalidCharsExplanation":
            "Ключ может содержать только заглавные буквы A-Z и цифру 9. Ваш ключ содержит недопустимые символы. Пожалуйста, попробуйте снова.",
        "seedTooShort": "Ключ слишком короткий",
        "seedTooShortExplanation":
            "Ключ должен быть длиной {{maxLength}} символ. Ваш текущий ключ имеет длину {{currentLength}}. Пожалуйста, попробуйте снова.",
        "nameInUse": "Данный ник уже занят",
        "nameInUseExplanation": "Пожалуйста, используйте уникальный ник для вашего ключа.",
        "enterAccountName": "Введите название счёта.",
        "accountName": "Название счёта",
        "noNickname": "Вы не ввели ник от аккаунта",
        "noNicknameExplanation": "Пожалуйста, введите ник для вашего ключа.",
        "seedInUse": "Ключ (seed) уже используется",
        "seedInUseExplanation": "Данный ключ уже привязан к вашему кошельку. Пожайлуста, используйте другой."
    },
    "changePassword": {
        "oops": "Упс! Произошла какая-то ошибка",
        "oopsExplanation":
            "Похоже, что-то пошло не так во время обновления вашего пароля. Пожалуйста, попробуйте снова.",
        "passwordUpdated": "Пароль обновлён",
        "passwordUpdatedExplanation": "Ваш пароль был успешно обновлен.",
        "incorrectPassword": "Неверный пароль",
        "incorrectPasswordExplanation": "Неверный пароль. Пожалуйста, попробуйте снова.",
        "passwordsDoNotMatch": "Пароли не совпадают",
        "passwordsDoNotMatchExplanation": "Пароли не совпадают. Пожалуйста, попробуйте еще раз.",
        "passwordTooShort": "Слишком короткий пароль",
        "passwordTooShortExplanation":
            "Ваш пароль должен быть длиной по крайней мере 8 символов. Пожалуйста, попробуйте еще раз.",
        "oldPassword": "Не удается установить старый пароль",
        "oldPasswordExplanation":
            "Вы не можете использовать ваш старый пароль в качестве нового. Пожалуйста, попробуйте еще раз с новым паролем.",
        "ensureStrongPassword": "Убедитесь, что вы используете надежный пароль из по крайней мере 12 символов.",
        "currentPassword": "Текущий пароль",
        "newPassword": "Новый пароль",
        "confirmPassword": "Подтвердите новый пароль"
    },
    "copyToClipboard": {
        "seedCleared": "Ключ (seed) удален",
        "seedClearedExplanation": "Ключ (seed) был удален из буфера обмена для вашей безопасности.",
        "seedCopied": "Ключ скопирован в буфер обмена",
        "seedCopiedExplanation":
            "Поле с ключём будет очищено после нажатия кнопки «Готово» или по истечению 60 секунд.",
        "clickToCopy": "Нажмите на кнопку ниже и скопируйте свой ключ в менеджер паролей.",
        "doNotStore": "Не храните ваш ключ в виде обычного текстового файла.",
        "copyToClipboard": "Скопировать в буфер обмена"
    },
    "enterSeed": {
        "invalidCharacters": "Ключ (seed) содержит недопустимые символы",
        "invalidCharactersExplanation":
            "Ключ (seed) может содержать только заглавные буквы A-Z и цифру 9. Ваш ключ содержит недопустимые символы. Пожалуйста, попробуйте снова.",
        "seedTooShort": "Ключ слишком короткий",
        "seedTooShortExplanation":
            "Ключ должен быть длиной {{maxLength}} символ. Ваш текущий ключ имеет длину {{currentLength}}. Пожалуйста, попробуйте снова.",
        "seedExplanation":
            "Ключ должен быть длиной {{maxLength}} символ и содержать только заглавные буквы A-Z и цифру 9. Более длинные ключи, чем {{maxLength}}, не допускаются.",
        "neverShare": "НИКОГДА НИКОМУ НЕ СООБЩАЙТЕ ВАШ КЛЮЧ"
    },
    "home": {
        "balance": "БАЛАНС",
        "send": "ОТПРАВИТЬ",
        "receive": "ПОЛУЧИТЬ",
        "history": "ИСТОРИЯ",
        "settings": "НАСТРОЙКИ"
    },
    "languageSetup": {
        "language": "Язык"
    },
    "login": {
        "emptyPassword": "Пустой пароль",
        "emptyPasswordExplanation": "Вам необходимо ввести пароль для входа. Пожалуйста, попробуйте еще раз.",
        "enterPassword": "Пожалуйста, введите пароль.",
        "useSeed": "ИСПОЛЬЗУЙТЕ КЛЮЧ",
        "login": "ВОЙТИ",
        "selectDifferentNode": "Вы хотите выбрать другой узел?",
        "setNode": "ВЫБРАТЬ УЗЕЛ",
        "cannotConnect": "Не удается подключиться к узлу IOTA."
    },
    "loading": {
        "loadingFirstTime": "Загрузка ключа в самый первый раз.",
        "thisMayTake": "Это может занять некоторое время.",
        "youMayNotice": "Вы можете заметить замедление работы вашего устройства."
    },
    "newSeedSetup": {
        "seedNotGenerated": "Ключ не был сгенерирован",
        "seedNotGeneratedExplanation": "Пожалуйста, нажмите на кнопку \"Сгенерировать новый ключ\".",
        "pressForNewSeed": "Нажмите для нового ключа",
        "individualLetters": "Нажмите какие-нибудь клавиши на клавиатуре в случайном порядке."
    },
    "onboardingComplete": {
        "walletReady":
            "Кошелек настроен и готов к использованию. Если вам понадобится в будущем внести какие-либо изменения, используйте НАСТРОЙКИ из меню."
    },
    "paperWallet": {
        "clickToPrint": "Нажмите на кнопку ниже, чтобы напечатать бумажную копию вашего ключа.",
        "storeSafely": "Надежно храните его.",
        "neverShare": "Никогда не сообщайте свой ключ кому-либо.",
        "iotaLogo": "Логотип IOTA",
        "printWallet": "РАСПЕЧАТАННЫЙ В БУМАЖНОМ ВИДЕ КОШЕЛЕК"
    },
    "receive": {
        "addressCopied": "Адрес скопирован",
        "addressCopiedExplanation": "Ваш адрес скопирован в буфер обмена.",
        "generateNewAddress": "НОВЫЙ АДРЕС",
        "message": "Сообщение (опционально)",
        "removeMessage": "УДАЛИТЬ СООБЩЕНИЕ"
    },
    "saveYourSeed": {
        "seedCleared": "Ключ очищен",
        "seedClearedExplanation": "Ключ был удален из буфера обмена для вашей безопасности.",
        "mustSaveYourSeed":
            "<0> <0> Вы должны сохранить свое семя с </ 0> <1> как минимум одним </ 1> <2> из перечисленных ниже опций. </ 2> </ 0>"
    },
    "seedReentry": {
        "incorrectSeed": "Неверный ключ",
        "incorrectSeedExplanation": "Введенный ключ неправильный. Пожалуйста, попробуйте еще раз.",
        "thisIsACheck": "Это проверка, чтобы убедиться, что вы сохранили свой ключ.",
        "ifYouHaveNotSaved": "Если вы не сохранили свой ключ, пожалуйста, вернитесь на предыдущий экран и сделайте это."
    },
    "send": {
        "invalidAddress": "Неверный адрес",
        "invalidAddressExplanation1": "Адрес должен быть длиной в {{maxLength}} символ и содержать контрольную сумму.",
        "invalidAddressExplanation2": "Адрес содержит недопустимые символы.",
        "invalidAddressExplanation3": "Адрес содержит некорректную контрольную сумму.",
        "notEnoughFunds": "Недостаточно средств",
        "notEnoughFundsExplanation": "У вас недостаточно IOTA для данной операции.",
        "keyReuse": "Повторное использование адреса для отправки",
        "keyReuseExplanation":
            "Адрес, на который вы отправляете, уже был повторно использован. Пожалуйста, используйте другой адрес.",
        "recipientAddress": "Адрес получателя",
        "amount": "Сумма",
        "max": "МАКС.",
        "message": "Сообщение",
        "send": "ОТПРАВИТЬ",
        "invalidAmount": "Указана неверная сумма",
        "invalidAmountExplanation": "Пожалуйста, введите числовое значение для суммы перевода.",
        "maximumSelected": "Выбрана МАКСИМАЛЬНАЯ сумма",
        "iotaUnits": "Пояснение системы единиц IOTA",
        "sendMax": "Максимальный перевод"
    },
    "setPassword": {
        "passwordTooShort": "Слишком короткий пароль",
        "passwordTooShortExplanation":
            "Ваш пароль должен быть длиной, как минимум, ${MIN_PASSWORD_LENGTH} символов. Текущая длина ${this.state.password.length}. Пожалуйста, попробуйте снова.",
        "passwordMismatch": "Пароли не совпадают",
        "passwordMismatchExplanation": "Введенные пароли не совпадают. Пожалуйста, попробуйте еще раз.",
        "nowWeNeedTo": "Теперь нам нужно установить пароль.",
        "anEncryptedCopy":
            "Зашифрованная копия вашего ключа будет сохранена на вашем устройстве. Вы сможете использовать данный пароль для доступа к кошельку в дальнейшем.",
        "ensure": "Убедитесь, что вы используете надежный пароль из по крайней мере 12 символов.",
        "retypePassword": "Введите пароль еще раз"
    },
    "setSeedName": {
        "canUseMultipleSeeds":
            "Вы можете использовать несколько ключей в данном кошельке. Каждый ключ требует создания своего ника.",
        "youCanAdd": "Вы можете добавить больше ключей в меню Настроек."
    },
    "settings": {
        "transferSending": "Осуществляется перевод",
        "transferSendingExplanation": "Пожалуйста, подождите завершения вашего перевода.",
        "generatingAddress": "Генерация адреса для приема средств",
        "generatingAddressExplanation": "Пожалуйста, подождите, пока ваш адрес генерируется.",
        "mode": "Режим",
        "theme": "Тема оформления",
        "currency": "Валюта",
        "language": "Язык",
        "accountManagement": "Управление счётом",
        "addNewSeed": "Добавить новый ключ",
        "twoFA": "Двухфакторная аутентификация",
        "changePassword": "Изменить пароль",
        "advanced": "Дополнительные настройки",
        "logout": "Выход",
        "reset": "Сбросить настройки кошелька",
        "syncingComplete": "Синхронизация завершена",
        "syncingCompleteExplanation": "Ваша учётная запись была успешно синхронизирована.",
        "nicknameChanged": "Название счёта изменено",
        "nicknameChangedExplanation": "Название вашего счёта изменено.",
        "accountDeleted": "Счёт удален",
        "accountDeletedExplanation": "Ваш счёт был удален из кошелька.",
        "cannotPerformAction": "Не удается выполнить действие",
        "cannotPerformActionExplanation": "Перейдите в дополнительные настройки для сброса настроек кошелька.",
        "poorConnection": "Плохое соединение",
        "poorConnectionExplanation": "Не удалось изменить валюту по причине плохой связи.",
        "hide": "Скрыть",
        "hideOthers": "Скрыть других",
        "showAll": "Показать все",
        "quit": "Выйти",
        "edit": "Изменить",
        "cut": "Вырезать",
        "copy": "Копировать",
        "paste": "Вставить",
        "selectAll": "Выбрать всё",
        "securitySettings": "Настройки безопасности",
        "fingerprint": "Аутентификация на основе отпечатков пальцев"
    },
    "resetWalletRequirePassword": {
        "enterPassword": "Введите ваш пароль для сброса настроек кошелька.",
        "cancel": "ОТМЕНА",
        "reset": "СБРОС НАСТРОЕК"
    },
    "walletSetup": {
        "okay": "Хорошо, давайте настроим ваш кошелек!",
        "doYouAlreadyHaveASeed": "У вас уже есть ключ (seed), который вы хотели бы использовать?",
        "seedExplanation":
            "Ключ (seed) IOTA, комбинация длиной 81 символ, представляет собой одновременно и имя пользователя, и пароль к вашему счету.",
        "explanation":
            "<0> <0> Вы можете использовать его для получения доступа к вашим средствам </ 0> <1> любой кошелек </ 1> <2>, на </ 2> <3> любое устройство </ 3> <4 >. Но если вы потеряете ваши семена, вы также потеряете ваш IOTA. </ 4> </ 0>",
        "keepSafe": "Пожалуйста, храните ваш ключ в безопасности."
    },
    "welcome": {
        "thankYou": "Благодарим вас за загрузку кошелька IOTA.",
        "weWillSpend": "Следующие несколько минут мы будем настраивать ваш кошелек.",
        "reminder": "Возможно, вы захотите пропустить некоторые шаги, но мы настоятельно рекомендуем пройти их все."
    },
    "writeSeedDown": {
        "yourSeedIs": "Ваш семенной - {{maxSeedLength}} символ, читающий слева направо.",
        "writeDownYourSeed":
            "<0> Запишите ваши семена и контрольной суммы и </ 0> <1> тройная проверка </ 1> <2> что они верны. </ 2>"
    },
    "history": {
        "bundleHashCopied": "Хэш пакет скопирован",
        "bundleHashCopiedExplanation": "Хэш пакет скопирован в буфер обмена.",
        "addressCopied": "Адрес скопирован",
        "addressCopiedExplanation": "Адрес скопирован в буфер обмена."
    },
    "accountManagement": {
        "viewSeed": "Показать ключ (seed)",
        "viewAddresses": "Показать адреса",
        "editAccountName": "Изменить название счёта",
        "deleteAccount": "﻿Удалить счёт",
        "addNewAccount": "Добавить новый счёт"
    },
    "addCustomNode": {
        "customNode": "Пользовательский узел",
        "add": "Добавить"
    },
    "addNewAccount": {
        "useExistingSeed": "Использовать текущий ключ (seed)",
        "createNewSeed": "Создать новый ключ (seed)"
    },
    "advancedSettings": {
        "selectNode": "Выбрать узел",
        "addCustomNode": "Добавить пользовательский узел",
        "manualSync": "Ручная синхронизация"
    },
    "advancedThemeCustomisation": {
        "background": "Фон",
        "frame": "Рамка"
    },
    "themeCustomisation": {
        "theme": "Тема оформления"
    },
    "currencySelection": {
        "currency": "Валюта"
    },
    "logoutConfirmationModal": {
        "logoutConfirmation": "Вы уверены, что хотите выйти?"
    },
    "qrScanner": {
        "scan": "Сканировать QR-код"
    },
    "unitInfoModal": {
        "unitSystem": "СИСТЕМА ЕДИНИЦ",
        "trillion": "Триллион",
        "billion": "Миллиард",
        "million": "Миллион",
        "thousand": "Тысяча",
        "one": "Одна"
    },
    "deleteAccount": {
        "areYouSure": "Вы уверены, что хотите удалить данный счёт?",
        "yourSeedWillBeRemoved": "Ваш ключ (seed) и история транзакций будут удалены.",
        "thisAction": "Это действие нельзя будет отменить.",
        "enterPassword": "Введите ваш пароль для удаления данного счёта."
    },
    "manualSync": {
        "pressToSync": "Нажмите на кнопку ниже, чтобы синхронизировать ваш счёт.",
        "thisMayTake": "Это может занять некоторое время.",
        "youMayNotice": "Вы можете заметить замедление работы вашего устройства.",
        "syncAccount": "СИНХРОНИЗИРОВАТЬ СЧЁТ",
        "syncingYourAccount": "Синхронизация вашего счёта."
    },
    "useExistingSeed": {
        "title": "Введите ключ (seed) и название счёта."
    },
    "viewSeed": {
        "enterPassword": "Введите пароль, чтобы увидеть ваш ключ (seed).",
        "viewSeed": "ПОКАЗАТЬ КЛЮЧ (SEED)",
        "hideSeed": "СКРЫТЬ КЛЮЧ (SEED)"
    },
    "saveSeedConfirmation": {
        "alreadyHave": "Я сохранил свой ключ (seed)",
        "reenter": "Сейчас у вас попросят повторно ввести ваш ключ (seed).",
        "reenterWarning":
            "Если ваше устройство выйдет из строя, и вы не сохранили свой пароль, то вы потеряете свои IOTA."
    },
    "walletResetConfirmation": {
        "cannotUndo": "ЭТО ДЕЙСТВИЕ НЕ МОЖЕТ БЫТЬ ОТМЕНЕНО.",
        "warning":
            "<0><0>Все данные вашего кошелька, включая </0><1> пароль,</1><2> and </2><3>\nдругая информация учетной записи</3><4> будут потеряны.</4></0>"
<<<<<<< HEAD
=======
    },
    "fingerprintSetup": {
        "instructionsEnable":
            "Коснитесь сенсора чтения отпечатков пальцев на вашем устройстве для включения аутентификации на основе отпечатков пальцев.",
        "instructionsDisable":
            "Коснитесь сенсора чтения отпечатков пальцев на вашем устройстве для отключения аутентификации на основе отпечатков пальцев.",
        "fingerprintAuthEnabled": "Аутентификация по отпечаткам пальцев включена",
        "fingerprintAuthEnabledExplanation": "Вы успешно включили аутентификацию по отпечаткам пальцев.",
        "fingerprintAuthDisabled": "Аутентификация по отпечаткам пальцев отключена",
        "fingerprintAuthDisabledExplanation": "Вы успешно отключили аутентификацию по отпечаткам пальцев.",
        "fingerprintAuthFailed": "Ошибка аутентификации на основе отпечатков пальцев",
        "fingerprintAuthFailedExplanation":
            "Ошибка аутентификации на основе отпечатков пальцев. Пожалуйста, попробуйте еще раз.",
        "status": "Статус",
        "enabled": "Включено",
        "disabled": "Выключено",
        "fingerprintUnavailable": "Сенсор чтения отпечатков пальцев недоступен",
        "fingerprintUnavailableExplanation":
            "Ваше устройство не поддерживает распознавания отпечатков пальцев или он не был настроен в параметрах устройства.",
        "buttonInstructionsDisable":
            "Нажмите на кнопку ниже, чтобы отключить аутентификацию на основе отпечатков пальцев.",
        "buttonInstructionsEnable":
            "Нажмите на кнопку ниже, чтобы включить аутентификацию на основе отпечатков пальцев.",
        "instructionsLogin": "Приложите палец к сенсору чтения отпечатков пальцев для входа."
>>>>>>> 62495139
    },
    "transferConfirmation": {
        "youAreAbout": "Вы собираетесь отправить {{contents}} на адрес",
        "aMessage": "сообщение"
    }
}<|MERGE_RESOLUTION|>--- conflicted
+++ resolved
@@ -373,8 +373,6 @@
         "cannotUndo": "ЭТО ДЕЙСТВИЕ НЕ МОЖЕТ БЫТЬ ОТМЕНЕНО.",
         "warning":
             "<0><0>Все данные вашего кошелька, включая </0><1> пароль,</1><2> and </2><3>\nдругая информация учетной записи</3><4> будут потеряны.</4></0>"
-<<<<<<< HEAD
-=======
     },
     "fingerprintSetup": {
         "instructionsEnable":
@@ -399,7 +397,6 @@
         "buttonInstructionsEnable":
             "Нажмите на кнопку ниже, чтобы включить аутентификацию на основе отпечатков пальцев.",
         "instructionsLogin": "Приложите палец к сенсору чтения отпечатков пальцев для входа."
->>>>>>> 62495139
     },
     "transferConfirmation": {
         "youAreAbout": "Вы собираетесь отправить {{contents}} на адрес",
