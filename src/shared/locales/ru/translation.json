--- conflicted
+++ resolved
@@ -7,15 +7,9 @@
         "back": "НАЗАД",
         "done": "ГОТОВО",
         "next": "ДАЛЕЕ",
-<<<<<<< HEAD
-        "apply": "",
-        "save": "",
-        "close": "",
-=======
         "apply": "APPLY",
         "save": "SAVE",
         "close": "CLOSE",
->>>>>>> 5cba3e8c
         "manualCopy": "Write seed down",
         "paperWallet": "Print paper copy",
         "copyToClipboard": "Add to password manager",
@@ -39,8 +33,7 @@
         "syncInProgressExplanation": "Please wait until syncing is complete.",
         "somethingWentWrong": "Произошла ошибка",
         "somethingWentWrongExplanation": "Пожалуйста, перезапустите приложение.",
-<<<<<<< HEAD
-        "node": ""
+        "node": "Node"
     },
     "addAdditionalSeed": {
         "seedInvalidChars": "Ключ содержит недопустимые символы",
@@ -49,15 +42,6 @@
         "seedTooShort": "Ключ слишком короткий",
         "seedTooShortExplanation":
             "Ключ должен быть длиной {{maxLength}} символ. Ваш текущий ключ имеет длину {{currentLength}}. Пожалуйста, попробуйте снова.",
-=======
-        "node": "Node"
-    },
-    "addAdditionalSeed": {
-        "seedInvalidChars": "Ключ содержит недопустимые символы",
-        "seedInvalidCharsExplanation": "Ключ может содержать только заглавные буквы A-Z и цифру 9. Ваш ключ содержит недопустимые символы. Пожалуйста, попробуйте снова.",
-        "seedTooShort": "Ключ слишком короткий",
-        "seedTooShortExplanation": "Ключ должен быть длиной {{maxLength}} символ. Ваш текущий ключ имеет длину {{currentLength}}. Пожалуйста, попробуйте снова.",
->>>>>>> 5cba3e8c
         "nameInUse": "Данный ник уже занят",
         "nameInUseExplanation": "Пожалуйста, используйте уникальный ник для вашего ключа.",
         "enterAccountName": "Введите свой ник.",
@@ -69,12 +53,8 @@
     },
     "changePassword": {
         "oops": "Упс! Произошла какая-то ошибка",
-<<<<<<< HEAD
         "oopsExplanation":
             "Похоже, что-то пошло не так во время обновления вашего пароля. Пожалуйста, попробуйте снова.",
-=======
-        "oopsExplanation": "Похоже, что-то пошло не так во время обновления вашего пароля. Пожалуйста, попробуйте снова.",
->>>>>>> 5cba3e8c
         "passwordUpdated": "Пароль обновлён",
         "passwordUpdatedExplanation": "Ваш пароль был успешно обновлен.",
         "incorrectPassword": "Неправильный пароль",
@@ -82,17 +62,11 @@
         "passwordsDoNotMatch": "Пароли не совпадают",
         "passwordsDoNotMatchExplanation": "Пароли не совпадают. Пожалуйста, попробуйте еще раз.",
         "passwordTooShort": "Слишком короткий пароль",
-<<<<<<< HEAD
         "passwordTooShortExplanation":
             "Ваш пароль должен быть длиной по крайней мере 8 символов. Пожалуйста, попробуйте еще раз.",
         "oldPassword": "Не удается установить старый пароль",
         "oldPasswordExplanation":
             "Вы не можете использовать ваш старый пароль в качестве нового. Пожалуйста, попробуйте еще раз с новым паролем.",
-=======
-        "passwordTooShortExplanation": "Ваш пароль должен быть длиной по крайней мере 8 символов. Пожалуйста, попробуйте еще раз.",
-        "oldPassword": "Не удается установить старый пароль",
-        "oldPasswordExplanation": "Вы не можете использовать ваш старый пароль в качестве нового. Пожалуйста, попробуйте еще раз с новым паролем.",
->>>>>>> 5cba3e8c
         "ensureStrongPassword": "Убедитесь, что вы используете надежный пароль из по крайней мере 12 символов.",
         "currentPassword": "Текущий пароль",
         "newPassword": "Новый пароль",
@@ -109,7 +83,6 @@
     },
     "enterSeed": {
         "invalidCharacters": "Ключ содержит недопустимые символы",
-<<<<<<< HEAD
         "invalidCharactersExplanation":
             "Ключ может содержать только заглавные буквы A-Z и цифру 9. Ваш ключ содержит недопустимые символы. Пожалуйста, попробуйте снова.",
         "seedTooShort": "Ключ слишком короткий",
@@ -117,12 +90,6 @@
             "Ключ должен быть длиной {{maxLength}} символ. Ваш текущий ключ имеет длину {{currentLength}}. Пожалуйста, попробуйте снова.",
         "seedExplanation":
             "Ключ должен быть длиной {{maxLength}} символ и содержать только заглавные буквы A-Z и цифру 9. Более длинные ключи, чем {{maxLength}}, не допускаются.",
-=======
-        "invalidCharactersExplanation": "Ключ может содержать только заглавные буквы A-Z и цифру 9. Ваш ключ содержит недопустимые символы. Пожалуйста, попробуйте снова.",
-        "seedTooShort": "Ключ слишком короткий",
-        "seedTooShortExplanation": "Ключ должен быть длиной {{maxLength}} символ. Ваш текущий ключ имеет длину {{currentLength}}. Пожалуйста, попробуйте снова.",
-        "seedExplanation": "Ключ должен быть длиной {{maxLength}} символ и содержать только заглавные буквы A-Z и цифру 9. Более длинные ключи, чем {{maxLength}}, не допускаются.",
->>>>>>> 5cba3e8c
         "neverShare": "Никому никогда не сообщайте ваш ключ"
     },
     "home": {
@@ -155,12 +122,8 @@
         "individualLetters": "Нажмите какие-нибудь клавиши на клавиатуре в случайном порядке."
     },
     "onboardingComplete": {
-<<<<<<< HEAD
         "walletReady":
             "Кошелек настроен и готов к использованию. Если вам понадобится в будущем внести какие-либо изменения, используйте НАСТРОЙКИ из меню."
-=======
-        "walletReady": "Кошелек настроен и готов к использованию. Если вам понадобится в будущем внести какие-либо изменения, используйте НАСТРОЙКИ из меню."
->>>>>>> 5cba3e8c
     },
     "paperWallet": {
         "clickToPrint": "Нажмите на кнопку ниже, чтобы напечатать бумажную копию вашего ключа.",
@@ -197,12 +160,8 @@
         "notEnoughFunds": "Недостаточно средств",
         "notEnoughFundsExplanation": "У вас недостаточно IOTA для данной операции.",
         "keyReuse": "Повторное использование адреса для отправки",
-<<<<<<< HEAD
         "keyReuseExplanation":
             "Адрес, на который вы отправляете, уже был повторно использован. Пожалуйста, используйте другой адрес.",
-=======
-        "keyReuseExplanation": "Адрес, на который вы отправляете, уже был повторно использован. Пожалуйста, используйте другой адрес.",
->>>>>>> 5cba3e8c
         "recipientAddress": "Адрес получателя",
         "amount": "Сумма",
         "max": "МАКС.",
@@ -215,7 +174,6 @@
     },
     "setPassword": {
         "passwordTooShort": "Слишком короткий пароль",
-<<<<<<< HEAD
         "passwordTooShortExplanation":
             "Ваш пароль должен быть длиной, как минимум, ${MIN_PASSWORD_LENGTH} символов. Текущая длина ${this.state.password.length}. Пожалуйста, попробуйте снова.",
         "passwordMismatch": "Пароли не совпадают",
@@ -223,23 +181,12 @@
         "nowWeNeedTo": "Теперь нам нужно установить пароль.",
         "anEncryptedCopy":
             "Зашифрованная копия вашего ключа будет сохранена на вашем устройстве. Вы сможете использовать пароль для доступа к кошельку в дальнейшем.",
-=======
-        "passwordTooShortExplanation": "Ваш пароль должен быть длиной, как минимум, ${MIN_PASSWORD_LENGTH} символов. Текущая длина ${this.state.password.length}. Пожалуйста, попробуйте снова.",
-        "passwordMismatch": "Пароли не совпадают",
-        "passwordMismatchExplanation": "Введенные пароли не совпадают. Пожалуйста, попробуйте еще раз.",
-        "nowWeNeedTo": "Теперь нам нужно установить пароль.",
-        "anEncryptedCopy": "Зашифрованная копия вашего ключа будет сохранена на вашем устройстве. Вы сможете использовать пароль для доступа к кошельку в дальнейшем.",
->>>>>>> 5cba3e8c
         "ensure": "Убедитесь, что вы используете надежный пароль из по крайней мере 12 символов.",
         "retypePassword": "Введите пароль еще раз"
     },
     "setSeedName": {
-<<<<<<< HEAD
         "canUseMultipleSeeds":
             "Вы можете использовать несколько ключей в данном кошельке. Каждый ключ требует создания своего ника.",
-=======
-        "canUseMultipleSeeds": "Вы можете использовать несколько ключей в данном кошельке. Каждый ключ требует создания своего ника.",
->>>>>>> 5cba3e8c
         "youCanAdd": "Вы можете добавить ключи в меню Настройки."
     },
     "settings": {
@@ -285,12 +232,8 @@
     "walletSetup": {
         "okay": "Окей, давайте настроим ваш кошелек!",
         "doYouAlreadyHaveASeed": "У вас уже есть ключ (seed), который вы хотели бы использовать?",
-<<<<<<< HEAD
         "seedExplanation":
             "Ключ IOTA, комбинация длиной 81 символ, представляет собой одновременно и логин, и пароль к вашему счету.",
-=======
-        "seedExplanation": "Ключ IOTA, комбинация длиной 81 символ, представляет собой одновременно и логин, и пароль к вашему счету.",
->>>>>>> 5cba3e8c
         "explanation1": "Вы сможете использовать его для доступа к вашим средствам из",
         "explanation2": " любого кошелька ",
         "explanation3": "на",
@@ -304,12 +247,8 @@
         "reminder": "Возможно, вы захотите пропустить некоторые шаги, но мы настоятельно рекомендуем пройти их все."
     },
     "writeSeedDown": {
-<<<<<<< HEAD
         "yourSeedIs":
             "Ваш ключ имеет длину 81 символ, которые читаются слева направо. Запишите свой ключ и контрольную сумму и",
-=======
-        "yourSeedIs": "Ваш ключ имеет длину 81 символ, которые читаются слева направо. Запишите свой ключ и контрольную сумму и",
->>>>>>> 5cba3e8c
         "tripleCheck": "трижды проверьте,",
         "thatTheyAreCorrect": "что они правильны."
     },
@@ -320,47 +259,6 @@
         "addressCopiedExplanation": "The address has been copied to the clipboard."
     },
     "accountManagement": {
-<<<<<<< HEAD
-        "viewSeed": "",
-        "viewAddresses": "",
-        "editAccountName": "",
-        "deleteAccount": "",
-        "addNewAccount": ""
-    },
-    "addCustomNode": {
-        "customNode": "",
-        "add": ""
-    },
-    "addNewAccount": {
-        "useExistingSeed": "",
-        "createNewSeed": ""
-    },
-    "advancedSettings": {
-        "selectNode": "",
-        "addCustomNode": "",
-        "manualSync": ""
-    },
-    "advancedThemeCustomisation": {
-        "background": "",
-        "frame": ""
-    },
-    "currencySelection": {
-        "currency": ""
-    },
-    "logoutConfirmationModal": {
-        "logoutConfirmation": ""
-    },
-    "qrScanner": {
-        "scan": ""
-    },
-    "unitInfoModal": {
-        "unitSystem": "",
-        "trillion": "",
-        "billion": "",
-        "million": "",
-        "thousand": "",
-        "one": ""
-=======
         "viewSeed": "View seed",
         "viewAddresses": "View addresses",
         "editAccountName": "Edit account name",
@@ -400,6 +298,5 @@
         "million": "Million",
         "thousand": "Thousand",
         "one": "One"
->>>>>>> 5cba3e8c
     }
 }