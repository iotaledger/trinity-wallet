--- conflicted
+++ resolved
@@ -16,14 +16,9 @@
         "invalidResponse": "Неправильный отклик",
         "invalidResponseExplanation": "Узел вернул недопустимый отклик.",
         "invalidResponsePollingExplanation": "Узел вернул недопустимый отклик во время опроса.",
-<<<<<<< HEAD
         "invalidResponseFetchingAccount":
             "The node returned an invalid response while fetching your account information.",
-        "invalidResponseSendingTransfer": "The node returned an invalid response while sending transfer.",
-=======
-        "invalidResponseFetchingAccount": "The node returned an invalid response while fetching your account information.",
         "invalidResponseSendingTransfer": "The node returned an invalid response while sending the transfer.",
->>>>>>> 7151fc74
         "seed": "Ключ",
         "back": "НАЗАД",
         "backLowercase": "Назад",
