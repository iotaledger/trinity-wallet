--- conflicted
+++ resolved
@@ -1,44 +1,4 @@
 {
-<<<<<<< HEAD
-    "notifications": {
-        "invalidServer_title": "Неверный сервер",
-        "invalidServer_text": "Введенный адрес сервера не является допустимым",
-        "unknownError_title": "Произошла неизвестная ошибка",
-        "unknownError_text": "Мы не можем выполнить нужное действие в этот раз. Пожалуйста, попробуйте снова."
-    },
-    "setLanguage": {
-        "dropdown_title": "Язык",
-        "button1": "ДАЛЕЕ"
-    },
-    "welcome1": {
-        "text1": "Благодарим вас за загрузку кошелька IOTA.",
-        "text2": "Следующие несколько минут мы настроим ваш кошелек.",
-        "reminder": "Возможно, вы захотите пропустить некоторые шаги, но мы настоятельно рекомендуем пройти их все.",
-        "button1": "ДАЛЕЕ",
-        "button2": "НАЗАД"
-    },
-    "welcome2": {
-        "text1": "Окей, давайте настроим ваш кошелек!",
-        "text2": "У вас уже есть ключ (seed), который вы хотели бы использовать?",
-        "seed_explanation1":
-            "Ключ IOTA, комбинация длиной 81 символ, представляет собой одновременно и логин, и пароль к вашему счету.",
-        "seed_explanation2":
-            "Вы можете использовать его для доступа к вашим средствам из любого кошелька и с любого компьютера. Но в случае потери ключа вы потеряете ваши средства.",
-        "reminder": "Пожалуйста, тщательно храните свой ключ (seed).",
-        "button1": "ДА",
-        "button2": "НЕТ"
-    },
-    "lightserver": {
-        "text1":
-            "Облегченный сервер (LIGHT SERVER) — это вход в сеть IOTA, предоставленный членами сообщества или нашими корпоративными партнерами.",
-        "text2": "Вы можете найти дополнительную информацию о серверах здесь: http://iotasupport.com/lightwallet.shtml",
-        "text3": "Пожалуйста, выберите сервер из списка ниже.",
-        "server_label": "﻿Сервер",
-        "custom_server_label": "Другой адрес сервера",
-        "other": "Другой",
-        "button1": "ДАЛЕЕ",
-        "button2": "НАЗАД"
-=======
     "global": {
         "invalidResponse": "Неправильный отклик",
         "invalidResponseExplanation": "Узел вернул недопустимый отклик.",
@@ -66,13 +26,14 @@
         "password": "Пароль",
         "unrecognisedPassword": "Пароль не распознан",
         "unrecognisedPasswordExplanation": "Некорректный пароль. Повторите попытку."
->>>>>>> ce518177
     },
     "addAdditionalSeed": {
         "seedInvalidChars": "Ключ содержит недопустимые символы",
-        "seedInvalidCharsExplanation": "Ключ может содержать только заглавные буквы A-Z и цифру 9. Ваш ключ содержит недопустимые символы. Пожалуйста, попробуйте снова.",
+        "seedInvalidCharsExplanation":
+            "Ключ может содержать только заглавные буквы A-Z и цифру 9. Ваш ключ содержит недопустимые символы. Пожалуйста, попробуйте снова.",
         "seedTooShort": "Ключ слишком короткий",
-        "seedTooShortExplanation": "Ключ должен быть длиной, как минимум, 61 символ (идеально 81 символ). Ваш текущий ключ имеет длину {seed.length}. Пожалуйста, попробуйте снова.",
+        "seedTooShortExplanation":
+            "Ключ должен быть длиной, как минимум, 61 символ (идеально 81 символ). Ваш текущий ключ имеет длину {seed.length}. Пожалуйста, попробуйте снова.",
         "nameInUse": "Данный ник уже занят",
         "nameInUseExplanation": "Пожалуйста, используйте уникальный ник для вашего ключа.",
         "enterAccountName": "Введите свой ник.",
@@ -80,7 +41,8 @@
     },
     "changePassword": {
         "oops": "Упс! Произошла какая-то ошибка",
-        "oopsExplanation": "Похоже, что-то пошло не так во время обновления вашего пароля. Пожалуйста, попробуйте снова.",
+        "oopsExplanation":
+            "Похоже, что-то пошло не так во время обновления вашего пароля. Пожалуйста, попробуйте снова.",
         "passwordUpdated": "Пароль обновлён",
         "passwordUpdatedExplanation": "Ваш пароль был успешно обновлен.",
         "incorrectPassword": "Неправильный пароль",
@@ -88,9 +50,11 @@
         "passwordsDoNotMatch": "Пароли не совпадают",
         "passwordsDoNotMatchExplanation": "Пароли не совпадают. Пожалуйста, попробуйте еще раз.",
         "passwordTooShort": "Слишком короткий пароль",
-        "passwordTooShortExplanation": "Ваш пароль должен быть длиной по крайней мере 8 символов. Пожалуйста, попробуйте еще раз.",
+        "passwordTooShortExplanation":
+            "Ваш пароль должен быть длиной по крайней мере 8 символов. Пожалуйста, попробуйте еще раз.",
         "oldPassword": "Не удается установить старый пароль",
-        "oldPasswordExplanation": "Вы не можете использовать ваш старый пароль в качестве нового. Пожалуйста, попробуйте еще раз с новым паролем.",
+        "oldPasswordExplanation":
+            "Вы не можете использовать ваш старый пароль в качестве нового. Пожалуйста, попробуйте еще раз с новым паролем.",
         "ensureStrongPassword": "Убедитесь, что вы используете надежный пароль из по крайней мере 12 символов.",
         "currentPassword": "Текущий пароль",
         "newPassword": "Новый пароль",
@@ -100,30 +64,19 @@
         "seedCleared": "Ключ очищен",
         "seedClearedExplanation": "Ключ был удален из буфера обмена для вашей безопасности.",
         "seedCopied": "Ключ скопирован",
-        "seedCopiedExplanation": "Ключ будет скопирован в буфер обмена на 60 секунд. По прошествии этого времени (или после нажатия \"ГОТОВО\") буфер обмена будет очищен.",
+        "seedCopiedExplanation":
+            "Ключ будет скопирован в буфер обмена на 60 секунд. По прошествии этого времени (или после нажатия \"ГОТОВО\") буфер обмена будет очищен.",
         "clickToCopy": "Нажмите на кнопку ниже и скопируйте свой ключ в менеджер паролей."
     },
     "enterSeed": {
-<<<<<<< HEAD
-        "error_title": "Ключ слишком короткий",
-        "error_text": "Ключ должен содержать по меньшей мере 60 символов. Пожалуйста, попробуйте еще раз.",
-        "invalid_seed_title": "Недопустимый ключ",
-        "invalid_seed_text":
-            "Ваш ключ неправильный. Ключи состоят из заглавных латинских букв (A-Z) и цифры 9 и должны быть длиной 60-81 символ.",
-        "placeholder": "КЛЮЧ",
-        "seed_explanation":
+        "invalidCharacters": "Ключ содержит недопустимые символы",
+        "invalidCharactersExplanation":
+            "Ключ может содержать только заглавные буквы A-Z и цифру 9. Ваш ключ содержит недопустимые символы. Пожалуйста, попробуйте снова.",
+        "seedTooShort": "Ключ слишком короткий",
+        "seedTooShortExplanation":
+            "Ключ должен быть длиной, как минимум, 61 символ (идеально 81 символ). Ваш текущий ключ имеет длину {seed.length}. Пожалуйста, попробуйте снова.",
+        "seedExplanation":
             "Ключ должен быть длиной 81 символ и содержать только заглавные буквы A-Z и цифру 9. Более длинные ключи не допускаются.",
-        "reminder": "Никому никогда не сообщайте ваш ключ",
-        "scan_code": "Сканировать QR-код",
-        "close": "ЗАКРЫТЬ",
-        "button1": "ГОТОВО",
-        "button2": "НАЗАД"
-=======
-        "invalidCharacters": "Ключ содержит недопустимые символы",
-        "invalidCharactersExplanation": "Ключ может содержать только заглавные буквы A-Z и цифру 9. Ваш ключ содержит недопустимые символы. Пожалуйста, попробуйте снова.",
-        "seedTooShort": "Ключ слишком короткий",
-        "seedTooShortExplanation": "Ключ должен быть длиной, как минимум, 61 символ (идеально 81 символ). Ваш текущий ключ имеет длину {seed.length}. Пожалуйста, попробуйте снова.",
-        "seedExplanation": "Ключ должен быть длиной 81 символ и содержать только заглавные буквы A-Z и цифру 9. Более длинные ключи не допускаются.",
         "neverShare": "Никому никогда не сообщайте ваш ключ"
     },
     "home": {
@@ -147,7 +100,6 @@
         "loadingFirstTime": "Загрузка ключа в самый первый раз.",
         "thisMayTake": "Это может занять некоторое время.",
         "youMayNotice": "Вы можете заметить замедление работы вашего устройства."
->>>>>>> ce518177
     },
     "newSeedSetup": {
         "seedNotGenerated": "Ключ не был сгенерирован",
@@ -156,7 +108,8 @@
         "individualLetters": "Нажмите какие-нибудь клавиши на клавиатуре в случайном порядке."
     },
     "onboardingComplete": {
-        "walletReady": "Кошелек настроен и готов к использованию. Если вам понадобится в будущем внести какие-либо изменения, используйте НАСТРОЙКИ из меню."
+        "walletReady":
+            "Кошелек настроен и готов к использованию. Если вам понадобится в будущем внести какие-либо изменения, используйте НАСТРОЙКИ из меню."
     },
     "paperWallet": {
         "clickToPrint": "Нажмите на кнопку ниже, чтобы напечатать бумажную копию вашего ключа.",
@@ -173,73 +126,6 @@
         "generateNewAddress": "СГЕНЕРИРОВАТЬ НОВЫЙ АДРЕС"
     },
     "saveYourSeed": {
-<<<<<<< HEAD
-        "text1": "Вы должны сохранить ваш ключ по крайней мере одним из предложенных ниже способов.",
-        "text2": "по крайней мере один",
-        "optionA": "РУЧНОЕ КОПИРОВАНИЕ",
-        "optionB": "РАСПЕЧАТАННЫЙ В БУМАЖНОМ ВИДЕ КОШЕЛЕК",
-        "optionC": "КОПИРОВАТЬ В БУФЕР ОБМЕНА",
-        "button1": "ДАЛЕЕ",
-        "button2": "НАЗАД"
-    },
-    "saveYourSeed2": {
-        "optionA": "Ручное копирование",
-        "optionB": "Бумажный кошелек",
-        "optionC": "Скопировать в буфер обмена",
-        "explanation":
-            "Ваш ключ состоит из 81 символа, читаемых слева направо. Запишите ваш ключ и контрольную сумму и трижды проверьте, что все правильно.",
-        "text": "тройная проверка",
-        "button": "ГОТОВО"
-    },
-    "saveYourSeed3": {
-        "optionA": "Ручное копирование",
-        "optionB": "Бумажный кошелек",
-        "optionC": "Скопировать в буфер обмена",
-        "explanation":
-            "Нажмите на кнопку ниже, чтобы скопировать ваш ключ в менеджер паролей. Ключ будет оставаться в буфере обмена 60 секунд.",
-        "text": "Не храните ваш ключ в виде обычного текстового файла.",
-        "button1": "Копировать в буфер",
-        "button2": "ГОТОВО"
-    },
-    "saveYourSeed4": {
-        "optionA": "Ручное копирование",
-        "optionB": "Бумажный кошелек",
-        "optionC": "Скопировать в буфер обмена",
-        "explanation": "Нажмите на кнопку ниже, чтобы напечатать бумажную копию вашего ключа.",
-        "text1": "Надежно храните его",
-        "text2": "Никогда не сообщайте свой ключ кому-либо.",
-        "check_button": "Логотип IOTA",
-        "button1": "РАСПЕЧАТАННЫЙ В БУМАЖНОМ ВИДЕ КОШЕЛЕК",
-        "button2": "ГОТОВО"
-    },
-    "nameYourSeed": {
-        "text": "Here you can enter an name for your seed.",
-        "label": "Seed name",
-        "placeholder": "Main Wallet",
-        "explanation": "Enter a name for your seed to make them easier to differentiate.",
-        "button1": "DONE",
-        "button2": "GO BACK"
-    },
-    "setPassword": {
-        "title": "УСТАНОВКА ПАРОЛЯ",
-        "text": "Теперь нам нужно установить пароль.",
-        "explanation":
-            "Вы сможете использовать этот пароль для доступа к кошельку в будущем. Зашифрованная копия вашего ключа будет храниться на данном устройстве.",
-        "reminder": "Убедитесь, что вы используете надежный пароль из по крайней мере 12 символов.",
-        "placeholder1": "«ПАРОЛЬ»",
-        "placeholder2": "ПОВТОРИТЕ ПАРОЛЬ",
-        "error1_title": "Слишком короткий пароль",
-        "error1_text": "Ваш пароль должен быть длиной по крайней мере 8 символов. Пожалуйста, попробуйте еще раз.",
-        "error2_title": "Пароли не совпадают",
-        "error2_text": "Введенные пароли не совпадают. Пожалуйста, попробуйте еще раз.",
-        "button1": "ГОТОВО",
-        "button2": "НАЗАД"
-    },
-    "onboardingComplete": {
-        "text":
-            "Кошелек теперь настроен и готов к использованию. Если вам понадобится в будущем внести какие-либо изменения, используйте Инструменты из меню.",
-        "button": "ДАЛЕЕ"
-=======
         "mustSaveYourSeed": "Вы должны сохранить ваш ключ,",
         "atLeastOne": "по крайней мере один",
         "ofTheOptions": "используя представленные варианты."
@@ -258,7 +144,8 @@
         "notEnoughFunds": "Недостаточно средств",
         "notEnoughFundsExplanation": "У вас недостаточно IOTA для данной операции.",
         "keyReuse": "Повторное использование адреса для отправки",
-        "keyReuseExplanation": "Адрес, на который вы отправляете, уже был повторно использован. Пожалуйста, используйте другой адрес.",
+        "keyReuseExplanation":
+            "Адрес, на который вы отправляете, уже был повторно использован. Пожалуйста, используйте другой адрес.",
         "recipientAddress": "Адрес получателя",
         "amount": "Сумма",
         "max": "МАКС.",
@@ -267,18 +154,20 @@
     },
     "setPassword": {
         "passwordTooShort": "Слишком короткий пароль",
-        "passwordTooShortExplanation": "Ваш пароль должен быть длиной, как минимум, ${MIN_PASSWORD_LENGTH} символов. Текущая длина ${this.state.password.length}. Пожалуйста, попробуйте снова.",
+        "passwordTooShortExplanation":
+            "Ваш пароль должен быть длиной, как минимум, ${MIN_PASSWORD_LENGTH} символов. Текущая длина ${this.state.password.length}. Пожалуйста, попробуйте снова.",
         "passwordMismatch": "Пароли не совпадают",
         "passwordMismatchExplanation": "Введенные пароли не совпадают. Пожалуйста, попробуйте еще раз.",
         "nowWeNeedTo": "Теперь нам нужно установить пароль.",
-        "anEncryptedCopy": "Зашифрованная копия вашего ключа будет сохранена на вашем устройстве. Вы сможете использовать пароль для доступа к кошельку в дальнейшем.",
+        "anEncryptedCopy":
+            "Зашифрованная копия вашего ключа будет сохранена на вашем устройстве. Вы сможете использовать пароль для доступа к кошельку в дальнейшем.",
         "ensure": "Убедитесь, что вы используете надежный пароль из по крайней мере 12 символов.",
         "retypePassword": "Введите пароль еще раз"
     },
     "setSeedName": {
-        "canUseMultipleSeeds": "Вы можете использовать несколько ключей в данном кошельке. Каждый ключ требует создания своего ника.",
+        "canUseMultipleSeeds":
+            "Вы можете использовать несколько ключей в данном кошельке. Каждый ключ требует создания своего ника.",
         "youCanAdd": "Вы можете добавить ключи в меню Настройки."
->>>>>>> ce518177
     },
     "settings": {
         "transferSending": "Перевод осуществляется",
@@ -314,7 +203,8 @@
     "walletSetup": {
         "okay": "Окей, давайте настроим ваш кошелек!",
         "doYouAlreadyHaveASeed": "У вас уже есть ключ (seed), который вы хотели бы использовать?",
-        "seedExplanation": "Ключ IOTA, комбинация длиной 81 символ, представляет собой одновременно и логин, и пароль к вашему счету.",
+        "seedExplanation":
+            "Ключ IOTA, комбинация длиной 81 символ, представляет собой одновременно и логин, и пароль к вашему счету.",
         "explanation1": "Вы сможете использовать его для доступа к вашим средствам из",
         "explanation2": " любого кошелька ",
         "explanation3": "на",
@@ -328,7 +218,8 @@
         "reminder": "Возможно, вы захотите пропустить некоторые шаги, но мы настоятельно рекомендуем пройти их все."
     },
     "writeSeedDown": {
-        "yourSeedIs": "Ваш ключ имеет длину 81 символ, которые читаются слева направо. Запишите свой ключ и контрольную сумму и",
+        "yourSeedIs":
+            "Ваш ключ имеет длину 81 символ, которые читаются слева направо. Запишите свой ключ и контрольную сумму и",
         "tripleCheck": "трижды проверьте,",
         "thatTheyAreCorrect": "что они правильны."
     }
