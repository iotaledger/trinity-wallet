--- conflicted
+++ resolved
@@ -17,14 +17,8 @@
         "invalidResponse": "Réponse non valide",
         "invalidResponseExplanation": "Le node a renvoyé une réponse invalide.",
         "invalidResponsePollingExplanation": "Le node a retourné une réponse invalide lors de son interrogation.",
-<<<<<<< HEAD
         "invalidResponseFetchingAccount": "Le node a renvoyé une réponse non valide lors de la récupération des informations de votre compte.",
         "invalidResponseSendingTransfer": "Le node a renvoyé une réponse invalide lors du transfert.",
-=======
-        "invalidResponseFetchingAccount":
-            "Le node a renvoyé une réponse non valide lors de la récupération des informations de votre compte.",
-        "invalidResponseSendingTransfer": "Le node a retourné une réponse invalide lors du transfert.",
->>>>>>> 4dcdcb4a
         "seed": "Seed",
         "back": "RETOUR",
         "backLowercase": "Retour",
@@ -61,12 +55,7 @@
         "cannotPerformAction": "Impossible d’effectuer cette action",
         "cannotPerformActionExplanation": "Allez dans les réglages avancés pour réinitialiser le wallet.",
         "attachToTangleUnavailable": "La fonction Attacher au Tangle n'est pas disponible",
-<<<<<<< HEAD
         "attachToTangleUnavailableExplanation": "La fonction Attacher au Tangle n'est pas disponible pour le node sélectionné."
-=======
-        "attachToTangleUnavailableExplanation":
-            "La fonction Attacher au Tangle n'est pas disponible sur le node selectionné."
->>>>>>> 4dcdcb4a
     },
     "addAdditionalSeed": {
         "seedInvalidChars": "La seed contient des caractères invalides",
@@ -107,14 +96,8 @@
         "seedCleared": "Seed effacée",
         "seedClearedExplanation": "La seed a été effacée du presse-papier pour plus de sécurité.",
         "seedCopied": "Seed copiée dans le presse-papier",
-<<<<<<< HEAD
         "seedCopiedExplanation": "La seed sera effacée dès que vous aurez appuyé sur « OK » ou que 60 secondes se seront écoulées.",
         "clickToCopy": "Cliquez sur le bouton ci-dessous et copiez votre seed dans un gestionnaire de mot de passe.",
-=======
-        "seedCopiedExplanation":
-            "La seed sera effacée dès que vous aurez appuyé sur « OK » ou que 60 secondes se seront écoulées.",
-        "clickToCopy": "Cliquez sur le bouton ci-dessous et copiez vos graines dans un gestionnaire de mot de passe.",
->>>>>>> 4dcdcb4a
         "doNotStore": "Ne stockez pas votre seed en texte en clair.",
         "copyToClipboard": "Copier dans le presse-papier"
     },
@@ -159,12 +142,7 @@
         "individualLetters": "Rajoutez de l'aléatoire en cliquant sur des lettres isolées."
     },
     "onboardingComplete": {
-<<<<<<< HEAD
         "walletReady": "Le wallet est maintenant paramétré et prêt à être utilisé. Si vous souhaitez effectuer des changements à l'avenir, rendez vous dans le menu Paramètres."
-=======
-        "walletReady":
-            "Le wallet est maintenant paramétré et prêt à être utilisé. Si vous souhaitez effectuer des changements à l'avenir, rendez vous dans le menu Réglages."
->>>>>>> 4dcdcb4a
     },
     "paperWallet": {
         "clickToPrint": "Cliquez sur le bouton ci-dessous pour imprimer une copie papier de votre seed.",
@@ -195,16 +173,9 @@
     },
     "send": {
         "invalidAddress": "Adresse invalide",
-<<<<<<< HEAD
         "invalidAddressExplanation1": "L'adresse doit comporter {{maxLength}} caractères et présenter un code de vérification.",
         "invalidAddressExplanation2": "L'adresse contient des caractères invalides.",
         "invalidAddressExplanation3": "L'adresse contient un code de vérification invalide.",
-=======
-        "invalidAddressExplanation1":
-            "L'adresse doit comporter {{maxLength}} caractères et présenter un code de vérification.",
-        "invalidAddressExplanation2": "La Seed contient des caractères invalides.",
-        "invalidAddressExplanation3": "La Seed contient un code de vérification invalide.",
->>>>>>> 4dcdcb4a
         "notEnoughFunds": "Fonds insuffisants",
         "notEnoughFundsExplanation": "Vous n’avez pas assez de IOTA pour effectuer ce transfert.",
         "keyReuse": "Réutilisation de clé",
@@ -234,14 +205,8 @@
         "retypePassword": "Confirmer le mot de passe"
     },
     "setSeedName": {
-<<<<<<< HEAD
         "canUseMultipleSeeds": "Vous pouvez utiliser plusieurs seeds avec ce wallet. Chaque seed requiert un nom de compte.",
         "youCanAdd": "Vous pouvez ajouter plus de seeds dans le menu Paramètres."
-=======
-        "canUseMultipleSeeds":
-            "Vous pouvez utiliser plusieurs seeds avec ce wallet. Chaque seed requiert un nom de compte.",
-        "youCanAdd": "Vous pouvez ajouter plus de seeds dans le menu Réglages."
->>>>>>> 4dcdcb4a
     },
     "settings": {
         "transferSending": "Transfert en cours",
