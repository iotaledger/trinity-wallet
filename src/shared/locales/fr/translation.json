{
    "global": {
        "send": "ENVOYER",
        "cancel": "ANNULER",
        "continue?": "Êtes-vous sûr(e) de vouloir continuer ?",
        "noTransactions": "AUCUN HISTORIQUE RÉCENT",
        "qr": "QR",
        "balanceError": "Solde insuffisant",
        "balanceErrorMessage": "Vous n’avez pas assez de IOTA pour effectuer ce transfert.",
        "transferError": "Erreur de transfert",
        "transferErrorMessage": "Une erreur s'est produite lors du transfert. Veuillez réessayer.",
        "transferSent": "Transfert effectué",
        "transferSentMessage": "Votre transfert a été envoyé sur le Tangle.",
        "messageSent": "Message sent",
        "messageSentMessage": "Your message has been sent to the Tangle.",
        "keyReuse": "Réutilisation de clé",
        "keyReuseError": "Vous ne pouvez pas effectuer de transfert vers une adresse qui a déjà été débitée.",
        "invalidResponse": "Réponse non valide",
        "invalidResponseExplanation": "Le node a renvoyé une réponse invalide.",
        "invalidResponsePollingExplanation": "Le node a retourné une réponse invalide lors de son interrogation.",
        "invalidResponseFetchingAccount":
            "Le node a renvoyé une réponse non valide lors de la récupération des informations de votre compte.",
        "invalidResponseSendingTransfer": "Le node a renvoyé une réponse invalide lors du transfert.",
        "seed": "Seed",
        "back": "RETOUR",
        "backLowercase": "Retour",
        "done": "OK",
        "doneLowercase": "Ok",
        "next": "SUIVANT",
        "apply": "Appliquer",
        "save": "Enregistrer",
        "close": "FERMER",
        "continue": "Continuer",
        "manualCopy": "Notez la seed",
        "paperWallet": "Imprimer une copie papier",
        "copyToClipboard": "Ajouter à un gestionnaire de mot de passe",
        "notAvailable": "Cette fonction n’est pas disponible",
        "notAvailableExplanation": "Elle sera ajoutée ultérieurement.",
        "enterSeed": "Veuillez entrer votre seed.",
        "mainWallet": "COMPTE PRINCIPAL",
        "secondWallet": "DEUXIÈME COMPTE",
        "thirdWallet": "TROISIÈME COMPTE",
        "fourthWallet": "QUATRIÈME COMPTE",
        "fifthWallet": "CINQUIÈME COMPTE",
        "sixthWallet": "SIXIÈME COMPTE",
        "otherWallet": "AUTRE COMPTE",
        "yes": "OUI",
        "no": "NON",
        "password": "Mot de passe",
        "unrecognisedPassword": "Mot de passe non reconnu",
        "unrecognisedPasswordExplanation": "Le mot de passe est incorrect. Veuillez réessayer.",
        "syncInProgress": "Synchronisation en cours",
        "syncInProgressExplanation": "Veuillez attendre que la synchronisation soit terminée.",
        "somethingWentWrong": "Une erreur s'est produite",
        "somethingWentWrongExplanation": "Veuillez redémarrer l'application.",
        "node": "Node",
        "cannotPerformAction": "Impossible d’effectuer cette action",
        "cannotPerformActionExplanation": "Allez dans les réglages avancés pour réinitialiser le wallet.",
        "attachToTangleUnavailable": "La fonction Attacher au Tangle n'est pas disponible",
<<<<<<< HEAD
        "attachToTangleUnavailableExplanation": "La fonction Attacher au Tangle n'est pas disponible pour le node sélectionné.",
        "wallet": "Wallet",
        "pressBackAgain": "Press back again to close the app"
=======
        "attachToTangleUnavailableExplanation":
            "La fonction Attacher au Tangle n'est pas disponible pour le node sélectionné.",
        "wallet": "Wallet"
>>>>>>> aeaa703a
    },
    "addAdditionalSeed": {
        "seedInvalidChars": "La seed contient des caractères invalides",
        "seedInvalidCharsExplanation":
            "Les seeds ne peuvent être constituées que de lettres majuscules de A à Z et du chiffre 9. Votre seed comporte des caractères invalides. Veuillez réessayer.",
        "seedTooShort": "Code d'accès trop court",
        "seedTooShortExplanation":
            "Les seeds doivent comporter {{maxLength}} caractères. Votre seed comporte actuellement {{currentLength}} caractères. Veuillez réessayer.",
        "nameInUse": "Nom de compte déjà utilisé",
        "nameInUseExplanation": "Veuillez utiliser un nom de compte unique pour votre seed.",
        "enterAccountName": "Veuillez saisir un nom de compte.",
        "accountName": "Nom du compte",
        "noNickname": "Aucun nom de compte saisi",
        "noNicknameExplanation": "Veuillez saisir un nom de compte pour votre seed.",
        "seedInUse": "Seed déjà utilisée",
        "seedInUseExplanation": "Cette seed est déjà liée à votre wallet. Veuillez en utiliser une autre."
    },
    "changePassword": {
        "oops": "Oups. Une erreur est survenue",
        "oopsExplanation": "Une erreur s'est produite lors de la mise à jour du mot de passe. Veuillez réessayer.",
        "passwordUpdated": "Mot de passe mis à jour",
        "passwordUpdatedExplanation": "Votre mot de passe a été modifié avec succès.",
        "incorrectPassword": "Mot de passe incorrect",
        "incorrectPasswordExplanation": "Mot de passe incorrect. Veuillez réessayer.",
        "passwordsDoNotMatch": "Les mots de passe ne correspondent pas",
        "passwordsDoNotMatchExplanation": "Les mots de passe ne correspondent pas. Veuillez réessayer.",
        "passwordTooShort": "Le mot de passe est trop court",
        "passwordTooShortExplanation": "Votre mot de passe doit contenir au moins 12 caractères. Veuillez réessayer.",
        "oldPassword": "Impossible de réutiliser l'ancien mot de passe",
        "oldPasswordExplanation":
            "Vous ne pouvez pas réutiliser l’ancien mot de passe. Veuillez utiliser un nouveau mot de passe.",
        "ensureStrongPassword": "Veillez à utiliser un mot de passe fort d'au moins 12 caractères.",
        "currentPassword": "Mot de passe actuel",
        "newPassword": "Nouveau mot de passe",
        "confirmPassword": "Confirmer le nouveau mot de passe"
    },
    "copyToClipboard": {
        "seedCleared": "Seed effacée",
        "seedClearedExplanation": "La seed a été effacée du presse-papier pour plus de sécurité.",
        "seedCopied": "Seed copiée dans le presse-papier",
        "seedCopiedExplanation":
            "La seed sera effacée dès que vous aurez appuyé sur « OK » ou que 60 secondes se seront écoulées.",
        "clickToCopy": "Cliquez sur le bouton ci-dessous et copiez votre seed dans un gestionnaire de mot de passe.",
        "doNotStore": "Ne stockez pas votre seed en texte en clair.",
        "copyToClipboard": "Copier dans le presse-papier"
    },
    "enterSeed": {
        "invalidCharacters": "La seed contient des caractères invalides",
        "invalidCharactersExplanation":
            "Les seeds ne peuvent être constituées que de lettres majuscules de A à Z et du chiffre 9. Votre seed comporte des caractères invalides. Veuillez réessayer.",
        "seedTooShort": "La seed est trop courte",
        "seedTooShortExplanation":
            "Les seeds doivent comporter au moins {{maxLength}} caractères. Votre seed comporte actuellement {{currentLength}} caractères. Veuillez réessayer.",
        "seedExplanation":
            "Les seeds doivent comporter {{maxLength}} caractères et doivent contenir des majuscules de A à Z, ou le chiffre 9. Vous ne pouvez pas utiliser les seeds de plus de {{maxLength}} caractères.",
        "neverShare": "NE PARTAGEZ JAMAIS VOTRE SEED"
    },
    "home": {
        "balance": "SOLDE",
        "send": "ENVOYER",
        "receive": "RECEVOIR",
        "history": "HISTORIQUE",
        "settings": "RÉGLAGES"
    },
    "languageSetup": {
        "language": "Langue"
    },
    "login": {
        "emptyPassword": "Mot de passe vide",
        "emptyPasswordExplanation": "Un mot de passe est requis pour la connexion. Veuillez réessayer.",
        "enterPassword": "Veuillez introduire votre mot de passe.",
        "useSeed": "UTILISER LA SEED",
        "login": "SE CONNECTER",
        "selectDifferentNode": "Voulez-vous sélectionner un node différent ?"
    },
    "loading": {
        "loadingFirstTime": "Chargement de la seed pour la première fois.",
        "thisMayTake": "Cela peut prendre un certain temps.",
        "youMayNotice": "Il se peut que votre appareil ralentisse."
    },
    "newSeedSetup": {
        "seedNotGenerated": "Le code d'accès n'a pas été généré",
        "seedNotGeneratedExplanation": "Cliquez sur le bouton \"Générer une Nouvelle Seed\".",
        "pressForNewSeed": "NOUVELLE SEED",
        "individualLetters": "Rajoutez de l'aléatoire en cliquant sur des lettres isolées."
    },
    "onboardingComplete": {
        "walletReady":
            "Le portefeuille est maintenant configuré et prêt à l'utilisation. Pour toute modification ultérieure, rendez-vous dans le menu Réglages."
    },
    "paperWallet": {
        "clickToPrint": "Cliquez sur le bouton ci-dessous pour imprimer une copie papier de votre seed.",
        "storeSafely": "Conservez-la en lieu sûr.",
        "neverShare": "Ne divulguez jamais votre code d'accès.",
        "iotaLogo": "Logo IOTA",
        "printWallet": "IMPRIMER LE PORTEFEUILLE"
    },
    "receive": {
        "addressCopied": "Adressée copiée",
        "addressCopiedExplanation": "Votre adresse a été copiée dans le presse-papier.",
        "generateNewAddress": "NOUVELLE ADRESSE",
        "message": "Message facultatif",
        "removeMessage": "SUPPRIMER LE MESSAGE"
    },
    "saveYourSeed": {
        "seedCleared": "Seed effacée",
        "seedClearedExplanation": "La seed a été effacée du presse-papier pour plus de sécurité.",
        "mustSaveYourSeed": "Vous devez enregistrer votre seed avec ",
        "atLeastOne": "au moins une ",
        "ofTheOptions": "des options répertoriées ci-dessous."
    },
    "seedReentry": {
        "incorrectSeed": "Seed incorrecte",
        "incorrectSeedExplanation": "La seed que vous avez saisie est incorrecte. Veuillez réessayer.",
        "thisIsACheck": "Il s’agit d’une vérification pour s’assurer que vous avez enregistré votre seed.",
        "ifYouHaveNotSaved":
            "Si vous n’avez pas enregistré votre code d'accès, veuillez revenir en arrière et faites-le."
    },
    "send": {
        "invalidAddress": "Adresse invalide",
        "invalidAddressExplanation1":
            "L'adresse doit comporter {{maxLength}} caractères et présenter un code de vérification.",
        "invalidAddressExplanation2": "L'adresse contient des caractères invalides.",
        "invalidAddressExplanation3": "L'adresse contient un code de vérification invalide.",
        "notEnoughFunds": "Fonds insuffisants",
        "notEnoughFundsExplanation": "Vous n’avez pas assez de IOTA pour effectuer ce transfert.",
        "keyReuse": "Réutilisation de clé",
        "keyReuseExplanation":
            "L’adresse vers laquelle vous essayez d'effectuer un transfert a déjà été utilisée. Veuillez choisir une autre adresse.",
        "recipientAddress": "Adresse du destinataire",
        "amount": "Montant",
        "max": "MAX",
        "message": "Message",
        "send": "ENVOYER",
        "invalidAmount": "Montant saisi incorrect",
        "invalidAmountExplanation": "Veuillez saisir une valeur numérique pour le montant de la transaction.",
        "maximumSelected": "Montant MAXIMAL sélectionné",
        "iotaUnits": "Unités IOTA"
    },
    "setPassword": {
        "passwordTooShort": "Le mot de passe est trop court",
        "passwordTooShortExplanation":
            "Votre mot de passe doit comporter au moins {{minLength}} caractères. Il comporte actuellement {{currentLength}} caractères. Veuillez réessayer.",
        "passwordMismatch": "Les mots de passe ne correspondent pas",
        "passwordMismatchExplanation":
            "Les mots de passe que vous avez saisis ne correspondent pas. Veuillez réessayer.",
        "nowWeNeedTo": "Maintenant nous devons paramétrer un mot de passe.",
        "anEncryptedCopy":
            "Une copie chiffrée de votre seed sera stockée sur votre appareil. Vous utiliserez ce mot de passe pour accéder à votre wallet à l’avenir.",
        "ensure": "Veillez à utiliser un mot de passe fort d'au moins 12 caractères.",
        "retypePassword": "Confirmer le mot de passe"
    },
    "setSeedName": {
        "canUseMultipleSeeds":
            "Vous pouvez utiliser plusieurs seeds avec ce wallet. Chaque seed requiert un nom de compte.",
        "youCanAdd": "Vous pouvez ajouter plus de seeds dans le menu Réglages."
    },
    "settings": {
        "transferSending": "Transfert en cours",
        "transferSendingExplanation": "Veuillez attendre que votre transfert ait été envoyé.",
        "generatingAddress": "Génération d'une adresse de réception",
        "generatingAddressExplanation": "Veuillez attendre que votre adresse ait été générée.",
        "mode": "Mode",
        "theme": "Thème",
        "currency": "Devise",
        "language": "Langue",
        "accountManagement": "Gestion du compte",
        "addNewSeed": "Ajouter une nouvelle seed",
        "twoFA": "Authentification à deux facteurs",
        "changePassword": "Modifier le mot de passe",
        "advanced": "Réglages avancés",
        "logout": "Déconnexion",
        "reset": "Réinitialiser le wallet",
        "syncingComplete": "Synchronisation terminée",
        "syncingCompleteExplanation": "Votre compte a été synchronisé avec succès.",
        "nicknameChanged": "Nom de compte modifié",
        "nicknameChangedExplanation": "Votre nom de compte a été modifié.",
        "accountDeleted": "Compte supprimé",
        "accountDeletedExplanation": "Votre compte a été supprimé du wallet.",
        "cannotPerformAction": "Impossible d’effectuer cette action",
        "cannotPerformActionExplanation": "Allez dans les réglages avancés pour réinitialiser le wallet.",
        "poorConnection": "Mauvaise connexion",
        "poorConnectionExplanation": "Impossible de changer de devise à cause de la mauvaise connexion.",
        "hide": "Masquer",
        "hideOthers": "Cacher les autres",
        "showAll": "Tout Afficher",
        "quit": "Quitter",
        "edit": "Modifier",
        "cut": "Couper",
        "copy": "Copier",
        "paste": "Coller",
        "selectAll": "Tout Sélectionner"
    },
    "resetWalletConfirmation": {
        "thisAction": "Cette action est irréversible.",
        "warning1": "Toutes vos données de wallet incluant vos ",
        "warning2": " seeds, mots de passe,",
        "warning3": " et",
        "warning4": " les autres informations de compte",
        "warning5": " seront perdues.",
        "areYouSure": "Êtes-vous sûr(e) de vouloir continuer ?"
    },
    "resetWalletRequirePassword": {
        "enterPassword": "Saisissez votre mot de passe pour réinitialiser le wallet.",
        "cancel": "ANNULER",
        "reset": "RÉINITIALISER"
    },
    "walletSetup": {
        "okay": "Bien ! Configurons votre portefeuille !",
        "doYouAlreadyHaveASeed": "Détenez-vous déjà un code d'accès que vous désirez utiliser ?",
        "seedExplanation":
            "La seed IOTA est comme un nom d'utilisateur et un mot de passe combinés en une chaîne de 81 caractères.",
        "explanation1": "Vous pouvez l’utiliser pour accéder à vos fonds de",
        "explanation2": " n’importe quel wallet",
        "explanation3": ", sur",
        "explanation4": " n'importe quel appareil",
        "explanation5": ". Mais si vous perdez votre seed, vous perdez aussi vos IOTA.",
        "keepSafe": "Merci de garder votre Seed en sécurité."
    },
    "welcome": {
        "thankYou": "Merci d’avoir téléchargé le wallet IOTA.",
        "weWillSpend": "Durant les prochaines minutes, nous allons configurer votre portefeuille.",
        "reminder":
            "Vous pourriez être tenté de brûler certaines étapes, mais il est impératif de suivre la procédure complète."
    },
    "writeSeedDown": {
        "yourSeedIs":
            "Votre seed se lit de gauche à droite et comporte {{maxSeedLength}} caractères. Notez-la, ainsi que le code de vérification et",
        "tripleCheck": "vérifiez à plusieurs reprises",
        "thatTheyAreCorrect": "qu'ils sont corrects."
    },
    "history": {
        "bundleHashCopied": "Hash du paquet copié",
        "bundleHashCopiedExplanation": "Le hash du paquet a été copié dans le presse-papier.",
        "addressCopied": "Adressée copiée",
        "addressCopiedExplanation": "L'adresse a été copiée dans le presse-papier."
    },
    "accountManagement": {
        "viewSeed": "Afficher la seed",
        "viewAddresses": "Afficher les adresses",
        "editAccountName": "Modifier le nom du compte",
        "deleteAccount": "Supprimer le compte",
        "addNewAccount": "Ajouter un nouveau compte"
    },
    "addCustomNode": {
        "customNode": "Node personnalisé",
        "add": "Ajouter"
    },
    "addNewAccount": {
        "useExistingSeed": "Utiliser une seed existante",
        "createNewSeed": "Créer une nouvelle seed"
    },
    "advancedSettings": {
        "selectNode": "Choisir un node",
        "addCustomNode": "Ajouter un node personnalisé",
        "manualSync": "Synchro manuelle"
    },
    "advancedThemeCustomisation": {
        "background": "Arrière-plan",
        "frame": "Contours"
    },
    "currencySelection": {
        "currency": "Devise"
    },
    "logoutConfirmationModal": {
        "logoutConfirmation": "Êtes-vous sûr(e) de vouloir vous déconnecter ?"
    },
    "qrScanner": {
        "scan": "Scannez votre QR code"
    },
    "unitInfoModal": {
        "unitSystem": "SYSTÈME D’UNITÉS",
        "trillion": "Billion",
        "billion": "Milliard",
        "million": "Million",
        "thousand": "Mille",
        "one": "Un"
    },
    "deleteAccount": {
        "areYouSure": "Voulez-vous vraiment supprimer ce compte ?",
        "yourSeedWillBeRemoved": "L’historique de vos seeds et de vos transactions sera supprimé.",
        "thisAction": "Cette action est irréversible.",
        "enterPassword": "Saisissez votre mot de passe pour supprimer ce compte."
    },
    "manualSync": {
        "pressToSync": "Appuyez sur le bouton ci-dessous pour synchroniser votre compte.",
        "thisMayTake": "Cela peut prendre un certain temps.",
        "youMayNotice": "Il se peut que votre appareil ralentisse.",
        "syncAccount": "SYNCHRONISER LE COMPTE",
        "syncingYourAccount": "Synchronisation de votre compte."
    },
    "useExistingSeed": {
        "title": "Saisissez une seed et un nom de compte."
    },
    "viewSeed": {
        "enterPassword": "Saisissez le mot de passe pour afficher votre seed.",
        "viewSeed": "VOIR LA SEED",
        "hideSeed": "MASQUER LA SEED"
    },
    "saveSeedConfirmation": {
        "alreadyHave": "J’ai enregistré ma seed",
        "reenter": "Vous allez devoir saisir à nouveau votre seed.",
        "reenterWarning": "If your device fails and you have not saved your seed, you will lose your IOTA."
    },
    "walletResetConfirmation": {
        "cannotUndo": "CETTE ACTION EST IRRÉVERSIBLE.",
        "infoTextOne": "Toutes vos données de wallet incluant vos",
        "infoTextTwo": "seeds, mots de passe",
        "infoTextThree": "et",
        "infoTextFour": "les autres informations de compte",
        "infoTextFive": "seront perdues."
    },
    "transferConfirmation": {
        "youAreAbout": "Vous êtes sur le point d’envoyer {{contents}} à l’adresse",
        "aMessage": "un message"
    }
}<|MERGE_RESOLUTION|>--- conflicted
+++ resolved
@@ -57,15 +57,9 @@
         "cannotPerformAction": "Impossible d’effectuer cette action",
         "cannotPerformActionExplanation": "Allez dans les réglages avancés pour réinitialiser le wallet.",
         "attachToTangleUnavailable": "La fonction Attacher au Tangle n'est pas disponible",
-<<<<<<< HEAD
         "attachToTangleUnavailableExplanation": "La fonction Attacher au Tangle n'est pas disponible pour le node sélectionné.",
         "wallet": "Wallet",
         "pressBackAgain": "Press back again to close the app"
-=======
-        "attachToTangleUnavailableExplanation":
-            "La fonction Attacher au Tangle n'est pas disponible pour le node sélectionné.",
-        "wallet": "Wallet"
->>>>>>> aeaa703a
     },
     "addAdditionalSeed": {
         "seedInvalidChars": "La seed contient des caractères invalides",
