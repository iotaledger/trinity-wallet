--- conflicted
+++ resolved
@@ -56,11 +56,7 @@
         "passwordsDoNotMatchExplanation": "Les mots de passe ne correspondent pas. Veuillez réessayer.",
         "passwordTooShort": "Le mot de passe est trop court",
         "passwordTooShortExplanation": "Votre mot de passe doit contenir au moins 12 caractères. Veuillez réessayer.",
-<<<<<<< HEAD
-        "oldPassword": "Cannot set old password",
-=======
         "oldPassword": "Impossible de réutiliser l'ancien mot de passe",
->>>>>>> 223aa60b
         "oldPasswordExplanation":
             "Vous ne pouvez pas utiliser l’ancien mot de passe comme nouveau mot de passe. Veuillez réessayer avec un nouveau mot de passe.",
         "ensureStrongPassword": "Veillez à utiliser un mot de passe fort d'au moins 12 caractères.",
@@ -71,18 +67,11 @@
     "copyToClipboard": {
         "seedCleared": "Seed effacée",
         "seedClearedExplanation": "La seed a été effacée du presse-papier pour plus de sécurité.",
-<<<<<<< HEAD
-        "seedCopied": "Seed copiée",
-        "seedCopiedExplanation":
-            "La seed a été copiée dans le presse-papiers et sera effacée après 60 secondes, ou dès que vous aurez appuyé sur \"OK\".",
-        "clickToCopy": "Cliquez sur le bouton ci-dessous et copiez vos graines dans un gestionnaire de mot de passe."
-=======
         "seedCopied": "Copied seed to clipboard",
         "seedCopiedExplanation": "The seed will be cleared once you press \"DONE\" or 60 seconds have passed.",
         "clickToCopy": "Cliquez sur le bouton ci-dessous et copiez vos graines dans un gestionnaire de mot de passe.",
         "doNotStore": "Ne stockez pas votre seed en texte en clair.",
         "copyToClipboard": "Copy to clipboard"
->>>>>>> 223aa60b
     },
     "enterSeed": {
         "invalidCharacters": "La seed contient des caractères invalides",
@@ -152,12 +141,7 @@
         "incorrectSeed": "Seed incorrecte",
         "incorrectSeedExplanation": "La seed que vous avez entrée est incorrecte. Veuillez réessayer.",
         "thisIsACheck": "Il s’agit d’une vérification pour s’assurer que vous avez enregistré votre seed.",
-<<<<<<< HEAD
-        "ifYouHaveNotSaved":
-            "Si vous n’avez pas enregistré votre seed, veuillez revenir à l’écran précédent et le faire."
-=======
         "ifYouHaveNotSaved": "If you have not saved your seed, please go back and do so."
->>>>>>> 223aa60b
     },
     "send": {
         "invalidAddress": "Adresse invalide",
