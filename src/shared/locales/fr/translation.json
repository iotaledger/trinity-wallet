--- conflicted
+++ resolved
@@ -67,14 +67,8 @@
     "copyToClipboard": {
         "seedCleared": "Seed effacée",
         "seedClearedExplanation": "La seed a été effacée du presse-papier pour plus de sécurité.",
-<<<<<<< HEAD
         "seedCopied": "Copied seed to clipboard",
         "seedCopiedExplanation": "The seed will be cleared once you press \"DONE\" or 60 seconds have passed.",
-=======
-        "seedCopied": "Seed copiée",
-        "seedCopiedExplanation":
-            "La seed a été copiée dans le presse-papiers et sera effacée après 60 secondes, ou dès que vous aurez appuyé sur \"OK\".",
->>>>>>> a9997c0b
         "clickToCopy": "Cliquez sur le bouton ci-dessous et copiez vos graines dans un gestionnaire de mot de passe.",
         "doNotStore": "Ne stockez pas votre seed en texte en clair.",
         "copyToClipboard": "Copy to clipboard"
@@ -147,12 +141,7 @@
         "incorrectSeed": "Seed incorrecte",
         "incorrectSeedExplanation": "La seed que vous avez entrée est incorrecte. Veuillez réessayer.",
         "thisIsACheck": "Il s’agit d’une vérification pour s’assurer que vous avez enregistré votre seed.",
-<<<<<<< HEAD
         "ifYouHaveNotSaved": "If you have not saved your seed, please go back and do so."
-=======
-        "ifYouHaveNotSaved":
-            "Si vous n’avez pas enregistré votre seed, veuillez revenir à l’écran précédent et le faire."
->>>>>>> a9997c0b
     },
     "send": {
         "invalidAddress": "Adresse invalide",
