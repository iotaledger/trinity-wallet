--- conflicted
+++ resolved
@@ -81,32 +81,18 @@
     "saveYourSeed2": {
         "optionA": "Copie Manuelle",
         "optionB": " Paper Wallet",
-<<<<<<< HEAD
         "optionC": "Copier dans le Presse-papiers",
         "explanation": "Votre Seed se lit de gauche à droit et comporte 81 caractères. Notez-la, ainsi que la somme de contrôle, et vérifiez-les à plusieurs reprises.",
-=======
-        "optionC": "Copier vers le Presse-papiers",
-        "explanation":
-            "Your seed is 81 characters read from left to right. Write down your seed and checksum and triple check they are correct.",
->>>>>>> d32e58b7
         "text": "vérifiez à plusieurs reprises",
         "button": "OK"
     },
     "saveYourSeed3": {
         "optionA": "Copie Manuelle",
         "optionB": " Paper Wallet",
-<<<<<<< HEAD
         "optionC": "Copier dans le Presse-papiers",
         "explanation": "Cliquez sur le bouton ci-dessous et copiez votre Seed vers un gestionnaire de mot de passe. Elle restera dans votre presse-papiers 60 secondes.",
         "text": "Ne stockez pas votre seed en texte en clair.",
         "button1": "COPIER DANS LE PRESSE-PAPIERS",
-=======
-        "optionC": "Copier vers le Presse-papiers",
-        "explanation":
-            "Cliquez sur le bouton ci-dessous et copiez votre Seed vers un gestionnaire de mot de passe. Elle restera dans votre presse-papiers 60 secondes.",
-        "text": "Ne stockez pas votre seed en texte simple.",
-        "button1": "COPIER VERS LE PRESSE-PAPIERS",
->>>>>>> d32e58b7
         "button2": "OK"
     },
     "saveYourSeed4": {
@@ -123,12 +109,7 @@
     "setPassword": {
         "title": "GESTION DU MOT DE PASSE",
         "text": "Maintenant nous devons paramétrer un mot de passe.",
-<<<<<<< HEAD
         "explanation": "Vous utiliserez ce mot de passe pour accéder à votre wallet à l'avenir. Une copie chiffrée de votre seed sera stockée sur votre appareil.",
-=======
-        "explanation":
-            "Vous utliserez ce mot de passe pour accéder à votre wallet à l'avenir. Une copie encryptée de votre seed sera stockée sur votre appareil.",
->>>>>>> d32e58b7
         "reminder": "Soyez certain d'utiliser un mot de passe fort d'au moins 12 caractères.",
         "placeholder1": "'MOT DE PASSE'",
         "placeholder2": "RETAPER LE MOT DE PASSE",
