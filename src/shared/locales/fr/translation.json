--- conflicted
+++ resolved
@@ -377,8 +377,6 @@
         "cannotUndo": "CETTE ACTION EST IRRÉVERSIBLE.",
         "warning":
             "<0><0>Toutes vos données de wallet, y compris vos </0><1>seeds, mot de passe,</1><2> et</2><3>autres informations de compte</3><4> seront perdues.</4></0>"
-<<<<<<< HEAD
-=======
     },
     "fingerprintSetup": {
         "instructionsEnable":
@@ -404,7 +402,6 @@
         "buttonInstructionsEnable":
             "Appuyez sur le bouton ci-dessous pour activer l’authentification d’empreintes digitales.",
         "instructionsLogin": "Toucher le lecteur d’empreintes digitales pour ouvrir une session."
->>>>>>> 75438c92
     },
     "transferConfirmation": {
         "youAreAbout": "Vous êtes sur le point d’envoyer {{contents}} à l’adresse",
