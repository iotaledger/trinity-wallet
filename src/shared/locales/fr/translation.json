--- conflicted
+++ resolved
@@ -82,12 +82,8 @@
         "optionA": "Copie Manuelle",
         "optionB": " Paper Wallet",
         "optionC": "Copier dans le Presse-papiers",
-<<<<<<< HEAD
         "explanation":
-            "Votre Seed se lit de gauche à droite et comporte 81 caractères. Notez-la, ainsi que la somme de contrôle, et vérifiez-les à plusieurs reprises.",
-=======
-        "explanation": "Votre Seed se lit de gauche à droite et comporte 81 caractères. Notez-la, ainsi que le code de vérification, et vérifiez-les à plusieurs reprises.",
->>>>>>> 74244e5f
+            "Votre Seed se lit de gauche à droite et comporte 81 caractères. Notez-la, ainsi que le code de vérification, et vérifiez-les à plusieurs reprises.",
         "text": "vérifiez à plusieurs reprises",
         "button": "OK"
     },
@@ -95,7 +91,8 @@
         "optionA": "Copie Manuelle",
         "optionB": " Paper Wallet",
         "optionC": "Copier dans le Presse-papiers",
-        "explanation": "Cliquez sur le bouton ci-dessous et copiez votre Seed vers un gestionnaire de mot de passe. Elle restera dans votre presse-papiers 60 secondes.",
+        "explanation":
+            "Cliquez sur le bouton ci-dessous et copiez votre Seed vers un gestionnaire de mot de passe. Elle restera dans votre presse-papiers 60 secondes.",
         "text": "Ne stockez pas votre seed en texte en clair.",
         "button1": "COPIER DANS LE PRESSE-PAPIERS",
         "button2": "OK"
