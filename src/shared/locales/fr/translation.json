--- conflicted
+++ resolved
@@ -379,42 +379,29 @@
             "<0><0>Toutes vos données de wallet, y compris vos </0><1>seeds, mot de passe,</1><2> et</2><3>autres informations de compte</3><4> seront perdues.</4></0>"
     },
     "fingerprintSetup": {
-<<<<<<< HEAD
-        "instructionsEnable": "Touch your device's fingerprint reader to enable fingerprint authentication.",
-        "instructionsDisable": "Touch your device's fingerprint reader to disable fingerprint authentication.",
-        "fingerprintAuthEnabled": "Fingerprint authentication enabled",
-        "fingerprintAuthEnabledExplanation": "You have succesfully enabled fingerprint authentication.",
-        "fingerprintAuthDisabled": "Fingerprint authentication disabled",
-        "fingerprintAuthDisabledExplanation": "You have succesfully disabled fingerprint authentication.",
-        "fingerprintAuthFailed": "Fingerprint authentication failed",
-        "fingerprintAuthFailedExplanation": "Fingerprint authentication failed. Please try again.",
-        "status": "Status",
-        "enabled": "Enabled",
-        "disabled": "Disabled",
-        "fingerprintUnavailable": "Fingerprint sensor unavailable",
-        "fingerprintUnavailableExplanation":
-            "Your device does not support fingerprint recognition or it has not been configured in the device settings.",
-        "buttonInstructionsDisable": "Press the button below to disable fingerprint authentication.",
-        "buttonInstructionsEnable": "Press the button below to enable fingerprint authentication.",
-        "instructionsLogin": "Touch fingerprint reader to log in."
-=======
-        "instructionsEnable": "Toucher le lecteur d’empreinte digitale de votre appareil pour activer l’authentification par empreintes digitales.",
-        "instructionsDisable": "Toucher le lecteur d’empreinte digitale de votre appareil pour désactiver l’authentification par empreintes digitales.",
+        "instructionsEnable":
+            "Toucher le lecteur d’empreinte digitale de votre appareil pour activer l’authentification par empreintes digitales.",
+        "instructionsDisable":
+            "Toucher le lecteur d’empreinte digitale de votre appareil pour désactiver l’authentification par empreintes digitales.",
         "fingerprintAuthEnabled": "Authentification par empreintes digitales activée",
-        "fingerprintAuthEnabledExplanation": "Vous avez correctement activé l’authentification par empreintes digitales.",
+        "fingerprintAuthEnabledExplanation":
+            "Vous avez correctement activé l’authentification par empreintes digitales.",
         "fingerprintAuthDisabled": "Authentification par empreintes digitales désactivée",
-        "fingerprintAuthDisabledExplanation": "Vous avez correctement désactivé l’authentification par empreintes digitales.",
+        "fingerprintAuthDisabledExplanation":
+            "Vous avez correctement désactivé l’authentification par empreintes digitales.",
         "fingerprintAuthFailed": "Échec de l’authentification par empreinte digitale",
         "fingerprintAuthFailedExplanation": "Échec d'authentification. Veuillez réessayer.",
         "status": "Statut",
         "enabled": "Activé",
         "disabled": "Désactivé",
         "fingerprintUnavailable": "Capteur d'empreintes digitales non disponible",
-        "fingerprintUnavailableExplanation": "Votre appareil ne supporte pas de reconnaissance d’empreintes digitales ou il n’a pas été configuré dans les paramètres.",
-        "buttonInstructionsDisable": "Appuyez sur le bouton ci-dessous pour désactiver l’authentification d’empreintes digitales.",
-        "buttonInstructionsEnable": "Appuyez sur le bouton ci-dessous pour activer l’authentification d’empreintes digitales.",
+        "fingerprintUnavailableExplanation":
+            "Votre appareil ne supporte pas de reconnaissance d’empreintes digitales ou il n’a pas été configuré dans les paramètres.",
+        "buttonInstructionsDisable":
+            "Appuyez sur le bouton ci-dessous pour désactiver l’authentification d’empreintes digitales.",
+        "buttonInstructionsEnable":
+            "Appuyez sur le bouton ci-dessous pour activer l’authentification d’empreintes digitales.",
         "instructionsLogin": "Toucher le lecteur d’empreintes digitales pour ouvrir une session."
->>>>>>> 380d7804
     },
     "transferConfirmation": {
         "youAreAbout": "Vous êtes sur le point d’envoyer {{contents}} à l’adresse",
