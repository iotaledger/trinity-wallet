{
<<<<<<< HEAD
    "id": "en",
    "notifications": {
        "invalidServer_title": "Servidor inválido",
        "invalidServer_text": "O endereço do servidor que introduziu é inválido",
        "unknownError_title": "Ocorreu um erro desconhecido",
        "unknownError_text": "De momento não podemos executar a ação desejada. Por favor, tente novamente."
    },
    "setLanguage": {
        "dropdown_title": "Língua",
        "button1": "PRÓXIMO"
    },
    "welcome1": {
        "text1": "Obrigado por descarregar a carteira IOTA.",
        "text2": "Vamos passar os próximos minutos a configurar a sua carteira.",
        "reminder": "Pode sentir-se tentado a ignorar alguns passos, mas aconselhamos que siga o processo completo.",
        "button1": "PRÓXIMO",
        "button2": "VOLTAR"
    },
    "welcome2": {
        "text1": "Ok. Vamos configurar a sua carteira!",
        "text2": "Já possui uma Seed que gostaria de utilizar?",
        "seed_explanation1":
            "A Seed IOTA representa, simultaneamente, o nome do utilizador e a palavra-passe da sua conta, combinados numa sequência de 81 caracteres.",
        "seed_explanation2":
            "Pode usá-la para aceder aos seus fundos a partir de qualquer carteira, em qualquer dispositivo. Mas se perder a sua Seed, também perderá os seus IOTA",
        "reminder": "Por favor, mantenha a sua Seed protegida e segura",
        "button1": "SIM",
        "button2": "NÃO"
    },
    "lightserver": {
        "text1":
            "Um servidor simples é um acesso à rede IOTA, gentilmente providenciado por membros da comunidade ou por parceiros corporativos. ",
        "text2": "Poderá encontrar mais informações sobre os servidores em: http://iotasupport.com/lightwallet.shtml",
        "text3": "Por favor, escolha um servidor da lista abaixo.",
        "server_label": "Servidor",
        "custom_server_label": "Endereço de outro servidor",
        "other": "Outro",
        "button1": "PRÓXIMO",
        "button2": "VOLTAR"
    },
    "login": {
        "text": "Por favor, insira a sua palavra-passe",
        "placeholder": "PALAVRA-PASSE",
        "error_title": "Palavra-passe não reconhecida",
        "error_text": "A palavra-passe não foi reconhecida. Por favor, tente novamente.",
        "button1": "CONCLUÍDO",
        "button2": "USAR A SEED"
    },
    "enterSeed": {
        "error_title": "A Seed é demasiado curta",
        "error_text": "As Seeds devem ter pelo menos 60 caracteres. Por favor, tente novamente.",
        "invalid_seed_title": "Seed inválida",
        "invalid_seed_text":
            "A sua Seed é inválida. A Seed só pode conter letras maiúsculas (A-Z) e o número 9 e, além disso, tem de ter entre 60 a 81 caracteres.",
        "placeholder": "SEED",
        "seed_explanation":
            "As SEEDs devem ter 81 caracteres e devem conter letras maiúsculas (A-Z) e o número 9. As SEEDs não podem conter mais de 81 caracteres.",
        "reminder": "NUNCA PARTILHE A SUA SEED COM NINGUÉM",
        "scan_code": "Ler código QR",
        "close": "FECHAR",
        "button1": "CONCLUÍDO",
        "button2": "VOLTAR"
    },
    "newSeedSetup": {
        "title": "GERAR UMA NOVA SEED",
        "button1": "GERAR NOVA SEED",
        "text1": "Digite letras individuais para tornar o processo mais aleatório.",
        "text2": "De seguida, clique em PRÓXIMO",
        "button2": "PRÓXIMO",
        "button3": "VOLTAR"
    },
    "saveYourSeed": {
        "text1": "Deve guardar a sua Seed usando, pelo menos, uma das opções listadas em baixo.",
        "text2": "pelo menos uma",
        "optionA": "CÓPIA MANUAL",
        "optionB": "IMPRIMIR CARTEIRA DE PAPEL",
        "optionC": "COPIAR PARA A ÁREA DE TRANSFERÊNCIA",
        "button1": "PRÓXIMO",
        "button2": "VOLTAR"
    },
    "saveYourSeed2": {
        "optionA": "Cópia manual",
        "optionB": "Carteira de papel",
        "optionC": "Copiar para a Área de Transferência",
        "explanation":
            "A sua Seed tem 81 caracteres, lidos da esquerda para a direita. Anote a sua Seed e o Código de Verificação e confirme VÁRIAS vezes que anotou corretamente.",
        "text": "verifique várias vezes",
        "button": "CONCLUÍDO"
    },
    "saveYourSeed3": {
        "optionA": "Cópia manual",
        "optionB": " Carteira de papel",
        "optionC": "Copiar para a Área de Transferência",
        "explanation":
            "Pressione o botão em baixo para copiar a sua Seed para um gestor de palavras-passe. Esta cópia ficará na sua área de transferência durante 60 segundos.",
        "text": "Não grave a sua Seed num arquivo de texto descriptografado.",
        "button1": "COPIAR PARA A ÁREA DE TRANSFERÊNCIA",
        "button2": "CONCLUÍDO"
    },
    "saveYourSeed4": {
        "optionA": "Cópia Manual",
        "optionB": " Carteira de Papel",
        "optionC": "Copiar para a Área de Transferência",
        "explanation": "Prima o botão em baixo para imprimir uma cópia em papel da sua Seed.",
        "text1": "Mantenha-a num local seguro",
        "text2": "Nunca partilha a sua Seed com ninguém.",
        "check_button": "Logótipo IOTA",
        "button1": "IMPRIMIR A CARTEIRA DE PAPEL",
        "button2": "CONCLUÍDO"
    },
    "setPassword": {
        "title": "CONFIGURAR PALAVRA-PASSE",
        "text": "Agora precisamos de criar uma palavra-passe.",
        "explanation":
            "No futuro, irá usar esta palavra-passe para aceder à sua carteira. Será armazenada uma cópia encriptada da sua Seed no seu dispositivo.",
        "reminder": "Assegure-se de que utiliza uma palavra-passe segura, com pelo menos 12 caracteres.",
        "placeholder1": "`PALAVRA-PASSE´",
        "placeholder2": "DIGITE DE NOVO A PALAVRA-PASSE",
        "error1_title": "A palavra-passe é demasiado curta",
        "error1_text": "A sua palavra-passe deve ter pelo menos 12 caracteres. Por favor, tente novamente.",
        "error2_title": "As palavras-passe não correspondem",
        "error2_text": "As palavras-passe que inseriu não coincidem. Por favor tente de novo.",
        "button1": "CONCLUÍDO",
        "button2": "VOLTAR"
    },
    "onboardingComplete": {
        "text":
            "Agora a sua carteira está configurada e pronta para ser usada. Se precisar de efetuar alguma alteração no futuro, aceda ao menu Ferramentas.",
        "button": "PRÓXIMO"
    },
    "home": {
        "tab1": "SALDO",
        "tab2": "ENVIAR",
        "tab3": "RECEBER",
        "tab4": "HISTÓRICO",
        "tab5": "FERRAMENTAS",
        "mcap": "MCAP",
        "change": "Variação",
        "volume": "Volume",
        "address": "Endereço",
        "amount": "Quantia",
        "button1": "ENVIAR",
        "button2": "GERAR NOVO ENDEREÇO",
        "button3": "TERMINAR SESSÃO"
    }
=======
  "id": "en",
  "notifications": {
    "invalidServer_title": "Servidor inválido",
    "invalidServer_text": "O endereço do servidor que introduziu é inválido",
    "unknownError_title": "Ocorreu um erro desconhecido",
    "unknownError_text": "De momento não podemos executar a ação desejada. Por favor, tente novamente."
  },
  "setLanguage": {
    "dropdown_title": "Língua",
    "button1": "PRÓXIMO"
  },
  "welcome1": {
    "text1": "Obrigado por descarregar a carteira IOTA.",
    "text2": "Vamos passar os próximos minutos a configurar a sua carteira.",
    "reminder": "Pode sentir-se tentado a ignorar alguns passos, mas aconselhamos que siga o processo completo.",
    "button1": "PRÓXIMO",
    "button2": "VOLTAR"
  },
  "welcome2": {
    "text1": "Ok. Vamos configurar a sua carteira!",
    "text2": "Já possui uma Seed que gostaria de utilizar?",
    "seed_explanation1": "A Seed IOTA representa, simultaneamente, o nome do utilizador e a palavra-passe da sua conta, combinados numa sequência de 81 caracteres.",
    "seed_explanation2": "Pode usá-la para aceder aos seus fundos a partir de qualquer carteira, em qualquer dispositivo. Mas se perder a sua Seed, também perderá os seus IOTA",
    "reminder": "Por favor, mantenha a sua Seed protegida e segura",
    "button1": "SIM",
    "button2": "NÃO"
  },
  "lightserver": {
    "text1": "Um servidor simples é um acesso à rede IOTA, gentilmente providenciado por membros da comunidade ou por parceiros corporativos. ",
    "text2": "Poderá encontrar mais informações sobre os servidores em: http://iotasupport.com/lightwallet.shtml",
    "text3": "Por favor, escolha um servidor da lista abaixo.",
    "server_label": "Servidor",
    "custom_server_label": "Endereço de outro servidor",
    "other": "Outro",
    "button1": "PRÓXIMO",
    "button2": "VOLTAR"
  },
  "login": {
    "text": "Por favor, insira a sua palavra-passe",
    "placeholder": "PALAVRA-PASSE",
    "error_title": "Palavra-passe não reconhecida",
    "error_text": "A palavra-passe não foi reconhecida. Por favor, tente novamente.",
    "button1": "CONCLUÍDO",
    "button2": "USAR A SEED"
  },
  "enterSeed": {
    "error_title": "A Seed é demasiado curta",
    "error_text": "As Seeds devem ter pelo menos 60 caracteres. Por favor, tente novamente.",
    "invalid_seed_title": "Seed inválida",
    "invalid_seed_text": "A sua Seed é inválida. A Seed só pode conter letras maiúsculas (A-Z) e o número 9 e, além disso, tem de ter entre 60 a 81 caracteres.",
    "placeholder": "SEED",
    "seed_explanation": "As SEEDs devem ter 81 caracteres e devem conter letras maiúsculas (A-Z) e o número 9. As SEEDs não podem conter mais de 81 caracteres.",
    "reminder": "NUNCA PARTILHE A SUA SEED COM NINGUÉM",
    "scan_code": "Ler código QR",
    "close": "FECHAR",
    "button1": "CONCLUÍDO",
    "button2": "VOLTAR"
  },
  "newSeedSetup": {
    "title": "GERAR UMA NOVA SEED",
    "button1": "GERAR NOVA SEED",
    "text1": "Digite letras individuais para tornar o processo mais aleatório.",
    "text2": "De seguida, clique em PRÓXIMO",
    "button2": "PRÓXIMO",
    "button3": "VOLTAR"
  },
  "saveYourSeed": {
    "text1": "Deve guardar a sua Seed usando, pelo menos, uma das opções listadas em baixo.",
    "text2": "pelo menos uma",
    "optionA": "CÓPIA MANUAL",
    "optionB": "IMPRIMIR CARTEIRA DE PAPEL",
    "optionC": "COPIAR PARA A ÁREA DE TRANSFERÊNCIA",
    "button1": "PRÓXIMO",
    "button2": "VOLTAR"
  },
  "saveYourSeed2": {
    "optionA": "Cópia manual",
    "optionB": "Carteira de papel",
    "optionC": "Copiar para a Área de Transferência",
    "explanation": "A sua Seed tem 81 caracteres, lidos da esquerda para a direita. Anote a sua Seed e o Código de Verificação e confirme VÁRIAS vezes que anotou corretamente.",
    "text": "verifique várias vezes",
    "button": "CONCLUÍDO"
  },
  "saveYourSeed3": {
    "optionA": "Cópia manual",
    "optionB": " Carteira de papel",
    "optionC": "Copiar para a Área de Transferência",
    "explanation": "Pressione o botão em baixo para copiar a sua Seed para um gestor de palavras-passe. Esta cópia ficará na sua área de transferência durante 60 segundos.",
    "text": "Não grave a sua Seed num arquivo de texto descriptografado.",
    "button1": "COPIAR PARA A ÁREA DE TRANSFERÊNCIA",
    "button2": "CONCLUÍDO"
  },
  "saveYourSeed4": {
    "optionA": "Cópia Manual",
    "optionB": " Carteira de Papel",
    "optionC": "Copiar para a Área de Transferência",
    "explanation": "Prima o botão em baixo para imprimir uma cópia em papel da sua Seed.",
    "text1": "Mantenha-a num local seguro",
    "text2": "Nunca partilha a sua Seed com ninguém.",
    "check_button": "Logótipo IOTA",
    "button1": "IMPRIMIR A CARTEIRA DE PAPEL",
    "button2": "CONCLUÍDO"
  },
  "setPassword": {
    "title": "CONFIGURAR PALAVRA-PASSE",
    "text": "Agora precisamos de criar uma palavra-passe.",
    "explanation": "No futuro, irá usar esta palavra-passe para aceder à sua carteira. Será armazenada uma cópia encriptada da sua Seed no seu dispositivo.",
    "reminder": "Assegure-se de que utiliza uma palavra-passe segura, com pelo menos 12 caracteres.",
    "placeholder1": "`PALAVRA-PASSE´",
    "placeholder2": "DIGITE DE NOVO A PALAVRA-PASSE",
    "error1_title": "A palavra-passe é demasiado curta",
    "error1_text": "A sua palavra-passe deve ter pelo menos 12 caracteres. Por favor, tente novamente.",
    "error2_title": "As palavras-passe não correspondem",
    "error2_text": "As palavras-passe que inseriu não coincidem. Por favor tente de novo.",
    "button1": "CONCLUÍDO",
    "button2": "VOLTAR"
  },
  "onboardingComplete": {
    "text": "Agora a sua carteira está configurada e pronta para ser usada. Se precisar de efetuar alguma alteração no futuro, aceda ao menu Ferramentas.",
    "button": "PRÓXIMO"
  },
  "home": {
    "tab1": "SALDO",
    "tab2": "ENVIAR",
    "tab3": "RECEBER",
    "tab4": "HISTÓRICO",
    "tab5": "FERRAMENTAS",
    "mcap": "MCAP",
    "change": "Variação",
    "volume": "Volume",
    "address": "Endereço",
    "amount": "Quantia",
    "button1": "ENVIAR",
    "button2": "GERAR NOVO ENDEREÇO",
    "button3": "TERMINAR SESSÃO",
    "changeMode": "Change mode",
    "minimal": "Minimal",
    "standard": "Standard",
    "expert": "Expert",
    "changeTheme": "Change theme",
    "changeLanguage": "Change language",
    "addNewSeed": "Add new seed",
    "setup2fa": "2FA Setup",
    "changePassword": "Change password",
    "advancedSettings": "Advanced settings",
    "logout": "Logout"
  }
>>>>>>> 32042ccb
}<|MERGE_RESOLUTION|>--- conflicted
+++ resolved
@@ -1,5 +1,4 @@
 {
-<<<<<<< HEAD
     "id": "en",
     "notifications": {
         "invalidServer_title": "Servidor inválido",
@@ -143,155 +142,17 @@
         "amount": "Quantia",
         "button1": "ENVIAR",
         "button2": "GERAR NOVO ENDEREÇO",
-        "button3": "TERMINAR SESSÃO"
+        "button3": "TERMINAR SESSÃO",
+        "changeMode": "Change mode",
+        "minimal": "Minimal",
+        "standard": "Standard",
+        "expert": "Expert",
+        "changeTheme": "Change theme",
+        "changeLanguage": "Change language",
+        "addNewSeed": "Add new seed",
+        "setup2fa": "2FA Setup",
+        "changePassword": "Change password",
+        "advancedSettings": "Advanced settings",
+        "logout": "Logout"
     }
-=======
-  "id": "en",
-  "notifications": {
-    "invalidServer_title": "Servidor inválido",
-    "invalidServer_text": "O endereço do servidor que introduziu é inválido",
-    "unknownError_title": "Ocorreu um erro desconhecido",
-    "unknownError_text": "De momento não podemos executar a ação desejada. Por favor, tente novamente."
-  },
-  "setLanguage": {
-    "dropdown_title": "Língua",
-    "button1": "PRÓXIMO"
-  },
-  "welcome1": {
-    "text1": "Obrigado por descarregar a carteira IOTA.",
-    "text2": "Vamos passar os próximos minutos a configurar a sua carteira.",
-    "reminder": "Pode sentir-se tentado a ignorar alguns passos, mas aconselhamos que siga o processo completo.",
-    "button1": "PRÓXIMO",
-    "button2": "VOLTAR"
-  },
-  "welcome2": {
-    "text1": "Ok. Vamos configurar a sua carteira!",
-    "text2": "Já possui uma Seed que gostaria de utilizar?",
-    "seed_explanation1": "A Seed IOTA representa, simultaneamente, o nome do utilizador e a palavra-passe da sua conta, combinados numa sequência de 81 caracteres.",
-    "seed_explanation2": "Pode usá-la para aceder aos seus fundos a partir de qualquer carteira, em qualquer dispositivo. Mas se perder a sua Seed, também perderá os seus IOTA",
-    "reminder": "Por favor, mantenha a sua Seed protegida e segura",
-    "button1": "SIM",
-    "button2": "NÃO"
-  },
-  "lightserver": {
-    "text1": "Um servidor simples é um acesso à rede IOTA, gentilmente providenciado por membros da comunidade ou por parceiros corporativos. ",
-    "text2": "Poderá encontrar mais informações sobre os servidores em: http://iotasupport.com/lightwallet.shtml",
-    "text3": "Por favor, escolha um servidor da lista abaixo.",
-    "server_label": "Servidor",
-    "custom_server_label": "Endereço de outro servidor",
-    "other": "Outro",
-    "button1": "PRÓXIMO",
-    "button2": "VOLTAR"
-  },
-  "login": {
-    "text": "Por favor, insira a sua palavra-passe",
-    "placeholder": "PALAVRA-PASSE",
-    "error_title": "Palavra-passe não reconhecida",
-    "error_text": "A palavra-passe não foi reconhecida. Por favor, tente novamente.",
-    "button1": "CONCLUÍDO",
-    "button2": "USAR A SEED"
-  },
-  "enterSeed": {
-    "error_title": "A Seed é demasiado curta",
-    "error_text": "As Seeds devem ter pelo menos 60 caracteres. Por favor, tente novamente.",
-    "invalid_seed_title": "Seed inválida",
-    "invalid_seed_text": "A sua Seed é inválida. A Seed só pode conter letras maiúsculas (A-Z) e o número 9 e, além disso, tem de ter entre 60 a 81 caracteres.",
-    "placeholder": "SEED",
-    "seed_explanation": "As SEEDs devem ter 81 caracteres e devem conter letras maiúsculas (A-Z) e o número 9. As SEEDs não podem conter mais de 81 caracteres.",
-    "reminder": "NUNCA PARTILHE A SUA SEED COM NINGUÉM",
-    "scan_code": "Ler código QR",
-    "close": "FECHAR",
-    "button1": "CONCLUÍDO",
-    "button2": "VOLTAR"
-  },
-  "newSeedSetup": {
-    "title": "GERAR UMA NOVA SEED",
-    "button1": "GERAR NOVA SEED",
-    "text1": "Digite letras individuais para tornar o processo mais aleatório.",
-    "text2": "De seguida, clique em PRÓXIMO",
-    "button2": "PRÓXIMO",
-    "button3": "VOLTAR"
-  },
-  "saveYourSeed": {
-    "text1": "Deve guardar a sua Seed usando, pelo menos, uma das opções listadas em baixo.",
-    "text2": "pelo menos uma",
-    "optionA": "CÓPIA MANUAL",
-    "optionB": "IMPRIMIR CARTEIRA DE PAPEL",
-    "optionC": "COPIAR PARA A ÁREA DE TRANSFERÊNCIA",
-    "button1": "PRÓXIMO",
-    "button2": "VOLTAR"
-  },
-  "saveYourSeed2": {
-    "optionA": "Cópia manual",
-    "optionB": "Carteira de papel",
-    "optionC": "Copiar para a Área de Transferência",
-    "explanation": "A sua Seed tem 81 caracteres, lidos da esquerda para a direita. Anote a sua Seed e o Código de Verificação e confirme VÁRIAS vezes que anotou corretamente.",
-    "text": "verifique várias vezes",
-    "button": "CONCLUÍDO"
-  },
-  "saveYourSeed3": {
-    "optionA": "Cópia manual",
-    "optionB": " Carteira de papel",
-    "optionC": "Copiar para a Área de Transferência",
-    "explanation": "Pressione o botão em baixo para copiar a sua Seed para um gestor de palavras-passe. Esta cópia ficará na sua área de transferência durante 60 segundos.",
-    "text": "Não grave a sua Seed num arquivo de texto descriptografado.",
-    "button1": "COPIAR PARA A ÁREA DE TRANSFERÊNCIA",
-    "button2": "CONCLUÍDO"
-  },
-  "saveYourSeed4": {
-    "optionA": "Cópia Manual",
-    "optionB": " Carteira de Papel",
-    "optionC": "Copiar para a Área de Transferência",
-    "explanation": "Prima o botão em baixo para imprimir uma cópia em papel da sua Seed.",
-    "text1": "Mantenha-a num local seguro",
-    "text2": "Nunca partilha a sua Seed com ninguém.",
-    "check_button": "Logótipo IOTA",
-    "button1": "IMPRIMIR A CARTEIRA DE PAPEL",
-    "button2": "CONCLUÍDO"
-  },
-  "setPassword": {
-    "title": "CONFIGURAR PALAVRA-PASSE",
-    "text": "Agora precisamos de criar uma palavra-passe.",
-    "explanation": "No futuro, irá usar esta palavra-passe para aceder à sua carteira. Será armazenada uma cópia encriptada da sua Seed no seu dispositivo.",
-    "reminder": "Assegure-se de que utiliza uma palavra-passe segura, com pelo menos 12 caracteres.",
-    "placeholder1": "`PALAVRA-PASSE´",
-    "placeholder2": "DIGITE DE NOVO A PALAVRA-PASSE",
-    "error1_title": "A palavra-passe é demasiado curta",
-    "error1_text": "A sua palavra-passe deve ter pelo menos 12 caracteres. Por favor, tente novamente.",
-    "error2_title": "As palavras-passe não correspondem",
-    "error2_text": "As palavras-passe que inseriu não coincidem. Por favor tente de novo.",
-    "button1": "CONCLUÍDO",
-    "button2": "VOLTAR"
-  },
-  "onboardingComplete": {
-    "text": "Agora a sua carteira está configurada e pronta para ser usada. Se precisar de efetuar alguma alteração no futuro, aceda ao menu Ferramentas.",
-    "button": "PRÓXIMO"
-  },
-  "home": {
-    "tab1": "SALDO",
-    "tab2": "ENVIAR",
-    "tab3": "RECEBER",
-    "tab4": "HISTÓRICO",
-    "tab5": "FERRAMENTAS",
-    "mcap": "MCAP",
-    "change": "Variação",
-    "volume": "Volume",
-    "address": "Endereço",
-    "amount": "Quantia",
-    "button1": "ENVIAR",
-    "button2": "GERAR NOVO ENDEREÇO",
-    "button3": "TERMINAR SESSÃO",
-    "changeMode": "Change mode",
-    "minimal": "Minimal",
-    "standard": "Standard",
-    "expert": "Expert",
-    "changeTheme": "Change theme",
-    "changeLanguage": "Change language",
-    "addNewSeed": "Add new seed",
-    "setup2fa": "2FA Setup",
-    "changePassword": "Change password",
-    "advancedSettings": "Advanced settings",
-    "logout": "Logout"
-  }
->>>>>>> 32042ccb
 }