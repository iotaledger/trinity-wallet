--- conflicted
+++ resolved
@@ -264,12 +264,7 @@
         "reminder": "Poderá sentir-se tentado a ignorar alguns passos, mas aconselhamos que siga o processo completo."
     },
     "writeSeedDown": {
-<<<<<<< HEAD
         "yourSeedIs": "Your seed is {{maxSeedLength}} characters read from left to right. Write down your seed and checksum and",
-=======
-        "yourSeedIs":
-            "A sua Seed tem 81 caracteres, lidos da esquerda para a direita. Anote a sua Seed e o Código de Verificação e",
->>>>>>> 55608f0e
         "tripleCheck": "verifique várias vezes",
         "thatTheyAreCorrect": "se eles estão corretos."
     },
