{
    "global": {
        "invalidResponse": "Resposta inválida",
        "invalidResponseExplanation": "O servidor devolveu uma resposta inválida.",
        "invalidResponsePollingExplanation": "Falha ao aceder aos dados mais recentes da conta.",
        "seed": "Seed",
        "back": "ANTERIOR",
        "done": "CONCLUÍDO",
        "next": "SEGUINTE",
        "manualCopy": "Cópia Manual",
        "paperWallet": "Carteira de Papel",
        "copyToClipboard": "Copiar para a Área de Transferência",
        "qr": "QR",
        "notAvailable": "Esta função não está disponível",
        "notAvailableExplanation": "Será adicionada numa etapa posterior.",
        "enterSeed": "Por favor, digite a sua Seed.",
        "mainWallet": "CONTA PRINCIPAL",
        "secondWallet": "SEGUNDA CONTA",
        "thirdWallet": "TERCEIRA CONTA",
        "fourthWallet": "QUARTA CONTA",
        "fifthWallet": "QUINTA CONTA",
        "sixthWallet": "SEXTA CONTA",
        "otherWallet": "OUTRA CONTA",
        "yes": "SIM",
        "no": "NÃO",
        "password": "Palavra-passe",
        "unrecognisedPassword": "Palavra-passe não reconhecida",
        "unrecognisedPasswordExplanation": "A palavra-passe não foi reconhecida. Por favor, tente novamente.",
        "syncInProgress": "Syncing in progress",
        "syncInProgressExplanation": "Please wait until syncing is complete."
    },
    "addAdditionalSeed": {
<<<<<<< HEAD
        "seedInvalidChars": "A Seed contém carateres inválidos",
        "seedInvalidCharsExplanation":
            "As Seed só podem conter letras maiúsculas (A-Z) e o número 9. A sua Seed tem carateres inválidos. Por favor, tente de novo.",
        "seedTooShort": "A Seed é demasiado curta",
        "seedTooShortExplanation":
            "As Seeds devem ter pelo menos 60 carateres (idealmente 81). Atualmente a sua Seed tem {seed.length} carateres. Por favor, tente de novo.",
        "nameInUse": "Account name already in use",
        "nameInUseExplanation": "Please use a unique account name for your seed.",
        "enterAccountName": "Enter an account name.",
        "accountName": "Account name"
=======
        "seedInvalidChars": "A Seed contém caracteres inválidos",
        "seedInvalidCharsExplanation": "As Seeds só podem conter letras maiúsculas (A-Z) e o número 9. A sua Seed tem caracteres inválidos. Por favor, tente de novo.",
        "seedTooShort": "A Seed é demasiado curta",
        "seedTooShortExplanation": "As Seeds devem ter {{maxLength}} caracteres. Neste momento a sua Seed tem {{currentLength}} caracteres. Por favor, tente de novo.",
        "nameInUse": "Este nome da conta já está a ser utilizado",
        "nameInUseExplanation": "Por favor, use um nome de conta exclusivo para a sua Seed.",
        "enterAccountName": "Entre um nome de conta.",
        "accountName": "Nome da Conta",
        "noNickname": "Não foi inserido nenhum nome de conta",
        "noNicknameExplanation": "Por favor, insira um nome de conta para a sua Seed."
>>>>>>> 4d4c1e62
    },
    "changePassword": {
        "oops": "Uups! Aconteceu algum problema",
        "oopsExplanation": "Ocorreram problemas ao atualizar a sua palavra-passe. Por favor tente de novo.",
        "passwordUpdated": "Palavra-passe atualizada",
        "passwordUpdatedExplanation": "A sua palavra-passe foi atualizada.",
        "incorrectPassword": "Palavra-passe incorreta",
        "incorrectPasswordExplanation": "A sua palavra-passe está incorreta. Por favor, tente de novo.",
        "passwordsDoNotMatch": "As palavras-passe não coincidem",
        "passwordsDoNotMatchExplanation": "As palavras-passe não coincidem. Por favor, tente de novo.",
        "passwordTooShort": "A palavra-passe é demasiado curta",
<<<<<<< HEAD
        "passwordTooShortExplanation":
            "A sua palavra-passe deve ter pelo menos 12 caracteres. Por favor, tente novamente.",
        "oldPassword": "Não é possível configurar a palavra-passe antiga",
        "oldPasswordExplanation":
            "Não pode usar a sua palavra-passe antiga como a sua nova palavra-passe. Por favor tente de novo com uma palavra-passe nova.",
=======
        "passwordTooShortExplanation": "A palavra-passe deve ter pelo menos 12 caracteres. Por favor, tente novamente.",
        "oldPassword": "Não é possível utilizar a palavra-passe antiga",
        "oldPasswordExplanation": "Não pode usar a sua palavra-passe antiga como a sua nova palavra-passe. Por favor tente de novo com uma palavra-passe nova.",
>>>>>>> 4d4c1e62
        "ensureStrongPassword": "Assegure-se de que utiliza uma palavra-passe segura, com pelo menos 12 caracteres.",
        "currentPassword": "Palavra-passe atual",
        "newPassword": "Nova Palavra-Passe",
        "confirmPassword": "Confirme a Nova Palavra-Passe"
    },
    "copyToClipboard": {
        "seedCleared": "Seed removida",
        "seedClearedExplanation": "Para sua segurança, a Seed foi removida da área de transferência.",
        "seedCopied": "Seed copiada",
        "seedCopiedExplanation":
            "A Seed foi copiada para a área de transferência e será removida quando pressionar \"CONCLUÍDO\" ou decorridos 60 segundos (o que se verificar primeiro).",
        "clickToCopy": "Clique no botão em baixo e copie a sua Seed para o gestor de palavras-passe."
    },
    "enterSeed": {
<<<<<<< HEAD
        "invalidCharacters": "A Seed contém carateres inválidos",
        "invalidCharactersExplanation":
            "As Seed só podem conter letras maíusculas (A-Z) e o número 9. A sua Seed tem carateres inválidos. Por favor, tente de novo.",
        "seedTooShort": "A Seed é demasiado curta",
        "seedTooShortExplanation":
            "As Seeds devem ter pelo menos 60 carateres (idealmente 81). De momento, a sua Seed tem {seed.length} carateres. Por favor, tente de novo.",
        "seedExplanation":
            "As Seeds devem ter 81 caracteres e devem apenas ser constituídas por letras maiúsculas (A-Z) e o número 9. Não podem conter mais de 81 caracteres.",
=======
        "invalidCharacters": "A Seed contém caracteres inválidos",
        "invalidCharactersExplanation": "As Seed só podem conter letras maíusculas (A-Z) e o número 9. A sua Seed tem caracteres inválidos. Por favor, tente de novo.",
        "seedTooShort": "A Seed é demasiado curta",
        "seedTooShortExplanation": "As Seeds devem ter {{maxLength}} caracteres. Neste momento a sua Seed tem {{currentLength}} caracteres. Por favor, tente de novo.",
        "seedExplanation": "As Seeds devem ter {{maxLength}} caracteres, letras maíusculas (A-Z) e o número 9. Não pode utilizar Seeds com mais de {{maxLength}} caracteres.",
>>>>>>> 4d4c1e62
        "neverShare": "NUNCA PARTILHE A SUA SEED COM NINGUÉM"
    },
    "home": {
        "balance": "SALDO",
        "send": "ENVIAR",
        "receive": "RECEBER",
        "history": "HISTÓRICO",
        "settings": "CONFIGURAÇÕES"
    },
    "languageSetup": {
        "language": "Idioma"
    },
    "login": {
        "emptyPassword": "Palavra-passe vazia",
        "emptyPasswordExplanation": "Deve inserir uma palavra-passe para iniciar a sessão, Por favor, tente de novo.",
        "enterPassword": "Por favor, insira a sua palavra-passe.",
        "useSeed": "USAR A SEED",
        "login": "INICIAR SESSÃO"
    },
    "loading": {
        "loadingFirstTime": "A carregar a Seed pela primeira vez.",
        "thisMayTake": "Isto pode demorar algum tempo.",
        "youMayNotice": "Pode notar um abrandamento do seu dispositivo."
    },
    "newSeedSetup": {
        "seedNotGenerated": "Não foi gerada a Seed",
        "seedNotGeneratedExplanation": "Por favor pressione o botão \"Gerar Nova Seed\".",
        "pressForNewSeed": "PRESSIONE PARA OBTER NOVA SEED",
        "individualLetters": "Digite letras individuais para tornar o processo mais aleatório."
    },
    "onboardingComplete": {
        "walletReady":
            "A carteira está configurada e pronta para ser utilizada. Se posteriormente necessitar de efetuar alterações, utilize o menu \"Configurações\"."
    },
    "paperWallet": {
        "clickToPrint": "Prima o botão em baixo para imprimir uma cópia em papel da sua Seed.",
        "storeSafely": "Guarde-a em local seguro.",
        "neverShare": "Nunca partilhe a sua Seed com ninguém.",
        "iotaLogo": "Logótipo IOTA",
        "printWallet": "IMPRIMIR CARTEIRA DE PAPEL"
    },
    "receive": {
        "somethingWentWrong": "Ocorreu um problema",
        "somethingWentWrongExplanation": "Por favor, reinicie a aplicação.",
        "addressCopied": "Endereço copiado",
        "addressCopiedExplanation": "O seu endereço foi copiado para a área de transferência.",
        "generateNewAddress": "GERAR NOVO ENDEREÇO",
        "message": "Mensagem opcional",
        "removeMessage": "REMOVER MENSAGEM"
    },
    "saveYourSeed": {
        "mustSaveYourSeed": "Deverá guardar a sua Seed com ",
        "atLeastOne": "pelo menos uma ",
        "ofTheOptions": "das opções listadas em baixo."
    },
    "seedReentry": {
        "incorrectSeed": "Seed incorreta.",
        "incorrectSeedExplanation": "A Seed que introduziu está incorreta. Por favor, tente novamente.",
        "thisIsACheck": "Isto é uma verificação para certificar-se que gravou a sua Seed.",
        "ifYouHaveNotSaved": "Se não gravou a sua Seed, por favor volte para o ecrã anterior e grave-a."
    },
    "send": {
<<<<<<< HEAD
        "invalidAddress": "Invalid address",
        "invalidAddressExplanation1": "Address should be 81 characters long and should have a checksum.",
        "invalidAddressExplanation2": "Address contains invalid characters.",
        "invalidAddressExplanation3": "Address contains an invalid checksum.",
        "notEnoughFunds": "Not enough funds",
        "notEnoughFundsExplanation": "You do not have enough IOTA to complete this transfer.",
        "keyReuse": "Key reuse",
        "keyReuseExplanation":
            "The address you are trying to send to has already been used. Please try another address.",
        "recipientAddress": "Recipient address",
=======
        "invalidAddress": "Endereço inválido",
        "invalidAddressExplanation1": "Address should be {{maxLength}} characters long and should have a checksum.",
        "invalidAddressExplanation2": "O endereço contém caracteres inválidos.",
        "invalidAddressExplanation3": "O endereço contém um código de verificação incorreto.",
        "notEnoughFunds": "Fundos insuficientes",
        "notEnoughFundsExplanation": "Não contém fundos suficientes para realizar esta transferência.",
        "keyReuse": "Reutilização da chave",
        "keyReuseExplanation": "Está a tentar enviar para um endereço que já foi utilizado. Por favor, tente outro endereço.",
        "recipientAddress": "Endereço do destinatário",
>>>>>>> 4d4c1e62
        "amount": "Quantia",
        "max": "MAX",
        "message": "Mensagem",
        "send": "ENVIAR",
        "invalidAmount": "Incorrect amount entered",
        "invalidAmountExplanation": "Please enter a numerical value for the transaction amount.",
        "maximumSelected": "MAXIMUM amount selected",
        "iotaUnits": "IOTA units"
    },
    "setPassword": {
        "passwordTooShort": "A palavra-passe é demasiado curta",
<<<<<<< HEAD
        "passwordTooShortExplanation":
            "Your password must be at least ${MIN_PASSWORD_LENGTH} characters. It is currently ${this.state.password.length} characters long. Please try again.",
        "passwordMismatch": "As palavras-passe não coincidem",
        "passwordMismatchExplanation": "As palavras-passe que inseriu não coincidem. Por favor tente de novo.",
        "nowWeNeedTo": "Agora precisamos de criar uma palavra-passe.",
        "anEncryptedCopy":
            "An encrypted copy of your seed will be stored on your device. You will use this password to access your wallet in future.",
=======
        "passwordTooShortExplanation": "A sua palavra-passe deve ter pelo menos {MIN_PASSWORD_LENGTH} caracteres. Neste momento tem {this. state. password. length} caracteres. Por favor tente de novo.",
        "passwordMismatch": "As palavras-passe não coincidem",
        "passwordMismatchExplanation": "As palavras-passe que inseriu não coincidem. Por favor tente de novo.",
        "nowWeNeedTo": "Agora precisamos de gerar uma palavra-passe.",
        "anEncryptedCopy": "Um cópia cifrada da sua Seed será guardada no seu dispositivo. Utilizará esta palavra-passe para aceder, futuramente, à sua carteira.",
>>>>>>> 4d4c1e62
        "ensure": "Assegure-se de que utiliza uma palavra-passe segura, com pelo menos 12 caracteres.",
        "retypePassword": "Digite de novo a password"
    },
    "setSeedName": {
        "canUseMultipleSeeds": "Pode utilizar várias Seeds nesta carteira. Cada Seed requere um nome de conta.",
        "youCanAdd": "Pode adicionar mais Seeds no menu de configuração."
    },
    "settings": {
        "transferSending": "A realizar a sua transferência",
        "transferSendingExplanation": "Por favor aguarde enquanto a sua transferência está a ser realizada.",
        "generatingAddress": "A gerar endereço próprio",
        "generatingAddressExplanation": "Por favor aguarde enquanto o seu endereço está a ser gerado.",
        "mode": "Modo",
        "theme": "Tema",
        "currency": "Moeda",
        "language": "Idioma",
        "addNewSeed": "Adicionar nova Seed",
        "twoFA": "Autenticação 2-FA",
        "changePassword": "Alterar a palavra-passe",
        "advanced": "Configurações avançadas",
        "logout": "Terminar sessão",
        "reset": "Reiniciar completamente a carteira",
        "back": "Anterior"
    },
    "resetWalletConfirmation": {
        "thisAction": "Esta ação não pode ser anulada.",
        "warning1": "Toda a informação da sua carteira, incluindo",
        "warning2": " Seeds, palavra-passe, ",
        "warning3": "e",
        "warning4": " outras informações da conta",
        "warning5": " serão perdidas.",
        "areYouSure": "Tem a certeza que deseja continuar?"
    },
    "resetWalletRequirePassword": {
        "enterPassword": "Insira a sua palavra-passe para reiniciar a sua carteira.",
        "cancel": "CANCELAR",
        "reset": "RECONFIGURAR COMPLETAMENTE"
    },
    "walletSetup": {
        "okay": "Ok. Vamos configurar a sua carteira!",
        "doYouAlreadyHaveASeed": "Já possui uma Seed que gostaria de utilizar?",
<<<<<<< HEAD
        "seedExplanation":
            "A Seed IOTA, uma sequência especial de 81 caracteres, é tudo quanto necessita para aceder à sua conta.",
        "explanation1": "You can use it to access your funds from",
        "explanation2": " any wallet ",
        "explanation3": ", on",
        "explanation4": " any device",
        "explanation5": ". But if you lose your seed, you also lose your IOTA.",
=======
        "seedExplanation": "A Seed IOTA, uma sequência especial de 81 caracteres, é tudo quanto necessita para aceder à sua conta.",
        "explanation1": "Poderá usá-la para aceder aos seus fundos a partir",
        "explanation2": " de qualquer carteira ",
        "explanation3": ", em",
        "explanation4": " qualquer dispositivo",
        "explanation5": ". Mas se perder a sua Seed, também perderá os seus IOTA.",
>>>>>>> 4d4c1e62
        "keepSafe": "Por favor, mantenha a sua Seed protegida e segura."
    },
    "welcome": {
        "thankYou": "Obrigado por descarregar a carteira IOTA.",
        "weWillSpend": "Vamos configurar a sua carteira.",
        "reminder": "Poderá sentir-se tentado a ignorar alguns passos, mas aconselhamos que siga o processo completo."
    },
    "writeSeedDown": {
        "yourSeedIs": "A sua Seed tem 81 caracteres, lidos da esquerda para a direita. Anote a sua Seed e o Código de Verificação e",
        "tripleCheck": "verifique várias vezes",
        "thatTheyAreCorrect": "se eles estão corretos."
    }
}<|MERGE_RESOLUTION|>--- conflicted
+++ resolved
@@ -30,29 +30,18 @@
         "syncInProgressExplanation": "Please wait until syncing is complete."
     },
     "addAdditionalSeed": {
-<<<<<<< HEAD
-        "seedInvalidChars": "A Seed contém carateres inválidos",
+        "seedInvalidChars": "A Seed contém caracteres inválidos",
         "seedInvalidCharsExplanation":
-            "As Seed só podem conter letras maiúsculas (A-Z) e o número 9. A sua Seed tem carateres inválidos. Por favor, tente de novo.",
+            "As Seeds só podem conter letras maiúsculas (A-Z) e o número 9. A sua Seed tem caracteres inválidos. Por favor, tente de novo.",
         "seedTooShort": "A Seed é demasiado curta",
         "seedTooShortExplanation":
-            "As Seeds devem ter pelo menos 60 carateres (idealmente 81). Atualmente a sua Seed tem {seed.length} carateres. Por favor, tente de novo.",
-        "nameInUse": "Account name already in use",
-        "nameInUseExplanation": "Please use a unique account name for your seed.",
-        "enterAccountName": "Enter an account name.",
-        "accountName": "Account name"
-=======
-        "seedInvalidChars": "A Seed contém caracteres inválidos",
-        "seedInvalidCharsExplanation": "As Seeds só podem conter letras maiúsculas (A-Z) e o número 9. A sua Seed tem caracteres inválidos. Por favor, tente de novo.",
-        "seedTooShort": "A Seed é demasiado curta",
-        "seedTooShortExplanation": "As Seeds devem ter {{maxLength}} caracteres. Neste momento a sua Seed tem {{currentLength}} caracteres. Por favor, tente de novo.",
+            "As Seeds devem ter {{maxLength}} caracteres. Neste momento a sua Seed tem {{currentLength}} caracteres. Por favor, tente de novo.",
         "nameInUse": "Este nome da conta já está a ser utilizado",
         "nameInUseExplanation": "Por favor, use um nome de conta exclusivo para a sua Seed.",
         "enterAccountName": "Entre um nome de conta.",
         "accountName": "Nome da Conta",
         "noNickname": "Não foi inserido nenhum nome de conta",
         "noNicknameExplanation": "Por favor, insira um nome de conta para a sua Seed."
->>>>>>> 4d4c1e62
     },
     "changePassword": {
         "oops": "Uups! Aconteceu algum problema",
@@ -64,17 +53,10 @@
         "passwordsDoNotMatch": "As palavras-passe não coincidem",
         "passwordsDoNotMatchExplanation": "As palavras-passe não coincidem. Por favor, tente de novo.",
         "passwordTooShort": "A palavra-passe é demasiado curta",
-<<<<<<< HEAD
-        "passwordTooShortExplanation":
-            "A sua palavra-passe deve ter pelo menos 12 caracteres. Por favor, tente novamente.",
-        "oldPassword": "Não é possível configurar a palavra-passe antiga",
+        "passwordTooShortExplanation": "A palavra-passe deve ter pelo menos 12 caracteres. Por favor, tente novamente.",
+        "oldPassword": "Não é possível utilizar a palavra-passe antiga",
         "oldPasswordExplanation":
             "Não pode usar a sua palavra-passe antiga como a sua nova palavra-passe. Por favor tente de novo com uma palavra-passe nova.",
-=======
-        "passwordTooShortExplanation": "A palavra-passe deve ter pelo menos 12 caracteres. Por favor, tente novamente.",
-        "oldPassword": "Não é possível utilizar a palavra-passe antiga",
-        "oldPasswordExplanation": "Não pode usar a sua palavra-passe antiga como a sua nova palavra-passe. Por favor tente de novo com uma palavra-passe nova.",
->>>>>>> 4d4c1e62
         "ensureStrongPassword": "Assegure-se de que utiliza uma palavra-passe segura, com pelo menos 12 caracteres.",
         "currentPassword": "Palavra-passe atual",
         "newPassword": "Nova Palavra-Passe",
@@ -89,22 +71,14 @@
         "clickToCopy": "Clique no botão em baixo e copie a sua Seed para o gestor de palavras-passe."
     },
     "enterSeed": {
-<<<<<<< HEAD
-        "invalidCharacters": "A Seed contém carateres inválidos",
+        "invalidCharacters": "A Seed contém caracteres inválidos",
         "invalidCharactersExplanation":
-            "As Seed só podem conter letras maíusculas (A-Z) e o número 9. A sua Seed tem carateres inválidos. Por favor, tente de novo.",
+            "As Seed só podem conter letras maíusculas (A-Z) e o número 9. A sua Seed tem caracteres inválidos. Por favor, tente de novo.",
         "seedTooShort": "A Seed é demasiado curta",
         "seedTooShortExplanation":
-            "As Seeds devem ter pelo menos 60 carateres (idealmente 81). De momento, a sua Seed tem {seed.length} carateres. Por favor, tente de novo.",
+            "As Seeds devem ter {{maxLength}} caracteres. Neste momento a sua Seed tem {{currentLength}} caracteres. Por favor, tente de novo.",
         "seedExplanation":
-            "As Seeds devem ter 81 caracteres e devem apenas ser constituídas por letras maiúsculas (A-Z) e o número 9. Não podem conter mais de 81 caracteres.",
-=======
-        "invalidCharacters": "A Seed contém caracteres inválidos",
-        "invalidCharactersExplanation": "As Seed só podem conter letras maíusculas (A-Z) e o número 9. A sua Seed tem caracteres inválidos. Por favor, tente de novo.",
-        "seedTooShort": "A Seed é demasiado curta",
-        "seedTooShortExplanation": "As Seeds devem ter {{maxLength}} caracteres. Neste momento a sua Seed tem {{currentLength}} caracteres. Por favor, tente de novo.",
-        "seedExplanation": "As Seeds devem ter {{maxLength}} caracteres, letras maíusculas (A-Z) e o número 9. Não pode utilizar Seeds com mais de {{maxLength}} caracteres.",
->>>>>>> 4d4c1e62
+            "As Seeds devem ter {{maxLength}} caracteres, letras maíusculas (A-Z) e o número 9. Não pode utilizar Seeds com mais de {{maxLength}} caracteres.",
         "neverShare": "NUNCA PARTILHE A SUA SEED COM NINGUÉM"
     },
     "home": {
@@ -167,18 +141,6 @@
         "ifYouHaveNotSaved": "Se não gravou a sua Seed, por favor volte para o ecrã anterior e grave-a."
     },
     "send": {
-<<<<<<< HEAD
-        "invalidAddress": "Invalid address",
-        "invalidAddressExplanation1": "Address should be 81 characters long and should have a checksum.",
-        "invalidAddressExplanation2": "Address contains invalid characters.",
-        "invalidAddressExplanation3": "Address contains an invalid checksum.",
-        "notEnoughFunds": "Not enough funds",
-        "notEnoughFundsExplanation": "You do not have enough IOTA to complete this transfer.",
-        "keyReuse": "Key reuse",
-        "keyReuseExplanation":
-            "The address you are trying to send to has already been used. Please try another address.",
-        "recipientAddress": "Recipient address",
-=======
         "invalidAddress": "Endereço inválido",
         "invalidAddressExplanation1": "Address should be {{maxLength}} characters long and should have a checksum.",
         "invalidAddressExplanation2": "O endereço contém caracteres inválidos.",
@@ -186,9 +148,9 @@
         "notEnoughFunds": "Fundos insuficientes",
         "notEnoughFundsExplanation": "Não contém fundos suficientes para realizar esta transferência.",
         "keyReuse": "Reutilização da chave",
-        "keyReuseExplanation": "Está a tentar enviar para um endereço que já foi utilizado. Por favor, tente outro endereço.",
+        "keyReuseExplanation":
+            "Está a tentar enviar para um endereço que já foi utilizado. Por favor, tente outro endereço.",
         "recipientAddress": "Endereço do destinatário",
->>>>>>> 4d4c1e62
         "amount": "Quantia",
         "max": "MAX",
         "message": "Mensagem",
@@ -200,21 +162,13 @@
     },
     "setPassword": {
         "passwordTooShort": "A palavra-passe é demasiado curta",
-<<<<<<< HEAD
         "passwordTooShortExplanation":
-            "Your password must be at least ${MIN_PASSWORD_LENGTH} characters. It is currently ${this.state.password.length} characters long. Please try again.",
-        "passwordMismatch": "As palavras-passe não coincidem",
-        "passwordMismatchExplanation": "As palavras-passe que inseriu não coincidem. Por favor tente de novo.",
-        "nowWeNeedTo": "Agora precisamos de criar uma palavra-passe.",
-        "anEncryptedCopy":
-            "An encrypted copy of your seed will be stored on your device. You will use this password to access your wallet in future.",
-=======
-        "passwordTooShortExplanation": "A sua palavra-passe deve ter pelo menos {MIN_PASSWORD_LENGTH} caracteres. Neste momento tem {this. state. password. length} caracteres. Por favor tente de novo.",
+            "A sua palavra-passe deve ter pelo menos {MIN_PASSWORD_LENGTH} caracteres. Neste momento tem {this. state. password. length} caracteres. Por favor tente de novo.",
         "passwordMismatch": "As palavras-passe não coincidem",
         "passwordMismatchExplanation": "As palavras-passe que inseriu não coincidem. Por favor tente de novo.",
         "nowWeNeedTo": "Agora precisamos de gerar uma palavra-passe.",
-        "anEncryptedCopy": "Um cópia cifrada da sua Seed será guardada no seu dispositivo. Utilizará esta palavra-passe para aceder, futuramente, à sua carteira.",
->>>>>>> 4d4c1e62
+        "anEncryptedCopy":
+            "Um cópia cifrada da sua Seed será guardada no seu dispositivo. Utilizará esta palavra-passe para aceder, futuramente, à sua carteira.",
         "ensure": "Assegure-se de que utiliza uma palavra-passe segura, com pelo menos 12 caracteres.",
         "retypePassword": "Digite de novo a password"
     },
@@ -256,22 +210,13 @@
     "walletSetup": {
         "okay": "Ok. Vamos configurar a sua carteira!",
         "doYouAlreadyHaveASeed": "Já possui uma Seed que gostaria de utilizar?",
-<<<<<<< HEAD
         "seedExplanation":
             "A Seed IOTA, uma sequência especial de 81 caracteres, é tudo quanto necessita para aceder à sua conta.",
-        "explanation1": "You can use it to access your funds from",
-        "explanation2": " any wallet ",
-        "explanation3": ", on",
-        "explanation4": " any device",
-        "explanation5": ". But if you lose your seed, you also lose your IOTA.",
-=======
-        "seedExplanation": "A Seed IOTA, uma sequência especial de 81 caracteres, é tudo quanto necessita para aceder à sua conta.",
         "explanation1": "Poderá usá-la para aceder aos seus fundos a partir",
         "explanation2": " de qualquer carteira ",
         "explanation3": ", em",
         "explanation4": " qualquer dispositivo",
         "explanation5": ". Mas se perder a sua Seed, também perderá os seus IOTA.",
->>>>>>> 4d4c1e62
         "keepSafe": "Por favor, mantenha a sua Seed protegida e segura."
     },
     "welcome": {
@@ -280,7 +225,8 @@
         "reminder": "Poderá sentir-se tentado a ignorar alguns passos, mas aconselhamos que siga o processo completo."
     },
     "writeSeedDown": {
-        "yourSeedIs": "A sua Seed tem 81 caracteres, lidos da esquerda para a direita. Anote a sua Seed e o Código de Verificação e",
+        "yourSeedIs":
+            "A sua Seed tem 81 caracteres, lidos da esquerda para a direita. Anote a sua Seed e o Código de Verificação e",
         "tripleCheck": "verifique várias vezes",
         "thatTheyAreCorrect": "se eles estão corretos."
     }
