--- conflicted
+++ resolved
@@ -19,26 +19,14 @@
     "welcome2": {
         "text1": "Ok. Vamos configurar a sua carteira!",
         "text2": "Já possui uma Seed que gostaria de utilizar?",
-<<<<<<< HEAD
         "seed_explanation1": "A Seed IOTA, uma sequência especial de 81 caracteres, é tudo quanto necessita para aceder à sua conta.",
         "seed_explanation2": "Dá acesso aos seus fundos a partir de qualquer carteira, em qualquer dispositivo. Se a perder, não é recuperável, perde tudo o que lá tem",
-=======
-        "seed_explanation1":
-            "A Seed IOTA representa, simultaneamente, o nome do utilizador e a palavra-passe da sua conta, combinados numa sequência de 81 caracteres.",
-        "seed_explanation2":
-            "Pode usá-la para aceder aos seus fundos a partir de qualquer carteira, em qualquer dispositivo. Mas se perder a sua Seed, também perderá os seus IOTA",
->>>>>>> 8747c9e1
         "reminder": "Por favor, mantenha a sua Seed protegida e segura",
         "button1": "SIM",
         "button2": "NÃO"
     },
     "lightserver": {
-<<<<<<< HEAD
         "text1": "Um servidor é uma forma de acesso à rede IOTA, gentilmente disponibilizada por membros da comunidade ou por parceiros corporativos.",
-=======
-        "text1":
-            "Um servidor simples é um acesso à rede IOTA, gentilmente providenciado por membros da comunidade ou por parceiros corporativos. ",
->>>>>>> 8747c9e1
         "text2": "Poderá encontrar mais informações sobre os servidores em: http://iotasupport.com/lightwallet.shtml",
         "text3": "Por favor, escolha um servidor da lista abaixo.",
         "server_label": "Servidor",
@@ -58,19 +46,10 @@
     "enterSeed": {
         "error_title": "A Seed é demasiado curta",
         "error_text": "As Seeds devem ter pelo menos 60 caracteres. Por favor, tente novamente.",
-<<<<<<< HEAD
         "invalid_seed_title": "Seed incorreta",
         "invalid_seed_text": "A sua Seed é inválida. A Seed só pode conter letras maiúsculas (A-Z) e o número 9 e, além disso, tem de ter entre 60 a 81 caracteres.",
         "placeholder": "SEED",
         "seed_explanation": "As Seeds devem ter 81 caracteres e têm de ser constituídas por letras maiúsculas (A-Z) e o número 9. Não podem conter mais de 81 caracteres.",
-=======
-        "invalid_seed_title": "Seed inválida",
-        "invalid_seed_text":
-            "A sua Seed é inválida. A Seed só pode conter letras maiúsculas (A-Z) e o número 9 e, além disso, tem de ter entre 60 a 81 caracteres.",
-        "placeholder": "SEED",
-        "seed_explanation":
-            "As SEEDs devem ter 81 caracteres e devem conter letras maiúsculas (A-Z) e o número 9. As SEEDs não podem conter mais de 81 caracteres.",
->>>>>>> 8747c9e1
         "reminder": "NUNCA PARTILHE A SUA SEED COM NINGUÉM",
         "scan_code": "Ler código QR",
         "close": "FECHAR",
@@ -107,14 +86,8 @@
         "optionA": "Cópia Manual",
         "optionB": " Carteira de Papel",
         "optionC": "Copiar para a Área de Transferência",
-<<<<<<< HEAD
         "explanation": "Pressione o botão em baixo para copiar a sua Seed para um gestor de palavras-passe. Esta cópia ficará na sua área de transferência durante 60 segundos.",
         "text": "Não grave a sua Seed num arquivo de texto não cifrado.",
-=======
-        "explanation":
-            "Pressione o botão em baixo para copiar a sua Seed para um gestor de palavras-passe. Esta cópia ficará na sua área de transferência durante 60 segundos.",
-        "text": "Não grave a sua Seed num arquivo de texto descriptografado.",
->>>>>>> 8747c9e1
         "button1": "COPIAR PARA A ÁREA DE TRANSFERÊNCIA",
         "button2": "CONCLUÍDO"
     },
@@ -132,12 +105,7 @@
     "setPassword": {
         "title": "CONFIGURAR PALAVRA-PASSE",
         "text": "Agora precisamos de criar uma palavra-passe.",
-<<<<<<< HEAD
         "explanation": "No futuro, irá usar esta palavra-passe para aceder à sua carteira. Será armazenada uma cópia cifrada da sua Seed no seu dispositivo.",
-=======
-        "explanation":
-            "No futuro, irá usar esta palavra-passe para aceder à sua carteira. Será armazenada uma cópia encriptada da sua Seed no seu dispositivo.",
->>>>>>> 8747c9e1
         "reminder": "Assegure-se de que utiliza uma palavra-passe segura, com pelo menos 12 caracteres.",
         "placeholder1": "`PALAVRA-PASSE´",
         "placeholder2": "DIGITE DE NOVO A PALAVRA-PASSE",
@@ -149,14 +117,8 @@
         "button2": "ANTERIOR"
     },
     "onboardingComplete": {
-<<<<<<< HEAD
         "text": "Agora a sua carteira está configurada e pronta para ser usada. Se precisar de efetuar alguma alteração no futuro, aceda ao menu Ferramentas.",
         "button": "SEGUINTE"
-=======
-        "text":
-            "Agora a sua carteira está configurada e pronta para ser usada. Se precisar de efetuar alguma alteração no futuro, aceda ao menu Ferramentas.",
-        "button": "PRÓXIMO"
->>>>>>> 8747c9e1
     },
     "home": {
         "tab1": "SALDO",
