{
    "global": {
        "send": "ENVIAR",
        "cancel": "CANCELAR",
        "continue?": "¿Seguro que quieres continuar?",
        "noTransactions": "NO HAY HISTORIAL RECIENTE",
        "refresh": "ACTUALIZAR",
        "qr": "QR",
        "balanceError": "No hay suficiente balance",
        "balanceErrorMessage": "No tienes suficientes IOTA para completar esta transferencia.",
        "transferError": "Error de transferencia",
        "transferErrorMessage": "Algo salió mal al enviar tu transferencia. Por favor, inténtalo de nuevo.",
        "transferSent": "Transferencia enviada",
        "transferSentMessage": "Tu transferencia se ha enviado al Tangle.",
        "messageSent": "Mensaje enviado",
        "messageSentMessage": "Tu mensaje ha sido enviado al Tangle.",
        "keyReuse": "Reutilización de clave",
        "keyReuseError": "No puedes enviar a una dirección desde donde ya se ha gastado.",
        "invalidResponse": "Respuesta inválida",
        "invalidResponseExplanation": "El servidor devuelve una respuesta inválida.",
        "invalidResponsePollingExplanation":
            "El servidor devuelve una respuesta inválida durante la obtención de datos de cartera.",
        "invalidResponseFetchingAccount":
            "El servidor devolvió una respuesta inválida durante la obtención de datos de cartera. Prueba cambiandolo.",
        "invalidResponseSendingTransfer": "El nodo devolvió una respuesta no válida mientras enviaba la transferencia.",
        "seed": "Seed",
        "back": "VOLVER",
        "backLowercase": "Atrás",
        "done": "LISTO",
        "doneLowercase": "Listo",
        "next": "SEGUIR",
        "apply": "Aplicar",
        "save": "Guardar",
        "close": "CERRAR",
        "continue": "Continuar",
        "manualCopy": "Escribe la seed",
        "paperWallet": "Imprimir copia en papel",
        "copyToClipboard": "Agregar a administrador de contraseñas",
        "notAvailable": "Esta función no está disponible",
        "notAvailableExplanation": "Se añadirá más adelante.",
        "enterSeed": "Por favor, introduzca tu seed.",
        "mainWallet": "CUENTA PRINCIPAL",
        "secondWallet": "SEGUNDA CUENTA",
        "thirdWallet": "TERCERA CUENTA",
        "fourthWallet": "CUARTA CUENTA",
        "fifthWallet": "QUINTA CUENTA",
        "sixthWallet": "SEXTA CUENTA",
        "otherWallet": "OTRA CUENTA",
        "yes": "SÍ",
        "no": "NO",
        "password": "Contraseña",
        "passwordOrFingerprint": "Contraseña o huella dactilar",
        "unrecognisedPassword": "Contraseña no reconocida",
        "unrecognisedPasswordExplanation": "La contraseña no fue reconocida. Por favor, inténtalo de nuevo.",
        "syncInProgress": "Sincronización en progreso",
        "syncInProgressExplanation": "Por favor espera a que la sincronización esté completa.",
        "somethingWentWrong": "Algo salió mal",
        "somethingWentWrongRestart": "Por favor, reinicie la aplicación.",
        "somethingWentWrongTryAgain": "Por favor, inténtelo de nuevo.",
        "node": "Nodo",
        "cannotPerformAction": "No se puede realizar la acción",
        "cannotPerformActionExplanation": "Ve a configuración avanzada para restaurar la billetera.",
        "attachToTangleUnavailable": "Vincular con Tangle no está disponible",
        "attachToTangleUnavailableExplanation": "Vincular con Tangle no está disponible en el nodo seleccionado.",
        "wallet": "Billetera",
        "sent": "Enviada",
        "received": "Recibida",
        "sending": "Enviando",
        "receiving": "Recibiendo",
        "confirmed": "Confirmada",
        "pending": "Pendiente",
        "bundleHash": "Hash del paquete",
        "addresses": "Direcciones",
        "reattach": "REVINCULAR",
        "promote": "PROMOVER",
        "rebroadcast": "RETRANSMISIÓN",
        "pressBackAgain": "Pulsa atrás otra vez para cerrar la aplicacion",
        "autoreattaching": "Auto-revinculando al Tangle",
        "autoreattachingExplanation": "Revinculando la transacción con hash {{hash}}",
        "autopromoting": "Auto-promoviendo la transferencia",
        "autopromotingExplanation": "Promoviendo la transacción con hash {{hash}}",
        "promoting": "Promoviendo la transferencia",
        "promotionError": "No se pudo promover la transacción",
        "promotionErrorExplanation": "Algo salió mal durante la promoción de su transacción. Por favor, inténtelo de nuevo.",
        "noLongerValid": "El paquete que está intentando promover ya no es válido",
        "cannotSendToOwn": "Enviando a dirección propia",
        "cannotSendToOwnExplanation": "No puede hacer una transferencia de valor a un direccion propia.",
        "pleaseWait": "Porfavor espere",
        "pleaseWaitExplanation": "Trinity esta ocupada. Por favor espere un poco e intente nuevamente.",
        "pleaseWaitTransferExplanation":
            "Su saldo disponible se está utilizando actualmente en otras transferencias. Por favor, espere a que una de ellas se confirme antes de volver a intentarlo.",
        "snapshotTransitionInProgress": "Transicion de snapshot en progreso",
        "snapshotTransitionInProgressExplanation": "Porfavor espere a que la transicion este completa.",
        "checkForUpdates": "Buscar actualizaciones",
        "account": "Cuenta",
        "enterPasswordToAccessSettings": "Ingrese su contraseña para acceder a las configuraciones de cuentas",
        "changeNode": "Cambiar nodo",
        "addCustomNode": "Añadir nodo personalizado",
        "nodeChanged": "Nodo modificado",
        "nodeChangedExplanation": "El nodo fue modificado exitosamente."
    },
    "addAdditionalSeed": {
        "seedInvalidChars": "La seed contiene caracteres inválidos",
        "seedInvalidCharsExplanation":
            "Las seeds sólo pueden estar compuestas de letras A-Z y el número 9. Tu seed tiene caracteres invalidos. Por favor intenta nuevamente.",
        "seedTooShort": "Seed es demasiado corta",
        "seedTooShortExplanation":
            "Las seeds deben tener {{maxLength}} caracteres. Tu seed tiene actualmente {{currentLength}} caracteres. Por favor inténtalo nuevamente.",
        "nameInUse": "Nombre de cuenta ya está en uso",
        "nameInUseExplanation": "Por favor, usa un nombre de cuenta único para tu seed.",
        "enterAccountName": "Introduzca un nombre de cuenta.",
        "accountName": "Nombre de cuenta",
        "noNickname": "Falta ingresar un nombre de la cuenta",
        "noNicknameExplanation": "Por favor ingresa un nombre para la cuenta de tu seed.",
        "seedInUse": "Seed ya está en uso",
        "seedInUseExplanation": "Esta seed ya está vinculada a tu billetera. Por favor, usa una diferente."
    },
    "changePassword": {
        "oops": "¡Ay! Algo salió mal",
        "oopsExplanation": "Parece que algo salió mal al actualizar tu contraseña. Por favor, inténtalo de nuevo.",
        "passwordUpdated": "Contraseña actualizada",
        "passwordUpdatedExplanation": "Tu contraseña se ha actualizado con éxito.",
        "incorrectPassword": "Contraseña incorrecta",
        "incorrectPasswordExplanation": "La contraseña es incorrecta. Por favor inténtalo de nuevo.",
        "passwordsDoNotMatch": "Las contraseñas no coinciden",
        "passwordsDoNotMatchExplanation": "Las contraseñas no coinciden. Por favor, inténtalo de nuevo.",
        "passwordTooShort": "La contraseña es demasiado corta",
        "passwordTooShortExplanation": "Your password must be at least 8 characters. Please try again.",
        "oldPassword": "No puedes reusar una vieja contraseña",
        "oldPasswordExplanation":
            "No puedes reusar la contraseña anterior como una nueva. Por favor inténtalo de nuevo con una distinta.",
        "ensureStrongPassword": "Asegúrete que utilizas una contraseña segura con al menos 12 caracteres.",
        "currentPassword": "Contraseña actual",
        "newPassword": "Contraseña nueva",
        "confirmPassword": "Confirme nueva contraseña"
    },
    "copyToClipboard": {
        "seedCleared": "Seed removida",
        "seedClearedExplanation": "Tu seed ha sido bordada del portapapeles para tu seguridad.",
        "seedCopied": "Seed copiada al portapapeles",
        "seedCopiedExplanation": "La seed será borrada al presionar “Listo” o al osar 60 segundos.",
        "clickToCopy": "Haz click en el botón y copia tu seed a un administrador de contraseñas.",
        "doNotStore": "No almacenes tu seed en texto plano.",
        "copyToClipboard": "Copiar semilla",
        "shareSeed": "Compartir tu semilla con un gestor de contraseñas seguro"
    },
    "enterSeed": {
        "invalidCharacters": "La seed contiene caracteres inválidos",
        "invalidCharactersExplanation":
            "Las seeds sólo pueden estar compuestas de letras A-Z y el número 9. Tu seed tiene caracteres invalidos. Por favor intenta nuevamente.",
        "seedTooShort": "Seed es demasiado corta",
        "seedTooShortExplanation":
            "Las seeds deben tener {{maxLength}} caracteres. Tu seed tiene actualmente {{currentLength}} caracteres. Por favor inténtalo nuevamente.",
        "seedExplanation":
            "Las seeds deben ser de {{maxLength}} caracteres de longitud y contener letras mayúsculas de la A a la Z, o el número 9. No se pueden usar seeds de más de {{maxLength}} caracteres.",
        "neverShare": "NUNCA COMPARTAS TU SEED CON NADIE"
    },
    "home": {
        "balance": "SALDO",
        "send": "ENVIAR",
        "receive": "RECIBIR",
        "history": "HISTORIAL",
        "settings": "OPCIONES"
    },
    "languageSetup": {
        "language": "Idioma"
    },
    "login": {
        "emptyPassword": "Contraseña vacía",
        "emptyPasswordExplanation":
            "Debe introducir una contraseña para iniciar sesión. Por favor, inténtelo de nuevo.",
        "enterPassword": "Por favor introduce tu contraseña.",
        "useSeed": "USAR SEED",
        "login": "INICIAR SESIÓN",
        "selectDifferentNode": "Quieres seleccionar un nodo diferente?",
        "setNode": "ESTABLECER NODO",
        "cannotConnect": "No es posible conectarse al nodo de IOTA."
    },
    "loading": {
        "loadingFirstTime": "Cargando la seed por primera vez.",
        "thisMayTake": "Esto puede tomar un tiempo.",
        "doNotMinimise": "No minimizar o cerrar la aplicación.",
        "youMayNotice": "Puedes notar que se alenta tu dispositivo."
    },
    "newSeedSetup": {
        "seedNotGenerated": "La semilla no se ha generado",
        "seedNotGeneratedExplanation": "Por favor haz click en el botón generar nueva semilla.",
        "pressForNewSeed": "PULSAR PARA NUEVA SEED",
        "individualLetters": "Haz clic en letras individuales para aleatorizarlas."
    },
    "onboardingComplete": {
        "walletReady":
            "La billetera está configurada y lista para usar. Si necesitas hacer cambios en el futuro, busca en el menú de Preferencias."
    },
    "paperWallet": {
        "clickToPrint": "Haz clic en el botón de abajo para imprimir una copia de su seed.",
        "storeSafely": "Almacénala de forma segura.",
        "neverShare": "Nunca compartas tu seed con nadie.",
        "iotaLogo": "Logo IOTA",
        "printWallet": "IMPRIMIR BILLETERA DE PAPEL"
    },
    "receive": {
        "addressCopied": "Dirección Copiada",
        "addressCopiedExplanation": "Tu dirección se ha copiado en el portapapeles.",
        "generateNewAddress": "NUEVA DIRECCIÓN",
        "message": "Mensaje opcional",
        "removeMessage": "ELIMINAR MENSAJE",
        "noAddresses": "SIN DIRECCIONES",
        "spent": "Gastar"
    },
    "saveYourSeed": {
        "seedCleared": "Seed removida",
        "seedClearedExplanation": "Tu seed ha sido bordada del portapapeles para tu seguridad.",
        "mustSaveYourSeed":
            "<0><0>Debes guardar tu seed con</0><1>al menos una</1><2>de las opciones a continuación.</2></0>"
    },
    "seedReentry": {
        "incorrectSeed": "Seed incorrecta",
        "incorrectSeedExplanation": "La seed que ingresaste es incorrecta. Por favor vuelve a intentarlo.",
        "thisIsACheck": "Esto es una comprobación para asegurarnos que has guardado tu semilla.",
        "ifYouHaveNotSaved": "Si no has guardado tu semilla, por favor regresa y hazlo."
    },
    "send": {
        "invalidAddress": "Dirección inválida",
        "invalidAddressExplanation1": "La dirección debe ser de {{maxLength}} caracteres y debe tener un checksum.",
        "invalidAddressExplanation2": "La dirección contiene caracteres inválidos.",
        "invalidAddressExplanation3": "La dirección contiene un checksum no válido.",
        "invalidAddressExplanationGeneric": "Direcciones validas deben ser de 90 caracteres y contener solo A-Z o 9.",
        "notEnoughFunds": "Fondos insuficientes",
        "notEnoughFundsExplanation": "No tienes suficiente IOTA para completar esta transferencia.",
        "keyReuse": "Reutilización de clave",
        "keyReuseExplanation":
            "La dirección a la que intentas enviar ha sido utilizada anteriormente. Por favor, prueba otra dirección.",
        "recipientAddress": "Dirección del destinatario",
        "amount": "Cantidad",
        "max": "MAXIMO",
        "message": "Mensaje",
        "invalidMessage": "Mensaje inválido",
        "invalidMessageExplanation": "Tu mensaje contiene caracteres invalidos.",
        "send": "ENVIAR",
        "invalidAmount": "La cantidad ingresada es incorrecta",
        "invalidAmountExplanation":
            "Por favor introduce un monto valido. Puede ser útil ver la explicación de unidades IOTA en la parte inferior de esta página.",
        "maximumSelected": "Cantidad MÁXIMA seleccionada",
        "iotaUnits": "Explicacion de unidades IOTA",
        "sendMax": "ENVIAR MÁXIMO"
    },
    "setPassword": {
        "passwordTooShort": "La contraseña es demasiado corta",
        "passwordTooShortExplanation":
            "Tu contraseña debe tener al menos {{minLength}} caracteres. Actualmente tiene {{currentLength}} caracteres. Por favor inténtalo nuevamente.",
        "passwordMismatch": "Las contraseñas no coinciden",
        "passwordMismatchExplanation": "Las contraseñas introducidas no coinciden. Por favor, inténtalo de nuevo.",
        "nowWeNeedTo": "Ahora tenemos que configurar una contraseña.",
        "anEncryptedCopy":
            "Se almacenará en tu dispositivo una copia encriptada de la Seed. Esta contraseña será la que utilizarás para acceder a tu cartera en futuros ingresos.",
        "ensure": "Asegúrete que utilizas una contraseña segura con al menos 12 caracteres.",
        "retypePassword": "Escribe la contraseña de nuevo"
    },
    "setSeedName": {
        "canUseMultipleSeeds":
            "Puedes utilizar múltiples semillas con esta cartera. Cada semilla requiere un nombre de cuenta propio.",
        "youCanAdd": "Puedes añadir más semillas en el menú de ajustes."
    },
    "modeSelection": {
        "expert": "Avanzado",
        "standard": "Normal",
        "expertModeExplanation":
            "Modo experto dará acceso a características adicionales como la promoción y revinculacion manuales.",
        "modesExplanation":
            "Sólo activar el modo experto si eres un usuario experimentado de IOTA. puede resultar confuso de lo contrario."
    },
    "settings": {
        "transferSending": "Transferencia en envío",
        "transferSendingExplanation": "Por favor, espera hasta que la transferencia haya sido enviada.",
        "generatingAddress": "Generando dirección de recepción",
        "generatingAddressExplanation": "Por favor, espera hasta que tu dirección haya sido generada.",
        "mode": "Modo",
        "theme": "Tema",
        "currency": "Divisa",
        "language": "Idioma",
        "accountManagement": "Administración de cuenta",
        "addNewSeed": "Añadir nueva seed",
        "twoFA": "Autenticación de dos factores",
        "changePassword": "Cambiar contraseña",
        "advanced": "Configuración avanzada",
        "logout": "Cerrar sesión",
        "reset": "Reiniciar cartera",
        "syncingComplete": "Sincronización completada",
        "syncingCompleteExplanation": "Tu cuenta se ha sincronizado con éxito.",
        "nicknameChanged": "Nombre de cuenta modificado",
        "nicknameChangedExplanation": "Tu nombre de cuenta ha sido modificado.",
        "accountDeleted": "Cuenta eliminada",
        "accountDeletedExplanation": "Tu cuenta ha sido eliminada de la cartera.",
        "cannotPerformAction": "No se puede realizar la acción",
        "cannotPerformActionExplanation": "Ve a configuración avanzada para restaurar la billetera.",
        "poorConnection": "Mala conexión",
        "poorConnectionExplanation": "No se ha podido cambiar la divisa a causa de una mala conexión.",
        "hide": "Ocultar",
        "hideOthers": "Ocultar otros",
        "show": "Mostrar",
        "showAll": "Mostrar Todo",
        "quit": "Salir",
        "edit": "Editar",
        "cut": "Cortar",
        "copy": "Copiar",
        "paste": "Pegar",
        "selectAll": "Seleccionar todo",
        "securitySettings": "Configuraciones de seguridad",
        "fingerprint": "Autentificacion biometrica",
        "couldNotFetchRates": "No se pudieron obtener las tarifas",
        "couldNotFetchRatesExplanation":
            "Algo salió mal mientras se buscaban las tasas de conversión para {{currency}}.",
        "fetchedConversionRates": "Tasas de conversion buscadas",
        "fetchedConversionRatesExplanation": "Busqueda exitosa para la tasa de conversion de {{currency}}.",
        "undo": "Deshacer",
        "redo": "Rehacer",
        "about": "Acerca de Trinity",
        "lockScreenTimeout": "Tiempo para hibernar cuenta (Minutos)"
    },
    "resetWalletRequirePassword": {
        "enterPassword": "Ingresa tu contraseña para reiniciar la cartera.",
        "cancel": "CANCELAR",
        "reset": "REINICIAR"
    },
    "walletSetup": {
        "okay": "OK. ¡Vamos a configurar tu billetera!",
        "doYouAlreadyHaveASeed": "¿Ya tienes una seed que te gustaría utilizar?",
        "seedExplanation":
            "La seed de IOTA es, simultáneamente, el nombre del usuario y la contraseña para tu cuenta, combinada en una cadena de 81 caracteres.",
        "explanation":
            "<0><0>Puedes usarla para acceder a tus fondos desde</0><1>cualquier billetera</1><2>, en</2><3> cualquier dispositivo</3><4>. Pero si pierdes tu seed, también pierdes tus IOTA.</4></0>",
        "keepSafe": "Por favor mantén tu seed en seguridad.",
        "hint": "<0><0>Pista:</0> Haga clic en NO Si esta es su primera vez con IOTA.</0>"
    },
    "welcome": {
        "thankYou": "Gracias por descargar Trinity.",
        "weWillSpend": "Vamos a pasar los minutos siguientes configurando tu billetera.",
        "reminder": "Puedes estar tentado a saltar algunos pasos, pero te instamos a seguir el proceso completo."
    },
    "writeSeedDown": {
        "yourSeedIs": "Tu Seed tiene {{maxSeedLength}} caracteres leídos de izquierda a derecha.",
        "writeDownYourSeed":
            "<0>Escribe tu seed y código de verificación y </0><1>vuelve a chequearlos</1><2>que son correctos.</2>"
    },
    "history": {
        "bundleHashCopied": "Hash del paquete copiado",
        "bundleHashCopiedExplanation": "El hash del paquete se ha copiado en el portapapeles.",
        "addressCopied": "Dirección Copiada",
        "addressCopiedExplanation": "La dirección se ha copiado al portapapeles.",
        "send": "ENVIAR",
        "receive": "RECIBIR"
    },
    "accountManagement": {
        "viewSeed": "Ver semilla",
        "viewAddresses": "Ver direcciones",
        "editAccountName": "Editar nombre de cuenta",
        "deleteAccount": "Borrar cuenta",
        "addNewAccount": "Añadir nueva cuenta"
    },
    "addCustomNode": {
        "customNode": "Nodo personalizado",
        "add": "Añadir"
    },
    "addNewAccount": {
        "useExistingSeed": "Usar semilla existente",
        "createNewSeed": "Crear nueva semilla"
    },
    "advancedSettings": {
        "selectNode": "Seleccionar nodo",
        "addCustomNode": "Añadir nodo personalizado",
        "manualSync": "Sincronización manual",
        "snapshotTransition": "Transicion de snapshot",
        "pow": "Prueba de trabajo"
    },
    "advancedThemeCustomisation": {
        "background": "Fondo",
        "frame": "Marco"
    },
    "themeCustomisation": {
        "theme": "Tema"
    },
    "currencySelection": {
        "currency": "Divisa"
    },
    "logoutConfirmationModal": {
        "logoutConfirmation": "¿Estás seguro que quieres desconectarte?"
    },
    "qrScanner": {
        "scan": "Escanea tu código QR"
    },
    "unitInfoModal": {
        "unitSystem": "UNIDAD DE SISTEMA",
        "trillion": "Trillón",
        "billion": "Billón",
        "million": "Millón",
        "thousand": "Mil",
        "one": "Uno"
    },
    "usedAddressModal": {
<<<<<<< HEAD
        "cantSpendFullBalanceQuestion": "Why can't I spend my full balance?",
        "spentAddressExplanation":
            "You have funds on one or more spent addresses. Address reuse is dangerous in IOTA, so this wallet does not allow you to send from the same address more than once.",
        "discordInformation": "Please head to the #help channel on Discord to find out what you can do."
=======
        "cantSpendFullBalanceQuestion": "¿Por qué no puedo gastar mi saldo total?",
        "spentAddressExplanation": "Tienes en una o más direcciones. La reutilización de direcciones es peligrosa en IOTA, por ello esta cartera no te permite enviar desde la misma dirección más de una vez.",
        "discordInformation": "Por favor diríjase al canal #help en Discord para averiguar lo que puede hacer."
>>>>>>> 747826f9
    },
    "deleteAccount": {
        "areYouSure": "<0></0> <1>¿Está seguro de que desea eliminar</1> <2></2> <3>{{accountName}}?</3>",
        "yourSeedWillBeRemoved": "Tu semilla y tu historial de transacciones serán eliminados.",
        "thisAction": "Esta acción no se puede deshacer.",
        "enterPassword": "Escribe tu contraseña para eliminar la cuenta."
    },
    "manualSync": {
        "outOfSync": "Parece que su historial de transacciones no está sincronizado.",
        "pressToSync": "Pulsa el botón de abajo para sincronizar la cuenta.",
        "thisMayTake": "Esto puede tardar un poco. Es posible que note que su dispositivo se ralentiza.",
        "doNotClose": "Ten en cuenta que minimizar la aplicación cancelará la sincronización.",
        "syncAccount": "SINCRONIZAR CUENTA",
        "syncingYourAccount": "Sincronizando tu cuenta."
    },
    "useExistingSeed": {
        "title": "Introduce una Seed y un nombre de cuenta."
    },
    "viewSeed": {
        "enterPassword": "Introduce la contraseña para ver tu semilla.",
        "viewSeed": "VER SEMILLA",
        "hideSeed": "OCULTAR SEMILLA"
    },
    "saveSeedConfirmation": {
        "alreadyHave": "He guardado mi semilla",
        "reenter": "Ahora se te pedirá volver a introducir tu semilla.",
        "reenterWarning": "Si tu dispositivo falla y no has guardado tu semilla, perderás todos tus IOTA."
    },
    "walletResetConfirmation": {
        "cannotUndo": "ESTA ACCIÓN NO SE PUEDE DESHACER.",
        "warning":
            "<0><0>Todo de los datos de tu cartera, incluyendo tus </0><1> seeds, contraseña,</1><2> y </2><3>otra información de la cuenta</3><4> serán eliminados.</4></0>"
    },
    "fingerprintSetup": {
        "instructionsEnable": "Toca el lector de huella dactilar para activar la autenticación de huella dactilar.",
        "instructionsDisable": "Toca el lector de huella dactilar para desactivar la autenticación de huella dactilar.",
        "fingerprintAuthEnabled": "Autenticación de huella dactilar habilitada",
        "fingerprintAuthEnabledExplanation": "La autenticación de huella dactilar se ha habilitado con éxito.",
        "fingerprintAuthDisabled": "Autenticación de huella dactilar deshabilitada",
        "fingerprintAuthDisabledExplanation": "La autenticación de huella dactilar se ha deshabilitado con éxito.",
        "fingerprintAuthFailed": "Autenticación de huella dactilar errónea",
        "fingerprintAuthFailedExplanation": "Autenticación de huella dactilar errónea. Inténtalo de nuevo.",
        "status": "Estado",
        "enabled": "Habilitado",
        "disabled": "Deshabilitado",
        "fingerprintUnavailable": "Sensor de huella dactilar no disponible",
        "fingerprintUnavailableExplanation":
            "El dispositivo no es compatible con el reconocimiento de huella dactilar o no está configurado en los ajustes del dispositivo.",
        "buttonInstructionsDisable":
            "Pulsa el botón que hay a continuación para deshabilitar la autenticación de huella dactilar.",
        "buttonInstructionsEnable":
            "Pulsa el botón que hay a continuación para habilitar la autenticación de huella dactilar.",
        "instructionsLogin": "Toca el lector de huellas dactilares para iniciar sesión."
    },
    "transferConfirmation": {
        "youAreAbout": "Estás a punto de enviar {{contents}} a la dirección",
        "aMessage": "un mensaje"
    },
    "twoFA": {
        "wrongCode": "Código incorrecto",
        "wrongCodeExplanation": "El código que has introducido es incorrecto.",
        "emptyCode": "Código vacío",
        "emptyCodeExplanation": "Por favor, introduce el código e inténtalo de nuevo.",
        "keyCopied": "Clave copiada al portapapeles",
        "keyCopiedExplanation": "Tu clave 2FA se ha copiado al portapapeles.",
        "addKey": "Añade esta clave a tu aplicación 2FA",
        "key": "Clave",
        "twoFAEnabled": "2FA habilitado",
        "twoFAEnabledExplanation": "Has habilitado la autenticación de doble factor correctamente.",
        "enterCode": "Introduce el código de tu aplicación 2FA",
        "code": "Código"
    },
    "chart": {
        "mcap": "MCAP",
        "change": "Variación",
        "volume": "Volumen (24h)",
        "currentValue": "Valor actual"
    },
    "rootDetection": {
        "warning": "ADVERTENCIA",
        "rootDetected":
            "<0>Al parecer tu dispositivo esta rooteado. </0><1>Esto puede significar un riesgo considerable para tu billetera.</1> <2>¿Deseas continuar de todas formas?</2>"
    },
    "pow": {
        "feeless": "Es necesario realizar un pequeño PoW para enviar una transaccion sin comisiones en IOTA.",
        "localOrRemote": "PoW puede ser completada localmente en tu dispositivo, o en un nodo.",
        "local": "Local",
        "remote": "Remoto",
        "powUpdated": "Configuracion de PoW",
        "powUpdatedExplanation": "Tu configuracion de PoW fue actualizada."
    },
    "progressSteps": {
        "validatingReceiveAddress": "Validando direccion de recepcion",
        "syncingAccount": "Sincronizando cuenta",
        "preparingInputs": "Preparando inputs",
        "preparingTransfers": "Preparando transferencias",
        "gettingTransactionsToApprove": "Obteniendo transacciones para aprobar",
        "proofOfWork": "Completando PoW",
        "broadcasting": "Transmitiendo"
    },
    "snapshotTransition": {
        "cannotCompleteTransition": "No se puede completar la transicion de snapshot",
        "cannotCompleteTransitionExplanation": "Tu balance debe ser mayor que 0 para completar la transicion.",
        "transitionComplete": "Transicion de snapshot completada",
        "transitionCompleteExplanation": "La transicion del snapshot fue completada exitosamente."
    },
    "deepLink": {
        "autofill": "Auto completado exitoso",
        "autofillExplanation": "Información de la transacción auto completada desde el enlace."
    },
    "updates": {
<<<<<<< HEAD
        "errorRetrievingUpdateData": "Error retreiving update data",
        "errorRetrievingUpdateDataExplanation": "There was an error retrieving update data. Please try again.",
        "noUpdatesAvailable": "No updates available",
        "noUpdatesAvailableExplanation": "You've got the latest version of IOTA Trinity desktop wallet!",
        "newVersionAvailable": "New version available",
        "newVersionAvailableExplanation":
            "A new <strong>Trinity</strong> <strong>{{version}}</strong> version is available. Please read the release details carefully and verify the download source before updating:",
        "downloadRelease": "Download release",
        "skipUpdate": "Skip update"
=======
        "errorRetrievingUpdateData": "Error al recuperar datos de actualización",
        "errorRetrievingUpdateDataExplanation": "Hubo un error al recuperar datos de actualización. Por favor, inténtelo de nuevo.",
        "noUpdatesAvailable": "No hay actualizaciones disponibles",
        "noUpdatesAvailableExplanation": "¡Tienes la última versión de la cartera IOTA Trinity para PC!",
        "newVersionAvailable": "Nueva versión disponible",
        "newVersionAvailableExplanation": "Una nueva versión de <strong>Trinity</strong> <strong>{{version}}</strong> está disponible. Por favor lea cuidadosamente los detalles del lanzamiento y verifique la fuente de descarga antes de actualizar:",
        "downloadRelease": "Descargar version",
        "skipUpdate": "Saltar la actualización"
>>>>>>> 747826f9
    }
}<|MERGE_RESOLUTION|>--- conflicted
+++ resolved
@@ -398,16 +398,9 @@
         "one": "Uno"
     },
     "usedAddressModal": {
-<<<<<<< HEAD
-        "cantSpendFullBalanceQuestion": "Why can't I spend my full balance?",
-        "spentAddressExplanation":
-            "You have funds on one or more spent addresses. Address reuse is dangerous in IOTA, so this wallet does not allow you to send from the same address more than once.",
-        "discordInformation": "Please head to the #help channel on Discord to find out what you can do."
-=======
         "cantSpendFullBalanceQuestion": "¿Por qué no puedo gastar mi saldo total?",
         "spentAddressExplanation": "Tienes en una o más direcciones. La reutilización de direcciones es peligrosa en IOTA, por ello esta cartera no te permite enviar desde la misma dirección más de una vez.",
         "discordInformation": "Por favor diríjase al canal #help en Discord para averiguar lo que puede hacer."
->>>>>>> 747826f9
     },
     "deleteAccount": {
         "areYouSure": "<0></0> <1>¿Está seguro de que desea eliminar</1> <2></2> <3>{{accountName}}?</3>",
@@ -519,17 +512,6 @@
         "autofillExplanation": "Información de la transacción auto completada desde el enlace."
     },
     "updates": {
-<<<<<<< HEAD
-        "errorRetrievingUpdateData": "Error retreiving update data",
-        "errorRetrievingUpdateDataExplanation": "There was an error retrieving update data. Please try again.",
-        "noUpdatesAvailable": "No updates available",
-        "noUpdatesAvailableExplanation": "You've got the latest version of IOTA Trinity desktop wallet!",
-        "newVersionAvailable": "New version available",
-        "newVersionAvailableExplanation":
-            "A new <strong>Trinity</strong> <strong>{{version}}</strong> version is available. Please read the release details carefully and verify the download source before updating:",
-        "downloadRelease": "Download release",
-        "skipUpdate": "Skip update"
-=======
         "errorRetrievingUpdateData": "Error al recuperar datos de actualización",
         "errorRetrievingUpdateDataExplanation": "Hubo un error al recuperar datos de actualización. Por favor, inténtelo de nuevo.",
         "noUpdatesAvailable": "No hay actualizaciones disponibles",
@@ -538,6 +520,5 @@
         "newVersionAvailableExplanation": "Una nueva versión de <strong>Trinity</strong> <strong>{{version}}</strong> está disponible. Por favor lea cuidadosamente los detalles del lanzamiento y verifique la fuente de descarga antes de actualizar:",
         "downloadRelease": "Descargar version",
         "skipUpdate": "Saltar la actualización"
->>>>>>> 747826f9
     }
 }