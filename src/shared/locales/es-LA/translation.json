{
    "global": {
        "invalidResponse": "Respuesta inválida",
        "invalidResponseExplanation": "El servidor devuelve una respuesta inválida.",
        "invalidResponsePollingExplanation":
            "El servidor devuelve una respuesta inválida durante la obtención de datos de cartera.",
        "seed": "Seed",
        "back": "VOLVER",
        "done": "LISTO",
        "next": "SEGUIR",
        "apply": "APPLY",
        "save": "SAVE",
        "close": "CLOSE",
        "manualCopy": "Write seed down",
        "paperWallet": "Print paper copy",
        "copyToClipboard": "Agregar a administrador de contraseñas",
        "qr": "QR",
        "notAvailable": "Esta función no está disponible",
        "notAvailableExplanation": "Se añadirá más adelante.",
        "enterSeed": "Por favor, introduzca tu seed.",
        "mainWallet": "CUENTA PRINCIPAL",
        "secondWallet": "SEGUNDA CUENTA",
        "thirdWallet": "TERCERA CUENTA",
        "fourthWallet": "CUARTA CUENTA",
        "fifthWallet": "QUINTA CUENTA",
        "sixthWallet": "SEXTA CUENTA",
        "otherWallet": "OTRA CUENTA",
        "yes": "SÍ",
        "no": "NO",
        "password": "Contraseña",
        "unrecognisedPassword": "Contraseña no reconocida",
        "unrecognisedPasswordExplanation": "La contraseña no fue reconocida. Por favor, inténtalo de nuevo.",
        "syncInProgress": "Sincronización en progreso",
        "syncInProgressExplanation": "Por favor espera a que la sincronización esté completa.",
        "somethingWentWrong": "Algo salió mal",
        "somethingWentWrongExplanation": "Por favor, reinicie la aplicación.",
        "node": "Node"
    },
    "addAdditionalSeed": {
        "seedInvalidChars": "La seed contiene caracteres inválidos",
<<<<<<< HEAD
        "seedInvalidCharsExplanation":
            "Seeds can only consist of the capital letters A-Z and the number 9. Your seed has invalid characters. Please try again.",
        "seedTooShort": "Seed es demasiado corta",
        "seedTooShortExplanation":
            "Seeds must be {{maxLength}} characters long. Your seed is currently {{currentLength}} characters long. Please try again.",
=======
        "seedInvalidCharsExplanation": "Las seeds sólo pueden estar compuestas de letras A-Z y el número 9. Tu seed tiene caracteres invalidos. Por favor intenta nuevamente.",
        "seedTooShort": "Seed es demasiado corta",
        "seedTooShortExplanation": "Las seeds deben tener {{maxLength}} caracteres. Tu seed tiene actualmente {{currentLength}} caracteres. Por favor inténtalo nuevamente.",
>>>>>>> 3c1077eb
        "nameInUse": "Nombre de cuenta ya está en uso",
        "nameInUseExplanation": "Por favor, usa un nombre de cuenta único para tu seed.",
        "enterAccountName": "Introduzca un nombre de cuenta.",
        "accountName": "Nombre de cuenta",
        "noNickname": "Falta ingresar un nombre de la cuenta",
        "noNicknameExplanation": "Por favor ingresa un nombre para la cuenta de tu seed.",
        "seedInUse": "Seed already in use",
        "seedInUseExplanation": "This seed is already linked to your wallet. Please use a different one."
    },
    "changePassword": {
        "oops": "¡Ay! Algo salió mal",
        "oopsExplanation": "Parece que algo salió mal al actualizar tu contraseña. Por favor, inténtalo de nuevo.",
        "passwordUpdated": "Contraseña actualizada",
        "passwordUpdatedExplanation": "Tu contraseña se ha actualizado con éxito.",
        "incorrectPassword": "Contraseña incorrecta",
        "incorrectPasswordExplanation": "La contraseña es incorrecta. Por favor inténtalo de nuevo.",
        "passwordsDoNotMatch": "Las contraseñas no coinciden",
        "passwordsDoNotMatchExplanation": "Las contraseñas no coinciden. Por favor, inténtalo de nuevo.",
        "passwordTooShort": "La contraseña es demasiado corta",
        "passwordTooShortExplanation": "Your password must be at least 8 characters. Please try again.",
<<<<<<< HEAD
        "oldPassword": "Cannot set old password",
        "oldPasswordExplanation":
            "You cannot use the old password as your new password. Please try again with a new password.",
=======
        "oldPassword": "No puedes reusar una vieja contraseña",
        "oldPasswordExplanation": "No puedes reusar la contraseña anterior como una nueva. Por favor inténtalo de nuevo con una distinta.",
>>>>>>> 3c1077eb
        "ensureStrongPassword": "Asegúrete que utilizas una contraseña segura con al menos 12 caracteres.",
        "currentPassword": "Contraseña actual",
        "newPassword": "Contraseña nueva",
        "confirmPassword": "Confirme nueva contraseña"
    },
    "copyToClipboard": {
        "seedCleared": "Seed removida",
        "seedClearedExplanation": "Tu seed ha sido bordada del portapapeles para tu seguridad.",
        "seedCopied": "Seed copiada al portapapeles",
        "seedCopiedExplanation": "La seed será borrada al presionar “Listo” o al osar 60 segundos.",
        "clickToCopy": "Haz click en el botón y copia tu seed a un administrador de contraseñas.",
        "doNotStore": "No almacenes tu seed en texto plano.",
        "copyToClipboard": "Copiar al portapapeles"
    },
    "enterSeed": {
        "invalidCharacters": "La seed contiene caracteres inválidos",
<<<<<<< HEAD
        "invalidCharactersExplanation":
            "Seeds can only consist of the capital letters A-Z and the number 9. Your seed has invalid characters. Please try again.",
        "seedTooShort": "Seed es demasiado corta",
        "seedTooShortExplanation":
            "Seeds must be {{maxLength}} characters long. Your seed is currently {{currentLength}} characters long. Please try again.",
        "seedExplanation":
            "Seeds should be {{maxLength}} characters long, and should contain capital letters A-Z, or the number 9. You cannot use seeds longer than {{maxLength}} characters.",
=======
        "invalidCharactersExplanation": "Las seeds sólo pueden estar compuestas de letras A-Z y el número 9. Tu seed tiene caracteres invalidos. Por favor intenta nuevamente.",
        "seedTooShort": "Seed es demasiado corta",
        "seedTooShortExplanation": "Las seeds deben tener {{maxLength}} caracteres. Tu seed tiene actualmente {{currentLength}} caracteres. Por favor inténtalo nuevamente.",
        "seedExplanation": "Las seeds deben ser de {{maxLength}} caracteres de longitud y contener letras mayúsculas de la A a la Z, o el número 9. No se pueden usar seeds de más de {{maxLength}} caracteres.",
>>>>>>> 3c1077eb
        "neverShare": "NUNCA COMPARTAS TU SEED CON NADIE"
    },
    "home": {
        "balance": "SALDO",
        "send": "ENVIAR",
        "receive": "RECIBIR",
        "history": "HISTORIAL",
        "settings": "AJUSTES"
    },
    "languageSetup": {
        "language": "Idioma"
    },
    "login": {
        "emptyPassword": "Contraseña vacía",
        "emptyPasswordExplanation": "Debe introducir una contraseña para iniciar sesión. Por favor, inténtelo de nuevo.",
        "enterPassword": "Por favor introduce tu contraseña.",
        "useSeed": "USAR SEED",
        "login": "INICIAR SESIÓN",
        "selectDifferentNode": "Do you want to select a different node?"
    },
    "loading": {
        "loadingFirstTime": "Cargando la seed por primera vez.",
        "thisMayTake": "Esto puede tomar un tiempo.",
        "youMayNotice": "Puedes notar que se alenta tu dispositivo."
    },
    "newSeedSetup": {
        "seedNotGenerated": "Seed has not been generated",
        "seedNotGeneratedExplanation": "Please click the Generate New Seed button.",
        "pressForNewSeed": "PRESS FOR NEW SEED",
        "individualLetters": "Haz clic en letras individuales para aleatorizarlas."
    },
    "onboardingComplete": {
<<<<<<< HEAD
        "walletReady":
            "The wallet is now set up and ready to use. If you need to make any changes in the future, look in the Settings menu."
=======
        "walletReady": "La billetera está configurada y lista para usar. Si necesitas hacer cambios en el futuro, busca en el menú de Preferencias."
>>>>>>> 3c1077eb
    },
    "paperWallet": {
        "clickToPrint": "Haz clic en el botón de abajo para imprimir una copia de su seed.",
        "storeSafely": "Almacénala de forma segura.",
        "neverShare": "Nunca compartas tu seed con nadie.",
        "iotaLogo": "Logo IOTA",
        "printWallet": "IMPRIMIR BILLETERA DE PAPEL"
    },
    "receive": {
        "addressCopied": "Dirección Copiada",
        "addressCopiedExplanation": "Your address has been copied to the clipboard.",
        "generateNewAddress": "GENERAR NUEVA DIRECCIÓN",
        "message": "Mensaje opcional",
        "removeMessage": "ELIMINAR MENSAJE"
    },
    "saveYourSeed": {
        "seedCleared": "Seed removida",
        "seedClearedExplanation": "Tu seed ha sido bordada del portapapeles para tu seguridad.",
        "mustSaveYourSeed": "Debes guardar tu seed con ",
        "atLeastOne": "como mínimo una ",
        "ofTheOptions": "of the options listed below."
    },
    "seedReentry": {
        "incorrectSeed": "Seed incorrecta",
        "incorrectSeedExplanation": "La seed que ingresaste es incorrecta. Por favor vuelve a intentarlo.",
        "thisIsACheck": "This is a check to make sure you saved your seed.",
        "ifYouHaveNotSaved": "If you have not saved your seed, please go back and do so."
    },
    "send": {
        "invalidAddress": "Dirección inválida",
        "invalidAddressExplanation1": "Address should be {{maxLength}} characters long and should have a checksum.",
        "invalidAddressExplanation2": "La dirección contiene caracteres inválidos.",
        "invalidAddressExplanation3": "Address contains an invalid checksum.",
        "notEnoughFunds": "No hay fondos suficientes",
        "notEnoughFundsExplanation": "No tienes suficiente IOTA para completar esta transferencia.",
        "keyReuse": "Key reuse",
<<<<<<< HEAD
        "keyReuseExplanation":
            "The address you are trying to send to has already been used. Please try another address.",
        "recipientAddress": "Recipient address",
=======
        "keyReuseExplanation": "The address you are trying to send to has already been used. Please try another address.",
        "recipientAddress": "Dirección del destinatario",
>>>>>>> 3c1077eb
        "amount": "Cantidad",
        "max": "MAX",
        "message": "Mensaje",
        "send": "ENVIAR",
        "invalidAmount": "Incorrect amount entered",
        "invalidAmountExplanation": "Please enter a numerical value for the transaction amount.",
        "maximumSelected": "MAXIMUM amount selected",
        "iotaUnits": "IOTA units"
    },
    "setPassword": {
        "passwordTooShort": "La contraseña es demasiado corta",
<<<<<<< HEAD
        "passwordTooShortExplanation":
            "Your password must be at least {{minLength}} characters. It is currently {{currentLength}} characters long. Please try again.",
=======
        "passwordTooShortExplanation": "Tu contraseña debe tener al menos {{minLength}} caracteres. Actualmente tiene {{currentLength}} caracteres. Por favor inténtalo nuevamente.",
>>>>>>> 3c1077eb
        "passwordMismatch": "Las contraseñas no coinciden",
        "passwordMismatchExplanation": "Las contraseñas introducidas no coinciden. Por favor, inténtalo de nuevo.",
        "nowWeNeedTo": "Ahora tenemos que configurar una contraseña.",
        "anEncryptedCopy":
            "An encrypted copy of your seed will be stored on your device. You will use this password to access your wallet in future.",
        "ensure": "Asegúrete que utilizas una contraseña segura con al menos 12 caracteres.",
        "retypePassword": "Retype Password"
    },
    "setSeedName": {
        "canUseMultipleSeeds": "You can use multiple seeds with this wallet. Each seed requires an account name.",
        "youCanAdd": "You can add more seeds in the Settings menu."
    },
    "settings": {
        "transferSending": "Transfer sending",
        "transferSendingExplanation": "Please wait until your transfer has been sent.",
        "generatingAddress": "Generating receive address",
        "generatingAddressExplanation": "Please wait until your address has been generated.",
        "mode": "Mode",
        "theme": "Theme",
        "currency": "Currency",
        "language": "Idioma",
        "addNewSeed": "Añadir nueva seed",
        "twoFA": "Two-factor authentication",
        "changePassword": "Cambiar contraseña",
        "advanced": "Configuración avanzada",
        "logout": "Log out",
        "reset": "Reset wallet",
        "syncingComplete": "Syncing complete",
        "syncingCompleteExplanation": "Your account has synced successfully.",
        "nicknameChanged": "Account name changed",
        "nicknameChangedExplanation": "Your account name has been changed.",
        "accountDeleted": "Account deleted",
        "accountDeletedExplanation": "Your account has been removed from the wallet.",
        "cannotPerformAction": "Cannot perform action",
        "cannotPerformActionExplanation": "Go to advanced settings to reset the wallet.",
        "poorConnection": "Poor connection",
        "poorConnectionExplanation": "Failed to change currency due to a poor connection."
    },
    "resetWalletConfirmation": {
        "thisAction": "This action cannot be undone.",
        "warning1": "All your wallet data including your",
        "warning2": " seeds, password, ",
        "warning3": "and",
        "warning4": " other account information",
        "warning5": " will be lost.",
        "areYouSure": "Are you sure you want to continue?"
    },
    "resetWalletRequirePassword": {
        "enterPassword": "Enter your password to reset the wallet.",
        "cancel": "CANCEL",
        "reset": "RESET"
    },
    "walletSetup": {
        "okay": "OK. ¡Vamos a configurar tu billetera!",
        "doYouAlreadyHaveASeed": "¿Ya tienes una seed que te gustaría utilizar?",
        "seedExplanation":
            "La seed de IOTA es, simultáneamente, el nombre del usuario y la contraseña para tu cuenta, combinada en una cadena de 81 caracteres.",
        "explanation1": "You can use it to access your funds from",
        "explanation2": " any wallet ",
        "explanation3": ", on",
        "explanation4": " any device",
        "explanation5": ". But if you lose your seed, you also lose your IOTA.",
        "keepSafe": "Por favor mantén tu seed en seguridad."
    },
    "welcome": {
        "thankYou": "Gracias por descargar la billetera de IOTA.",
        "weWillSpend": "Vamos a pasar los minutos siguientes configurando tu billetera.",
        "reminder": "Puedes estar tentado a saltar algunos pasos, pero te instamos a seguir el proceso completo."
    },
    "writeSeedDown": {
        "yourSeedIs": "Tu Seed tiene 81 caracteres leídos de izquierda a derecha. Anota tu seed y letras de comprobación y",
        "tripleCheck": "comprobándolas tres veces",
        "thatTheyAreCorrect": "that they are correct."
    },
    "history": {
        "bundleHashCopied": "Bundle hash copied",
        "bundleHashCopiedExplanation": "The bundle hash has been copied to the clipboard.",
        "addressCopied": "Dirección Copiada",
        "addressCopiedExplanation": "La dirección se ha copiado al portapapeles."
    },
    "accountManagement": {
        "viewSeed": "View seed",
        "viewAddresses": "View addresses",
        "editAccountName": "Edit account name",
        "deleteAccount": "Delete account",
        "addNewAccount": "Add new account"
    },
    "addCustomNode": {
        "customNode": "Custom node",
        "add": "Add"
    },
    "addNewAccount": {
        "useExistingSeed": "Use existing seed",
        "createNewSeed": "Create new seed"
    },
    "advancedSettings": {
        "selectNode": "Select node",
        "addCustomNode": "Add custom node",
        "manualSync": "Manual sync"
    },
    "advancedThemeCustomisation": {
        "background": "Background",
        "frame": "Frame"
    },
    "currencySelection": {
        "currency": "Currency"
    },
    "logoutConfirmationModal": {
        "logoutConfirmation": "Are you sure you want to log out?"
    },
    "qrScanner": {
        "scan": "Scan your QR code"
    },
    "unitInfoModal": {
        "unitSystem": "UNIT SYSTEM",
        "trillion": "Trillion",
        "billion": "Billion",
        "million": "Million",
        "thousand": "Thousand",
        "one": "One"
    }
}<|MERGE_RESOLUTION|>--- conflicted
+++ resolved
@@ -38,17 +38,11 @@
     },
     "addAdditionalSeed": {
         "seedInvalidChars": "La seed contiene caracteres inválidos",
-<<<<<<< HEAD
         "seedInvalidCharsExplanation":
-            "Seeds can only consist of the capital letters A-Z and the number 9. Your seed has invalid characters. Please try again.",
+            "Las seeds sólo pueden estar compuestas de letras A-Z y el número 9. Tu seed tiene caracteres invalidos. Por favor intenta nuevamente.",
         "seedTooShort": "Seed es demasiado corta",
         "seedTooShortExplanation":
-            "Seeds must be {{maxLength}} characters long. Your seed is currently {{currentLength}} characters long. Please try again.",
-=======
-        "seedInvalidCharsExplanation": "Las seeds sólo pueden estar compuestas de letras A-Z y el número 9. Tu seed tiene caracteres invalidos. Por favor intenta nuevamente.",
-        "seedTooShort": "Seed es demasiado corta",
-        "seedTooShortExplanation": "Las seeds deben tener {{maxLength}} caracteres. Tu seed tiene actualmente {{currentLength}} caracteres. Por favor inténtalo nuevamente.",
->>>>>>> 3c1077eb
+            "Las seeds deben tener {{maxLength}} caracteres. Tu seed tiene actualmente {{currentLength}} caracteres. Por favor inténtalo nuevamente.",
         "nameInUse": "Nombre de cuenta ya está en uso",
         "nameInUseExplanation": "Por favor, usa un nombre de cuenta único para tu seed.",
         "enterAccountName": "Introduzca un nombre de cuenta.",
@@ -69,14 +63,9 @@
         "passwordsDoNotMatchExplanation": "Las contraseñas no coinciden. Por favor, inténtalo de nuevo.",
         "passwordTooShort": "La contraseña es demasiado corta",
         "passwordTooShortExplanation": "Your password must be at least 8 characters. Please try again.",
-<<<<<<< HEAD
-        "oldPassword": "Cannot set old password",
+        "oldPassword": "No puedes reusar una vieja contraseña",
         "oldPasswordExplanation":
-            "You cannot use the old password as your new password. Please try again with a new password.",
-=======
-        "oldPassword": "No puedes reusar una vieja contraseña",
-        "oldPasswordExplanation": "No puedes reusar la contraseña anterior como una nueva. Por favor inténtalo de nuevo con una distinta.",
->>>>>>> 3c1077eb
+            "No puedes reusar la contraseña anterior como una nueva. Por favor inténtalo de nuevo con una distinta.",
         "ensureStrongPassword": "Asegúrete que utilizas una contraseña segura con al menos 12 caracteres.",
         "currentPassword": "Contraseña actual",
         "newPassword": "Contraseña nueva",
@@ -93,20 +82,13 @@
     },
     "enterSeed": {
         "invalidCharacters": "La seed contiene caracteres inválidos",
-<<<<<<< HEAD
         "invalidCharactersExplanation":
-            "Seeds can only consist of the capital letters A-Z and the number 9. Your seed has invalid characters. Please try again.",
+            "Las seeds sólo pueden estar compuestas de letras A-Z y el número 9. Tu seed tiene caracteres invalidos. Por favor intenta nuevamente.",
         "seedTooShort": "Seed es demasiado corta",
         "seedTooShortExplanation":
-            "Seeds must be {{maxLength}} characters long. Your seed is currently {{currentLength}} characters long. Please try again.",
+            "Las seeds deben tener {{maxLength}} caracteres. Tu seed tiene actualmente {{currentLength}} caracteres. Por favor inténtalo nuevamente.",
         "seedExplanation":
-            "Seeds should be {{maxLength}} characters long, and should contain capital letters A-Z, or the number 9. You cannot use seeds longer than {{maxLength}} characters.",
-=======
-        "invalidCharactersExplanation": "Las seeds sólo pueden estar compuestas de letras A-Z y el número 9. Tu seed tiene caracteres invalidos. Por favor intenta nuevamente.",
-        "seedTooShort": "Seed es demasiado corta",
-        "seedTooShortExplanation": "Las seeds deben tener {{maxLength}} caracteres. Tu seed tiene actualmente {{currentLength}} caracteres. Por favor inténtalo nuevamente.",
-        "seedExplanation": "Las seeds deben ser de {{maxLength}} caracteres de longitud y contener letras mayúsculas de la A a la Z, o el número 9. No se pueden usar seeds de más de {{maxLength}} caracteres.",
->>>>>>> 3c1077eb
+            "Las seeds deben ser de {{maxLength}} caracteres de longitud y contener letras mayúsculas de la A a la Z, o el número 9. No se pueden usar seeds de más de {{maxLength}} caracteres.",
         "neverShare": "NUNCA COMPARTAS TU SEED CON NADIE"
     },
     "home": {
@@ -121,7 +103,8 @@
     },
     "login": {
         "emptyPassword": "Contraseña vacía",
-        "emptyPasswordExplanation": "Debe introducir una contraseña para iniciar sesión. Por favor, inténtelo de nuevo.",
+        "emptyPasswordExplanation":
+            "Debe introducir una contraseña para iniciar sesión. Por favor, inténtelo de nuevo.",
         "enterPassword": "Por favor introduce tu contraseña.",
         "useSeed": "USAR SEED",
         "login": "INICIAR SESIÓN",
@@ -139,12 +122,8 @@
         "individualLetters": "Haz clic en letras individuales para aleatorizarlas."
     },
     "onboardingComplete": {
-<<<<<<< HEAD
         "walletReady":
-            "The wallet is now set up and ready to use. If you need to make any changes in the future, look in the Settings menu."
-=======
-        "walletReady": "La billetera está configurada y lista para usar. Si necesitas hacer cambios en el futuro, busca en el menú de Preferencias."
->>>>>>> 3c1077eb
+            "La billetera está configurada y lista para usar. Si necesitas hacer cambios en el futuro, busca en el menú de Preferencias."
     },
     "paperWallet": {
         "clickToPrint": "Haz clic en el botón de abajo para imprimir una copia de su seed.",
@@ -181,14 +160,9 @@
         "notEnoughFunds": "No hay fondos suficientes",
         "notEnoughFundsExplanation": "No tienes suficiente IOTA para completar esta transferencia.",
         "keyReuse": "Key reuse",
-<<<<<<< HEAD
         "keyReuseExplanation":
             "The address you are trying to send to has already been used. Please try another address.",
-        "recipientAddress": "Recipient address",
-=======
-        "keyReuseExplanation": "The address you are trying to send to has already been used. Please try another address.",
         "recipientAddress": "Dirección del destinatario",
->>>>>>> 3c1077eb
         "amount": "Cantidad",
         "max": "MAX",
         "message": "Mensaje",
@@ -200,12 +174,8 @@
     },
     "setPassword": {
         "passwordTooShort": "La contraseña es demasiado corta",
-<<<<<<< HEAD
         "passwordTooShortExplanation":
-            "Your password must be at least {{minLength}} characters. It is currently {{currentLength}} characters long. Please try again.",
-=======
-        "passwordTooShortExplanation": "Tu contraseña debe tener al menos {{minLength}} caracteres. Actualmente tiene {{currentLength}} caracteres. Por favor inténtalo nuevamente.",
->>>>>>> 3c1077eb
+            "Tu contraseña debe tener al menos {{minLength}} caracteres. Actualmente tiene {{currentLength}} caracteres. Por favor inténtalo nuevamente.",
         "passwordMismatch": "Las contraseñas no coinciden",
         "passwordMismatchExplanation": "Las contraseñas introducidas no coinciden. Por favor, inténtalo de nuevo.",
         "nowWeNeedTo": "Ahora tenemos que configurar una contraseña.",
@@ -276,7 +246,8 @@
         "reminder": "Puedes estar tentado a saltar algunos pasos, pero te instamos a seguir el proceso completo."
     },
     "writeSeedDown": {
-        "yourSeedIs": "Tu Seed tiene 81 caracteres leídos de izquierda a derecha. Anota tu seed y letras de comprobación y",
+        "yourSeedIs":
+            "Tu Seed tiene 81 caracteres leídos de izquierda a derecha. Anota tu seed y letras de comprobación y",
         "tripleCheck": "comprobándolas tres veces",
         "thatTheyAreCorrect": "that they are correct."
     },
