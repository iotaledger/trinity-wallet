{
    "global": {
        "send": "ENVIAR",
        "cancel": "CANCELAR",
        "continue?": "Tem a certeza que deseja continuar?",
        "noTransactions": "NENHUM HISTÓRICO RECENTE",
        "qr": "QR",
        "balanceError": "Saldo insuficiente",
        "balanceErrorMessage": "Você não tem IOTA suficiente para realizar esta transferência.",
        "transferError": "Erro de transferência",
        "transferErrorMessage": "Algo deu errado ao enviar a sua transferência. Por favor, tente novamente.",
        "transferSent": "Transferência enviada",
        "transferSentMessage": "Sua transferência for enviada para o Tangle.",
        "messageSent": "Mensagem enviada",
        "messageSentMessage": "Sua mensagem foi enviada para o Tangle.",
        "keyReuse": "Reutilização da chave",
        "keyReuseError": "Você não pode enviar para um endereço no qual já foi gasto.",
        "invalidResponse": "Resposta inválida",
        "invalidResponseExplanation": "O servidor retornou uma resposta inválida.",
        "invalidResponsePollingExplanation": "O servidor retornou uma resposta inválida ao obter os dados.",
        "invalidResponseFetchingAccount": "O servidor retornou uma resposta inválida ao transmitir informações da sua conta.",
        "invalidResponseSendingTransfer": "O servidor retornou uma resposta inválida ao enviar a transferência.",
        "seed": "Seed",
        "back": "VOLTAR",
        "backLowercase": "Anterior",
        "done": "CONCLUIR",
        "doneLowercase": "Concluir",
        "next": "PRÓXIMO",
        "apply": "Aplicar",
        "save": "Salvar",
        "close": "FECHAR",
        "continue": "Continuar",
        "manualCopy": "Anotar Seed",
        "paperWallet": "Imprimir Cópia",
        "copyToClipboard": "Adicionar ao Gerenciador de Senhas",
        "notAvailable": "Esta função não está disponível",
        "notAvailableExplanation": "Será adicionada futuramente.",
        "enterSeed": "Por favor, digite a sua Seed.",
        "mainWallet": "CONTA PRINCIPAL",
        "secondWallet": "SEGUNDA CONTA",
        "thirdWallet": "TERCEIRA CONTA",
        "fourthWallet": "QUARTA CONTA",
        "fifthWallet": "QUINTA CONTA",
        "sixthWallet": "SEXTA CONTA",
        "otherWallet": "OUTRA CONTA",
        "yes": "SIM",
        "no": "NÃO",
        "password": "Senha",
        "passwordOrFingerprint": "Senha ou impressão digital",
        "unrecognisedPassword": "Senha não reconhecida",
        "unrecognisedPasswordExplanation": "A senha não foi reconhecida. Por favor, tente novamente.",
        "syncInProgress": "Sincronizando",
        "syncInProgressExplanation": "Por favor, aguarde até que a sincronização seja concluída.",
        "somethingWentWrong": "Ocorreu um problema",
        "somethingWentWrongExplanation": "Por favor, reinicie o aplicativo.",
        "node": "Servidor",
        "cannotPerformAction": "Não é possível executar a ação",
        "cannotPerformActionExplanation": "Vá para opções para redefinir a carteira.",
        "attachToTangleUnavailable": "Anexar ao Tangle indisponível",
        "attachToTangleUnavailableExplanation": "Anexar ao Tangle não está disponível no nó selecionado.",
        "wallet": "Carteira",
        "sent": "Enviado",
        "received": "Recebido",
        "sending": "Enviando",
        "receiving": "Recebendo",
        "confirmed": "Confirmado",
        "pending": "Pendente",
        "bundleHash": "Pacote Hash",
        "addresses": "Endereços",
        "pressBackAgain": "Toque novamente para fechar o app",
        "autoreattaching": "Anexando automaticamente ao Tangle",
        "autoreattachingExplanation": "Anexando transação automaticamente com hash {{hash}}",
        "autopromoting": "Promovendo transferência automaticamente",
        "autopromotingExplanation": "Promovendo transação com hash {{hash}}"
    },
    "addAdditionalSeed": {
        "seedInvalidChars": "A Seed contém caracteres inválidos",
        "seedInvalidCharsExplanation": "Seeds só podem conter letras maiúsculas (A-Z) e o número 9. A sua Seed tem caracteres inválidos. Por favor, tente novamente.",
        "seedTooShort": "A Seed é muito curta",
        "seedTooShortExplanation": "As Seeds devem ter {{maxLength}} caracteres. Neste momento a sua Seed tem {{currentLength}} caracteres. Por favor, tente novamente.",
        "nameInUse": "Nome da conta já está sendo utilizado",
        "nameInUseExplanation": "Por favor, use um nome de conta exclusivo para a sua Seed.",
        "enterAccountName": "Entre um nome de conta.",
        "accountName": "Nome da Conta",
        "noNickname": "Nenhum nome de conta inserido",
        "noNicknameExplanation": "Por favor, insira um nome de conta para a sua Seed.",
        "seedInUse": "Seed já em uso",
        "seedInUseExplanation": "Essa Seed já está anexada em sua carteira. Por favor, use outra Seed."
    },
    "changePassword": {
        "oops": "Opa! Aconteceu algum problema",
        "oopsExplanation": "Parece que algo deu errado durante a atualização de sua senha. Por favor, tente novamente.",
        "passwordUpdated": "Senha atualizada",
        "passwordUpdatedExplanation": "A sua senha foi atualizada com sucesso.",
        "incorrectPassword": "Senha incorreta",
        "incorrectPasswordExplanation": "A sua senha está incorreta. Por favor, tente novamente.",
        "passwordsDoNotMatch": "As senhas não conferem",
        "passwordsDoNotMatchExplanation": "As senhas não conferem. Por favor, tente novamente.",
        "passwordTooShort": "A senha é muito curta",
        "passwordTooShortExplanation": "A sua senha deve ter pelo menos 12 caracteres. Por favor, tente novamente.",
        "oldPassword": "Você não pode usar a senha antiga",
        "oldPasswordExplanation": "Você não pode usar a senha antiga como a nova senha. Por favor, tente novamente com uma nova senha.",
        "ensureStrongPassword": "Certifique-se de usar uma senha forte de pelo menos 12 caracteres.",
        "currentPassword": "Senha Atual",
        "newPassword": "Nova Senha",
        "confirmPassword": "Confirme a Nova Senha"
    },
    "copyToClipboard": {
        "seedCleared": "Seed removida",
        "seedClearedExplanation": "Para sua segurança, a Seed foi removida do clipboard.",
        "seedCopied": "A Seed foi copiada para o clipboard",
        "seedCopiedExplanation": "A Seed será removida quando pressionar \"CONCLUÍDO\" ou ao passar de 60 segundos.",
        "clickToCopy": "Clique no botão abaixo e copie a sua Seed para o gerenciador de senha.",
        "doNotStore": "Não grave a seed em arquivo de texto descriptografado.",
        "copyToClipboard": "Copiar para o clipboard"
    },
    "enterSeed": {
        "invalidCharacters": "A Seed contém carateres inválidos",
        "invalidCharactersExplanation": "Seeds só podem conter letras maíusculas (A-Z) e o número 9. A sua Seed tem caracteres inválidos. Por favor, tente novamente.",
        "seedTooShort": "A Seed é muito curta",
        "seedTooShortExplanation": "Seeds devem ter {{maxLength}} caracteres. Neste momento a sua Seed tem {{currentLength}} caracteres. Por favor, tente novamente.",
        "seedExplanation": "Seeds devem ter {{maxLength}} caracteres, letras maíusculas (A-Z) e o número 9. Você não pode usar Seeds com mais de {{maxLength}} caracteres.",
        "neverShare": "NUNCA REVELE A SUA SEED PARA NINGUÉM"
    },
    "home": {
        "balance": "SALDO",
        "send": "ENVIAR",
        "receive": "RECEBER",
        "history": "HISTÓRICO",
        "settings": "OPÇÕES"
    },
    "languageSetup": {
        "language": "Idioma"
    },
    "login": {
        "emptyPassword": "Senha vazia",
        "emptyPasswordExplanation": "Você deve digitar uma senha para entrar. Por favor, tente novamente.",
        "enterPassword": "Por favor, digite sua senha.",
        "useSeed": "USAR A SEED",
        "login": "INICIAR SESSÃO",
        "selectDifferentNode": "Você quer selecionar um servidor diferente?",
        "setNode": "SERVIDOR",
        "cannotConnect": "Não é possível conectar ao servidor IOTA."
    },
    "loading": {
        "loadingFirstTime": "Carregando a Seed pela primeira vez.",
        "thisMayTake": "Isto pode demorar algum tempo.",
        "youMayNotice": "Você pode notar seu dispositivo ficar mais lento."
    },
    "newSeedSetup": {
        "seedNotGenerated": "A Seed não foi gerada",
        "seedNotGeneratedExplanation": "Por favor pressione o botão \"OBTER NOVA SEED\".",
        "pressForNewSeed": "PRESSIONE PARA OBTER NOVA SEED",
        "individualLetters": "Digite letras individuais para tornar o processo mais aleatório."
    },
    "onboardingComplete": {
        "walletReady": "A carteira está configurada e pronta para ser utilizada. Se desejar efetuar alterações no futuro, utilize o menu Opções."
    },
    "paperWallet": {
        "clickToPrint": "Clique no botão abaixo para imprimir uma cópia em papel da sua seed.",
        "storeSafely": "Guarde em local seguro.",
        "neverShare": "Nunca revele sua seed a ninguém.",
        "iotaLogo": "Logotipo da IOTA",
        "printWallet": "IMPRIMIR CARTEIRA DE PAPEL"
    },
    "receive": {
        "addressCopied": "Endereço copiado",
        "addressCopiedExplanation": "O seu endereço foi copiado para o clipboard.",
        "generateNewAddress": "NOVO ENDEREÇO",
        "message": "Mensagem opcional",
        "removeMessage": "REMOVER MENSAGEM"
    },
    "saveYourSeed": {
        "seedCleared": "Seed removida",
        "seedClearedExplanation": "Para sua segurança, a Seed foi removida do clipboard.",
        "mustSaveYourSeed": "<0><0>Você precisa salvar sua seed com </0><1>pelo menos uma</1><2> das opções listadas abaixo.</2></0>"
    },
    "seedReentry": {
        "incorrectSeed": "Seed incorreta",
        "incorrectSeedExplanation": "A Seed introduzida está incorreta. Por favor, tente novamente.",
        "thisIsACheck": "Isto é uma verificação para certificar-se que você gravou a sua Seed.",
        "ifYouHaveNotSaved": "Se não gravou a sua Seed, por favor volte para a tela anterior e grave-a."
    },
    "send": {
        "invalidAddress": "Endereço inválido",
        "invalidAddressExplanation1": "O endereço deve ter {{maxLength}} caracteres e deve conter o código de verificação.",
        "invalidAddressExplanation2": "O endereço contém caracteres inválidos.",
        "invalidAddressExplanation3": "O endereço contém um código de verificação incorreto.",
        "notEnoughFunds": "Fundos insuficientes",
        "notEnoughFundsExplanation": "Você não tem IOTA suficiente para realizar esta transferência.",
        "keyReuse": "Reutilização da chave",
        "keyReuseExplanation": "O endereço que você esta tentando usar já foi usado. Por favor, tente outro endereço.",
        "recipientAddress": "Endereço do destinatário",
        "amount": "Quantia",
        "max": "MÁXIMO",
        "message": "Mensagem",
        "send": "ENVIAR",
        "invalidAmount": "Valor inserido está incorreto",
        "invalidAmountExplanation": "Por favor, digite um valor numérico para o valor da transação.",
        "maximumSelected": "Quantia MÁXIMA selecionada",
        "iotaUnits": "Unidades IOTA explicadas",
        "sendMax": "ENVIAR O MÁXIMO"
    },
    "setPassword": {
        "passwordTooShort": "A senha é muito curta",
        "passwordTooShortExplanation": "A sua senha deve ter pelo menos {MIN_PASSWORD_LENGTH} caracteres. Neste momento tem {this. state. password. length} caracteres. Por favor tente novamente.",
        "passwordMismatch": "As senhas não são iguais",
        "passwordMismatchExplanation": "As senhas digitadas são diferentes. Tente novamente.",
        "nowWeNeedTo": "Agora precisamos criar uma senha.",
        "anEncryptedCopy": "Um cópia criptografada da sua Seed será guardada no seu dispositivo. Você usará esta senha para acessar sua carteira no futuro.",
        "ensure": "Certifique-se de usar uma senha forte de pelo menos 12 caracteres.",
        "retypePassword": "Digite a Senha Novamente"
    },
    "setSeedName": {
        "canUseMultipleSeeds": "Pode utilizar várias Seeds com esta carteira. Cada Seed requer um nome de conta.",
        "youCanAdd": "Pode adicionar mais Seeds no menu de opções."
    },
    "settings": {
        "transferSending": "Enviando transferência",
        "transferSendingExplanation": "Por favor aguarde até que sua transferência seja realizada.",
        "generatingAddress": "Gerando endereço de recebimento",
        "generatingAddressExplanation": "Por favor aguarde enquanto o seu endereço está a ser gerado.",
        "mode": "Modo",
        "theme": "Tema",
        "currency": "Moeda",
        "language": "Idioma",
        "accountManagement": "Gerenciamento de conta",
        "addNewSeed": "Adicionar nova seed",
        "twoFA": "Autenticação 2FA",
        "changePassword": "Mudar senha",
        "advanced": "Opções",
        "logout": "Terminar sessão",
        "reset": "Redefinir a carteira",
        "syncingComplete": "Sincronização completa",
        "syncingCompleteExplanation": "Sua conta foi sincronizada com sucesso.",
        "nicknameChanged": "Nome da conta alterada",
        "nicknameChangedExplanation": "O nome da sua conta foi alterada.",
        "accountDeleted": "Conta excluída",
        "accountDeletedExplanation": "Sua conta foi removida da carteira.",
        "cannotPerformAction": "Não é possível executar a ação",
        "cannotPerformActionExplanation": "Vá para opções para redefinir a carteira.",
        "poorConnection": "Conexão fraca",
        "poorConnectionExplanation": "Falha ao alterar a moeda devido a uma conexão fraca.",
        "hide": "Ocultar",
        "hideOthers": "Ocultar Outros",
        "showAll": "Exibir Tudo",
        "quit": "Sair",
        "edit": "Editar",
        "cut": "Cortar",
        "copy": "Copiar",
        "paste": "Colar",
        "selectAll": "Selecionar Tudo",
        "securitySettings": "Opções de segurança",
        "fingerprint": "Autenticação de impressão digital"
    },
    "resetWalletRequirePassword": {
        "enterPassword": "Digite sua senha para redefinir a carteira.",
        "cancel": "CANCELAR",
        "reset": "RECONFIGURAR COMPLETAMENTE"
    },
    "walletSetup": {
        "okay": "Ok. Vamos configurar a sua carteira!",
        "doYouAlreadyHaveASeed": "Já possui uma seed que gostaria de utilizar?",
        "seedExplanation": "A seed IOTA representa, simultaneamente, o nome do utilizador e a senha da sua conta, combinados numa sequência de 81 caracteres.",
        "explanation": "<0><0>Voce pode usá-la para acessar seus fundos a partir de</0><1> qualquer carteira</1><2>, em </2><3>qualquer dispositivo</3><4>. Mas se você perder a sua seed, também perderá as suas IOTAS.</4></0>",
        "keepSafe": "Por favor, mantenha a sua seed protegida e segura."
    },
    "welcome": {
        "thankYou": "Obrigado por baixar a carteira IOTA.",
        "weWillSpend": "Vamos passar os próximos minutos configurando sua carteira.",
        "reminder": "Você pode se sentir tentado a ignorar alguns passos, mas aconselhamos que conclua o processo."
    },
    "writeSeedDown": {
        "yourSeedIs": "Sua seed é {{maxSeedLength}} caracteres lidos da esquerda para a direita.",
        "writeDownYourSeed": "<0>Anote suas seed e soma de verificação e </0><1>tenha certeza</1><2> que elas estão corretas.</2>"
    },
    "history": {
        "bundleHashCopied": "Pacote hash copiado",
        "bundleHashCopiedExplanation": "O pacote hash foi copiado para o clipboard.",
        "addressCopied": "Endereço copiado",
        "addressCopiedExplanation": "O seu endereço foi copiado para o clipboard."
    },
    "accountManagement": {
        "viewSeed": "Ver seed",
        "viewAddresses": "Ver endereços",
        "editAccountName": "Editar o nome da conta",
        "deleteAccount": "Excluir conta",
        "addNewAccount": "Adicionar nova conta"
    },
    "addCustomNode": {
        "customNode": "Servidor personalizado",
        "add": "Adicionar"
    },
    "addNewAccount": {
        "useExistingSeed": "Usar seed existente",
        "createNewSeed": "Criar uma seed nova"
    },
    "advancedSettings": {
        "selectNode": "Selecionar servidor",
        "addCustomNode": "Adicionar servidor personalizado",
        "manualSync": "Sincronização manual"
    },
    "advancedThemeCustomisation": {
        "background": "Plano de Fundo",
        "frame": "Bordas"
    },
    "themeCustomisation": {
        "theme": "Tema"
    },
    "currencySelection": {
        "currency": "Moeda"
    },
    "logoutConfirmationModal": {
        "logoutConfirmation": "Tem certeza que deseja sair?"
    },
    "qrScanner": {
        "scan": "Ler código QR"
    },
    "unitInfoModal": {
        "unitSystem": "SISTEMA DE UNIDADES",
        "trillion": "Trilhão",
        "billion": "Bilhão",
        "million": "Milhão",
        "thousand": "Mil",
        "one": "Um"
    },
    "deleteAccount": {
        "areYouSure": "Tem certeza que deseja apagar esta conta?",
        "yourSeedWillBeRemoved": "Sua seed e histórico de transação serão removidos.",
        "thisAction": "Esta ação não pode ser desfeita.",
        "enterPassword": "Por favor, digite sua senha para excluir esta conta."
    },
    "manualSync": {
        "pressToSync": "Pressione o botão abaixo para sincronizar sua conta.",
        "thisMayTake": "Isso pode demorar algum tempo.",
        "youMayNotice": "Você pode notar seu dispositivo ficar mais lento.",
        "syncAccount": "SINCRONIZAR CONTA",
        "syncingYourAccount": "Sincronizando sua conta."
    },
    "useExistingSeed": {
        "title": "Digite a seed e o nome da conta."
    },
    "viewSeed": {
        "enterPassword": "Digite a senha para exibir sua seed.",
        "viewSeed": "VER SEED",
        "hideSeed": "OCULTAR SEED"
    },
    "saveSeedConfirmation": {
        "alreadyHave": "Eu tenho guardado minha seed",
        "reenter": "Agora você será solicitado a redigitar sua semente.",
        "reenterWarning": "Se seu dispositivo falhar e você não salvar sua Seed, você perderá seu IOTA."
    },
    "walletResetConfirmation": {
        "cannotUndo": "ESTA AÇÃO NÃO PODE SER REVERTIDA.",
        "warning": "<0><0>Todos os seus dados da carteira, incluindo suas </0><1>seeds, senhas,</1><2> e </2><3>outras informações da conta</3><4> serão perdidas.</4></0>"
    },
    "fingerprintSetup": {
<<<<<<< HEAD
        "instructionsEnable": "Touch your device's fingerprint reader to enable fingerprint authentication.",
        "instructionsDisable": "Touch your device's fingerprint reader to disable fingerprint authentication.",
        "fingerprintAuthEnabled": "Fingerprint authentication enabled",
        "fingerprintAuthEnabledExplanation": "You have succesfully enabled fingerprint authentication.",
        "fingerprintAuthDisabled": "Fingerprint authentication disabled",
        "fingerprintAuthDisabledExplanation": "You have succesfully disabled fingerprint authentication.",
        "fingerprintAuthFailed": "Fingerprint authentication failed",
        "fingerprintAuthFailedExplanation": "Fingerprint authentication failed. Please try again.",
        "status": "Status",
        "enabled": "Enabled",
        "disabled": "Disabled",
        "fingerprintUnavailable": "Fingerprint sensor unavailable",
        "fingerprintUnavailableExplanation":
            "Your device does not support fingerprint recognition or it has not been configured in the device settings.",
        "buttonInstructionsDisable": "Press the button below to disable fingerprint authentication.",
        "buttonInstructionsEnable": "Press the button below to enable fingerprint authentication.",
        "instructionsLogin": "Touch fingerprint reader to log in."
=======
        "instructionsEnable": "Toque o leitor de impressão digital do seu dispositivo para habilitar a autenticação de impressão digital.",
        "instructionsDisable": "Toque o leitor de impressão digital do seu dispositivo para desabilitar a autenticação de impressão digital.",
        "fingerprintAuthEnabled": "Autenticação de impressão digital habilitada",
        "fingerprintAuthEnabledExplanation": "Você habilitou a autenticação de impressão digital com sucesso.",
        "fingerprintAuthDisabled": "Notificações de impressão digital desabilitadas",
        "fingerprintAuthDisabledExplanation": "Você desabilitou a autenticação de impressão digital com sucesso.",
        "fingerprintAuthFailed": "Autenticação de impressão digital falhou",
        "fingerprintAuthFailedExplanation": "Falha na autenticação de impressão digital. Por favor, tente novamente.",
        "status": "Estado",
        "enabled": "Ativado",
        "disabled": "Desativado",
        "fingerprintUnavailable": "Sensor de impressão digital indisponível",
        "fingerprintUnavailableExplanation": "Seu dispositivo não suporta reconhecimento de impressões digitais ou não foi configurado nas opções do dispositivo.",
        "buttonInstructionsDisable": "Pressione o botão abaixo para desabilitar a autenticação de impressão digital.",
        "buttonInstructionsEnable": "Pressione o botão abaixo para habilitar a autenticação de impressão digital.",
        "instructionsLogin": "Toque o leitor de impressão digital para logar."
>>>>>>> fd01dd26
    },
    "transferConfirmation": {
        "youAreAbout": "Você está prestes a enviar {{contents}} para o endereço",
        "aMessage": "uma mensagem"
    }
}<|MERGE_RESOLUTION|>--- conflicted
+++ resolved
@@ -18,7 +18,8 @@
         "invalidResponse": "Resposta inválida",
         "invalidResponseExplanation": "O servidor retornou uma resposta inválida.",
         "invalidResponsePollingExplanation": "O servidor retornou uma resposta inválida ao obter os dados.",
-        "invalidResponseFetchingAccount": "O servidor retornou uma resposta inválida ao transmitir informações da sua conta.",
+        "invalidResponseFetchingAccount":
+            "O servidor retornou uma resposta inválida ao transmitir informações da sua conta.",
         "invalidResponseSendingTransfer": "O servidor retornou uma resposta inválida ao enviar a transferência.",
         "seed": "Seed",
         "back": "VOLTAR",
@@ -75,9 +76,11 @@
     },
     "addAdditionalSeed": {
         "seedInvalidChars": "A Seed contém caracteres inválidos",
-        "seedInvalidCharsExplanation": "Seeds só podem conter letras maiúsculas (A-Z) e o número 9. A sua Seed tem caracteres inválidos. Por favor, tente novamente.",
+        "seedInvalidCharsExplanation":
+            "Seeds só podem conter letras maiúsculas (A-Z) e o número 9. A sua Seed tem caracteres inválidos. Por favor, tente novamente.",
         "seedTooShort": "A Seed é muito curta",
-        "seedTooShortExplanation": "As Seeds devem ter {{maxLength}} caracteres. Neste momento a sua Seed tem {{currentLength}} caracteres. Por favor, tente novamente.",
+        "seedTooShortExplanation":
+            "As Seeds devem ter {{maxLength}} caracteres. Neste momento a sua Seed tem {{currentLength}} caracteres. Por favor, tente novamente.",
         "nameInUse": "Nome da conta já está sendo utilizado",
         "nameInUseExplanation": "Por favor, use um nome de conta exclusivo para a sua Seed.",
         "enterAccountName": "Entre um nome de conta.",
@@ -99,7 +102,8 @@
         "passwordTooShort": "A senha é muito curta",
         "passwordTooShortExplanation": "A sua senha deve ter pelo menos 12 caracteres. Por favor, tente novamente.",
         "oldPassword": "Você não pode usar a senha antiga",
-        "oldPasswordExplanation": "Você não pode usar a senha antiga como a nova senha. Por favor, tente novamente com uma nova senha.",
+        "oldPasswordExplanation":
+            "Você não pode usar a senha antiga como a nova senha. Por favor, tente novamente com uma nova senha.",
         "ensureStrongPassword": "Certifique-se de usar uma senha forte de pelo menos 12 caracteres.",
         "currentPassword": "Senha Atual",
         "newPassword": "Nova Senha",
@@ -116,10 +120,13 @@
     },
     "enterSeed": {
         "invalidCharacters": "A Seed contém carateres inválidos",
-        "invalidCharactersExplanation": "Seeds só podem conter letras maíusculas (A-Z) e o número 9. A sua Seed tem caracteres inválidos. Por favor, tente novamente.",
+        "invalidCharactersExplanation":
+            "Seeds só podem conter letras maíusculas (A-Z) e o número 9. A sua Seed tem caracteres inválidos. Por favor, tente novamente.",
         "seedTooShort": "A Seed é muito curta",
-        "seedTooShortExplanation": "Seeds devem ter {{maxLength}} caracteres. Neste momento a sua Seed tem {{currentLength}} caracteres. Por favor, tente novamente.",
-        "seedExplanation": "Seeds devem ter {{maxLength}} caracteres, letras maíusculas (A-Z) e o número 9. Você não pode usar Seeds com mais de {{maxLength}} caracteres.",
+        "seedTooShortExplanation":
+            "Seeds devem ter {{maxLength}} caracteres. Neste momento a sua Seed tem {{currentLength}} caracteres. Por favor, tente novamente.",
+        "seedExplanation":
+            "Seeds devem ter {{maxLength}} caracteres, letras maíusculas (A-Z) e o número 9. Você não pode usar Seeds com mais de {{maxLength}} caracteres.",
         "neverShare": "NUNCA REVELE A SUA SEED PARA NINGUÉM"
     },
     "home": {
@@ -154,7 +161,8 @@
         "individualLetters": "Digite letras individuais para tornar o processo mais aleatório."
     },
     "onboardingComplete": {
-        "walletReady": "A carteira está configurada e pronta para ser utilizada. Se desejar efetuar alterações no futuro, utilize o menu Opções."
+        "walletReady":
+            "A carteira está configurada e pronta para ser utilizada. Se desejar efetuar alterações no futuro, utilize o menu Opções."
     },
     "paperWallet": {
         "clickToPrint": "Clique no botão abaixo para imprimir uma cópia em papel da sua seed.",
@@ -173,7 +181,8 @@
     "saveYourSeed": {
         "seedCleared": "Seed removida",
         "seedClearedExplanation": "Para sua segurança, a Seed foi removida do clipboard.",
-        "mustSaveYourSeed": "<0><0>Você precisa salvar sua seed com </0><1>pelo menos uma</1><2> das opções listadas abaixo.</2></0>"
+        "mustSaveYourSeed":
+            "<0><0>Você precisa salvar sua seed com </0><1>pelo menos uma</1><2> das opções listadas abaixo.</2></0>"
     },
     "seedReentry": {
         "incorrectSeed": "Seed incorreta",
@@ -183,7 +192,8 @@
     },
     "send": {
         "invalidAddress": "Endereço inválido",
-        "invalidAddressExplanation1": "O endereço deve ter {{maxLength}} caracteres e deve conter o código de verificação.",
+        "invalidAddressExplanation1":
+            "O endereço deve ter {{maxLength}} caracteres e deve conter o código de verificação.",
         "invalidAddressExplanation2": "O endereço contém caracteres inválidos.",
         "invalidAddressExplanation3": "O endereço contém um código de verificação incorreto.",
         "notEnoughFunds": "Fundos insuficientes",
@@ -203,11 +213,13 @@
     },
     "setPassword": {
         "passwordTooShort": "A senha é muito curta",
-        "passwordTooShortExplanation": "A sua senha deve ter pelo menos {MIN_PASSWORD_LENGTH} caracteres. Neste momento tem {this. state. password. length} caracteres. Por favor tente novamente.",
+        "passwordTooShortExplanation":
+            "A sua senha deve ter pelo menos {MIN_PASSWORD_LENGTH} caracteres. Neste momento tem {this. state. password. length} caracteres. Por favor tente novamente.",
         "passwordMismatch": "As senhas não são iguais",
         "passwordMismatchExplanation": "As senhas digitadas são diferentes. Tente novamente.",
         "nowWeNeedTo": "Agora precisamos criar uma senha.",
-        "anEncryptedCopy": "Um cópia criptografada da sua Seed será guardada no seu dispositivo. Você usará esta senha para acessar sua carteira no futuro.",
+        "anEncryptedCopy":
+            "Um cópia criptografada da sua Seed será guardada no seu dispositivo. Você usará esta senha para acessar sua carteira no futuro.",
         "ensure": "Certifique-se de usar uma senha forte de pelo menos 12 caracteres.",
         "retypePassword": "Digite a Senha Novamente"
     },
@@ -261,8 +273,10 @@
     "walletSetup": {
         "okay": "Ok. Vamos configurar a sua carteira!",
         "doYouAlreadyHaveASeed": "Já possui uma seed que gostaria de utilizar?",
-        "seedExplanation": "A seed IOTA representa, simultaneamente, o nome do utilizador e a senha da sua conta, combinados numa sequência de 81 caracteres.",
-        "explanation": "<0><0>Voce pode usá-la para acessar seus fundos a partir de</0><1> qualquer carteira</1><2>, em </2><3>qualquer dispositivo</3><4>. Mas se você perder a sua seed, também perderá as suas IOTAS.</4></0>",
+        "seedExplanation":
+            "A seed IOTA representa, simultaneamente, o nome do utilizador e a senha da sua conta, combinados numa sequência de 81 caracteres.",
+        "explanation":
+            "<0><0>Voce pode usá-la para acessar seus fundos a partir de</0><1> qualquer carteira</1><2>, em </2><3>qualquer dispositivo</3><4>. Mas se você perder a sua seed, também perderá as suas IOTAS.</4></0>",
         "keepSafe": "Por favor, mantenha a sua seed protegida e segura."
     },
     "welcome": {
@@ -272,7 +286,8 @@
     },
     "writeSeedDown": {
         "yourSeedIs": "Sua seed é {{maxSeedLength}} caracteres lidos da esquerda para a direita.",
-        "writeDownYourSeed": "<0>Anote suas seed e soma de verificação e </0><1>tenha certeza</1><2> que elas estão corretas.</2>"
+        "writeDownYourSeed":
+            "<0>Anote suas seed e soma de verificação e </0><1>tenha certeza</1><2> que elas estão corretas.</2>"
     },
     "history": {
         "bundleHashCopied": "Pacote hash copiado",
@@ -352,30 +367,14 @@
     },
     "walletResetConfirmation": {
         "cannotUndo": "ESTA AÇÃO NÃO PODE SER REVERTIDA.",
-        "warning": "<0><0>Todos os seus dados da carteira, incluindo suas </0><1>seeds, senhas,</1><2> e </2><3>outras informações da conta</3><4> serão perdidas.</4></0>"
+        "warning":
+            "<0><0>Todos os seus dados da carteira, incluindo suas </0><1>seeds, senhas,</1><2> e </2><3>outras informações da conta</3><4> serão perdidas.</4></0>"
     },
     "fingerprintSetup": {
-<<<<<<< HEAD
-        "instructionsEnable": "Touch your device's fingerprint reader to enable fingerprint authentication.",
-        "instructionsDisable": "Touch your device's fingerprint reader to disable fingerprint authentication.",
-        "fingerprintAuthEnabled": "Fingerprint authentication enabled",
-        "fingerprintAuthEnabledExplanation": "You have succesfully enabled fingerprint authentication.",
-        "fingerprintAuthDisabled": "Fingerprint authentication disabled",
-        "fingerprintAuthDisabledExplanation": "You have succesfully disabled fingerprint authentication.",
-        "fingerprintAuthFailed": "Fingerprint authentication failed",
-        "fingerprintAuthFailedExplanation": "Fingerprint authentication failed. Please try again.",
-        "status": "Status",
-        "enabled": "Enabled",
-        "disabled": "Disabled",
-        "fingerprintUnavailable": "Fingerprint sensor unavailable",
-        "fingerprintUnavailableExplanation":
-            "Your device does not support fingerprint recognition or it has not been configured in the device settings.",
-        "buttonInstructionsDisable": "Press the button below to disable fingerprint authentication.",
-        "buttonInstructionsEnable": "Press the button below to enable fingerprint authentication.",
-        "instructionsLogin": "Touch fingerprint reader to log in."
-=======
-        "instructionsEnable": "Toque o leitor de impressão digital do seu dispositivo para habilitar a autenticação de impressão digital.",
-        "instructionsDisable": "Toque o leitor de impressão digital do seu dispositivo para desabilitar a autenticação de impressão digital.",
+        "instructionsEnable":
+            "Toque o leitor de impressão digital do seu dispositivo para habilitar a autenticação de impressão digital.",
+        "instructionsDisable":
+            "Toque o leitor de impressão digital do seu dispositivo para desabilitar a autenticação de impressão digital.",
         "fingerprintAuthEnabled": "Autenticação de impressão digital habilitada",
         "fingerprintAuthEnabledExplanation": "Você habilitou a autenticação de impressão digital com sucesso.",
         "fingerprintAuthDisabled": "Notificações de impressão digital desabilitadas",
@@ -386,11 +385,11 @@
         "enabled": "Ativado",
         "disabled": "Desativado",
         "fingerprintUnavailable": "Sensor de impressão digital indisponível",
-        "fingerprintUnavailableExplanation": "Seu dispositivo não suporta reconhecimento de impressões digitais ou não foi configurado nas opções do dispositivo.",
+        "fingerprintUnavailableExplanation":
+            "Seu dispositivo não suporta reconhecimento de impressões digitais ou não foi configurado nas opções do dispositivo.",
         "buttonInstructionsDisable": "Pressione o botão abaixo para desabilitar a autenticação de impressão digital.",
         "buttonInstructionsEnable": "Pressione o botão abaixo para habilitar a autenticação de impressão digital.",
         "instructionsLogin": "Toque o leitor de impressão digital para logar."
->>>>>>> fd01dd26
     },
     "transferConfirmation": {
         "youAreAbout": "Você está prestes a enviar {{contents}} para o endereço",
