{
    "global": {
        "send": "ENVIAR",
        "cancel": "CANCELAR",
        "continue?": "Tem a certeza que deseja continuar?",
        "noTransactions": "NENHUM HISTÓRICO RECENTE",
        "refresh": "REFRESH",
        "qr": "QR",
        "balanceError": "Saldo insuficiente",
        "balanceErrorMessage": "Você não tem IOTA suficiente para realizar esta transferência.",
        "transferError": "Erro de transferência",
        "transferErrorMessage": "Algo deu errado ao enviar a sua transferência. Por favor, tente novamente.",
        "transferSent": "Transferência enviada",
        "transferSentMessage": "Sua transferência for enviada para o Tangle.",
        "messageSent": "Mensagem enviada",
        "messageSentMessage": "Sua mensagem foi enviada para o Tangle.",
        "keyReuse": "Reutilização da chave",
        "keyReuseError": "Você não pode enviar para um endereço no qual já foi gasto.",
        "invalidResponse": "Resposta inválida",
        "invalidResponseExplanation": "O servidor retornou uma resposta inválida.",
        "invalidResponsePollingExplanation": "O servidor retornou uma resposta inválida ao obter os dados.",
        "invalidResponseFetchingAccount":
            "O servidor retornou uma resposta inválida ao transmitir informações da sua conta.",
        "invalidResponseSendingTransfer": "O servidor retornou uma resposta inválida ao enviar a transferência.",
        "seed": "Seed",
        "back": "VOLTAR",
        "backLowercase": "Anterior",
        "done": "CONCLUIR",
        "doneLowercase": "Concluir",
        "next": "PRÓXIMO",
        "apply": "Aplicar",
        "save": "Salvar",
        "close": "FECHAR",
        "continue": "Continuar",
        "manualCopy": "Anotar Seed",
        "paperWallet": "Imprimir Cópia",
        "copyToClipboard": "Adicionar ao Gerenciador de Senhas",
        "notAvailable": "Esta função não está disponível",
        "notAvailableExplanation": "Será adicionada futuramente.",
        "enterSeed": "Por favor, digite a sua Seed.",
        "mainWallet": "CONTA PRINCIPAL",
        "secondWallet": "SEGUNDA CONTA",
        "thirdWallet": "TERCEIRA CONTA",
        "fourthWallet": "QUARTA CONTA",
        "fifthWallet": "QUINTA CONTA",
        "sixthWallet": "SEXTA CONTA",
        "otherWallet": "OUTRA CONTA",
        "yes": "SIM",
        "no": "NÃO",
        "password": "Senha",
        "passwordOrFingerprint": "Senha ou impressão digital",
        "unrecognisedPassword": "Senha não reconhecida",
        "unrecognisedPasswordExplanation": "A senha não foi reconhecida. Por favor, tente novamente.",
        "syncInProgress": "Sincronizando",
        "syncInProgressExplanation": "Por favor, aguarde até que a sincronização seja concluída.",
        "somethingWentWrong": "Ocorreu um problema",
        "somethingWentWrongExplanation": "Por favor, reinicie o aplicativo.",
        "node": "Servidor",
        "cannotPerformAction": "Não é possível executar a ação",
        "cannotPerformActionExplanation": "Vá para opções para redefinir a carteira.",
        "attachToTangleUnavailable": "Anexar ao Tangle indisponível",
        "attachToTangleUnavailableExplanation": "Anexar ao Tangle não está disponível no nó selecionado.",
        "wallet": "Carteira",
        "sent": "Enviado",
        "received": "Recebido",
        "sending": "Enviando",
        "receiving": "Recebendo",
        "confirmed": "Confirmado",
        "pending": "Pendente",
        "bundleHash": "Pacote Hash",
        "addresses": "Endereços",
        "pressBackAgain": "Toque novamente para fechar o app",
        "autoreattaching": "Anexando automaticamente ao Tangle",
        "autoreattachingExplanation": "Anexando transação automaticamente com hash {{hash}}",
        "autopromoting": "Promovendo transferência automaticamente",
        "autopromotingExplanation": "Promovendo transação com hash {{hash}}",
        "cannotSendToOwn": "Enviando para próprio endereço",
<<<<<<< HEAD
        "cannotSendToOwnExplanation": "Você não pode fazer uma transferência de valor para um dos seus próprios endereços.",
        "pleaseWait": "Please wait",
        "pleaseWaitExplanation": "Trinity is performing another function. Please wait and try again.",
        "pleaseWaitTransferExplanation": "Your available balance is currently being used in other transfers. Please wait for one to confirm before trying again."
=======
        "cannotSendToOwnExplanation":
            "Você não pode fazer uma transferência de valor para um dos seus próprios endereços."
>>>>>>> 6dea8c47
    },
    "addAdditionalSeed": {
        "seedInvalidChars": "A Seed contém caracteres inválidos",
        "seedInvalidCharsExplanation":
            "Seeds só podem conter letras maiúsculas (A-Z) e o número 9. A sua Seed tem caracteres inválidos. Por favor, tente novamente.",
        "seedTooShort": "A Seed é muito curta",
        "seedTooShortExplanation":
            "As Seeds devem ter {{maxLength}} caracteres. Neste momento a sua Seed tem {{currentLength}} caracteres. Por favor, tente novamente.",
        "nameInUse": "Nome da conta já está sendo utilizado",
        "nameInUseExplanation": "Por favor, use um nome de conta exclusivo para a sua Seed.",
        "enterAccountName": "Entre um nome de conta.",
        "accountName": "Nome da Conta",
        "noNickname": "Nenhum nome de conta inserido",
        "noNicknameExplanation": "Por favor, insira um nome de conta para a sua Seed.",
        "seedInUse": "Seed já em uso",
        "seedInUseExplanation": "Essa Seed já está anexada em sua carteira. Por favor, use outra Seed."
    },
    "changePassword": {
        "oops": "Opa! Aconteceu algum problema",
        "oopsExplanation": "Parece que algo deu errado durante a atualização de sua senha. Por favor, tente novamente.",
        "passwordUpdated": "Senha atualizada",
        "passwordUpdatedExplanation": "A sua senha foi atualizada com sucesso.",
        "incorrectPassword": "Senha incorreta",
        "incorrectPasswordExplanation": "A sua senha está incorreta. Por favor, tente novamente.",
        "passwordsDoNotMatch": "As senhas não conferem",
        "passwordsDoNotMatchExplanation": "As senhas não conferem. Por favor, tente novamente.",
        "passwordTooShort": "A senha é muito curta",
        "passwordTooShortExplanation": "A sua senha deve ter pelo menos 12 caracteres. Por favor, tente novamente.",
        "oldPassword": "Você não pode usar a senha antiga",
        "oldPasswordExplanation":
            "Você não pode usar a senha antiga como a nova senha. Por favor, tente novamente com uma nova senha.",
        "ensureStrongPassword": "Certifique-se de usar uma senha forte de pelo menos 12 caracteres.",
        "currentPassword": "Senha Atual",
        "newPassword": "Nova Senha",
        "confirmPassword": "Confirme a Nova Senha"
    },
    "copyToClipboard": {
        "seedCleared": "Seed removida",
        "seedClearedExplanation": "Para sua segurança, a Seed foi removida do clipboard.",
        "seedCopied": "A Seed foi copiada para o clipboard",
        "seedCopiedExplanation": "A Seed será removida quando pressionar \"CONCLUÍDO\" ou ao passar de 60 segundos.",
        "clickToCopy": "Clique no botão abaixo e copie a sua Seed para o gerenciador de senha.",
        "doNotStore": "Não grave a seed em arquivo de texto descriptografado.",
        "copyToClipboard": "Copiar para o clipboard"
    },
    "enterSeed": {
        "invalidCharacters": "A Seed contém carateres inválidos",
        "invalidCharactersExplanation":
            "Seeds só podem conter letras maíusculas (A-Z) e o número 9. A sua Seed tem caracteres inválidos. Por favor, tente novamente.",
        "seedTooShort": "A Seed é muito curta",
        "seedTooShortExplanation":
            "Seeds devem ter {{maxLength}} caracteres. Neste momento a sua Seed tem {{currentLength}} caracteres. Por favor, tente novamente.",
        "seedExplanation":
            "Seeds devem ter {{maxLength}} caracteres, letras maíusculas (A-Z) e o número 9. Você não pode usar Seeds com mais de {{maxLength}} caracteres.",
        "neverShare": "NUNCA REVELE A SUA SEED PARA NINGUÉM"
    },
    "home": {
        "balance": "SALDO",
        "send": "ENVIAR",
        "receive": "RECEBER",
        "history": "HISTÓRICO",
        "settings": "OPÇÕES"
    },
    "languageSetup": {
        "language": "Idioma"
    },
    "login": {
        "emptyPassword": "Senha vazia",
        "emptyPasswordExplanation": "Você deve digitar uma senha para entrar. Por favor, tente novamente.",
        "enterPassword": "Por favor, digite sua senha.",
        "useSeed": "USAR A SEED",
        "login": "INICIAR SESSÃO",
        "selectDifferentNode": "Você quer selecionar um servidor diferente?",
        "setNode": "SERVIDOR",
        "cannotConnect": "Não é possível conectar ao servidor IOTA."
    },
    "loading": {
        "loadingFirstTime": "Carregando a Seed pela primeira vez.",
        "thisMayTake": "Isto pode demorar algum tempo.",
        "youMayNotice": "Você pode notar seu dispositivo ficar mais lento."
    },
    "newSeedSetup": {
        "seedNotGenerated": "A Seed não foi gerada",
        "seedNotGeneratedExplanation": "Por favor pressione o botão \"OBTER NOVA SEED\".",
        "pressForNewSeed": "PRESSIONE PARA OBTER NOVA SEED",
        "individualLetters": "Digite letras individuais para tornar o processo mais aleatório."
    },
    "onboardingComplete": {
        "walletReady":
            "A carteira está configurada e pronta para ser utilizada. Se desejar efetuar alterações no futuro, utilize o menu Opções."
    },
    "paperWallet": {
        "clickToPrint": "Clique no botão abaixo para imprimir uma cópia em papel da sua seed.",
        "storeSafely": "Guarde em local seguro.",
        "neverShare": "Nunca revele sua seed a ninguém.",
        "iotaLogo": "Logotipo da IOTA",
        "printWallet": "IMPRIMIR CARTEIRA DE PAPEL"
    },
    "receive": {
        "addressCopied": "Endereço copiado",
        "addressCopiedExplanation": "O seu endereço foi copiado para o clipboard.",
        "generateNewAddress": "NOVO ENDEREÇO",
        "message": "Mensagem opcional",
        "removeMessage": "REMOVER MENSAGEM",
        "noAddresses": "NO ADDRESSES",
        "spent": "Spent"
    },
    "saveYourSeed": {
        "seedCleared": "Seed removida",
        "seedClearedExplanation": "Para sua segurança, a Seed foi removida do clipboard.",
        "mustSaveYourSeed":
            "<0><0>Você precisa salvar sua seed com </0><1>pelo menos uma</1><2> das opções listadas abaixo.</2></0>"
    },
    "seedReentry": {
        "incorrectSeed": "Seed incorreta",
        "incorrectSeedExplanation": "A Seed introduzida está incorreta. Por favor, tente novamente.",
        "thisIsACheck": "Isto é uma verificação para certificar-se que você gravou a sua Seed.",
        "ifYouHaveNotSaved": "Se não gravou a sua Seed, por favor volte para a tela anterior e grave-a."
    },
    "send": {
        "invalidAddress": "Endereço inválido",
        "invalidAddressExplanation1":
            "O endereço deve ter {{maxLength}} caracteres e deve conter o código de verificação.",
        "invalidAddressExplanation2": "O endereço contém caracteres inválidos.",
        "invalidAddressExplanation3": "O endereço contém um código de verificação incorreto.",
        "notEnoughFunds": "Fundos insuficientes",
        "notEnoughFundsExplanation": "Você não tem IOTA suficiente para realizar esta transferência.",
        "keyReuse": "Reutilização da chave",
        "keyReuseExplanation": "O endereço que você esta tentando usar já foi usado. Por favor, tente outro endereço.",
        "recipientAddress": "Endereço do destinatário",
        "amount": "Quantia",
        "max": "MÁXIMO",
        "message": "Mensagem",
        "invalidMessage": "Mensagem inválida",
        "invalidMessageExplanation": "Sua mensagem contém caracteres inválidos.",
        "send": "ENVIAR",
        "invalidAmount": "Valor inserido está incorreto",
        "invalidAmountExplanation":
            "Por favor, insira uma quantidade de transação válida. Pode ser útil ver a explicação de unidade IOTA na parte inferior desta página.",
        "maximumSelected": "Quantia MÁXIMA selecionada",
        "iotaUnits": "Unidades IOTA explicadas",
        "sendMax": "ENVIAR O MÁXIMO"
    },
    "setPassword": {
        "passwordTooShort": "A senha é muito curta",
        "passwordTooShortExplanation":
            "A sua senha deve ter pelo menos {MIN_PASSWORD_LENGTH} caracteres. Neste momento tem {this. state. password. length} caracteres. Por favor tente novamente.",
        "passwordMismatch": "As senhas não são iguais",
        "passwordMismatchExplanation": "As senhas digitadas são diferentes. Tente novamente.",
        "nowWeNeedTo": "Agora precisamos criar uma senha.",
        "anEncryptedCopy":
            "Um cópia criptografada da sua Seed será guardada no seu dispositivo. Você usará esta senha para acessar sua carteira no futuro.",
        "ensure": "Certifique-se de usar uma senha forte de pelo menos 12 caracteres.",
        "retypePassword": "Digite a Senha Novamente"
    },
    "setSeedName": {
        "canUseMultipleSeeds": "Pode utilizar várias Seeds com esta carteira. Cada Seed requer um nome de conta.",
        "youCanAdd": "Pode adicionar mais Seeds no menu de opções."
    },
    "settings": {
        "transferSending": "Enviando transferência",
        "transferSendingExplanation": "Por favor aguarde até que sua transferência seja realizada.",
        "generatingAddress": "Gerando endereço de recebimento",
        "generatingAddressExplanation": "Por favor aguarde enquanto o seu endereço está a ser gerado.",
        "mode": "Modo",
        "theme": "Tema",
        "currency": "Moeda",
        "language": "Idioma",
        "accountManagement": "Gerenciamento de conta",
        "addNewSeed": "Adicionar nova seed",
        "twoFA": "Autenticação 2FA",
        "changePassword": "Mudar senha",
        "advanced": "Opções",
        "logout": "Terminar sessão",
        "reset": "Redefinir a carteira",
        "syncingComplete": "Sincronização completa",
        "syncingCompleteExplanation": "Sua conta foi sincronizada com sucesso.",
        "nicknameChanged": "Nome da conta alterada",
        "nicknameChangedExplanation": "O nome da sua conta foi alterada.",
        "accountDeleted": "Conta excluída",
        "accountDeletedExplanation": "Sua conta foi removida da carteira.",
        "cannotPerformAction": "Não é possível executar a ação",
        "cannotPerformActionExplanation": "Vá para opções para redefinir a carteira.",
        "poorConnection": "Conexão fraca",
        "poorConnectionExplanation": "Falha ao alterar a moeda devido a uma conexão fraca.",
        "hide": "Ocultar",
        "hideOthers": "Ocultar Outros",
        "showAll": "Exibir Tudo",
        "quit": "Sair",
        "edit": "Editar",
        "cut": "Cortar",
        "copy": "Copiar",
        "paste": "Colar",
        "selectAll": "Selecionar Tudo",
        "securitySettings": "Opções de segurança",
        "fingerprint": "Autenticação de impressão digital"
    },
    "resetWalletRequirePassword": {
        "enterPassword": "Digite sua senha para redefinir a carteira.",
        "cancel": "CANCELAR",
        "reset": "RECONFIGURAR COMPLETAMENTE"
    },
    "walletSetup": {
        "okay": "Ok. Vamos configurar a sua carteira!",
        "doYouAlreadyHaveASeed": "Já possui uma seed que gostaria de utilizar?",
        "seedExplanation":
            "A seed IOTA representa, simultaneamente, o nome do utilizador e a senha da sua conta, combinados numa sequência de 81 caracteres.",
        "explanation":
            "<0><0>Voce pode usá-la para acessar seus fundos a partir de</0><1> qualquer carteira</1><2>, em </2><3>qualquer dispositivo</3><4>. Mas se você perder a sua seed, também perderá as suas IOTAS.</4></0>",
        "keepSafe": "Por favor, mantenha a sua seed protegida e segura."
    },
    "welcome": {
        "thankYou": "Obrigado por baixar a carteira IOTA.",
        "weWillSpend": "Vamos passar os próximos minutos configurando sua carteira.",
        "reminder": "Você pode se sentir tentado a ignorar alguns passos, mas aconselhamos que conclua o processo."
    },
    "writeSeedDown": {
        "yourSeedIs": "Sua seed é {{maxSeedLength}} caracteres lidos da esquerda para a direita.",
        "writeDownYourSeed":
            "<0>Anote suas seed e soma de verificação e </0><1>tenha certeza</1><2> que elas estão corretas.</2>"
    },
    "history": {
        "bundleHashCopied": "Pacote hash copiado",
        "bundleHashCopiedExplanation": "O pacote hash foi copiado para o clipboard.",
        "addressCopied": "Endereço copiado",
        "addressCopiedExplanation": "O seu endereço foi copiado para o clipboard.",
        "send": "ENVIAR",
        "receive": "RECEBER"
    },
    "accountManagement": {
        "viewSeed": "Ver seed",
        "viewAddresses": "Ver endereços",
        "editAccountName": "Editar o nome da conta",
        "deleteAccount": "Excluir conta",
        "addNewAccount": "Adicionar nova conta"
    },
    "addCustomNode": {
        "customNode": "Servidor personalizado",
        "add": "Adicionar"
    },
    "addNewAccount": {
        "useExistingSeed": "Usar seed existente",
        "createNewSeed": "Criar uma seed nova"
    },
    "advancedSettings": {
        "selectNode": "Selecionar servidor",
        "addCustomNode": "Adicionar servidor personalizado",
        "manualSync": "Sincronização manual"
    },
    "advancedThemeCustomisation": {
        "background": "Plano de Fundo",
        "frame": "Bordas"
    },
    "themeCustomisation": {
        "theme": "Tema"
    },
    "currencySelection": {
        "currency": "Moeda"
    },
    "logoutConfirmationModal": {
        "logoutConfirmation": "Tem certeza que deseja sair?"
    },
    "qrScanner": {
        "scan": "Ler código QR"
    },
    "unitInfoModal": {
        "unitSystem": "SISTEMA DE UNIDADES",
        "trillion": "Trilhão",
        "billion": "Bilhão",
        "million": "Milhão",
        "thousand": "Mil",
        "one": "Um"
    },
    "deleteAccount": {
        "areYouSure": "Tem certeza que deseja apagar esta conta?",
        "yourSeedWillBeRemoved": "Sua seed e histórico de transação serão removidos.",
        "thisAction": "Esta ação não pode ser desfeita.",
        "enterPassword": "Por favor, digite sua senha para excluir esta conta."
    },
    "manualSync": {
        "pressToSync": "Pressione o botão abaixo para sincronizar sua conta.",
        "thisMayTake": "Isso pode demorar algum tempo.",
        "youMayNotice": "Você pode notar seu dispositivo ficar mais lento.",
        "syncAccount": "SINCRONIZAR CONTA",
        "syncingYourAccount": "Sincronizando sua conta."
    },
    "useExistingSeed": {
        "title": "Digite a seed e o nome da conta."
    },
    "viewSeed": {
        "enterPassword": "Digite a senha para exibir sua seed.",
        "viewSeed": "VER SEED",
        "hideSeed": "OCULTAR SEED"
    },
    "saveSeedConfirmation": {
        "alreadyHave": "Eu tenho guardado minha seed",
        "reenter": "Agora você será solicitado a redigitar sua semente.",
        "reenterWarning": "Se seu dispositivo falhar e você não salvar sua Seed, você perderá seu IOTA."
    },
    "walletResetConfirmation": {
        "cannotUndo": "ESTA AÇÃO NÃO PODE SER REVERTIDA.",
        "warning":
            "<0><0>Todos os seus dados da carteira, incluindo suas </0><1>seeds, senhas,</1><2> e </2><3>outras informações da conta</3><4> serão perdidas.</4></0>"
    },
    "fingerprintSetup": {
        "instructionsEnable":
            "Toque o leitor de impressão digital do seu dispositivo para habilitar a autenticação de impressão digital.",
        "instructionsDisable":
            "Toque o leitor de impressão digital do seu dispositivo para desabilitar a autenticação de impressão digital.",
        "fingerprintAuthEnabled": "Autenticação de impressão digital habilitada",
        "fingerprintAuthEnabledExplanation": "Você habilitou a autenticação de impressão digital com sucesso.",
        "fingerprintAuthDisabled": "Notificações de impressão digital desabilitadas",
        "fingerprintAuthDisabledExplanation": "Você desabilitou a autenticação de impressão digital com sucesso.",
        "fingerprintAuthFailed": "Autenticação de impressão digital falhou",
        "fingerprintAuthFailedExplanation": "Falha na autenticação de impressão digital. Por favor, tente novamente.",
        "status": "Estado",
        "enabled": "Ativado",
        "disabled": "Desativado",
        "fingerprintUnavailable": "Sensor de impressão digital indisponível",
        "fingerprintUnavailableExplanation":
            "Seu dispositivo não suporta reconhecimento de impressões digitais ou não foi configurado nas opções do dispositivo.",
        "buttonInstructionsDisable": "Pressione o botão abaixo para desabilitar a autenticação de impressão digital.",
        "buttonInstructionsEnable": "Pressione o botão abaixo para habilitar a autenticação de impressão digital.",
        "instructionsLogin": "Toque o leitor de impressão digital para logar."
    },
    "transferConfirmation": {
        "youAreAbout": "Você está prestes a enviar {{contents}} para o endereço",
        "aMessage": "uma mensagem"
    },
    "twoFA": {
        "wrongCode": "Código incorreto",
        "wrongCodeExplanation": "O código inserido está incorreto.",
        "emptyCode": "Código vazio",
        "emptyCodeExplanation": "Por favor, introduza um código e tente novamente.",
        "keyCopied": "Chave copiada para o clipboard",
        "keyCopiedExplanation": "Sua chave 2FA foi copiada para o clipboard.",
        "addKey": "Adicione essa chave para seu app 2FA",
        "key": "Chave",
        "twoFAEnabled": "2FA foi habilitado",
        "twoFAEnabledExplanation": "Você ativou a autenticação de dois fatores com sucesso.",
        "enterCode": "Digite o código da sua app 2FA",
        "code": "Código"
    },
    "chart": {
        "mcap": "MCAP",
        "change": "Mudança",
        "volume": "Volume (24h)"
    }
}<|MERGE_RESOLUTION|>--- conflicted
+++ resolved
@@ -75,15 +75,10 @@
         "autopromoting": "Promovendo transferência automaticamente",
         "autopromotingExplanation": "Promovendo transação com hash {{hash}}",
         "cannotSendToOwn": "Enviando para próprio endereço",
-<<<<<<< HEAD
         "cannotSendToOwnExplanation": "Você não pode fazer uma transferência de valor para um dos seus próprios endereços.",
         "pleaseWait": "Please wait",
         "pleaseWaitExplanation": "Trinity is performing another function. Please wait and try again.",
         "pleaseWaitTransferExplanation": "Your available balance is currently being used in other transfers. Please wait for one to confirm before trying again."
-=======
-        "cannotSendToOwnExplanation":
-            "Você não pode fazer uma transferência de valor para um dos seus próprios endereços."
->>>>>>> 6dea8c47
     },
     "addAdditionalSeed": {
         "seedInvalidChars": "A Seed contém caracteres inválidos",
