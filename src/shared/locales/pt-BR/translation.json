--- conflicted
+++ resolved
@@ -369,8 +369,6 @@
         "cannotUndo": "ESTA AÇÃO NÃO PODE SER REVERTIDA.",
         "warning":
             "<0><0>Todos os seus dados da carteira, incluindo suas </0><1>seeds, senhas,</1><2> e </2><3>outras informações da conta</3><4> serão perdidas.</4></0>"
-<<<<<<< HEAD
-=======
     },
     "fingerprintSetup": {
         "instructionsEnable":
@@ -392,7 +390,6 @@
         "buttonInstructionsDisable": "Pressione o botão abaixo para desabilitar a autenticação de impressão digital.",
         "buttonInstructionsEnable": "Pressione o botão abaixo para habilitar a autenticação de impressão digital.",
         "instructionsLogin": "Toque o leitor de impressão digital para logar."
->>>>>>> 75438c92
     },
     "transferConfirmation": {
         "youAreAbout": "Você está prestes a enviar {{contents}} para o endereço",
