{
    "global": {
        "send": "ENVIAR",
        "cancel": "CANCELAR",
        "continue?": "Tem a certeza que deseja continuar?",
        "noTransactions": "NENHUM HISTÓRICO RECENTE",
        "refresh": "ATUALIZAR",
        "qr": "QR",
        "balanceError": "Saldo insuficiente",
        "balanceErrorMessage": "Você não tem IOTAs suficientes para realizar esta transferência.",
        "transferError": "Erro de transferência",
        "transferErrorMessage": "Algo deu errado ao enviar a sua transferência. Por favor, tente novamente.",
        "transferSent": "Transferência enviada",
        "transferSentMessage": "Sua transferência foi enviada para o Tangle.",
        "messageSent": "Mensagem enviada",
        "messageSentMessage": "Sua mensagem foi enviada para o Tangle.",
        "keyReuse": "Reutilização da chave",
        "keyReuseError": "Você não pode enviar para um endereço no qual já foi gasto.",
        "invalidResponse": "Resposta inválida",
        "invalidResponseExplanation": "O servidor retornou uma resposta inválida.",
        "invalidResponsePollingExplanation": "O servidor retornou uma resposta inválida ao obter os dados.",
        "invalidResponseFetchingAccount":
            "O servidor retornou uma resposta inválida ao transmitir informações da sua conta. Tente trocar de servidor.",
        "invalidResponseSendingTransfer": "O servidor retornou uma resposta inválida ao enviar a transferência.",
        "seed": "Seed",
        "back": "VOLTAR",
        "backLowercase": "Voltar",
        "done": "CONCLUIR",
        "doneLowercase": "Concluir",
        "next": "PRÓXIMO",
        "apply": "Aplicar",
        "save": "Salvar",
        "close": "FECHAR",
        "continue": "Continuar",
        "manualCopy": "Anotar Seed",
        "paperWallet": "Imprimir Cópia",
        "copyToClipboard": "Adicionar ao Gerenciador de Senhas",
        "notAvailable": "Esta função não está disponível",
        "notAvailableExplanation": "Será adicionada futuramente.",
        "enterSeed": "Por favor, digite a sua Seed.",
        "mainWallet": "CONTA PRINCIPAL",
        "secondWallet": "SEGUNDA CONTA",
        "thirdWallet": "TERCEIRA CONTA",
        "fourthWallet": "QUARTA CONTA",
        "fifthWallet": "QUINTA CONTA",
        "sixthWallet": "SEXTA CONTA",
        "otherWallet": "OUTRA CONTA",
        "yes": "SIM",
        "no": "NÃO",
        "password": "Senha",
        "passwordOrFingerprint": "Senha ou Autenticação Biométrica",
        "unrecognisedPassword": "Senha Inválida",
        "unrecognisedPasswordExplanation": "A senha não foi reconhecida. Por favor, tente novamente.",
        "syncInProgress": "Sincronizando",
        "syncInProgressExplanation": "Por favor, aguarde até que a sincronização seja concluída.",
        "somethingWentWrong": "Ocorreu um problema",
        "somethingWentWrongRestart": "Por favor, reinicie o aplicativo.",
        "somethingWentWrongTryAgain": "Por favor, tente novamente.",
        "node": "Servidor",
        "cannotPerformAction": "Não é possível executar a ação",
        "cannotPerformActionExplanation": "Vá para Opções para redefinir a carteira.",
        "attachToTangleUnavailable": "Anexamento ao Tangle indisponível",
        "attachToTangleUnavailableExplanation": "Anexo ao Tangle não está disponível no servidor selecionado.",
        "wallet": "Carteira",
        "sent": "Enviado",
        "received": "Recebido",
        "sending": "Enviando",
        "receiving": "Recebendo",
        "confirmed": "Confirmado",
        "pending": "Pendente",
        "bundleHash": "Pacote Hash",
        "addresses": "Endereços",
        "reattach": "REANEXAR",
        "promote": "PROMOVER",
        "rebroadcast": "RETRANSMITIR",
        "pressBackAgain": "Pressione o botão \"voltar\" novamente para fechar o aplicativo",
        "autoreattaching": "Anexando automaticamente ao Tangle",
        "autoreattachingExplanation": "Reanexando a transação com hash {{hash}}",
        "autopromoting": "Promovendo transferência automaticamente",
        "autopromotingExplanation": "Promovendo transação com hash {{hash}}",
        "promoting": "Promovendo a transferência",
        "promotionError": "A transação não pode ser criada",
        "noLongerValid": "O pacote que você está tentando criar não é mais válido",
        "cannotSendToOwn": "Enviando para próprio endereço",
        "cannotSendToOwnExplanation":
            "Você não pode fazer uma transferência de valor para um dos seus próprios endereços.",
        "pleaseWait": "Por favor aguarde",
        "pleaseWaitExplanation": "A Trinity está efetuando outra função. Por favor, aguarde e tente novamente.",
        "pleaseWaitTransferExplanation":
            "Seu saldo atual disponível está sendo usado em outras transferências. Por favor aguarde uma confirmação antes de tentar novamente.",
        "snapshotTransitionInProgress": "Transição de Registro Instantâneo em andamento",
        "snapshotTransitionInProgressExplanation": "Por favor, aguarde até a transição ser finalizada."
    },
    "addAdditionalSeed": {
        "seedInvalidChars": "A Seed contém caracteres inválidos",
        "seedInvalidCharsExplanation":
            "Seeds só podem conter letras maiúsculas (A-Z) e o número 9. A sua Seed tem caracteres inválidos. Por favor, tente novamente.",
        "seedTooShort": "A Seed é muito curta",
        "seedTooShortExplanation":
            "As Seeds devem ter {{maxLength}} caracteres. Neste momento a sua Seed tem {{currentLength}} caracteres. Por favor, tente novamente.",
        "nameInUse": "Nome da conta já está sendo utilizado",
        "nameInUseExplanation": "Por favor, use um nome de conta exclusivo para a sua Seed.",
        "enterAccountName": "Informe o nome de conta.",
        "accountName": "Nome da Conta",
        "noNickname": "Nome de conta não informado",
        "noNicknameExplanation": "Por favor, insira um nome de conta para a sua Seed.",
        "seedInUse": "Seed já em uso",
        "seedInUseExplanation": "Essa Seed já está anexada em sua carteira. Por favor, use outra Seed."
    },
    "changePassword": {
        "oops": "Opa! Aconteceu algum problema",
        "oopsExplanation": "Parece que algo deu errado durante a atualização de sua senha. Por favor, tente novamente.",
        "passwordUpdated": "Senha atualizada",
        "passwordUpdatedExplanation": "A sua senha foi atualizada com sucesso.",
        "incorrectPassword": "Senha incorreta",
        "incorrectPasswordExplanation": "A sua Senha Atual está incorreta. Por favor, tente novamente.",
        "passwordsDoNotMatch": "As senhas não conferem",
        "passwordsDoNotMatchExplanation": "As senhas não conferem. Por favor, tente novamente.",
        "passwordTooShort": "A senha é muito curta",
        "passwordTooShortExplanation": "A sua senha deve ter pelo menos 12 caracteres. Por favor, tente novamente.",
        "oldPassword": "Você não pode usar a senha antiga",
        "oldPasswordExplanation":
            "Você não pode usar a senha antiga como a nova senha. Por favor, tente novamente com uma nova senha.",
        "ensureStrongPassword": "Certifique-se de usar uma senha forte de pelo menos 12 caracteres.",
        "currentPassword": "Senha Atual",
        "newPassword": "Nova Senha",
        "confirmPassword": "Confirme a Nova Senha"
    },
    "copyToClipboard": {
        "seedCleared": "Seed removida",
        "seedClearedExplanation": "Para sua segurança, a Seed foi removida da área de transferência.",
        "seedCopied": "A Seed foi copiada para a área de transferência",
        "seedCopiedExplanation": "A seed será removida quando você pressionar \"CONCLUÍDO\" ou ao passar 60 segundos.",
        "clickToCopy": "Clique no botão abaixo e copie a sua Seed para o gerenciador de senha.",
        "doNotStore": "Não grave a seed em arquivo de texto descriptografado.",
        "copyToClipboard": "Copiar seed",
        "shareSeed": "Compartilhe sua seed para um gerenciador de senhas seguro"
    },
    "enterSeed": {
<<<<<<< HEAD
        "invalidCharacters": "A Seed contém carateres inválidos",
        "invalidCharactersExplanation":
            "Seeds só podem conter letras maíusculas (A-Z) e o número 9. A sua Seed tem caracteres inválidos. Por favor, tente novamente.",
=======
        "invalidCharacters": "A Seed contém caracteres inválidos",
        "invalidCharactersExplanation": "Seeds só podem conter letras maiúsculas A-Z e o número 9. A sua Seed tem caracteres inválidos. Por favor, tente novamente.",
>>>>>>> 080c9d49
        "seedTooShort": "A Seed é muito curta",
        "seedTooShortExplanation":
            "Seeds devem ter {{maxLength}} caracteres. Neste momento a sua Seed tem {{currentLength}} caracteres. Por favor, tente novamente.",
        "seedExplanation":
            "Seeds devem ter {{maxLength}} caracteres, letras maíusculas (A-Z) e o número 9. Você não pode usar Seeds com mais de {{maxLength}} caracteres.",
        "neverShare": "NUNCA REVELE A SUA SEED PARA NINGUÉM"
    },
    "home": {
        "balance": "SALDO",
        "send": "ENVIAR",
        "receive": "RECEBER",
        "history": "HISTÓRICO",
        "settings": "OPÇÕES"
    },
    "languageSetup": {
        "language": "Idioma"
    },
    "login": {
        "emptyPassword": "Senha em branco",
        "emptyPasswordExplanation": "Você deve digitar uma senha para entrar. Por favor, tente novamente.",
        "enterPassword": "Por favor, digite sua senha.",
        "useSeed": "USAR A SEED",
        "login": "INICIAR SESSÃO",
        "selectDifferentNode": "Você quer selecionar um servidor diferente?",
        "setNode": "SERVIDOR",
        "cannotConnect": "Não é possível conectar ao servidor IOTA."
    },
    "loading": {
        "loadingFirstTime": "Carregando a Seed pela primeira vez.",
        "thisMayTake": "Isso pode demorar algum tempo.",
        "doNotMinimise": "Não feche ou minimize o aplicativo.",
        "youMayNotice": "Você pode notar seu dispositivo ficar mais lento."
    },
    "newSeedSetup": {
        "seedNotGenerated": "A Seed não foi gerada",
        "seedNotGeneratedExplanation": "Por favor, gere uma seed nova.",
        "pressForNewSeed": "GERAR UMA NOVA SEED",
        "individualLetters": "Pressione as letras individualmente para muda-las."
    },
    "onboardingComplete": {
        "walletReady":
            "Sua carteira está configurada e pronta para ser utilizada. Se desejar efetuar alterações no futuro, utilize o menu Opções."
    },
    "paperWallet": {
        "clickToPrint": "Clique no botão abaixo para imprimir uma cópia em papel da sua seed.",
        "storeSafely": "Guarde em local seguro.",
        "neverShare": "Nunca revele sua seed a ninguém.",
        "iotaLogo": "Logotipo da IOTA",
        "printWallet": "IMPRIMIR CARTEIRA"
    },
    "receive": {
        "addressCopied": "Endereço copiado",
        "addressCopiedExplanation": "O seu endereço foi copiado para a área de transferência.",
        "generateNewAddress": "GERAR ENDEREÇO",
        "message": "Mensagem opcional",
        "removeMessage": "REMOVER MENSAGEM",
        "noAddresses": "SEM ENDEREÇOS",
        "spent": "Gasto"
    },
    "saveYourSeed": {
        "seedCleared": "Seed removida",
        "seedClearedExplanation": "Para sua segurança, a Seed foi removida da área de transferência.",
        "mustSaveYourSeed":
            "<0><0>Você deve salvar sua Seed usando </0><1>pelo menos uma</1><2> das opções abaixo.</2></0>"
    },
    "seedReentry": {
        "incorrectSeed": "Seed incorreta",
        "incorrectSeedExplanation": "A Seed infromada está incorreta. Por favor, tente novamente.",
        "thisIsACheck": "Isto é uma verificação para certificar-se que você gravou a sua Seed.",
        "ifYouHaveNotSaved": "Se não gravou a sua Seed, por favor volte para a tela anterior e grave-a."
    },
    "send": {
        "invalidAddress": "Endereço inválido",
        "invalidAddressExplanation1":
            "O endereço deve ter {{maxLength}} caracteres e deve conter o código de verificação.",
        "invalidAddressExplanation2": "O endereço contém caracteres inválidos.",
        "invalidAddressExplanation3": "O endereço contém um código de verificação incorreto.",
        "invalidAddressExplanationGeneric": "Endereços válidos devem possuir 90 caracteres e conter apenas A-Z ou 9.",
        "notEnoughFunds": "Saldo insuficiente",
        "notEnoughFundsExplanation": "Você não possui IOTAs suficientes para realizar esta transferência.",
        "keyReuse": "Reutilização da chave",
        "keyReuseExplanation":
            "O endereço que você esta tentando usar já foi utilizado. Por favor, tente outro endereço.",
        "recipientAddress": "Endereço do destinatário",
        "amount": "Valor",
        "max": "MÁXIMO",
        "message": "Mensagem",
        "invalidMessage": "Mensagem inválida",
        "invalidMessageExplanation": "Sua mensagem contém caracteres inválidos.",
        "send": "ENVIAR",
        "invalidAmount": "Valor inserido está incorreto",
<<<<<<< HEAD
        "invalidAmountExplanation":
            "Por favor, insira uma quantidade válida para a transação. Pode ser útil ver a explicação sobre as unidades da IOTA, na parte inferior desta página.",
        "maximumSelected": "Quantia MÁXIMA selecionada",
        "iotaUnits": "Unidades IOTA explicadas",
=======
        "invalidAmountExplanation": "Por favor, insira um valor válido para a transação. Pode ser útil ver a explicação sobre as unidades da IOTA, na parte inferior desta página.",
        "maximumSelected": "Valor MÁXIMO selecionado",
        "iotaUnits": "Explicação sobre Unidades IOTA",
>>>>>>> 080c9d49
        "sendMax": "ENVIAR O MÁXIMO"
    },
    "setPassword": {
        "passwordTooShort": "A senha é muito curta",
        "passwordTooShortExplanation":
            "A sua senha deve ter pelo menos {MIN_PASSWORD_LENGTH} caracteres. Neste momento tem {this. state. password. length} caracteres. Por favor tente novamente.",
        "passwordMismatch": "As senhas não são iguais",
        "passwordMismatchExplanation": "As senhas digitadas são diferentes. Tente novamente.",
        "nowWeNeedTo": "Agora precisamos criar uma senha.",
        "anEncryptedCopy":
            "Um cópia criptografada da sua Seed será armazenada em seu dispositivo. Você usará esta senha para acessar sua carteira no futuro.",
        "ensure": "Certifique-se de usar uma senha forte de pelo menos 12 caracteres.",
        "retypePassword": "Digite a Senha Novamente"
    },
    "setSeedName": {
        "canUseMultipleSeeds":
            "Com sua carteira você poderá utilizar diversas Seeds, cada Seed requer um nome de conta exclusivo.",
        "youCanAdd": "Você poderá adicionar novas Seeds no menu de opções."
    },
    "modeSelection": {
        "expert": "Avançado",
<<<<<<< HEAD
        "standard": "Normal",
        "expertModeExplanation":
            "Modo avançado fornecerá acesso aos recursos adicionais como promoção manual e reanexo.",
        "modesExplanation":
            "Somente habilite o modo Avançado se você for um usuário experiente do Tangle. Você pode se confundir caso contrário."
=======
        "standard": "Padrão",
        "expertModeExplanation": "Modo Avançado fornece acesso a recursos adicionais, como promoção manual e reanexação.",
        "modesExplanation": "Somente habilite o modo Avançado se você for um usuário experiente do Tangle. Caso contrário, poderá confundir-se."
>>>>>>> 080c9d49
    },
    "settings": {
        "transferSending": "Enviando transferência",
        "transferSendingExplanation": "Por favor aguarde até que sua transferência seja enviada.",
        "generatingAddress": "Gerando endereço de recebimento",
        "generatingAddressExplanation": "Por favor aguarde até que seu endereço seja gerado.",
        "mode": "Modo",
        "theme": "Tema",
        "currency": "Moeda",
        "language": "Idioma",
        "accountManagement": "Gerenciar Contas",
        "addNewSeed": "Adicionar nova Seed",
        "twoFA": "Autenticação 2FA",
        "changePassword": "Alterar Senha",
        "advanced": "Opções",
        "logout": "Desconectar",
        "reset": "Redefinir a carteira",
        "syncingComplete": "Sincronização completa",
        "syncingCompleteExplanation": "Sua conta foi sincronizada com sucesso.",
        "nicknameChanged": "Nome da Conta alterado",
        "nicknameChangedExplanation": "O nome da sua conta foi alterado.",
        "accountDeleted": "Conta excluída",
        "accountDeletedExplanation": "Sua conta foi removida da carteira.",
        "cannotPerformAction": "Não é possível executar a ação",
        "cannotPerformActionExplanation": "Vá para opções para redefinir a carteira.",
        "poorConnection": "Conexão fraca",
        "poorConnectionExplanation": "Falha ao alterar a moeda devido a uma conexão fraca.",
        "hide": "Ocultar",
        "hideOthers": "Ocultar Outros",
        "showAll": "Exibir Tudo",
        "quit": "Sair",
        "edit": "Editar",
        "cut": "Cortar",
        "copy": "Copiar",
        "paste": "Colar",
        "selectAll": "Selecionar Tudo",
        "securitySettings": "Opções de segurança",
        "fingerprint": "Autenticação biométrica",
        "couldNotFetchRates": "Não foi possível obter taxas de câmbio",
        "couldNotFetchRatesExplanation": "Algo deu errado ao obter as taxas de câmbio para {{currency}}.",
        "fetchedConversionRates": "Conversão de câmbio obtida",
        "fetchedConversionRatesExplanation": "As taxas de câmbio foram obtidas com sucesso para {{currency}}."
    },
    "resetWalletRequirePassword": {
        "enterPassword": "Digite sua senha para redefinir a carteira.",
        "cancel": "CANCELAR",
        "reset": "REDEFINIR"
    },
    "walletSetup": {
<<<<<<< HEAD
        "okay": "Ok. Vamos configurar a sua carteira!",
        "doYouAlreadyHaveASeed": "Já possui uma seed que gostaria de utilizar?",
        "seedExplanation":
            "A seed IOTA representa, simultaneamente, o nome do usuário e a senha de sua conta, combinados em uma sequência de 81 caracteres.",
        "explanation":
            "<0><0>Voce pode usá-la para acessar seus fundos a partir de</0><1> qualquer carteira</1><2>, em </2><3>qualquer dispositivo</3><4>. Mas se você perder a sua seed, também perderá as suas IOTAS.</4></0>",
        "keepSafe": "Por favor, mantenha a sua seed protegida e segura."
=======
        "okay": "Vamos configurar a sua carteira!",
        "doYouAlreadyHaveASeed": "Já possui uma Seed que gostaria de utilizar?",
        "seedExplanation": "A Seed IOTA representa, simultaneamente, o nome do usuário e a senha de sua conta, combinados em uma sequência de 81 caracteres.",
        "explanation": "<0><0>Você pode usá-la para acessar seus fundos a partir de</0><1> qualquer carteira</1><2>, em </2><3>qualquer dispositivo</3><4>. Mas se você perder sua Seed, também perderá as suas IOTAs.</4></0>",
        "keepSafe": "Por favor, mantenha a sua Seed protegida e segura."
>>>>>>> 080c9d49
    },
    "welcome": {
        "thankYou": "Obrigado por baixar a Trinity.",
        "weWillSpend": "Vamos passar os próximos minutos configurando sua carteira.",
        "reminder": "Você pode sentir-se tentado a ignorar alguns passos, mas aconselhamos que conclua todo o processo."
    },
    "writeSeedDown": {
<<<<<<< HEAD
        "yourSeedIs": "A Seed possui {{maxSeedLength}} caracteres, lidos da esquerda para a direita.",
        "writeDownYourSeed":
            "<0>Anote sua Seed e os dígitos de verificação e </0><1>certifique-se</1><2> que estão corretos.</2>"
=======
        "yourSeedIs": "Sua seed é {{maxSeedLength}} caracteres lidos da esquerda para a direita.",
        "writeDownYourSeed": "<0>Anote sua Seed e os dígitos de verificação e </0><1>certifique-se</1><2> que estão corretos.</2>"
>>>>>>> 080c9d49
    },
    "history": {
        "bundleHashCopied": "Pacote hash copiado",
        "bundleHashCopiedExplanation": "A chave do pacote foi copiada para a área de transferência.",
        "addressCopied": "Endereço copiado",
        "addressCopiedExplanation": "O seu endereço foi copiado para a área de transferência.",
        "send": "ENVIAR",
        "receive": "RECEBER"
    },
    "accountManagement": {
        "viewSeed": "Ver Seed",
        "viewAddresses": "Ver Endereços",
        "editAccountName": "Editar Nome da Conta",
        "deleteAccount": "Excluir Conta",
        "addNewAccount": "Adicionar nova Conta"
    },
    "addCustomNode": {
        "customNode": "Servidor personalizado",
        "add": "Adicionar"
    },
    "addNewAccount": {
        "useExistingSeed": "Usar Seed existente",
        "createNewSeed": "Criar Nova Seed"
    },
    "advancedSettings": {
        "selectNode": "Selecionar servidor",
        "addCustomNode": "Adicionar servidor personalizado",
        "manualSync": "Sincronização manual",
        "snapshotTransition": "Transição de snapshot"
    },
    "advancedThemeCustomisation": {
        "background": "Plano de Fundo",
        "frame": "Bordas"
    },
    "themeCustomisation": {
        "theme": "Tema"
    },
    "currencySelection": {
        "currency": "Moeda"
    },
    "logoutConfirmationModal": {
        "logoutConfirmation": "Tem certeza que deseja sair?"
    },
    "qrScanner": {
        "scan": "Ler código QR"
    },
    "unitInfoModal": {
        "unitSystem": "SISTEMA DE UNIDADES",
        "trillion": "Trilhão",
        "billion": "Bilhão",
        "million": "Milhão",
        "thousand": "Mil",
        "one": "Um"
    },
    "deleteAccount": {
        "areYouSure": "Você deseja realmente remover {{accountName}}?",
        "yourSeedWillBeRemoved": "Sua Seed e histórico de transações serão removidos.",
        "thisAction": "Esta operação não pode ser desfeita.",
        "enterPassword": "Por favor, digite sua senha para excluir esta conta."
    },
    "manualSync": {
        "outOfSync": "O seu histórico de transações parece estar fora de sincronia?",
        "pressToSync": "Pressione o botão abaixo para sincronizar sua conta.",
        "thisMayTake": "Isto pode demorar um pouco. Você poderá notar que seu dispositivo ficará mais lento.",
        "doNotClose": "Atenção, minimizar o app irá cancelar a sincronização.",
        "syncAccount": "SINCRONIZAR",
        "syncingYourAccount": "Sincronizando sua conta."
    },
    "useExistingSeed": {
        "title": "Digite a seed e o nome da conta."
    },
    "viewSeed": {
        "enterPassword": "Digite a senha para exibir sua seed.",
        "viewSeed": "VER SEED",
        "hideSeed": "OCULTAR SEED"
    },
    "saveSeedConfirmation": {
        "alreadyHave": "Eu tenho guardado minha seed",
        "reenter": "Agora você será solicitado a redigitar sua semente.",
        "reenterWarning": "Se seu dispositivo falhar e você não salvar sua Seed, você perderá seu IOTA."
    },
    "walletResetConfirmation": {
        "cannotUndo": "ESTA AÇÃO NÃO PODE SER DESFEITA.",
        "warning":
            "<0><0>Todos os seus dados da carteira, incluindo suas </0><1>seeds, senhas,</1><2> e </2><3>outras informações da conta</3><4> serão perdidas.</4></0>"
    },
    "fingerprintSetup": {
        "instructionsEnable":
            "Toque o leitor de impressão digital de seu dispositivo para habilitar a autenticação biométrica.",
        "instructionsDisable":
            "Toque o leitor de impressão digital de seu dispositivo para desabilitar a autenticação biométrica.",
        "fingerprintAuthEnabled": "Autenticação Biométrica habilitada",
        "fingerprintAuthEnabledExplanation": "Você habilitou a autenticação biométrica com sucesso.",
        "fingerprintAuthDisabled": "Autenticação Biométrica desabilitada",
        "fingerprintAuthDisabledExplanation": "Você desabilitou a autenticação biométrica com sucesso.",
        "fingerprintAuthFailed": "A Autenticação Biométrica falhou",
        "fingerprintAuthFailedExplanation": "Falha na autenticação biométrica. Por favor, tente novamente.",
        "status": "Situação",
        "enabled": "Ativado",
        "disabled": "Desativado",
        "fingerprintUnavailable": "Sensor de biometria indisponível",
        "fingerprintUnavailableExplanation":
            "Seu dispositivo não suporta reconhecimento de biometria ou não está configurado nas opções do dispositivo.",
        "buttonInstructionsDisable": "Pressione o botão abaixo para desabilitar a autenticação biométrica.",
        "buttonInstructionsEnable": "Pressione o botão abaixo para habilitar a autenticação biométrica.",
        "instructionsLogin": "Toque o leitor de impressão digital para acessar."
    },
    "transferConfirmation": {
        "youAreAbout": "Você está prestes a enviar {{contents}} para o endereço",
        "aMessage": "uma mensagem"
    },
    "twoFA": {
        "wrongCode": "Código incorreto",
        "wrongCodeExplanation": "O código inserido está incorreto.",
        "emptyCode": "Código vazio",
        "emptyCodeExplanation": "Por favor, introduza um código e tente novamente.",
        "keyCopied": "Chave copiada para a área de transferência",
        "keyCopiedExplanation": "Seu código 2FA foi copiado para a área de transferência.",
        "addKey": "Adicione essa chave em seu aplicativo 2FA",
        "key": "Chave",
        "twoFAEnabled": "2FA foi habilitado",
        "twoFAEnabledExplanation": "Você ativou a autenticação de dois fatores com sucesso.",
        "enterCode": "Digite o código de seu aplicativo 2FA",
        "code": "Código"
    },
    "chart": {
        "mcap": "MCAP",
        "change": "Variação",
        "volume": "Volume (24h)"
    },
    "rootDetection": {
        "warning": "ATENÇÃO",
        "rootDetected":
            "<0>Seu dispositivo aparenta ter sofrido um root.</0><1>Isso pode oferecer riscos à segurança de sua carteira.</1><2>Continuar, apesar dos riscos?</2>"
    },
    "pow": {
        "feeless": "É necessário completar a aprovação para enviar transações em IOTA gratuitamente.",
        "localOrRemote": "A aprovação pode ser concluída localmente, ou transferida a um servidor.",
        "local": "Local",
        "remote": "Remoto"
    },
    "progressSteps": {
        "validatingReceiveAddress": "Validando o endereço de recebimento",
        "syncingAccount": "Sincronizando a conta",
        "preparingInputs": "Preparando entradas",
        "preparingTransfers": "Preparando as transferências",
        "gettingTransactionsToApprove": "Obtendo as transações para aprovação",
        "proofOfWork": "Completando a aprovação",
        "broadcasting": "Transmitindo"
    },
    "snapshotTransition": {
        "cannotCompleteTransition": "A transição do registro instantâneo não pode ser concluída",
        "cannotCompleteTransitionExplanation": "Seu saldo deve ser maior que 0 (zero) para completar esta transação.",
        "transitionComplete": "Transição de registro instantâneo concluída",
        "transitionCompleteExplanation": "A transição do registro instantâneo foi concluída com sucesso."
    }
}<|MERGE_RESOLUTION|>--- conflicted
+++ resolved
@@ -19,8 +19,7 @@
         "invalidResponse": "Resposta inválida",
         "invalidResponseExplanation": "O servidor retornou uma resposta inválida.",
         "invalidResponsePollingExplanation": "O servidor retornou uma resposta inválida ao obter os dados.",
-        "invalidResponseFetchingAccount":
-            "O servidor retornou uma resposta inválida ao transmitir informações da sua conta. Tente trocar de servidor.",
+        "invalidResponseFetchingAccount": "O servidor retornou uma resposta inválida ao transmitir informações da sua conta. Tente trocar de servidor.",
         "invalidResponseSendingTransfer": "O servidor retornou uma resposta inválida ao enviar a transferência.",
         "seed": "Seed",
         "back": "VOLTAR",
@@ -82,22 +81,18 @@
         "promotionError": "A transação não pode ser criada",
         "noLongerValid": "O pacote que você está tentando criar não é mais válido",
         "cannotSendToOwn": "Enviando para próprio endereço",
-        "cannotSendToOwnExplanation":
-            "Você não pode fazer uma transferência de valor para um dos seus próprios endereços.",
+        "cannotSendToOwnExplanation": "Você não pode fazer uma transferência de valor para um dos seus próprios endereços.",
         "pleaseWait": "Por favor aguarde",
         "pleaseWaitExplanation": "A Trinity está efetuando outra função. Por favor, aguarde e tente novamente.",
-        "pleaseWaitTransferExplanation":
-            "Seu saldo atual disponível está sendo usado em outras transferências. Por favor aguarde uma confirmação antes de tentar novamente.",
+        "pleaseWaitTransferExplanation": "Seu saldo atual disponível está sendo usado em outras transferências. Por favor aguarde uma confirmação antes de tentar novamente.",
         "snapshotTransitionInProgress": "Transição de Registro Instantâneo em andamento",
         "snapshotTransitionInProgressExplanation": "Por favor, aguarde até a transição ser finalizada."
     },
     "addAdditionalSeed": {
         "seedInvalidChars": "A Seed contém caracteres inválidos",
-        "seedInvalidCharsExplanation":
-            "Seeds só podem conter letras maiúsculas (A-Z) e o número 9. A sua Seed tem caracteres inválidos. Por favor, tente novamente.",
+        "seedInvalidCharsExplanation": "Seeds só podem conter letras maiúsculas (A-Z) e o número 9. A sua Seed tem caracteres inválidos. Por favor, tente novamente.",
         "seedTooShort": "A Seed é muito curta",
-        "seedTooShortExplanation":
-            "As Seeds devem ter {{maxLength}} caracteres. Neste momento a sua Seed tem {{currentLength}} caracteres. Por favor, tente novamente.",
+        "seedTooShortExplanation": "As Seeds devem ter {{maxLength}} caracteres. Neste momento a sua Seed tem {{currentLength}} caracteres. Por favor, tente novamente.",
         "nameInUse": "Nome da conta já está sendo utilizado",
         "nameInUseExplanation": "Por favor, use um nome de conta exclusivo para a sua Seed.",
         "enterAccountName": "Informe o nome de conta.",
@@ -119,8 +114,7 @@
         "passwordTooShort": "A senha é muito curta",
         "passwordTooShortExplanation": "A sua senha deve ter pelo menos 12 caracteres. Por favor, tente novamente.",
         "oldPassword": "Você não pode usar a senha antiga",
-        "oldPasswordExplanation":
-            "Você não pode usar a senha antiga como a nova senha. Por favor, tente novamente com uma nova senha.",
+        "oldPasswordExplanation": "Você não pode usar a senha antiga como a nova senha. Por favor, tente novamente com uma nova senha.",
         "ensureStrongPassword": "Certifique-se de usar uma senha forte de pelo menos 12 caracteres.",
         "currentPassword": "Senha Atual",
         "newPassword": "Nova Senha",
@@ -137,19 +131,11 @@
         "shareSeed": "Compartilhe sua seed para um gerenciador de senhas seguro"
     },
     "enterSeed": {
-<<<<<<< HEAD
-        "invalidCharacters": "A Seed contém carateres inválidos",
-        "invalidCharactersExplanation":
-            "Seeds só podem conter letras maíusculas (A-Z) e o número 9. A sua Seed tem caracteres inválidos. Por favor, tente novamente.",
-=======
         "invalidCharacters": "A Seed contém caracteres inválidos",
         "invalidCharactersExplanation": "Seeds só podem conter letras maiúsculas A-Z e o número 9. A sua Seed tem caracteres inválidos. Por favor, tente novamente.",
->>>>>>> 080c9d49
         "seedTooShort": "A Seed é muito curta",
-        "seedTooShortExplanation":
-            "Seeds devem ter {{maxLength}} caracteres. Neste momento a sua Seed tem {{currentLength}} caracteres. Por favor, tente novamente.",
-        "seedExplanation":
-            "Seeds devem ter {{maxLength}} caracteres, letras maíusculas (A-Z) e o número 9. Você não pode usar Seeds com mais de {{maxLength}} caracteres.",
+        "seedTooShortExplanation": "Seeds devem ter {{maxLength}} caracteres. Neste momento a sua Seed tem {{currentLength}} caracteres. Por favor, tente novamente.",
+        "seedExplanation": "Seeds devem ter {{maxLength}} caracteres, letras maíusculas (A-Z) e o número 9. Você não pode usar Seeds com mais de {{maxLength}} caracteres.",
         "neverShare": "NUNCA REVELE A SUA SEED PARA NINGUÉM"
     },
     "home": {
@@ -185,8 +171,7 @@
         "individualLetters": "Pressione as letras individualmente para muda-las."
     },
     "onboardingComplete": {
-        "walletReady":
-            "Sua carteira está configurada e pronta para ser utilizada. Se desejar efetuar alterações no futuro, utilize o menu Opções."
+        "walletReady": "Sua carteira está configurada e pronta para ser utilizada. Se desejar efetuar alterações no futuro, utilize o menu Opções."
     },
     "paperWallet": {
         "clickToPrint": "Clique no botão abaixo para imprimir uma cópia em papel da sua seed.",
@@ -207,8 +192,7 @@
     "saveYourSeed": {
         "seedCleared": "Seed removida",
         "seedClearedExplanation": "Para sua segurança, a Seed foi removida da área de transferência.",
-        "mustSaveYourSeed":
-            "<0><0>Você deve salvar sua Seed usando </0><1>pelo menos uma</1><2> das opções abaixo.</2></0>"
+        "mustSaveYourSeed": "<0><0>Você deve salvar sua Seed usando </0><1>pelo menos uma</1><2> das opções abaixo.</2></0>"
     },
     "seedReentry": {
         "incorrectSeed": "Seed incorreta",
@@ -218,16 +202,14 @@
     },
     "send": {
         "invalidAddress": "Endereço inválido",
-        "invalidAddressExplanation1":
-            "O endereço deve ter {{maxLength}} caracteres e deve conter o código de verificação.",
+        "invalidAddressExplanation1": "O endereço deve ter {{maxLength}} caracteres e deve conter o código de verificação.",
         "invalidAddressExplanation2": "O endereço contém caracteres inválidos.",
         "invalidAddressExplanation3": "O endereço contém um código de verificação incorreto.",
         "invalidAddressExplanationGeneric": "Endereços válidos devem possuir 90 caracteres e conter apenas A-Z ou 9.",
         "notEnoughFunds": "Saldo insuficiente",
         "notEnoughFundsExplanation": "Você não possui IOTAs suficientes para realizar esta transferência.",
         "keyReuse": "Reutilização da chave",
-        "keyReuseExplanation":
-            "O endereço que você esta tentando usar já foi utilizado. Por favor, tente outro endereço.",
+        "keyReuseExplanation": "O endereço que você esta tentando usar já foi utilizado. Por favor, tente outro endereço.",
         "recipientAddress": "Endereço do destinatário",
         "amount": "Valor",
         "max": "MÁXIMO",
@@ -236,48 +218,30 @@
         "invalidMessageExplanation": "Sua mensagem contém caracteres inválidos.",
         "send": "ENVIAR",
         "invalidAmount": "Valor inserido está incorreto",
-<<<<<<< HEAD
-        "invalidAmountExplanation":
-            "Por favor, insira uma quantidade válida para a transação. Pode ser útil ver a explicação sobre as unidades da IOTA, na parte inferior desta página.",
-        "maximumSelected": "Quantia MÁXIMA selecionada",
-        "iotaUnits": "Unidades IOTA explicadas",
-=======
         "invalidAmountExplanation": "Por favor, insira um valor válido para a transação. Pode ser útil ver a explicação sobre as unidades da IOTA, na parte inferior desta página.",
         "maximumSelected": "Valor MÁXIMO selecionado",
         "iotaUnits": "Explicação sobre Unidades IOTA",
->>>>>>> 080c9d49
         "sendMax": "ENVIAR O MÁXIMO"
     },
     "setPassword": {
         "passwordTooShort": "A senha é muito curta",
-        "passwordTooShortExplanation":
-            "A sua senha deve ter pelo menos {MIN_PASSWORD_LENGTH} caracteres. Neste momento tem {this. state. password. length} caracteres. Por favor tente novamente.",
+        "passwordTooShortExplanation": "A sua senha deve ter pelo menos {MIN_PASSWORD_LENGTH} caracteres. Neste momento tem {this. state. password. length} caracteres. Por favor tente novamente.",
         "passwordMismatch": "As senhas não são iguais",
         "passwordMismatchExplanation": "As senhas digitadas são diferentes. Tente novamente.",
         "nowWeNeedTo": "Agora precisamos criar uma senha.",
-        "anEncryptedCopy":
-            "Um cópia criptografada da sua Seed será armazenada em seu dispositivo. Você usará esta senha para acessar sua carteira no futuro.",
+        "anEncryptedCopy": "Um cópia criptografada da sua Seed será armazenada em seu dispositivo. Você usará esta senha para acessar sua carteira no futuro.",
         "ensure": "Certifique-se de usar uma senha forte de pelo menos 12 caracteres.",
         "retypePassword": "Digite a Senha Novamente"
     },
     "setSeedName": {
-        "canUseMultipleSeeds":
-            "Com sua carteira você poderá utilizar diversas Seeds, cada Seed requer um nome de conta exclusivo.",
+        "canUseMultipleSeeds": "Com sua carteira você poderá utilizar diversas Seeds, cada Seed requer um nome de conta exclusivo.",
         "youCanAdd": "Você poderá adicionar novas Seeds no menu de opções."
     },
     "modeSelection": {
         "expert": "Avançado",
-<<<<<<< HEAD
-        "standard": "Normal",
-        "expertModeExplanation":
-            "Modo avançado fornecerá acesso aos recursos adicionais como promoção manual e reanexo.",
-        "modesExplanation":
-            "Somente habilite o modo Avançado se você for um usuário experiente do Tangle. Você pode se confundir caso contrário."
-=======
         "standard": "Padrão",
         "expertModeExplanation": "Modo Avançado fornece acesso a recursos adicionais, como promoção manual e reanexação.",
         "modesExplanation": "Somente habilite o modo Avançado se você for um usuário experiente do Tangle. Caso contrário, poderá confundir-se."
->>>>>>> 080c9d49
     },
     "settings": {
         "transferSending": "Enviando transferência",
@@ -327,21 +291,11 @@
         "reset": "REDEFINIR"
     },
     "walletSetup": {
-<<<<<<< HEAD
-        "okay": "Ok. Vamos configurar a sua carteira!",
-        "doYouAlreadyHaveASeed": "Já possui uma seed que gostaria de utilizar?",
-        "seedExplanation":
-            "A seed IOTA representa, simultaneamente, o nome do usuário e a senha de sua conta, combinados em uma sequência de 81 caracteres.",
-        "explanation":
-            "<0><0>Voce pode usá-la para acessar seus fundos a partir de</0><1> qualquer carteira</1><2>, em </2><3>qualquer dispositivo</3><4>. Mas se você perder a sua seed, também perderá as suas IOTAS.</4></0>",
-        "keepSafe": "Por favor, mantenha a sua seed protegida e segura."
-=======
         "okay": "Vamos configurar a sua carteira!",
         "doYouAlreadyHaveASeed": "Já possui uma Seed que gostaria de utilizar?",
         "seedExplanation": "A Seed IOTA representa, simultaneamente, o nome do usuário e a senha de sua conta, combinados em uma sequência de 81 caracteres.",
         "explanation": "<0><0>Você pode usá-la para acessar seus fundos a partir de</0><1> qualquer carteira</1><2>, em </2><3>qualquer dispositivo</3><4>. Mas se você perder sua Seed, também perderá as suas IOTAs.</4></0>",
         "keepSafe": "Por favor, mantenha a sua Seed protegida e segura."
->>>>>>> 080c9d49
     },
     "welcome": {
         "thankYou": "Obrigado por baixar a Trinity.",
@@ -349,14 +303,8 @@
         "reminder": "Você pode sentir-se tentado a ignorar alguns passos, mas aconselhamos que conclua todo o processo."
     },
     "writeSeedDown": {
-<<<<<<< HEAD
-        "yourSeedIs": "A Seed possui {{maxSeedLength}} caracteres, lidos da esquerda para a direita.",
-        "writeDownYourSeed":
-            "<0>Anote sua Seed e os dígitos de verificação e </0><1>certifique-se</1><2> que estão corretos.</2>"
-=======
         "yourSeedIs": "Sua seed é {{maxSeedLength}} caracteres lidos da esquerda para a direita.",
         "writeDownYourSeed": "<0>Anote sua Seed e os dígitos de verificação e </0><1>certifique-se</1><2> que estão corretos.</2>"
->>>>>>> 080c9d49
     },
     "history": {
         "bundleHashCopied": "Pacote hash copiado",
@@ -440,14 +388,11 @@
     },
     "walletResetConfirmation": {
         "cannotUndo": "ESTA AÇÃO NÃO PODE SER DESFEITA.",
-        "warning":
-            "<0><0>Todos os seus dados da carteira, incluindo suas </0><1>seeds, senhas,</1><2> e </2><3>outras informações da conta</3><4> serão perdidas.</4></0>"
+        "warning": "<0><0>Todos os seus dados da carteira, incluindo suas </0><1>seeds, senhas,</1><2> e </2><3>outras informações da conta</3><4> serão perdidas.</4></0>"
     },
     "fingerprintSetup": {
-        "instructionsEnable":
-            "Toque o leitor de impressão digital de seu dispositivo para habilitar a autenticação biométrica.",
-        "instructionsDisable":
-            "Toque o leitor de impressão digital de seu dispositivo para desabilitar a autenticação biométrica.",
+        "instructionsEnable": "Toque o leitor de impressão digital de seu dispositivo para habilitar a autenticação biométrica.",
+        "instructionsDisable": "Toque o leitor de impressão digital de seu dispositivo para desabilitar a autenticação biométrica.",
         "fingerprintAuthEnabled": "Autenticação Biométrica habilitada",
         "fingerprintAuthEnabledExplanation": "Você habilitou a autenticação biométrica com sucesso.",
         "fingerprintAuthDisabled": "Autenticação Biométrica desabilitada",
@@ -458,8 +403,7 @@
         "enabled": "Ativado",
         "disabled": "Desativado",
         "fingerprintUnavailable": "Sensor de biometria indisponível",
-        "fingerprintUnavailableExplanation":
-            "Seu dispositivo não suporta reconhecimento de biometria ou não está configurado nas opções do dispositivo.",
+        "fingerprintUnavailableExplanation": "Seu dispositivo não suporta reconhecimento de biometria ou não está configurado nas opções do dispositivo.",
         "buttonInstructionsDisable": "Pressione o botão abaixo para desabilitar a autenticação biométrica.",
         "buttonInstructionsEnable": "Pressione o botão abaixo para habilitar a autenticação biométrica.",
         "instructionsLogin": "Toque o leitor de impressão digital para acessar."
@@ -489,8 +433,7 @@
     },
     "rootDetection": {
         "warning": "ATENÇÃO",
-        "rootDetected":
-            "<0>Seu dispositivo aparenta ter sofrido um root.</0><1>Isso pode oferecer riscos à segurança de sua carteira.</1><2>Continuar, apesar dos riscos?</2>"
+        "rootDetected": "<0>Seu dispositivo aparenta ter sofrido um root.</0><1>Isso pode oferecer riscos à segurança de sua carteira.</1><2>Continuar, apesar dos riscos?</2>"
     },
     "pow": {
         "feeless": "É necessário completar a aprovação para enviar transações em IOTA gratuitamente.",
