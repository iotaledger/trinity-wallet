--- conflicted
+++ resolved
@@ -34,22 +34,14 @@
         "seedInvalidCharsExplanation":
             "As Seed só podem conter letras maiúsculas (A-Z) e o número 9. A sua Seed tem carateres inválidos. Por favor, tente de novo.",
         "seedTooShort": "A Seed é muito curta",
-<<<<<<< HEAD
         "seedTooShortExplanation":
-            "As Seeds devem ter pelo menos 60 carateres (idealmente 81). Atualmente a sua Seed tem {seed.length} carateres. Por favor, tente de novo.",
-        "nameInUse": "Account name already in use",
-        "nameInUseExplanation": "Please use a unique account name for your seed.",
-        "enterAccountName": "Enter an account name.",
-        "accountName": "Account name"
-=======
-        "seedTooShortExplanation": "As Seeds devem ter {{maxLength}} caracteres. Neste momento a sua Seed tem {{currentLength}} caracteres. Por favor, tente de novo.",
+            "As Seeds devem ter {{maxLength}} caracteres. Neste momento a sua Seed tem {{currentLength}} caracteres. Por favor, tente de novo.",
         "nameInUse": "Este nome da conta já está a ser utilizado",
         "nameInUseExplanation": "Por favor, use um nome de conta exclusivo para a sua Seed.",
         "enterAccountName": "Entre um nome de conta.",
         "accountName": "Nome da Conta",
         "noNickname": "Não foi inserido nenhum nome de conta",
         "noNicknameExplanation": "Por favor, insira um nome de conta para a sua Seed."
->>>>>>> 20ca4cf8
     },
     "changePassword": {
         "oops": "Uups! Aconteceu algum problema",
@@ -84,15 +76,10 @@
         "invalidCharactersExplanation":
             "As Seed só podem conter letras maíusculas (A-Z) e o número 9. A sua Seed tem carateres inválidos. Por favor, tente de novo.",
         "seedTooShort": "A Seed é demasiado curta",
-<<<<<<< HEAD
         "seedTooShortExplanation":
-            "As Seeds devem ter pelo menos 60 carateres (idealmente 81). De momento, a sua Seed tem {seed.length} carateres. Por favor, tente de novo.",
+            "As Seeds devem ter {{maxLength}} caracteres. Neste momento a sua Seed tem {{currentLength}} caracteres. Por favor, tente de novo.",
         "seedExplanation":
-            "As Seeds devem ter 81 caracteres e devem apenas ser constituídas por letras maiúsculas (A-Z) e o número 9. Não podem conter mais de 81 caracteres.",
-=======
-        "seedTooShortExplanation": "As Seeds devem ter {{maxLength}} caracteres. Neste momento a sua Seed tem {{currentLength}} caracteres. Por favor, tente de novo.",
-        "seedExplanation": "As Seeds devem ter {{maxLength}} caracteres, letras maíusculas (A-Z) e o número 9. Não pode utilizar Seeds com mais de {{maxLength}} caracteres.",
->>>>>>> 20ca4cf8
+            "As Seeds devem ter {{maxLength}} caracteres, letras maíusculas (A-Z) e o número 9. Não pode utilizar Seeds com mais de {{maxLength}} caracteres.",
         "neverShare": "NUNCA PARTILHE A SUA SEED COM NINGUÉM"
     },
     "home": {
@@ -155,18 +142,6 @@
         "ifYouHaveNotSaved": "Se não gravou a sua Seed, por favor volte para o ecrã anterior e grave-a."
     },
     "send": {
-<<<<<<< HEAD
-        "invalidAddress": "Invalid address",
-        "invalidAddressExplanation1": "Address should be 81 characters long and should have a checksum.",
-        "invalidAddressExplanation2": "Address contains invalid characters.",
-        "invalidAddressExplanation3": "Address contains an invalid checksum.",
-        "notEnoughFunds": "Not enough funds",
-        "notEnoughFundsExplanation": "You do not have enough IOTA to complete this transfer.",
-        "keyReuse": "Key reuse",
-        "keyReuseExplanation":
-            "The address you are trying to send to has already been used. Please try another address.",
-        "recipientAddress": "Recipient address",
-=======
         "invalidAddress": "Endereço inválido",
         "invalidAddressExplanation1": "Address should be {{maxLength}} characters long and should have a checksum.",
         "invalidAddressExplanation2": "O endereço contém caracteres inválidos.",
@@ -174,9 +149,9 @@
         "notEnoughFunds": "Fundos insuficientes",
         "notEnoughFundsExplanation": "Não contém fundos suficientes para realizar esta transferência.",
         "keyReuse": "Reutilização da chave",
-        "keyReuseExplanation": "Está a tentar enviar para um endereço que já foi utilizado. Por favor, tente outro endereço.",
+        "keyReuseExplanation":
+            "Está a tentar enviar para um endereço que já foi utilizado. Por favor, tente outro endereço.",
         "recipientAddress": "Endereço do destinatário",
->>>>>>> 20ca4cf8
         "amount": "Quantia",
         "max": "MAX",
         "message": "Mensagem",
@@ -188,21 +163,13 @@
     },
     "setPassword": {
         "passwordTooShort": "A senha é muito curta",
-<<<<<<< HEAD
         "passwordTooShortExplanation":
-            "Your password must be at least ${MIN_PASSWORD_LENGTH} characters. It is currently ${this.state.password.length} characters long. Please try again.",
+            "A sua palavra-passe deve ter pelo menos {MIN_PASSWORD_LENGTH} caracteres. Neste momento tem {this. state. password. length} caracteres. Por favor tente de novo.",
         "passwordMismatch": "As senhas não são iguais",
         "passwordMismatchExplanation": "As senhas digitadas são diferentes. Tente novamente.",
         "nowWeNeedTo": "Agora precisamos criar uma senha.",
         "anEncryptedCopy":
-            "An encrypted copy of your seed will be stored on your device. You will use this password to access your wallet in future.",
-=======
-        "passwordTooShortExplanation": "A sua palavra-passe deve ter pelo menos {MIN_PASSWORD_LENGTH} caracteres. Neste momento tem {this. state. password. length} caracteres. Por favor tente de novo.",
-        "passwordMismatch": "As senhas não são iguais",
-        "passwordMismatchExplanation": "As senhas digitadas são diferentes. Tente novamente.",
-        "nowWeNeedTo": "Agora precisamos criar uma senha.",
-        "anEncryptedCopy": "Um cópia cifrada da sua Seed será guardada no seu dispositivo. Utilizará esta palavra-passe para aceder, futuramente, à sua carteira.",
->>>>>>> 20ca4cf8
+            "Um cópia cifrada da sua Seed será guardada no seu dispositivo. Utilizará esta palavra-passe para aceder, futuramente, à sua carteira.",
         "ensure": "Assegure-se de que utiliza uma senha segura, com pelo menos 12 caracteres.",
         "retypePassword": "Digite de novo a password"
     },
@@ -244,22 +211,13 @@
     "walletSetup": {
         "okay": "Ok. Vamos configurar a sua carteira!",
         "doYouAlreadyHaveASeed": "Já possui uma seed que gostaria de utilizar?",
-<<<<<<< HEAD
         "seedExplanation":
             "A seed IOTA representa, simultaneamente, o nome do utilizador e a senha da sua conta, combinados numa sequência de 81 caracteres.",
-        "explanation1": "You can use it to access your funds from",
-        "explanation2": " any wallet ",
-        "explanation3": ", on",
-        "explanation4": " any device",
-        "explanation5": ". But if you lose your seed, you also lose your IOTA.",
-=======
-        "seedExplanation": "A seed IOTA representa, simultaneamente, o nome do utilizador e a senha da sua conta, combinados numa sequência de 81 caracteres.",
         "explanation1": "Poderá usá-la para aceder aos seus fundos a partir",
         "explanation2": " de qualquer carteira ",
         "explanation3": ", em",
         "explanation4": " qualquer dispositivo",
         "explanation5": ". Mas se perder a sua Seed, também perderá os seus IOTA.",
->>>>>>> 20ca4cf8
         "keepSafe": "Por favor, mantenha a sua seed protegida e segura."
     },
     "welcome": {
@@ -269,7 +227,8 @@
             "Você pode se sentir tentado a ignorar alguns passos, mas aconselhamos que siga o processo completo."
     },
     "writeSeedDown": {
-        "yourSeedIs": "A sua Seed tem 81 caracteres, lidos da esquerda para a direita. Anote a sua Seed e o Código de Verificação e",
+        "yourSeedIs":
+            "A sua Seed tem 81 caracteres, lidos da esquerda para a direita. Anote a sua Seed e o Código de Verificação e",
         "tripleCheck": "verifique com muita ATENÇÃO",
         "thatTheyAreCorrect": "se eles estão corretos."
     }
