--- conflicted
+++ resolved
@@ -1,46 +1,4 @@
 {
-<<<<<<< HEAD
-    "notifications": {
-        "invalidServer_title": "Servidor inválido",
-        "invalidServer_text": "O endereço de servidor que você inseriu não é válido",
-        "unknownError_title": "Ocorreu um erro desconhecido",
-        "unknownError_text": "Não foi possível executar a ação desejada desta vez. Por favor, tente novamente."
-    },
-    "setLanguage": {
-        "dropdown_title": "Idioma",
-        "button1": "SEGUINTE"
-    },
-    "welcome1": {
-        "text1": "Obrigado por baixar a carteira IOTA.",
-        "text2": "Vamos passar os próximos minutos configurando sua carteira.",
-        "reminder":
-            "Você pode se sentir tentado a ignorar alguns passos, mas aconselhamos que siga o processo completo.",
-        "button1": "SEGUINTE",
-        "button2": "VOLTAR"
-    },
-    "welcome2": {
-        "text1": "Ok. Vamos configurar a sua carteira!",
-        "text2": "Já possui uma seed que gostaria de utilizar?",
-        "seed_explanation1":
-            "A seed IOTA representa, simultaneamente, o nome do utilizador e a senha da sua conta, combinados numa sequência de 81 caracteres.",
-        "seed_explanation2":
-            "Pode usá-la para acessar seus fundos a partir de qualquer carteira, em qualquer dispositivo. Mas se perder a sua seed, também perderá as suas iotas",
-        "reminder": "Por favor, mantenha a sua seed protegida e segura",
-        "button1": "SIM",
-        "button2": "NÃO"
-    },
-    "lightserver": {
-        "text1":
-            "Um servidor leve é um acesso à rede IOTA, gentilmente fornecido por membros da comunidade ou por parceiros corporativos. ",
-        "text2":
-            "Você poderá encontrar mais informações sobre os servidores em: http://iotasupport.com/lightwallet.shtml",
-        "text3": "Por favor, escolha um servidor da lista abaixo.",
-        "server_label": "Servidor",
-        "custom_server_label": "Endereço de outro servidor",
-        "other": "Outro",
-        "button1": "SEGUINTE",
-        "button2": "VOLTAR"
-=======
     "global": {
         "invalidResponse": "Resposta inválida",
         "invalidResponseExplanation": "O servidor devolveu uma resposta inválida.",
@@ -68,13 +26,14 @@
         "password": "Senha",
         "unrecognisedPassword": "Palavra-passe não reconhecida",
         "unrecognisedPasswordExplanation": "A senha não foi reconhecida. Por favor, tente novamente."
->>>>>>> 7a5e9512
     },
     "addAdditionalSeed": {
         "seedInvalidChars": "A Seed contém carateres inválidos",
-        "seedInvalidCharsExplanation": "As Seed só podem conter letras maiúsculas (A-Z) e o número 9. A sua Seed tem carateres inválidos. Por favor, tente de novo.",
+        "seedInvalidCharsExplanation":
+            "As Seed só podem conter letras maiúsculas (A-Z) e o número 9. A sua Seed tem carateres inválidos. Por favor, tente de novo.",
         "seedTooShort": "A Seed é muito curta",
-        "seedTooShortExplanation": "As Seeds devem ter pelo menos 60 carateres (idealmente 81). Atualmente a sua Seed tem {seed.length} carateres. Por favor, tente de novo.",
+        "seedTooShortExplanation":
+            "As Seeds devem ter pelo menos 60 carateres (idealmente 81). Atualmente a sua Seed tem {seed.length} carateres. Por favor, tente de novo.",
         "nameInUse": "Account name already in use",
         "nameInUseExplanation": "Please use a unique account name for your seed.",
         "enterAccountName": "Enter an account name.",
@@ -90,9 +49,11 @@
         "passwordsDoNotMatch": "As palavras-passe não coincidem",
         "passwordsDoNotMatchExplanation": "As palavras-passe não coincidem. Por favor, tente de novo.",
         "passwordTooShort": "A palavra-passe é demasiado curta",
-        "passwordTooShortExplanation": "A sua palavra-passe deve ter pelo menos 12 caracteres. Por favor, tente novamente.",
+        "passwordTooShortExplanation":
+            "A sua palavra-passe deve ter pelo menos 12 caracteres. Por favor, tente novamente.",
         "oldPassword": "Não é possível configurar a palavra-passe antiga",
-        "oldPasswordExplanation": "Não pode usar a sua palavra-passe antiga como a sua nova palavra-passe. Por favor tente de novo com uma palavra-passe nova.",
+        "oldPasswordExplanation":
+            "Não pode usar a sua palavra-passe antiga como a sua nova palavra-passe. Por favor tente de novo com uma palavra-passe nova.",
         "ensureStrongPassword": "Assegure-se de que utiliza uma palavra-passe segura, com pelo menos 12 caracteres.",
         "currentPassword": "Palavra-passe atual",
         "newPassword": "Nova Palavra-Passe",
@@ -102,30 +63,19 @@
         "seedCleared": "Seed removida",
         "seedClearedExplanation": "Para sua segurança, a Seed foi removida da área de transferência.",
         "seedCopied": "Seed copiada",
-        "seedCopiedExplanation": "A Seed foi copiada para a área de transferência e será removida quando pressionar \"CONCLUÍDO\" ou decorridos 60 segundos (o que se verificar primeiro).",
+        "seedCopiedExplanation":
+            "A Seed foi copiada para a área de transferência e será removida quando pressionar \"CONCLUÍDO\" ou decorridos 60 segundos (o que se verificar primeiro).",
         "clickToCopy": "Clique no botão em baixo e copie a sua Seed para o gestor de palavras-passe."
     },
     "enterSeed": {
-<<<<<<< HEAD
-        "error_title": "A Seed é muito curta",
-        "error_text": "A seed deve ter pelo menos 60 caracteres. Por favor, tente novamente.",
-        "invalid_seed_title": "Seed inválida",
-        "invalid_seed_text":
-            "A sua seed é inválida. A seed só pode conter letras maiúsculas (A-Z) e o número 9 e, além disso, deve ter entre 60 a 81 caracteres.",
-        "placeholder": "SEED",
-        "seed_explanation":
-            "A seed deve ter 81 caracteres e deve conter letras maiúsculas A-Z e o número 9. A seed não pode conter mais que 81 caracteres.",
-        "reminder": "NUNCA REVELE A SUA SEED PARA NINGUÉM",
-        "scan_code": "Ler código QR",
-        "close": "FECHAR",
-        "button1": "CONCLUÍDO",
-        "button2": "VOLTAR"
-=======
         "invalidCharacters": "A Seed contém carateres inválidos",
-        "invalidCharactersExplanation": "As Seed só podem conter letras maíusculas (A-Z) e o número 9. A sua Seed tem carateres inválidos. Por favor, tente de novo.",
+        "invalidCharactersExplanation":
+            "As Seed só podem conter letras maíusculas (A-Z) e o número 9. A sua Seed tem carateres inválidos. Por favor, tente de novo.",
         "seedTooShort": "A Seed é demasiado curta",
-        "seedTooShortExplanation": "As Seeds devem ter pelo menos 60 carateres (idealmente 81). De momento, a sua Seed tem {seed.length} carateres. Por favor, tente de novo.",
-        "seedExplanation": "As Seeds devem ter 81 caracteres e devem apenas ser constituídas por letras maiúsculas (A-Z) e o número 9. Não podem conter mais de 81 caracteres.",
+        "seedTooShortExplanation":
+            "As Seeds devem ter pelo menos 60 carateres (idealmente 81). De momento, a sua Seed tem {seed.length} carateres. Por favor, tente de novo.",
+        "seedExplanation":
+            "As Seeds devem ter 81 caracteres e devem apenas ser constituídas por letras maiúsculas (A-Z) e o número 9. Não podem conter mais de 81 caracteres.",
         "neverShare": "NUNCA PARTILHE A SUA SEED COM NINGUÉM"
     },
     "home": {
@@ -149,7 +99,6 @@
         "loadingFirstTime": "Loading seed for the first time.",
         "thisMayTake": "This may take a while.",
         "youMayNotice": "You may notice your device slowing down."
->>>>>>> 7a5e9512
     },
     "newSeedSetup": {
         "seedNotGenerated": "Não foi gerada a Seed",
@@ -158,7 +107,8 @@
         "individualLetters": "Digite letras individuais para tornar o processo mais aleatório."
     },
     "onboardingComplete": {
-        "walletReady": "A carteira está configurada e pronta para ser utilizada. Se posteriormente necessitar de efetuar alterações, utilize o menu \"Configurações\"."
+        "walletReady":
+            "A carteira está configurada e pronta para ser utilizada. Se posteriormente necessitar de efetuar alterações, utilize o menu \"Configurações\"."
     },
     "paperWallet": {
         "clickToPrint": "Clique no botão abaixo para imprimir uma cópia em papel da sua seed.",
@@ -175,73 +125,6 @@
         "generateNewAddress": "GERAR NOVO ENDEREÇO"
     },
     "saveYourSeed": {
-<<<<<<< HEAD
-        "text1": "Você deve salvar a sua seed com pelo menos uma das opções listadas abaixo.",
-        "text2": "pelo menos uma",
-        "optionA": "CÓPIA MANUAL",
-        "optionB": "IMPRIMIR CARTEIRA DE PAPEL",
-        "optionC": "COPIAR PARA A ÁREA DE TRANSFERÊNCIA",
-        "button1": "SEGUINTE",
-        "button2": "VOLTAR"
-    },
-    "saveYourSeed2": {
-        "optionA": "Cópia manual",
-        "optionB": " Carteira de Papel",
-        "optionC": "Copiar para Área de Transferência",
-        "explanation":
-            "Sua seed são os 81 caracteres lidos da esquerda para a direita. Anote sua semente e soma de verificação, e confirme com muita ATENÇÃO se eles estão anotados corretamente.",
-        "text": "verifique com muita ATENÇÃO",
-        "button": "CONCLUÍDO"
-    },
-    "saveYourSeed3": {
-        "optionA": "Cópia manual",
-        "optionB": " Carteira de Papel",
-        "optionC": "Copiar para Área de Transferência",
-        "explanation":
-            "Pressione o botão abaixo para copiar a sua seed para um gestor de senhas. Esta cópia ficará na sua área de transferência durante 60 segundos.",
-        "text": "Não grave a seed em arquivo de texto descriptografado.",
-        "button1": "COPIAR PARA A ÁREA DE TRANSFERÊNCIA",
-        "button2": "CONCLUÍDO"
-    },
-    "saveYourSeed4": {
-        "optionA": "Cópia Manual",
-        "optionB": " Carteira de Papel",
-        "optionC": "Copiar para Área de Transferência",
-        "explanation": "Clique no botão abaixo para imprimir uma cópia em papel da sua seed.",
-        "text1": "Guarde em local seguro",
-        "text2": "Nunca revele sua seed a ninguém.",
-        "check_button": "Logotipo da IOTA",
-        "button1": "IMPRIMIR CARTEIRA DE PAPEL",
-        "button2": "CONCLUÍDO"
-    },
-    "nameYourSeed": {
-        "text": "Here you can enter an name for your seed.",
-        "label": "Seed name",
-        "placeholder": "Main Wallet",
-        "explanation": "Enter a name for your seed to make them easier to differentiate.",
-        "button1": "DONE",
-        "button2": "GO BACK"
-    },
-    "setPassword": {
-        "title": "CONFIGURAÇÃO DE SENHA",
-        "text": "Agora precisamos criar uma senha.",
-        "explanation":
-            "Você usará esta senha para acessar sua carteira. Será armazenada uma cópia criptografada da sua seed em seu dispositivo.",
-        "reminder": "Assegure-se de que utiliza uma senha segura, com pelo menos 12 caracteres.",
-        "placeholder1": "'SENHA'",
-        "placeholder2": "DIGITE DE NOVO A SENHA",
-        "error1_title": "A senha é muito curta",
-        "error1_text": "Your password must be at least 8 characters. Please try again.",
-        "error2_title": "As senhas não são iguais",
-        "error2_text": "As senhas digitadas são diferentes. Tente novamente.",
-        "button1": "CONCLUÍDO",
-        "button2": "VOLTAR"
-    },
-    "onboardingComplete": {
-        "text":
-            "Agora a sua carteira está configurada e pronta para ser usada. Se precisar efetuar alguma alteração no futuro, vá ao menu Ferramentas.",
-        "button": "SEGUINTE"
-=======
         "mustSaveYourSeed": "You must save your seed with",
         "atLeastOne": "pelo menos uma",
         "ofTheOptions": "of the options listed below."
@@ -260,7 +143,8 @@
         "notEnoughFunds": "Not enough funds",
         "notEnoughFundsExplanation": "You do not have enough IOTA to complete this transfer.",
         "keyReuse": "Key reuse",
-        "keyReuseExplanation": "The address you are trying to send to has already been used. Please try another address.",
+        "keyReuseExplanation":
+            "The address you are trying to send to has already been used. Please try another address.",
         "recipientAddress": "Recipient address",
         "amount": "Quantia",
         "max": "MAX",
@@ -269,18 +153,19 @@
     },
     "setPassword": {
         "passwordTooShort": "A senha é muito curta",
-        "passwordTooShortExplanation": "Your password must be at least ${MIN_PASSWORD_LENGTH} characters. It is currently ${this.state.password.length} characters long. Please try again.",
+        "passwordTooShortExplanation":
+            "Your password must be at least ${MIN_PASSWORD_LENGTH} characters. It is currently ${this.state.password.length} characters long. Please try again.",
         "passwordMismatch": "As senhas não são iguais",
         "passwordMismatchExplanation": "As senhas digitadas são diferentes. Tente novamente.",
         "nowWeNeedTo": "Agora precisamos criar uma senha.",
-        "anEncryptedCopy": "An encrypted copy of your seed will be stored on your device. You will use this password to access your wallet in future.",
+        "anEncryptedCopy":
+            "An encrypted copy of your seed will be stored on your device. You will use this password to access your wallet in future.",
         "ensure": "Assegure-se de que utiliza uma senha segura, com pelo menos 12 caracteres.",
         "retypePassword": "Retype Password"
     },
     "setSeedName": {
         "canUseMultipleSeeds": "You can use multiple seeds with this wallet. Each seed requires an account name.",
         "youCanAdd": "You can add more seeds in the Settings menu."
->>>>>>> 7a5e9512
     },
     "settings": {
         "transferSending": "Transfer sending",
@@ -316,7 +201,8 @@
     "walletSetup": {
         "okay": "Okay. Let's set up your wallet!",
         "doYouAlreadyHaveASeed": "Já possui uma seed que gostaria de utilizar?",
-        "seedExplanation": "A seed IOTA representa, simultaneamente, o nome do utilizador e a senha da sua conta, combinados numa sequência de 81 caracteres.",
+        "seedExplanation":
+            "A seed IOTA representa, simultaneamente, o nome do utilizador e a senha da sua conta, combinados numa sequência de 81 caracteres.",
         "explanation1": "You can use it to access your funds from",
         "explanation2": " any wallet ",
         "explanation3": ", on",
@@ -327,7 +213,8 @@
     "welcome": {
         "thankYou": "Obrigado por baixar a carteira IOTA.",
         "weWillSpend": "Vamos passar os próximos minutos configurando sua carteira.",
-        "reminder": "Você pode se sentir tentado a ignorar alguns passos, mas aconselhamos que siga o processo completo."
+        "reminder":
+            "Você pode se sentir tentado a ignorar alguns passos, mas aconselhamos que siga o processo completo."
     },
     "writeSeedDown": {
         "yourSeedIs": "Your seed is 81 characters read from left to right. Write down your seed and checksum and",
