--- conflicted
+++ resolved
@@ -1,15 +1,4 @@
 {
-<<<<<<< HEAD
-    "id": "en",
-    "notifications": {
-        "invalidServer_title": "Niepoprawny serwer",
-        "invalidServer_text": "Podany adres serwera nie jest prawidłowy",
-        "unknownError_title": "Unknown error occured",
-        "unknownError_text": "We could not perform the desired action this time. Please try again."
-    },
-    "setLanguage": {
-        "title": "Cześć",
-=======
     "notifications": {
         "invalidServer_title": "Niepoprawny serwer",
         "invalidServer_text": "Podany adres serwera nie jest prawidłowy",
@@ -17,15 +6,10 @@
         "unknownError_text": "Tym razem nie mogliśmy wykonać żądanej akcji. Proszę spróbować ponownie."
     },
     "setLanguage": {
->>>>>>> 2db1b7b6
         "dropdown_title": "Język",
         "button1": "DALEJ"
     },
     "welcome1": {
-<<<<<<< HEAD
-        "title": "WITAMY",
-=======
->>>>>>> 2db1b7b6
         "text1": "Dziękujemy za pobranie portfela IOTA.",
         "text2": "Kilka następnych minut spędzimy na Konfiguracji portfela.",
         "reminder": "Możesz ulec pokusie, aby pominąć pewne kroki, ale radzimy przejść przez cały proces.",
@@ -33,26 +17,6 @@
         "button2": "WSTECZ"
     },
     "welcome2": {
-<<<<<<< HEAD
-        "title": "USTAWIENIA PORTFELA",
-        "text1": "W porządku. Ustawmy twój portfel!",
-        "text2": "Czy posiadasz już seed'a, którego chciałbyś użyć?",
-        "seed_explanation1": "Seed jest jakby głównym hasłem do twojego konta.",
-        "seed_explanation2":
-            "Można go używać, aby uzyskać dostęp do swoich środków z dowolnego portfela, na dowolnym urządzeniu. Jeśli stracisz swojego seed'a, stracisz swoje IOTA",
-        "reminder": "Proszę dbaj o bezpieczeństwo swojego seed'a",
-        "button1": "TAK - mam seed'a",
-        "button2": "NIE - potrzebuję nowego seed'a"
-    },
-    "lightserver": {
-        "title": "INSTALATOR LIGHT SERVER",
-        "text1":
-            "A light server is a gateway to the IOTA network, kindly provided by members of the community or our corporate partners. ",
-        "text2": "You can find out more information about the servers at: http://iotasupport.com/lightwallet.shtml",
-        "text3": "Please choose a server from the list below.",
-        "server_label": "Serwer",
-        "custom_server_label": "Other server address",
-=======
         "text1": "W porządku. Ustawmy twój portfel!",
         "text2": "Czy posiadasz już seed'a, którego chciałbyś użyć?",
         "seed_explanation1":
@@ -70,38 +34,16 @@
         "text3": "Proszę wybrać serwer z listy poniżej.",
         "server_label": "Serwer",
         "custom_server_label": "Adres innego serwera",
->>>>>>> 2db1b7b6
         "other": "Inny",
         "button1": "DALEJ",
         "button2": "WSTECZ"
     },
     "login": {
-<<<<<<< HEAD
-        "title": "Zaloguj",
-=======
->>>>>>> 2db1b7b6
         "text": "Wprowadź swoje hasło",
         "placeholder": "HASŁO",
         "error_title": "Nierozpoznane hasło",
         "error_text": "Wpisano nieprawidłowe hasło. Spróbuj ponownie.",
         "button1": "GOTOWE",
-<<<<<<< HEAD
-        "button2": "ZMIEŃ PORTFEL"
-    },
-    "enterSeed": {
-        "title": "WPROWADŹ SWOJEGO SEED'A",
-        "error_title": "Seed jest zbyt krótki",
-        "error_text": "Seeds must be at least 60 characters long. Please try again.",
-        "invalid_seed_title": "Invalid seed",
-        "invalid_seed_text":
-            "Your seed is invalid. A seed may contain uppercase letters (A-Z) and the number 9 and must be 60-81 characters long.",
-        "placeholder": "SEED",
-        "seed_explanation":
-            "Seeds should be 81 characters long and should contain capital letters A-Z, or the number 9. You cannot use seeds longer than 81 characters.",
-        "reminder": "NEVER SHARE YOUR SEED WITH ANYONE",
-        "scan_code": "Scan QR code",
-        "close": "CLOSE",
-=======
         "button2": "UŻYJ SEED'a"
     },
     "enterSeed": {
@@ -116,104 +58,18 @@
         "reminder": "NIGDY NIE UDOSTĘPNIAJ NIKOMU SWOJEGO SEEDA",
         "scan_code": "Skanuj kod QR",
         "close": "ZAMKNIJ",
->>>>>>> 2db1b7b6
         "button1": "GOTOWE",
         "button2": "WSTECZ"
     },
     "newSeedSetup": {
         "title": "WYGENERUJ NOWEGO SEED'A",
         "button1": "GENERUJ NOWEGO SEED'A",
-<<<<<<< HEAD
-        "text1": "Press individual letters to randomise them.",
-=======
         "text1": "Kliknij poszczególne litery żeby dokonać losowego wyboru.",
->>>>>>> 2db1b7b6
         "text2": "Następnie kliknij przycisk DALEJ",
         "button2": "DALEJ",
         "button3": "WSTECZ"
     },
     "saveYourSeed": {
-<<<<<<< HEAD
-        "title": "ZAPISZ SWOJEGO SEED'A",
-        "text1": "You must save your seed with at least one of the options listed below.",
-        "text2": "at least one",
-        "optionA": "MANUAL COPY",
-        "optionB": "PRINT PAPER WALLET",
-        "optionC": "COPY TO CLIPBOARD",
-        "button1": "NEXT",
-        "button2": "GO BACK"
-    },
-    "saveYourSeed2": {
-        "title": "SAVE YOUR SEED",
-        "optionA": "Manual Copy",
-        "optionB": " Paper Wallet",
-        "optionC": "Copy To Clipboard",
-        "explanation":
-            "Your seed is 81 characters read from left to right. Write down your seed and checksum and triple check they are correct.",
-        "text": "triple check",
-        "button": "DONE"
-    },
-    "saveYourSeed3": {
-        "title": "SAVE YOUR SEED",
-        "optionA": "Manual Copy",
-        "optionB": " Paper Wallet",
-        "optionC": "Copy To Clipboard",
-        "explanation":
-            "Click the button below to copy your seed to a password manager. It will stay in your clipboard for 60 seconds.",
-        "text": "Do not store the seed in plain text.",
-        "button1": "COPY TO CLIPBOARD",
-        "button2": "DONE"
-    },
-    "saveYourSeed4": {
-        "title": "SAVE YOUR SEED",
-        "optionA": "Manual Copy",
-        "optionB": " Paper Wallet",
-        "optionC": "Copy To Clipboard",
-        "explanation": "Click the button below to print a paper copy of your seed.",
-        "text": "Store it safely",
-        "check_button": "IOTA logo",
-        "button1": "PRINT PAPER WALLET",
-        "button2": "GOTOWE"
-    },
-    "securityIntro": {
-        "title": "SET UP LOCAL PASSPHRASE",
-        "text1":
-            "To make it easier to log into this wallet, you can now set up a shorter passphrase. This local passphrase can only be used on this device.",
-        "explanation1": "The local passphrase can only be used to unlock the account on this device.",
-        "explanation2": "The IOTA seed can still be used to access your funds on any wallet on any device.",
-        "button1": "YES - set up a passphrase",
-        "button2": "NO - login with my seed"
-    },
-    "setPassword": {
-        "title": "PASSWORD SETUP",
-        "text": "Okay, now we need to set up a password.",
-        "explanation":
-            "An encrypted copy of your seed will be stored in your keychain. You will then only need to type in your password to access your wallet.",
-        "reminder": "Ensure you use a strong password.",
-        "placeholder1": "'PASSWORD'",
-        "placeholder2": "RETYPE PASSWORD",
-        "error1_title": "Password is too short",
-        "error1_text": "Your password must be at least 8 characters. Please try again.",
-        "error2_title": "Passwords do not match",
-        "error2_text": "The passwords you have entered do not match. Please try again.",
-        "button1": "DONE",
-        "button2": "GO BACK"
-    },
-    "home": {
-        "tab1": "BALANCE",
-        "tab2": "SEND",
-        "tab3": "RECEIVE",
-        "tab4": "HISTORY",
-        "tab5": "TOOLS",
-        "mcap": "MCAP",
-        "change": "Change",
-        "volume": "Volume",
-        "address": "ADRES",
-        "amount": "ILOŚĆ",
-        "botton1": "wyślij IOTA",
-        "botton2": "WYGENERUJ NOWY ADRES",
-        "botton3": "WYLOGUJ"
-=======
         "text1": "Należy zapisać swojego seeda, z co najmniej jedną z wymienionych poniżej opcji.",
         "text2": "co najmniej jedną",
         "optionA": "RĘCZNA KOPIA",
@@ -297,6 +153,5 @@
         "changePassword": "Zmiana hasła",
         "advancedSettings": "Ustawienia zaawansowane",
         "logout": "Wyloguj"
->>>>>>> 2db1b7b6
     }
 }