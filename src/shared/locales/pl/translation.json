{
    "global": {
        "send": "WYŚLIJ",
        "cancel": "ANULUJ",
        "continue?": "Czy na pewno chcesz kontynuować?",
        "noTransactions": "BRAK OSTATNIEJ HISTORII",
        "qr": "Kod QR",
        "balanceError": "Brak wystarczających środków",
        "balanceErrorMessage": "Nie masz wystarczającej ilości IOTA, aby zakończyć ten transfer.",
        "transferError": "Błąd transferu",
        "transferErrorMessage": "Coś poszło nie tak podczas przetwarzania twojego transferu. Spróbuj ponownie.",
        "transferSent": "Transfer zrealizowany",
        "transferSentMessage": "Transfer został przekazany do Tangle.",
        "keyReuse": "Ponowne użycie klucza",
        "keyReuseError": "Nie można wysłać na adres, który został już obciążony.",
        "invalidResponse": "Błędna odpowiedź",
        "invalidResponseExplanation": "Serwer zwrócił nieprawidłową odpowiedź.",
        "invalidResponsePollingExplanation": "Serwer zwrócił błędna odpowiedź podczas połączenia.",
        "invalidResponseFetchingAccount":
            "Serwer zwrócił nieprawidłową odpowiedź podczas pobierania informacji o Twoim koncie.",
        "invalidResponseSendingTransfer": "Serwer zwrócił błędną odpowiedź podczas wysyłania transferu.",
        "seed": "Seed",
        "back": "WSTECZ",
        "backLowercase": "Wstecz",
        "done": "GOTOWE",
        "doneLowercase": "Gotowe",
        "next": "DALEJ",
        "apply": "Zastosuj",
        "save": "Zapisz",
        "close": "ZAMKNIJ",
        "continue": "Kontynuuj",
        "manualCopy": "Zanotuj seeda",
        "paperWallet": "Wydrukuj wersję papierową",
        "copyToClipboard": "Dodaj do menedżera haseł",
        "notAvailable": "Ta funkcja nie jest dostępna",
        "notAvailableExplanation": "Zostanie dodane na późniejszym etapie.",
        "enterSeed": "Proszę podaj swojego Seeda.",
        "mainWallet": "KONTO GŁÓWNE",
        "secondWallet": "DRUGIE KONTO",
        "thirdWallet": "TRZECIE KONTO",
        "fourthWallet": "CZWARTE KONTO",
        "fifthWallet": "PIĄTE KONTO",
        "sixthWallet": "SZÓSTE KONTO",
        "otherWallet": "INNE KONTO",
        "yes": "TAK",
        "no": "NIE",
        "password": "Hasło",
        "unrecognisedPassword": "Nierozpoznane hasło",
        "unrecognisedPasswordExplanation": "Hasło nieprawidłowe. Spróbuj ponownie.",
        "syncInProgress": "Synchronizacja w toku",
        "syncInProgressExplanation": "Proszę czekać na zakończenie synchronizacji.",
        "somethingWentWrong": "Coś poszło nie tak",
        "somethingWentWrongExplanation": "Uruchom ponownie aplikację.",
        "node": "Serwer",
        "cannotPerformAction": "Nie można wykonać akcji",
        "cannotPerformActionExplanation": "Aby zresetować portfel przejdź do ustawień zaawansowanych.",
        "attachToTangleUnavailable": "Dołączenie do Tangle niedostępne",
        "attachToTangleUnavailableExplanation": "Dołączenie do sieci Tangle niedostępne na wybranym serwerze.",
        "wallet": "Portfel"
    },
    "addAdditionalSeed": {
        "seedInvalidChars": "Seed zawiera nieprawidłowe znaki",
        "seedInvalidCharsExplanation":
            "Seed może składać się tylko z wielkich liter A-Z oraz cyfr 9. Twój seed zawiera nieprawidłowe znaki. Proszę spróbować ponownie.",
        "seedTooShort": "Seed jest zbyt krótki",
        "seedTooShortExplanation":
            "Seed musi zawierać co najmniej {{maxLength}} znaków. Twój Seed ma {{currentLength}} znaków. Proszę spróbować ponownie.",
        "nameInUse": "Ta nazwa konta jest już w użyciu",
        "nameInUseExplanation": "Użyj unikalnej nazwy konta dla twojego Seeda.",
        "enterAccountName": "Wprowadź nazwę konta.",
        "accountName": "Nazwa konta",
        "noNickname": "Nie wprowadzono nazwy konta",
        "noNicknameExplanation": "Wpisz nazwę konta dla twojego seeda.",
        "seedInUse": "Seed jest już w użyciu",
        "seedInUseExplanation": "Ten seed jest już powiązany z Twoim portfelem. Proszę użyj innego."
    },
    "changePassword": {
        "oops": "Ups. Coś poszło nie tak",
        "oopsExplanation": "Wygląda na to, coś poszło nie tak podczas aktualizacji hasła. Proszę spróbować ponownie.",
        "passwordUpdated": "Hasło zaktualizowane",
        "passwordUpdatedExplanation": "Twoje hasło zostało pomyślnie zaktualizowane.",
        "incorrectPassword": "Nieprawidłowe hasło",
        "incorrectPasswordExplanation": "Podane hasło jest nieprawidłowe. Spróbuj ponownie.",
        "passwordsDoNotMatch": "Hasła nie są zgodne",
        "passwordsDoNotMatchExplanation": "Hasła się różnią. Proszę spróbować jeszcze raz.",
        "passwordTooShort": "Hasło jest zbyt krótkie",
        "passwordTooShortExplanation": "Twoje hasło musi mieć co najmniej 12 znaków. Spróbuj ponownie.",
        "oldPassword": "Nie można ustawić starego hasła",
        "oldPasswordExplanation": "Nie można ponownie użyć starego hasła. Proszę spróbować z nowym hasłem.",
        "ensureStrongPassword": "Upewnij się, że używasz silnego hasła, składającego się z co najmniej 12 znaków.",
        "currentPassword": "Obecne hasło",
        "newPassword": "Nowe hasło",
        "confirmPassword": "Potwierdź nowe hasło"
    },
    "copyToClipboard": {
        "seedCleared": "Seed wyczyszczony",
        "seedClearedExplanation": "Seed został usunięty ze schowka dla Twojego bezpieczeństwa.",
        "seedCopied": "Seed skopiowany do schowka",
        "seedCopiedExplanation": "Seed zostanie wyczyszczony po naciśnięciu \"Gotowe\", lub po upływie 60 sekund.",
        "clickToCopy": "Kliknij przycisk poniżej i skopiuj swojego Seeda do Menedżera haseł.",
        "doNotStore": "Nie przechowuj swojego seeda w formie zwykłego tekstu.",
        "copyToClipboard": "Kopiuj do schowka"
    },
    "enterSeed": {
        "invalidCharacters": "Seed zawiera nieprawidłowe znaki",
        "invalidCharactersExplanation":
            "Seed może składać się tylko z wielkich liter A-Z i oraz cyfr 9. Twój Seed zawiera nieprawidłowe znaki. Proszę spróbować ponownie.",
        "seedTooShort": "Seed jest zbyt krótki",
        "seedTooShortExplanation":
            "Seed musi zawierać {{maxLength}} znaków. Twój seed ma aktualnie {{currentLength}} znaków. Proszę spróbować ponownie.",
        "seedExplanation":
            "Seed powinien składać się z {{maxLength}} znaków i powinien zawierać wielkie litery A-Z lub cyfry 9. Seed nie może być dłuższy niż {{maxLength}} znaków.",
        "neverShare": "NIGDY NIE UDOSTĘPNIAJ NIKOMU SWOJEGO SEEDA"
    },
    "home": {
        "balance": "SALDO",
        "send": "WYŚLIJ",
        "receive": "ODBIERZ",
        "history": "HISTORIA",
        "settings": "USTAWIENIA"
    },
    "languageSetup": {
        "language": "Język"
    },
    "login": {
        "emptyPassword": "Puste hasło",
        "emptyPasswordExplanation": "Należy wprowadzić hasło, aby się zalogować. Proszę spróbować ponownie.",
        "enterPassword": "Wprowadź swoje hasło.",
        "useSeed": "UŻYJ SEEDA",
        "login": "ZALOGUJ",
        "selectDifferentNode": "Czy chcesz wybrać inny serwer?"
    },
    "loading": {
        "loadingFirstTime": "Ładowanie seeda po raz pierwszy.",
        "thisMayTake": "To może chwilę potrwać.",
        "youMayNotice": "Możesz zaobserwować spowolnienie twojego urządzenia."
    },
    "newSeedSetup": {
        "seedNotGenerated": "Seed nie został wygenerowany",
        "seedNotGeneratedExplanation": "Kliknij przycisk generowania nowego Seeda.",
        "pressForNewSeed": "WYGENERUJ NOWEGO SEEDa",
        "individualLetters": "Naciśnij poszczególne litery żeby dokonać ich losowego wyboru."
    },
    "onboardingComplete": {
        "walletReady":
            "Portfel jest teraz skonfigurowany i gotowy do użycia. W przypadku konieczności wprowadzenia zmian w przyszłości, skorzystaj z menu ustawień."
    },
    "paperWallet": {
        "clickToPrint": "Kliknij poniższy przycisk, aby wydrukować kopie twojego seeda.",
        "storeSafely": "Przechowuj go bezpiecznie.",
        "neverShare": "Nigdy nie udostępniaj nikomu swojego seeda.",
        "iotaLogo": "Logo IOTA",
        "printWallet": "WYDRUKUJ PAPIEROWY PORTFEL"
    },
    "receive": {
        "addressCopied": "Adres skopiowany",
        "addressCopiedExplanation": "Twój adres został skopiowany do schowka.",
        "generateNewAddress": "NOWY ADRES",
        "message": "Wiadomość opcjonalna",
        "removeMessage": "USUŃ WIADOMOŚĆ"
    },
    "saveYourSeed": {
        "seedCleared": "Seed wyczyszczony",
        "seedClearedExplanation": "Seed został usunięty ze schowka dla Twojego bezpieczeństwa.",
        "mustSaveYourSeed": "Musisz zapisać swojego seeda z ",
        "atLeastOne": "co najmniej jeden ",
        "ofTheOptions": "z opcji wymienionych poniżej."
    },
    "seedReentry": {
        "incorrectSeed": "Nieprawidłowy seed",
        "incorrectSeedExplanation": "Wprowadzony seed jest niepoprawny. Proszę spróbować ponownie.",
        "thisIsACheck": "To jest test w celu upewnienia się że zapisałeś swojego seeda.",
        "ifYouHaveNotSaved": "Jeśli nie zapisałeś swojego seeda, proszę wrócić do poprzedniego ekranu i to wykonać."
    },
    "send": {
        "invalidAddress": "Błędny adres",
        "invalidAddressExplanation1": "Adres powinien składać się z {{maxLength}} znaków i posiadać sumę kontrolną.",
        "invalidAddressExplanation2": "Adres zawiera nieprawidłowe znaki.",
        "invalidAddressExplanation3": "Adres zawiera nieprawidłową sume kontrolną.",
        "notEnoughFunds": "Brak wystarczających środków",
        "notEnoughFundsExplanation": "Nie masz wystarczająco dużo IOTA, aby zakończyć ten transfer.",
        "keyReuse": "Ponowne użycie klucza",
        "keyReuseExplanation":
            "Adres na który próbujesz wysłać został już wcześniej użyty. Spróbuj użyć innego adresu.",
        "recipientAddress": "Adres odbiorcy",
        "amount": "Ilość",
        "max": "MAX",
        "message": "Wiadomość",
        "send": "WYŚLIJ",
        "invalidAmount": "Wprowadzono niepoprawną ilość",
        "invalidAmountExplanation": "Proszę wprowadzić numeryczną wartość transakcji.",
        "maximumSelected": "Wybrano MAKSYMALNĄ ilość",
        "iotaUnits": "Jednostki IOTA"
    },
    "setPassword": {
        "passwordTooShort": "Hasło jest zbyt krótkie",
        "passwordTooShortExplanation":
            "Hasło musi mieć przynajmniej ${MIN_PASSWORD_LENGTH} znaków. Obecna długość to ${this.state.password.length} znaków. Proszę spróbować ponownie.",
        "passwordMismatch": "Hasła nie są zgodne",
        "passwordMismatchExplanation": "Wpisane hasła nie są takie same. Proszę spróbować ponownie.",
        "nowWeNeedTo": "Teraz musimy ustawić hasło.",
        "anEncryptedCopy":
            "Zaszyfrowana kopia Twojego seeda będzie przechowywana na Twoim urządzeniu. Będziesz korzystał z tego hasła w celu uzyskania dostępu do swojego portfela w przyszłości.",
        "ensure": "Upewnij się, że używasz silnego hasła, składającego się z co najmniej 12 znaków.",
        "retypePassword": "Wpisz hasło ponownie"
    },
    "setSeedName": {
        "canUseMultipleSeeds": "Możesz używać wielu seedów w tym portfelu. Każdy seed wymaga osobnej nazwy konta.",
        "youCanAdd": "Można dodać więcej seedów w menu Ustawienia."
    },
    "settings": {
        "transferSending": "Wysyłanie transferu",
        "transferSendingExplanation": "Proszę poczekać na wysłanie twojego transferu.",
        "generatingAddress": "Generowanie adresu odbiorczego",
        "generatingAddressExplanation": "Proszę poczekać na wygenerowanie twojego adresu.",
        "mode": "Tryb",
        "theme": "Motyw",
        "currency": "Waluta",
        "language": "Język",
        "accountManagement": "Zarządzanie kontem",
        "addNewSeed": "Dodaj nowego seeda",
        "twoFA": "Uwierzytelnienie dwuetapowe",
        "changePassword": "Zmiana hasła",
        "advanced": "Ustawienia zaawansowane",
        "logout": "Wyloguj",
        "reset": "Zresetuj portfel",
        "syncingComplete": "Synchronizacja zakończona",
        "syncingCompleteExplanation": "Twoje konto zostało pomyślnie zsynchronizowane.",
        "nicknameChanged": "Zmieniono nazwę konta",
        "nicknameChangedExplanation": "Nazwa twojego konta została zmieniona.",
        "accountDeleted": "Konto usunięte",
        "accountDeletedExplanation": "Twoje konto zostało usunięte z portfela.",
        "cannotPerformAction": "Nie można wykonać akcji",
        "cannotPerformActionExplanation": "Aby zresetować portfel przejdź do ustawień zaawansowanych.",
        "poorConnection": "Słabe połączenie",
        "poorConnectionExplanation": "Nie można zmienić waluty ze względu na słabe połączenie.",
        "hide": "Ukryj",
        "hideOthers": "Ukryj pozostałe",
        "showAll": "Pokaż wszystkie",
        "quit": "Zakończ",
        "edit": "Edytuj",
        "cut": "Wytnij",
        "copy": "Kopiuj",
        "paste": "Wklej",
        "selectAll": "Zaznacz wszystko"
    },
    "resetWalletConfirmation": {
        "thisAction": "Tej akcji nie można cofnąć.",
        "warning1": "Wszystkie dane twojego portfela w tym także twoje ",
        "warning2": " seeedy, hasła,",
        "warning3": " oraz",
        "warning4": " inne informacje o koncie",
        "warning5": " zostaną utracone.",
        "areYouSure": "Czy na pewno chcesz kontynuować?"
    },
    "resetWalletRequirePassword": {
        "enterPassword": "Wprowadź hasło, aby zresetować swój portfel.",
        "cancel": "ANULUJ",
        "reset": "RESET"
    },
    "walletSetup": {
        "okay": "Okay. Ustawmy twój portfel!",
        "doYouAlreadyHaveASeed": "Czy posiadasz już seed'a, którego chciałbyś użyć?",
        "seedExplanation":
            "SEED jest jakby połączeniem twojej nazwy użytkownika oraz hasła do konta, składa się on z ciągu 81 znaków.",
        "explanation1": "Używa sie go w celu uzyskania dostępu do swoich środków z",
        "explanation2": " każdego portfela ",
        "explanation3": ", na",
        "explanation4": " dowolnym urządzeniu",
        "explanation5": ". Ale jeśli utracisz swojego seeda, utracisz również swoje IOTA.",
        "keepSafe": "Proszę dbaj o bezpieczeństwo swojego seed'a."
    },
    "welcome": {
        "thankYou": "Dziękujemy za pobranie portfela IOTA.",
        "weWillSpend": "Kilka następnych minut spędzimy na Konfiguracji portfela.",
        "reminder": "Możesz ulec pokusie, aby pominąć pewne kroki, ale radzimy przejść przez cały proces."
    },
    "writeSeedDown": {
        "yourSeedIs":
            "Twój seed zawiera {{maxSeedLength}} znaków czytany od lewej do prawej. Zapisz seeda oraz sumę kontrolną i",
        "tripleCheck": "sprawdź trzykrotnie",
        "thatTheyAreCorrect": "że są one poprawne."
    },
    "history": {
        "bundleHashCopied": "Bundle hash skopiowany",
        "bundleHashCopiedExplanation": "Bundle hash został skopiowany do schowka.",
        "addressCopied": "Adres skopiowany",
        "addressCopiedExplanation": "Adres został skopiowany do schowka."
    },
    "accountManagement": {
        "viewSeed": "Podgląd seeda",
        "viewAddresses": "Podgląd adresów",
        "editAccountName": "Edytuj nazwę konta",
        "deleteAccount": "Usuń konto",
        "addNewAccount": "Dodaj nowe konto"
    },
    "addCustomNode": {
        "customNode": "Serwer niestandardowy",
        "add": "Dodaj"
    },
    "addNewAccount": {
        "useExistingSeed": "Użyj istniejącego seeda",
        "createNewSeed": "Stwórz nowego seeda"
    },
    "advancedSettings": {
        "selectNode": "Wybierz serwer",
        "addCustomNode": "Dodaj niestandardowy serwer",
        "manualSync": "Ręczna synchronizacja"
    },
    "advancedThemeCustomisation": {
        "background": "Tło",
        "frame": "Ramka"
    },
    "currencySelection": {
        "currency": "Waluta"
    },
    "logoutConfirmationModal": {
        "logoutConfirmation": "Czy na pewno chcesz się wylogować?"
    },
    "qrScanner": {
        "scan": "Zeskanuj swój kod QR"
    },
    "unitInfoModal": {
        "unitSystem": "JEDNOSTKA MIARY",
        "trillion": "Trylion",
        "billion": "Miliard",
        "million": "Milion",
        "thousand": "Tysiąc",
        "one": "Jeden"
    },
    "deleteAccount": {
        "areYouSure": "Czy jesteś pewien że chcesz usunąć to konto?",
        "yourSeedWillBeRemoved": "Twój seed oraz historia transakcji zostaną usunięte.",
        "thisAction": "Tej akcji nie można cofnąć.",
        "enterPassword": "Wprowadź hasło, aby usunąć to konto."
    },
    "manualSync": {
        "pressToSync": "Naciśnij poniższy przycisk, aby zsynchronizować swoje konto.",
        "thisMayTake": "To może chwilę potrwać.",
        "youMayNotice": "Możesz zaobserwować spowolnienie twojego urządzenia.",
        "syncAccount": "SYNCHRONIZACJA KONT",
        "syncingYourAccount": "Synchronizacja twojego konta."
    },
    "useExistingSeed": {
        "title": "Wprowadź seeda oraz nazwę konta."
    },
    "viewSeed": {
        "enterPassword": "Wprowadź hasło, aby wyświetlić swojego seeda.",
        "viewSeed": "POKAŻ SEEDA",
        "hideSeed": "UKRYJ SEEDA"
    },
    "saveSeedConfirmation": {
        "alreadyHave": "Zapisałem swojego seeda",
<<<<<<< HEAD
        "reenter": "Teraz będziesz poproszony/a o ponowne wprowadzenie swojego seeda.",
        "reenterWarningOne": "W przypadku gdy twoje urządzenie ulegnie uszkodzeniu a nie zapisano",
        "reenterWarningTwo": "seeda, stracisz swoje IOTA."
=======
        "reenter": "Teraz będziesz poproszony\/a o ponowne wprowadzenie swojego seeda.",
        "reenterWarning": "If your device fails and you have not saved your seed, you will lose your IOTA."
>>>>>>> ab37f33b
    },
    "walletResetConfirmation": {
        "cannotUndo": "TEJ CZYNNOŚCI NIE MOŻNA COFNĄĆ.",
        "infoTextOne": "Wszystkie twoje portfele w tym także twoje",
        "infoTextTwo": "seeedy, hasła",
        "infoTextThree": "oraz",
        "infoTextFour": "inne informacje o koncie",
        "infoTextFive": "zostaną utracone."
    },
    "transferConfirmation": {
        "youAreAbout": "Masz zamiar wysłać {{contents}} na ten adres",
        "aMessage": "wiadomość"
    }
}<|MERGE_RESOLUTION|>--- conflicted
+++ resolved
@@ -351,14 +351,8 @@
     },
     "saveSeedConfirmation": {
         "alreadyHave": "Zapisałem swojego seeda",
-<<<<<<< HEAD
         "reenter": "Teraz będziesz poproszony/a o ponowne wprowadzenie swojego seeda.",
-        "reenterWarningOne": "W przypadku gdy twoje urządzenie ulegnie uszkodzeniu a nie zapisano",
-        "reenterWarningTwo": "seeda, stracisz swoje IOTA."
-=======
-        "reenter": "Teraz będziesz poproszony\/a o ponowne wprowadzenie swojego seeda.",
         "reenterWarning": "If your device fails and you have not saved your seed, you will lose your IOTA."
->>>>>>> ab37f33b
     },
     "walletResetConfirmation": {
         "cannotUndo": "TEJ CZYNNOŚCI NIE MOŻNA COFNĄĆ.",
