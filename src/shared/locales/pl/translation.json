--- conflicted
+++ resolved
@@ -66,14 +66,8 @@
     "copyToClipboard": {
         "seedCleared": "Seed wyczyszczony",
         "seedClearedExplanation": "Seed został usunięty ze schowka dla Twojego bezpieczeństwa.",
-<<<<<<< HEAD
         "seedCopied": "Copied seed to clipboard",
         "seedCopiedExplanation": "The seed will be cleared once you press \"DONE\" or 60 seconds have passed.",
-=======
-        "seedCopied": "Seed skopiowany",
-        "seedCopiedExplanation":
-            "Seed został skopiowany do schowka i zostanie wyczyszczony po naciśnięciu \"Gotowe\" lub po upłynięciu 60 sekund, w zależności od tego co nastąpi wcześniej.",
->>>>>>> 398bee20
         "clickToCopy": "Kliknij przycisk poniżej i skopiuj swojego Seeda do Menedżera haseł.",
         "doNotStore": "Do not store your seed in plain text.",
         "copyToClipboard": "Copy to clipboard"
