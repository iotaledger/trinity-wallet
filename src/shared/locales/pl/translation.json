--- conflicted
+++ resolved
@@ -8,7 +8,8 @@
         "balanceError": "Brak wystarczających środków",
         "balanceErrorMessage": "Nie masz wystarczających środków IOTA, aby wykonać ten transfer.",
         "transferError": "Błąd transferu",
-        "transferErrorMessage": "Coś poszło nie tak podczas przetwarzania Twojego transferu. Proszę spróbować ponownie.",
+        "transferErrorMessage":
+            "Coś poszło nie tak podczas przetwarzania Twojego transferu. Proszę spróbować ponownie.",
         "transferSent": "Transfer zrealizowany",
         "transferSentMessage": "Transfer został przekazany do sieci Tangle.",
         "messageSent": "Wiadomość wysłana",
@@ -18,7 +19,8 @@
         "invalidResponse": "Błędna odpowiedź",
         "invalidResponseExplanation": "Serwer zwrócił błędną odpowiedź.",
         "invalidResponsePollingExplanation": "Serwer zwrócił błędną odpowiedź podczas połączenia.",
-        "invalidResponseFetchingAccount": "Serwer zwrócił błędną odpowiedź podczas pobierania informacji o Twoim koncie.",
+        "invalidResponseFetchingAccount":
+            "Serwer zwrócił błędną odpowiedź podczas pobierania informacji o Twoim koncie.",
         "invalidResponseSendingTransfer": "Serwer zwrócił błędną odpowiedź podczas wykonywania transferu.",
         "seed": "Seed",
         "back": "WSTECZ",
@@ -75,9 +77,11 @@
     },
     "addAdditionalSeed": {
         "seedInvalidChars": "Seed zawiera nieprawidłowe znaki",
-        "seedInvalidCharsExplanation": "Seed może składać się tylko z wielkich liter A-Z oraz cyfr 9. Twój seed zawiera nieprawidłowe znaki. Proszę spróbować ponownie.",
+        "seedInvalidCharsExplanation":
+            "Seed może składać się tylko z wielkich liter A-Z oraz cyfr 9. Twój seed zawiera nieprawidłowe znaki. Proszę spróbować ponownie.",
         "seedTooShort": "Seed jest zbyt krótki",
-        "seedTooShortExplanation": "Seed musi zawierać co najmniej {{maxLength}} znaków. Twój seed ma aktualnie {{currentLength}} znaków. Proszę spróbować ponownie.",
+        "seedTooShortExplanation":
+            "Seed musi zawierać co najmniej {{maxLength}} znaków. Twój seed ma aktualnie {{currentLength}} znaków. Proszę spróbować ponownie.",
         "nameInUse": "Konto o tej nazwie już istnieje",
         "nameInUseExplanation": "Proszę użyć unikalnej nazwy konta dla Twojego klucza seed.",
         "enterAccountName": "Wprowadź nazwę konta.",
@@ -89,7 +93,8 @@
     },
     "changePassword": {
         "oops": "Ups! Coś poszło nie tak",
-        "oopsExplanation": "Wygląda na to, że coś poszło nie tak podczas aktualizacji Twojego hasła. Proszę spróbować ponownie.",
+        "oopsExplanation":
+            "Wygląda na to, że coś poszło nie tak podczas aktualizacji Twojego hasła. Proszę spróbować ponownie.",
         "passwordUpdated": "Hasło zaktualizowane",
         "passwordUpdatedExplanation": "Twoje hasło zostało pomyślnie zaktualizowane.",
         "incorrectPassword": "Nieprawidłowe hasło",
@@ -116,10 +121,13 @@
     },
     "enterSeed": {
         "invalidCharacters": "Seed zawiera nieprawidłowe znaki",
-        "invalidCharactersExplanation": "Seed może składać się tylko z wielkich liter A-Z oraz cyfr 9. Twój seed zawiera nieprawidłowe znaki. Proszę spróbować ponownie.",
+        "invalidCharactersExplanation":
+            "Seed może składać się tylko z wielkich liter A-Z oraz cyfr 9. Twój seed zawiera nieprawidłowe znaki. Proszę spróbować ponownie.",
         "seedTooShort": "Seed jest zbyt krótki",
-        "seedTooShortExplanation": "Seed musi zawierać {{maxLength}} znaków. Twój seed ma aktualnie {{currentLength}} znaków. Proszę spróbować ponownie.",
-        "seedExplanation": "Seed powinien składać się z {{maxLength}} znaków i zawierać wielkie litery A-Z oraz cyfry 9. Seed nie może być dłuższy niż {{maxLength}} znaków.",
+        "seedTooShortExplanation":
+            "Seed musi zawierać {{maxLength}} znaków. Twój seed ma aktualnie {{currentLength}} znaków. Proszę spróbować ponownie.",
+        "seedExplanation":
+            "Seed powinien składać się z {{maxLength}} znaków i zawierać wielkie litery A-Z oraz cyfry 9. Seed nie może być dłuższy niż {{maxLength}} znaków.",
         "neverShare": "NIGDY NIE UDOSTĘPNIAJ NIKOMU SWOJEGO KLUCZA SEED"
     },
     "home": {
@@ -154,7 +162,8 @@
         "individualLetters": "Naciśnij na dane pole, aby wylosować je ponownie."
     },
     "onboardingComplete": {
-        "walletReady": "Portfel został skonfigurowany i jest gotowy do użycia. Jeśli będziesz chciał wprowadzić zmiany, skorzystaj z menu ustawień."
+        "walletReady":
+            "Portfel został skonfigurowany i jest gotowy do użycia. Jeśli będziesz chciał wprowadzić zmiany, skorzystaj z menu ustawień."
     },
     "paperWallet": {
         "clickToPrint": "Kliknij poniższy przycisk, aby wydrukować kopie Twojego klucza seed.",
@@ -173,7 +182,8 @@
     "saveYourSeed": {
         "seedCleared": "Seed wyczyszczony",
         "seedClearedExplanation": "Seed został usunięty ze schowka dla Twojego bezpieczeństwa.",
-        "mustSaveYourSeed": "<0><0>Musisz zapisać swój seed, wybierając </0><1>co najmniej jedną</1><2> z poniższych opcji.</2></0>"
+        "mustSaveYourSeed":
+            "<0><0>Musisz zapisać swój seed, wybierając </0><1>co najmniej jedną</1><2> z poniższych opcji.</2></0>"
     },
     "seedReentry": {
         "incorrectSeed": "Nieprawidłowy seed",
@@ -189,7 +199,8 @@
         "notEnoughFunds": "Brak wystarczających środków",
         "notEnoughFundsExplanation": "Nie masz wystarczających środków IOTA, aby wykonać ten transfer.",
         "keyReuse": "Ponowne użycie klucza",
-        "keyReuseExplanation": "Adres, na który próbujesz wysłać, został już wcześniej użyty. Spróbuj użyć innego adresu.",
+        "keyReuseExplanation":
+            "Adres, na który próbujesz wysłać, został już wcześniej użyty. Spróbuj użyć innego adresu.",
         "recipientAddress": "Adres odbiorcy",
         "amount": "Ilość",
         "max": "MAKS.",
@@ -203,16 +214,19 @@
     },
     "setPassword": {
         "passwordTooShort": "Hasło jest zbyt krótkie",
-        "passwordTooShortExplanation": "Twoje hasło musi mieć co najmniej {{minLength}} znaków. Obecna ilość znaków wynosi {{currentLength}}. Proszę spróbować ponownie.",
+        "passwordTooShortExplanation":
+            "Twoje hasło musi mieć co najmniej {{minLength}} znaków. Obecna ilość znaków wynosi {{currentLength}}. Proszę spróbować ponownie.",
         "passwordMismatch": "Hasła nie są zgodne",
         "passwordMismatchExplanation": "Wpisane hasła różnią się. Spróbuj ponownie.",
         "nowWeNeedTo": "Teraz musimy ustawić hasło.",
-        "anEncryptedCopy": "Zaszyfrowana kopia Twojego klucza seed będzie przechowywana na Twoim urządzeniu. Będziesz korzystał z tego hasła w celu uzyskania dostępu do swojego portfela w przyszłości.",
+        "anEncryptedCopy":
+            "Zaszyfrowana kopia Twojego klucza seed będzie przechowywana na Twoim urządzeniu. Będziesz korzystał z tego hasła w celu uzyskania dostępu do swojego portfela w przyszłości.",
         "ensure": "Upewnij się, że używasz silnego hasła, składającego się z co najmniej 12 znaków.",
         "retypePassword": "Wpisz hasło ponownie"
     },
     "setSeedName": {
-        "canUseMultipleSeeds": "Możesz używać wielu kluczy seed w tym portfelu. Każdy jeden wymaga jednak osobnej nazwy konta.",
+        "canUseMultipleSeeds":
+            "Możesz używać wielu kluczy seed w tym portfelu. Każdy jeden wymaga jednak osobnej nazwy konta.",
         "youCanAdd": "Możesz dodać więcej kluczy seed w menu ustawień."
     },
     "settings": {
@@ -261,8 +275,10 @@
     "walletSetup": {
         "okay": "W porządku. Ustawmy Twój portfel!",
         "doYouAlreadyHaveASeed": "Czy posiadasz już seed, którego chciałbyś użyć?",
-        "seedExplanation": "Seed IOTA jest swego rodzaju połączeniem nazwy użytkownika oraz hasła do Twojego konta, składającym się na ciąg 81 znaków.",
-        "explanation": "<0><0>Możesz go użyć, aby uzyskać dostęp do swoich środków z</0><1> dowolnego portfela</1><2>, na</2><3> dowolnym urządzeniu</3><4>. Jeśli utracisz seed, stracisz swoje środki IOTA.</4></0>",
+        "seedExplanation":
+            "Seed IOTA jest swego rodzaju połączeniem nazwy użytkownika oraz hasła do Twojego konta, składającym się na ciąg 81 znaków.",
+        "explanation":
+            "<0><0>Możesz go użyć, aby uzyskać dostęp do swoich środków z</0><1> dowolnego portfela</1><2>, na</2><3> dowolnym urządzeniu</3><4>. Jeśli utracisz seed, stracisz swoje środki IOTA.</4></0>",
         "keepSafe": "Proszę dbaj o bezpieczeństwo swojego klucza seed."
     },
     "welcome": {
@@ -272,7 +288,8 @@
     },
     "writeSeedDown": {
         "yourSeedIs": "Twój seed ma {{maxSeedLength}} znaków, czytany od lewej do prawej.",
-        "writeDownYourSeed": "<0> Zanotuj swój seed i sumę kontrolną oraz</0><1>trzykrotnie upewnij się</1><2> że są one poprawne.</2>"
+        "writeDownYourSeed":
+            "<0> Zanotuj swój seed i sumę kontrolną oraz</0><1>trzykrotnie upewnij się</1><2> że są one poprawne.</2>"
     },
     "history": {
         "bundleHashCopied": "Hash pakietu skopiowany",
@@ -348,11 +365,13 @@
     "saveSeedConfirmation": {
         "alreadyHave": "Zapisałem swój seed",
         "reenter": "Teraz będziesz poproszony/a o ponowne wprowadzenie swojego klucza seed.",
-        "reenterWarning": "Jeśli Twoje urządzenie ulegnie uszkodzeniu, a nie zapisałeś swojego klucza seed, stracisz swoje środki IOTA."
+        "reenterWarning":
+            "Jeśli Twoje urządzenie ulegnie uszkodzeniu, a nie zapisałeś swojego klucza seed, stracisz swoje środki IOTA."
     },
     "walletResetConfirmation": {
         "cannotUndo": "TEJ CZYNNOŚCI NIE MOŻNA COFNĄĆ.",
-        "warning": "<0><0>Wszystkie dane portfela, w tym </0><1>seed, hasło</1><2> oraz </2><3>pozostałe dane konta</3><4>, zostaną utracone.</4></0>"
+        "warning":
+            "<0><0>Wszystkie dane portfela, w tym </0><1>seed, hasło</1><2> oraz </2><3>pozostałe dane konta</3><4>, zostaną utracone.</4></0>"
     },
     "fingerprintSetup": {
         "instructionsEnable": "Przyłóż palec do czytnika, aby włączyć funkcję logowania odciskiem palca.",
@@ -364,24 +383,14 @@
         "fingerprintAuthFailed": "Nie rozpoznano odcisku palca",
         "fingerprintAuthFailedExplanation": "Nie rozpoznano odcisku palca. Spróbuj ponownie.",
         "status": "Status",
-<<<<<<< HEAD
-        "enabled": "Enabled",
-        "disabled": "Disabled",
-        "fingerprintUnavailable": "Fingerprint sensor unavailable",
-        "fingerprintUnavailableExplanation":
-            "Your device does not support fingerprint recognition or it has not been configured in the device settings.",
-        "buttonInstructionsDisable": "Press the button below to disable fingerprint authentication.",
-        "buttonInstructionsEnable": "Press the button below to enable fingerprint authentication.",
-        "instructionsLogin": "Touch fingerprint reader to log in."
-=======
         "enabled": "Włączony",
         "disabled": "Wyłączony",
         "fingerprintUnavailable": "Czytnik odcisku palca niedostępny",
-        "fingerprintUnavailableExplanation": "Twoje urządzenie nie obsługuje funkcji rozpoznawania odcisku palca lub funkcja ta nie została skonfigurowana w ustawieniach urządzenia.",
+        "fingerprintUnavailableExplanation":
+            "Twoje urządzenie nie obsługuje funkcji rozpoznawania odcisku palca lub funkcja ta nie została skonfigurowana w ustawieniach urządzenia.",
         "buttonInstructionsDisable": "Naciśnij poniższy przycisk, aby wyłączyć logowanie odciskiem palca.",
         "buttonInstructionsEnable": "Naciśnij poniższy przycisk, aby włączyć logowanie odciskiem palca.",
         "instructionsLogin": "Przyłóż palec do czytnika, aby się zalogować."
->>>>>>> 124bfea2
     },
     "transferConfirmation": {
         "youAreAbout": "Masz zamiar wysłać {{contents}} na ten adres",
