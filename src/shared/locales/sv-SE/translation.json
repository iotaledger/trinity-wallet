{
    "global": {
        "send": "SKICKA",
        "cancel": "AVBRYT",
        "continue?": "Är du säker på att du vill fortsätta?",
        "noTransactions": "Ingen historik",
        "qr": "QR",
        "balanceError": "Otillräckligt saldo",
        "balanceErrorMessage": "Du har inte tillräckligt IOTA att slutföra denna överföring.",
        "transferError": "Överföringsfel",
        "transferErrorMessage": "Något gick fel när överföringen skickades. Vänligen försök igen.",
        "transferSent": "Överföring skickad",
        "transferSentMessage": "Din överföring har skickats till Tangle:n.",
        "keyReuse": "Nyckelåteranvändning",
        "keyReuseError": "Du kan inte skicka till en adress som redan skickats från.",
        "invalidResponse": "Ogiltigt svar",
        "invalidResponseExplanation": "Noden returnerade ett ogiltigt svar.",
        "invalidResponsePollingExplanation": "Noden returnerade ett ogiltigt svar.",
<<<<<<< HEAD
        "invalidResponseFetchingAccount":
            "The node returned an invalid response while fetching your account information.",
        "invalidResponseSendingTransfer": "The node returned an invalid response while sending the transfer.",
=======
        "invalidResponseFetchingAccount": "Noden returnerade ett ogiltigt svar vid hämtning av din kontoinformation.",
        "invalidResponseSendingTransfer": "Noden returnerade ett ogiltigt svar vid försök av din överföring.",
>>>>>>> 9efe188a
        "seed": "Seed",
        "back": "TILLBAKA",
        "backLowercase": "Tillbaka",
        "done": "KLAR",
        "doneLowercase": "Klar",
        "next": "NÄSTA",
        "apply": "Verkställ",
        "save": "Spara",
        "close": "STÄNG",
        "continue": "Fortsätt",
        "manualCopy": "Skriv ner din seed",
        "paperWallet": "Skriva ut papperskopia",
        "copyToClipboard": "Lägg till i lösenordshanteraren",
        "notAvailable": "Denna funktion är inte tillgänglig",
        "notAvailableExplanation": "Funktionen kommer i en senare version.",
        "enterSeed": "Ange din seed.",
        "mainWallet": "Huvudkonto",
        "secondWallet": "KONTO TVÅ",
        "thirdWallet": "KONTO TRE",
        "fourthWallet": "KONTO FYRA",
        "fifthWallet": "KONTO FEM",
        "sixthWallet": "KONTO SEX",
        "otherWallet": "ANNAT KONTO",
        "yes": "JA",
        "no": "NEJ",
        "password": "Lösenord",
        "unrecognisedPassword": "Fel lösenord",
        "unrecognisedPasswordExplanation": "Lösenordet stämde ej. Försök igen.",
        "syncInProgress": "Synkronisering pågår",
        "syncInProgressExplanation": "Vänta tills synkroniseringen är klar.",
        "somethingWentWrong": "Något gick fel",
        "somethingWentWrongExplanation": "Starta om appen.",
        "node": "Nod",
        "cannotPerformAction": "Kan inte utföra åtgärden",
        "cannotPerformActionExplanation": "Gå till avancerade inställningar för att återställa plånboken.",
        "attachToTangleUnavailable": "Fäst på Tangle otillgänglig",
        "attachToTangleUnavailableExplanation": "Fäst på Tangle är otillgänglig på din valda nod."
    },
    "addAdditionalSeed": {
        "seedInvalidChars": "Din seed innehåller felaktiga tecken",
        "seedInvalidCharsExplanation":
            "Din seed kan endast innehålla bokstäverna A-Z och numret 9. Din seed innehåller felaktiga tecken, försök igen.",
        "seedTooShort": "Din seed är för kort",
        "seedTooShortExplanation":
            "Din seed måste vara minst {{maxLength}} tecken. Den är för närvarande {{currentLength}} tecken lång. Vänligen försök igen.",
        "nameInUse": "Kontonamnet används redan",
        "nameInUseExplanation": "Vänligen använd ett unikt namn för din seed.",
        "enterAccountName": "Ange ditt kontonamn.",
        "accountName": "Kontonamn",
        "noNickname": "Inget kontonamn angivet",
        "noNicknameExplanation": "Vänligen ange ett namn för din Sseed.",
        "seedInUse": "Seeden används redan",
        "seedInUseExplanation": "Denna seed är redan länkad till din plånbok. Använd en annan."
    },
    "changePassword": {
        "oops": "Ops! Något gick snett",
        "oopsExplanation": "Det verkar som att något gick fel vid ändring av ditt lösenord, vänligen försök igen.",
        "passwordUpdated": "Lösenord uppdaterad",
        "passwordUpdatedExplanation": "Ditt lösenord har uppdaterats.",
        "incorrectPassword": "Felaktigt lösenord",
        "incorrectPasswordExplanation": "Ditt nuvarande lösenord är fel, försök igen.",
        "passwordsDoNotMatch": "Lösenorden stämmer inte överens",
        "passwordsDoNotMatchExplanation": "Lösenorden stämmer inte överens, försök igen.",
        "passwordTooShort": "Lösenordet är för kort",
        "passwordTooShortExplanation": "Ditt lösenord måste åtminstone vara 12 tecken långt, försök igen.",
        "oldPassword": "Ett gammalt lösenord får ej användas",
        "oldPasswordExplanation":
            "Ett gammalt lösenord får ej användas som ditt nya, försök igen med ett nytt lösenord.",
        "ensureStrongPassword": "Se till att du använder ett starkt lösenord med minst 12 tecken.",
        "currentPassword": "Nuvarande lösenord",
        "newPassword": "Nytt lösenord",
        "confirmPassword": "Bekräfta nytt lösenord"
    },
    "copyToClipboard": {
        "seedCleared": "Seed rensad",
        "seedClearedExplanation": "Seeden har rensats från urklippet för din säkerhet.",
        "seedCopied": "Kopierat till urklipp",
        "seedCopiedExplanation": "Din seed kommer att rensas när du trycker på ”klar” eller 60 sekunder har gått.",
        "clickToCopy": "Klicka på knappen nedan för att kopiera din adress till ett lösenordshanterare.",
        "doNotStore": "Förvara inte din seed i oformaterad text.",
        "copyToClipboard": "Kopiera till urklipp"
    },
    "enterSeed": {
        "invalidCharacters": "Seeden innehåller ogiltiga tecken",
        "invalidCharactersExplanation":
            "Seeden kan endast innehålla bokstäverna A-Z och numret 9. Din seed innehåller felaktiga tecken, försök igen.",
        "seedTooShort": "Seeden är för kort",
        "seedTooShortExplanation":
            "Din seed måste vara minst {{maxLength}} tecken. Den är för närvarande {{currentLength}} tecken lång. Vänligen försök igen.",
        "seedExplanation":
            "Seed ska vara {{maxLength}} tecken lång och får endast innehålla bokstäverna A-Z och nummer 9. Din seed får inte vara längre än {{maxLength}} tecken.",
        "neverShare": "DELA ALDRIG DIN SEED MED NÅGON"
    },
    "home": {
        "balance": "Konton",
        "send": "SKICKA",
        "receive": "TA EMOT",
        "history": "HISTORIK",
        "settings": "INSTÄLLNINGAR"
    },
    "languageSetup": {
        "language": "Språk"
    },
    "login": {
        "emptyPassword": "Tomt lösenord",
        "emptyPasswordExplanation": "Du måste ange ett lösenord för att logga in. Vänligen försök igen.",
        "enterPassword": "Vänligen ange ditt lösenord.",
        "useSeed": "ANVÄND DIN SEED",
        "login": "LOGGA IN",
        "selectDifferentNode": "Vill du välja en annan nod?"
    },
    "loading": {
        "loadingFirstTime": "Laddar din adress för första gången.",
        "thisMayTake": "Detta kan ta ett tag.",
        "youMayNotice": "Din enhet kan tillfälligt bli långsammare."
    },
    "newSeedSetup": {
        "seedNotGenerated": "En seed har inte blivit genererad",
        "seedNotGeneratedExplanation": "Vänligen klicka på knappen Generera ny seed.",
        "pressForNewSeed": "TRYCK FÖR NYA SEED",
        "individualLetters": "Tryck på enskilda bokstäver för att slumpmässigt ändra de."
    },
    "onboardingComplete": {
        "walletReady":
            "Plånboken är nu inställd och redo för att användas. Om du behöver göra några ändringar i framtiden, titta i menyn Inställningar."
    },
    "paperWallet": {
        "clickToPrint": "Klicka på knappen nedan för att skriva ut en papperskopia av din seed.",
        "storeSafely": "Förvara den säkert.",
        "neverShare": "Dela aldrig din seed med någon.",
        "iotaLogo": "IOTA logotyp",
        "printWallet": "SKRIV UT PAPPERSKOPIA"
    },
    "receive": {
        "addressCopied": "Adress kopierad",
        "addressCopiedExplanation": "Din adress har kopierats till urklippet.",
        "generateNewAddress": "GENERERA NY ADRESS",
        "message": "Valfritt meddelande",
        "removeMessage": "TA BORT MEDDELANDE"
    },
    "saveYourSeed": {
        "seedCleared": "Seed rensad",
        "seedClearedExplanation": "Seeden har rensats från urklippet för din säkerhet.",
        "mustSaveYourSeed": "Du måste spara din seed med ",
        "atLeastOne": "minst en ",
        "ofTheOptions": "av alternativen som anges nedan."
    },
    "seedReentry": {
        "incorrectSeed": "Felaktiga seed",
        "incorrectSeedExplanation": "Den seed som du angav är felaktig. Vänligen försök igen.",
        "thisIsACheck": "Detta är en kontroll för att kontrollera om du sparat din seed.",
        "ifYouHaveNotSaved": "Om du inte har sparat din seed, gå tillbaka till föregående skärm och göra så."
    },
    "send": {
        "invalidAddress": "Ogiltig adress",
        "invalidAddressExplanation1": "Din seed bör vara {{maxLength}} tecken långt och ska ha en kontrollsumma.",
        "invalidAddressExplanation2": "Adressen innehåller ogiltiga tecken.",
        "invalidAddressExplanation3": "Adress innehåller en felaktig kontrollsumma.",
        "notEnoughFunds": "Otillräckligt med pengar",
        "notEnoughFundsExplanation": "Du har inte tillräckligt IOTA att slutföra denna överföring.",
        "keyReuse": "Nyckelåteranvändning",
        "keyReuseExplanation": "Den adress som du försöker skicka till har redan använts. Försök med en annan adress.",
        "recipientAddress": "Mottagarens adress",
        "amount": "Antal",
        "max": "MAX",
        "message": "Meddelande",
        "send": "SKICKA",
        "invalidAmount": "Felaktigt belopp angivet",
        "invalidAmountExplanation": "Ange ett numeriskt värde för transaktionsbeloppet.",
        "maximumSelected": "HÖGSTA belopp valt",
        "iotaUnits": "IOTA enheter"
    },
    "setPassword": {
        "passwordTooShort": "Lösenordet är för kort",
        "passwordTooShortExplanation":
            "Ditt lösenord måste vara minst ${MIN_PASSWORD_LENGTH} tecken. Det är för närvarande ${this.state.password.length} tecken lång. Vänligen försök igen.",
        "passwordMismatch": "Lösenorden matchar inte",
        "passwordMismatchExplanation": "De lösenord du har angett stämmer inte överens. Vänligen försök igen.",
        "nowWeNeedTo": "Nu behöver vi ställa in ett lösenord.",
        "anEncryptedCopy":
            "En krypterad version av din seed sparas på din enhet. Detta lösenord kommer användas för att få tillgång till din plånbok i framtiden.",
        "ensure": "Se till att du använder ett starkt lösenord med minst 12 tecken.",
        "retypePassword": "Skriv lösenordet igen"
    },
    "setSeedName": {
        "canUseMultipleSeeds": "Du kan använda flera seeds med denna plånbok. Varje seed kräver ett kontonamn.",
        "youCanAdd": "Du kan lägga till fler seeds i inställningar."
    },
    "settings": {
        "transferSending": "Skickar",
        "transferSendingExplanation": "Vänta tills din överföring har skickats.",
        "generatingAddress": "Generera adress för att ta emot IOTA",
        "generatingAddressExplanation": "Vänta tills din adress har genererats.",
        "mode": "Läge",
        "theme": "Tema",
        "currency": "Valuta",
        "language": "Språk",
        "accountManagement": "Hantera konton",
        "addNewSeed": "Lägg till ny seed",
        "twoFA": "Tvåfaktorsautentisering",
        "changePassword": "Ändra lösenord",
        "advanced": "Avancerade inställningar",
        "logout": "Logga ut",
        "reset": "Återställ plånbok",
        "syncingComplete": "Synkronisering genomförd",
        "syncingCompleteExplanation": "Ditt konto har synkroniserat färdigt.",
        "nicknameChanged": "Kontonamn bytt",
        "nicknameChangedExplanation": "Namnet på ditt konto har ändrats.",
        "accountDeleted": "Kontot har tagits bort",
        "accountDeletedExplanation": "Ditt konto har tagits bort från plånboken.",
        "cannotPerformAction": "Kan inte utföra åtgärden",
        "cannotPerformActionExplanation": "Gå till avancerade inställningar för att återställa plånboken.",
        "poorConnection": "Dålig anslutning",
        "poorConnectionExplanation": "Det gick inte att ändra valuta på grund av en dålig anslutning."
    },
    "resetWalletConfirmation": {
        "thisAction": "Denna åtgärd kan inte ångras.",
        "warning1": "Alla din plånbok data inklusive din",
        "warning2": " seed, lösenord, ",
        "warning3": "och",
        "warning4": " annan kontoinformation",
        "warning5": " kommer försvinna.",
        "areYouSure": "Är du säker på att du vill fortsätta?"
    },
    "resetWalletRequirePassword": {
        "enterPassword": "Ange ditt lösenord för att återställa plånboken.",
        "cancel": "AVBRYT",
        "reset": "ÅTERSTÄLL"
    },
    "walletSetup": {
        "okay": "Okej. Låt oss ställa in din plånbok!",
        "doYouAlreadyHaveASeed": "Har du redan en seed som du vill använda?",
        "seedExplanation":
            "IOTA seeden är som ett användarnamn och lösenord till ditt konto, de två kombineras till en teckensträng på 81 tecken.",
        "explanation1": "Du kan använda det för att komma åt dina pengar från",
        "explanation2": " vilken plånbok som helst ",
        "explanation3": ", på",
        "explanation4": " valfri enhet",
        "explanation5": ". Men om du förlorar din seed, då förlorar du också dina IOTA.",
        "keepSafe": "Vänligen förvara din seed säkert."
    },
    "welcome": {
        "thankYou": "Tack för att du använder IOTA plånboken.",
        "weWillSpend": "Vi kommer att tillbringa de närmaste minuterna till att konfiguera din plånbok.",
        "reminder": "Det kanske är lockande att hoppa över några steg, men vi uppmanar dig att följa hela processen."
    },
    "writeSeedDown": {
<<<<<<< HEAD
        "yourSeedIs":
            "Your seed is {{maxSeedLength}} characters read from left to right. Write down your seed and checksum and",
=======
        "yourSeedIs": "Din seed är {{maxSeedLength}} tecken, den läses från vänster till höger. Skriv ner din seed samt kontrollsumma och",
>>>>>>> 9efe188a
        "tripleCheck": "kolla mer än 2 gånger",
        "thatTheyAreCorrect": "att den stämmer."
    },
    "history": {
        "bundleHashCopied": "Hash kopierades",
        "bundleHashCopiedExplanation": "Bunt hashen har kopierats till Urklipp.",
        "addressCopied": "Adress kopierad",
        "addressCopiedExplanation": "Din adress har kopierats till urklippet."
    },
    "accountManagement": {
        "viewSeed": "Visa seed",
        "viewAddresses": "Visa adresser",
        "editAccountName": "Ändra namn på konto",
        "deleteAccount": "Radera konto",
        "addNewAccount": "Lägg till konto"
    },
    "addCustomNode": {
        "customNode": "Anpassade noder",
        "add": "Lägg till"
    },
    "addNewAccount": {
        "useExistingSeed": "Använd befintlig seed",
        "createNewSeed": "Skapa nya seed"
    },
    "advancedSettings": {
        "selectNode": "Välj nod",
        "addCustomNode": "Lägga till anpassad nod",
        "manualSync": "Synka manuellt"
    },
    "advancedThemeCustomisation": {
        "background": "Bakgrund",
        "frame": "Ram"
    },
    "currencySelection": {
        "currency": "Valuta"
    },
    "logoutConfirmationModal": {
        "logoutConfirmation": "Är du säker att du vill logga ut?"
    },
    "qrScanner": {
        "scan": "Skanna din QR-kod"
    },
    "unitInfoModal": {
        "unitSystem": "ENHETSSYSTEM",
        "trillion": "Biljon",
        "billion": "Miljard",
        "million": "Miljon",
        "thousand": "Tusen",
        "one": "Ett"
    },
    "deleteAccount": {
        "areYouSure": "Är du säker på att du vill ta bort detta konto?",
        "yourSeedWillBeRemoved": "Din seed och transaktions historik kommer tas bort.",
        "thisAction": "Denna åtgärd kan inte ångras.",
        "enterPassword": "Ange lösenord för att radera detta konto."
    },
    "manualSync": {
        "pressToSync": "Tryck på knappen under för att synka ditt konto.",
        "thisMayTake": "Detta kan ta ett tag.",
        "youMayNotice": "Din enhet kan tillfälligt bli långsammare.",
        "syncAccount": "SYNKA KONTO",
        "syncingYourAccount": "Skynkar konto."
    },
    "useExistingSeed": {
        "title": "Ange ett seed och ett konto namn."
    },
    "viewSeed": {
        "enterPassword": "Ange lösenord för att visa din seed.",
        "viewSeed": "VISA SEED",
        "hideSeed": "DÖLJ SEED"
    },
    "saveSeedConfirmation": {
        "alreadyHave": "Jag har sparat min seed",
        "reenter": "Du kommer nu bli tvungen att skriva in din seed.",
        "reenterWarningOne": "Om din enhet misslyckas och du inte har sparat",
        "reenterWarningTwo": "din seed kommer du att förlora din IOTA."
    },
    "walletResetConfirmation": {
        "cannotUndo": "DENNA ÅTGÄRD KAN INTE ÅNGRAS.",
        "infoTextOne": "Alla din plånbok data inklusive din",
        "infoTextTwo": "seed, lösenord",
        "infoTextThree": "och",
        "infoTextFour": "annan kontoinformation",
        "infoTextFive": "kommer försvinna."
    },
    "transferConfirmation": {
        "youAreAbout": "Du kommer att skicka {{contents}} till adressen",
        "aMessage": "ett meddelande"
    }
}<|MERGE_RESOLUTION|>--- conflicted
+++ resolved
@@ -16,14 +16,8 @@
         "invalidResponse": "Ogiltigt svar",
         "invalidResponseExplanation": "Noden returnerade ett ogiltigt svar.",
         "invalidResponsePollingExplanation": "Noden returnerade ett ogiltigt svar.",
-<<<<<<< HEAD
-        "invalidResponseFetchingAccount":
-            "The node returned an invalid response while fetching your account information.",
-        "invalidResponseSendingTransfer": "The node returned an invalid response while sending the transfer.",
-=======
         "invalidResponseFetchingAccount": "Noden returnerade ett ogiltigt svar vid hämtning av din kontoinformation.",
         "invalidResponseSendingTransfer": "Noden returnerade ett ogiltigt svar vid försök av din överföring.",
->>>>>>> 9efe188a
         "seed": "Seed",
         "back": "TILLBAKA",
         "backLowercase": "Tillbaka",
@@ -271,12 +265,7 @@
         "reminder": "Det kanske är lockande att hoppa över några steg, men vi uppmanar dig att följa hela processen."
     },
     "writeSeedDown": {
-<<<<<<< HEAD
-        "yourSeedIs":
-            "Your seed is {{maxSeedLength}} characters read from left to right. Write down your seed and checksum and",
-=======
         "yourSeedIs": "Din seed är {{maxSeedLength}} tecken, den läses från vänster till höger. Skriv ner din seed samt kontrollsumma och",
->>>>>>> 9efe188a
         "tripleCheck": "kolla mer än 2 gånger",
         "thatTheyAreCorrect": "att den stämmer."
     },
