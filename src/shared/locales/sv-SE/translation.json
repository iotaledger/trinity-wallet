--- conflicted
+++ resolved
@@ -263,12 +263,7 @@
         "reminder": "Det kanske är lockande att hoppa över några steg, men vi uppmanar dig att följa hela processen."
     },
     "writeSeedDown": {
-<<<<<<< HEAD
         "yourSeedIs": "Your seed is {{maxSeedLength}} characters read from left to right. Write down your seed and checksum and",
-=======
-        "yourSeedIs":
-            "Din seed läses från vänster till höger och är 81 tecken. Skriv ner din seed samt kontrollsumma och",
->>>>>>> 25f77baa
         "tripleCheck": "kolla mer än 2 gånger",
         "thatTheyAreCorrect": "att den stämmer."
     },
