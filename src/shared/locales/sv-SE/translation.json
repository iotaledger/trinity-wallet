--- conflicted
+++ resolved
@@ -18,10 +18,8 @@
         "invalidResponse": "Fel på nod",
         "invalidResponseExplanation": "Noden returnerade ett fel. Försök att ändra nod.",
         "invalidResponsePollingExplanation": "Noden returnerade ett fel vid avsökning. Försök att ändra nod.",
-        "invalidResponseFetchingAccount":
-            "Noden returnerade ett fel vid hämtning av din kontoinformation. Försök att byta nod.",
-        "invalidResponseSendingTransfer":
-            "Noden returnerade ett fel vid sändning av överföringen. Försök att ändra nod.",
+        "invalidResponseFetchingAccount": "Noden returnerade ett fel vid hämtning av din kontoinformation. Försök att byta nod.",
+        "invalidResponseSendingTransfer": "Noden returnerade ett fel vid sändning av överföringen. Försök att ändra nod.",
         "nodeOutOfSync": "Nod osynkad",
         "nodeOutOfSyncExplanation": "Din valda nod är osynkad. Vänligen ändra nod eller försök igen.",
         "thisNodeOutOfSync": "This node is out of sync. Please change node or try again.",
@@ -79,8 +77,7 @@
         "cannotPerformAction": "Kan inte utföra åtgärden",
         "cannotPerformActionExplanation": "Gå till avancerade inställningar för att återställa plånboken.",
         "attachToTangleUnavailable": "Avlägsen PoW otillgänglig",
-        "attachToTangleUnavailableExplanation":
-            "Avlägsen PoW är inte tillgänglig på din valda nod. Antingen byt nod eller sätt PoW till Lokal i avancerade inställningar.",
+        "attachToTangleUnavailableExplanation": "Avlägsen PoW är inte tillgänglig på din valda nod. Antingen byt nod eller sätt PoW till Lokal i avancerade inställningar.",
         "attachToTangleUnavailableExplanationShort": "Avlägsen PoW är inte tillgänglig på din valda nod.",
         "wallet": "Plånbok",
         "sent": "Skickat",
@@ -119,10 +116,8 @@
         "pleaseWait": "Var god vänta",
         "pleaseWaitEllipses": "Var god vänta...",
         "pleaseWaitExplanation": "Trinity utför en annan funktion. Vänta och försök igen.",
-        "pleaseWaitTransferExplanation":
-            "Ditt tillgängliga saldo används för närvarande i andra transaktioner. Var god vänta tills en av de är godkända och försök igen.",
-        "pleaseWaitIncomingTransferExplanation":
-            "Du har inkommande överföringar. Vänta tills de är bekräftade innan du försöker igen.",
+        "pleaseWaitTransferExplanation": "Ditt tillgängliga saldo används för närvarande i andra transaktioner. Var god vänta tills en av de är godkända och försök igen.",
+        "pleaseWaitIncomingTransferExplanation": "Du har inkommande överföringar. Vänta tills de är bekräftade innan du försöker igen.",
         "snapshotTransitionInProgress": "Snapshot-övergång pågår",
         "snapshotTransitionInProgressExplanation": "Vänligen vänta tills övergången är klar.",
         "checkForUpdates": "Sök efter uppdateringar",
@@ -143,31 +138,26 @@
         "masterKey": "Din IOTA-seed är huvudnyckeln till dina pengar.",
         "seedThief": "Om någon annan har seed kan de stjäla din IOTA.",
         "googlePlayServicesNotAvailable": "Google Play-tjänsten är inte tillgänglig",
-        "couldNotVerifyDeviceIntegrity":
-            "Kunde inte verifiera enhetens integritet eftersom Google Play-tjänsten inte är tillgänglig.",
+        "couldNotVerifyDeviceIntegrity": "Kunde inte verifiera enhetens integritet eftersom Google Play-tjänsten inte är tillgänglig.",
         "clear": "RENSA",
         "noNetworkConnection": "Ingen nätverksanslutning",
         "noNetworkConnectionExplanation": "Din internetanslutning verkar vara offline.",
         "spentAddressExplanation": "VARNING: Tillgångar på förbrukade adresser",
-        "discordInformation":
-            "Det är farligt att skicka från samma adress mer än en gång. Vänligen bege dig till #help på Discord för att ta reda på vad du kan göra.",
+        "discordInformation": "Det är farligt att skicka från samma adress mer än en gång. Vänligen bege dig till #help på Discord för att ta reda på vad du kan göra.",
         "androidInsecureClipboardWarning": "Android tillhandahåller inte säkert urklipp.",
         "androidCopyPasteWarning": "Kopiera/klistra aldrig din seed på en Android-enhet.",
         "willNotCopyPasteSeed": "Jag kommer inte kopiera/klistra min seed",
         "mustBeStoredAppropriately": "Den måste lagras på lämpligt sätt.",
         "deviceMayBecomeUnresponsive": "Your device may become unresponsive for a while",
         "isYourBalanceCorrect": "Is your balance correct?",
-        "ifYourBalanceIsNotCorrect":
-            "If your balance is not correct, it is likely that you are using a pre-snapshot seed.",
+        "ifYourBalanceIsNotCorrect": "If your balance is not correct, it is likely that you are using a pre-snapshot seed.",
         "headToAdvancedSettingsForTransition": "Head to Advanced Settings and perform a Snapshot Transition."
     },
     "addAdditionalSeed": {
         "seedInvalidChars": "Din seed innehåller felaktiga tecken",
-        "seedInvalidCharsExplanation":
-            "Din seed kan endast innehålla bokstäverna A-Z och numret 9. Din seed innehåller felaktiga tecken. Försök igen.",
+        "seedInvalidCharsExplanation": "Din seed kan endast innehålla bokstäverna A-Z och numret 9. Din seed innehåller felaktiga tecken. Försök igen.",
         "seedTooShort": "Din seed är för kort",
-        "seedTooShortExplanation":
-            "Din seed måste vara minst {{maxLength}} tecken. Seeden är för närvarande {{currentLength}} tecken lång. Vänligen försök igen.",
+        "seedTooShortExplanation": "Din seed måste vara minst {{maxLength}} tecken. Seeden är för närvarande {{currentLength}} tecken lång. Vänligen försök igen.",
         "nameInUse": "Kontonamnet används redan",
         "nameInUseExplanation": "Vänligen använd ett unikt namn för din seed.",
         "enterAccountName": "Ange ditt kontonamn.",
@@ -195,8 +185,7 @@
         "newPassword": "Nytt lösenord",
         "confirmPassword": "Bekräfta nytt lösenord",
         "passwordTooWeak": "Lösenordet är för svagt",
-        "passwordTooWeakReason":
-            "Ditt lösenord är för svagt. Använd en kombination av ord, och undvik vanliga fraser, namn eller datum",
+        "passwordTooWeakReason": "Ditt lösenord är för svagt. Använd en kombination av ord, och undvik vanliga fraser, namn eller datum",
         "reasonRow": "En rak rad av tangenter är för enkelt att gissa",
         "reasonPattern": "Kort mönster av tangenter är för enkelt att gissa",
         "reasonNames": "Vanliga namn och efternamn är för enkelt att gissa",
@@ -217,8 +206,7 @@
         "seedCopied": "Seed kopierad till urklipp",
         "seedCopiedExplanation": "Din seed kommer att rensas när du trycker på ”klar” eller när 60 sekunder har gått.",
         "clickToCopy": "Klicka på knappen nedan för att kopiera din adress till en lösenordshanterare.",
-        "clickToSecurelyShare":
-            "Klicka på knappen nedan för att dela din seed till en lösenordshanterare på ett säkert sätt.",
+        "clickToSecurelyShare": "Klicka på knappen nedan för att dela din seed till en lösenordshanterare på ett säkert sätt.",
         "doNotStore": "Förvara inte din seed i oformaterad text.",
         "copyToClipboard": "Kopiera seed",
         "shareSeed": "Dela din seed till en säker lösenordshanterare",
@@ -228,20 +216,15 @@
         "passwordManagerCheckbox": "Jag kommer att lagra min seed i en lösenordshanterare",
         "copy": "KOPIERA",
         "noPasswordManagers": "Ingen installerad lösenordshanterade som stöds",
-        "noPasswordManagersExplanation":
-            "Ingen installerad lösenordshanterade som stöds hittades på din enhet. Vänligen installera Keepass2Android.",
-        "followTutorialToSecurelyShareSeed":
-            "Om du vill lagra din seed i en lösenordshanterade måste du följa en guide från följande länk"
+        "noPasswordManagersExplanation": "Ingen installerad lösenordshanterade som stöds hittades på din enhet. Vänligen installera Keepass2Android.",
+        "followTutorialToSecurelyShareSeed": "Om du vill lagra din seed i en lösenordshanterade måste du följa en guide från följande länk"
     },
     "enterSeed": {
         "invalidCharacters": "Seeden innehåller ogiltiga tecken",
-        "invalidCharactersExplanation":
-            "Seeden får enbart innehålla bokstäverna A-Z och numret 9. Din seed innehåller felaktiga tecken. Försök igen.",
+        "invalidCharactersExplanation": "Seeden får enbart innehålla bokstäverna A-Z och numret 9. Din seed innehåller felaktiga tecken. Försök igen.",
         "seedTooShort": "Seeden är för kort",
-        "seedTooShortExplanation":
-            "Din seed måste vara minst {{maxLength}} tecken. Den är för närvarande {{currentLength}} tecken lång. Vänligen försök igen.",
-        "seedExplanation":
-            "Seed ska vara {{maxLength}} tecken lång och får endast innehålla bokstäverna A-Z och nummer 9. Din seed får inte vara längre än {{maxLength}} tecken.",
+        "seedTooShortExplanation": "Din seed måste vara minst {{maxLength}} tecken. Den är för närvarande {{currentLength}} tecken lång. Vänligen försök igen.",
+        "seedExplanation": "Seed ska vara {{maxLength}} tecken lång och får endast innehålla bokstäverna A-Z och nummer 9. Din seed får inte vara längre än {{maxLength}} tecken.",
         "neverShare": "DELA ALDRIG DIN SEED MED NÅGON"
     },
     "home": {
@@ -285,8 +268,7 @@
     "onboardingComplete": {
         "allDone": "Allt klart!",
         "openYourWallet": "Öppna din plånbok",
-        "walletReady":
-            "Plånboken är nu inställd och redo att använda. Om du behöver göra några ändringar i framtiden, titta i menyn Inställningar."
+        "walletReady": "Plånboken är nu inställd och redo att använda. Om du behöver göra några ändringar i framtiden, titta i menyn Inställningar."
     },
     "paperWallet": {
         "clickToPrint": "Klicka på knappen nedan för att skriva ut en papperskopia av din seed.",
@@ -327,15 +309,12 @@
         "printBlankWallet": "Skriv ut en tom plånbok",
         "whatIsCheksum": "Varje seed har en tillhörande 3-tecken kontrollsumma",
         "iHavesavedMySeed": "Jag har sparat min seed",
-        "checksumExplanation":
-            "När du lägger till en seed i din plånbok, bör du kontrollera att den plånboksgenererade kontrollsumman matchar den du har skrivit ned.",
-        "mustSaveYourSeed":
-            "<0><0>Du måste spara din seed med</0><1>minst ett</1><2> av alternativen listade nedan.</2></0>"
+        "checksumExplanation": "När du lägger till en seed i din plånbok, bör du kontrollera att den plånboksgenererade kontrollsumman matchar den du har skrivit ned.",
+        "mustSaveYourSeed": "<0><0>Du måste spara din seed med</0><1>minst ett</1><2> av alternativen listade nedan.</2></0>"
     },
     "seedReentry": {
         "pleaseConfirmYourSeed": "Vänligen bekräfta din seed",
-        "trinityWillNeverAskToReenter":
-            "Trinity kommer aldrig be dig ange denna seed, såvida du inte återställer din plånbok eller appen.",
+        "trinityWillNeverAskToReenter": "Trinity kommer aldrig be dig ange denna seed, såvida du inte återställer din plånbok eller appen.",
         "enterYourSeed": "Ange din seed",
         "incorrectSeed": "Felaktig seed",
         "incorrectSeedExplanation": "Den seed som du angav är felaktig. Vänligen försök igen.",
@@ -352,8 +331,7 @@
         "notEnoughFunds": "Otillräckliga tillgångar",
         "notEnoughFundsExplanation": "Du har inte tillräckligt med IOTA för att slutföra denna överföring.",
         "keyReuse": "Nyckelåteranvändning",
-        "keyReuseExplanation":
-            "Den adress som du försöker skicka till har redan använts. Försök igen med en annan adress.",
+        "keyReuseExplanation": "Den adress som du försöker skicka till har redan använts. Försök igen med en annan adress.",
         "recipientAddress": "Mottagarens adress",
         "amount": "Belopp",
         "max": "MAX",
@@ -364,30 +342,22 @@
         "invalidMessageTooLongExplanation": "Meddelandet överskrider max. mängden tecken (1093).",
         "send": "Skicka",
         "invalidAmount": "Felaktigt belopp angivet",
-        "invalidAmountExplanation":
-            "Vänligen ange ett giltigt transaktionsbelopp. Det kan vara hjälpsamt att titta på IOTA enhetsförklaringen längst ner på sidan.",
+        "invalidAmountExplanation": "Vänligen ange ett giltigt transaktionsbelopp. Det kan vara hjälpsamt att titta på IOTA enhetsförklaringen längst ner på sidan.",
         "maximumSelected": "MAXIMALT belopp valt",
         "iotaUnits": "Förklaring av IOTA-enheter",
         "sendMax": "SKICKA MAX",
         "totalTime": "Total tid",
         "addressPasteDetected": "Kopierad adress upptäckt",
-<<<<<<< HEAD
-        "addressPasteExplanation":
-            "Det ser ut som du kommer att klistra in en adress. Kontrollera att den inklistrade adressen matchar den som du vill skicka till."
-=======
         "addressPasteExplanation": "It looks like you have pasted an address. Make sure that the address matches the one you want to send to."
->>>>>>> 3cf67a7e
     },
     "setPassword": {
         "choosePassword": "Välj ett nytt lösenord",
         "passwordTooShort": "Lösenordet är för kort",
-        "passwordTooShortExplanation":
-            "Ditt lösenord måste vara minst {{minLength}} tecken. Det är för närvarande {{currentLength}} tecken långt. Vänligen försök igen.",
+        "passwordTooShortExplanation": "Ditt lösenord måste vara minst {{minLength}} tecken. Det är för närvarande {{currentLength}} tecken långt. Vänligen försök igen.",
         "passwordMismatch": "Lösenorden matchar inte",
         "passwordMismatchExplanation": "De lösenord du har angett stämmer inte överens. Vänligen försök igen.",
         "nowWeNeedTo": "Nu behöver vi sätta ett lösenord.",
-        "anEncryptedCopy":
-            "En krypterad version av din seed kommer sparas på din enhet. Detta lösenord kommer att användas för att få tillgång till din plånbok i framtiden.",
+        "anEncryptedCopy": "En krypterad version av din seed kommer sparas på din enhet. Detta lösenord kommer att användas för att få tillgång till din plånbok i framtiden.",
         "ensure": "Se till att du använder ett starkt lösenord med minst 12 tecken.",
         "retypePassword": "Skriv lösenordet igen"
     },
@@ -399,10 +369,8 @@
     "modeSelection": {
         "expert": "Avancerat",
         "standard": "Standard",
-        "expertModeExplanation":
-            "Avancerat läge ger åtkomst till ytterligare inställningar som manuell befordran och återfästning.",
-        "modesExplanation":
-            "Aktivera endast avancerat läge om du är en erfaren Tangle-användare. Det kan verka förvirrande annars."
+        "expertModeExplanation": "Avancerat läge ger åtkomst till ytterligare inställningar som manuell befordran och återfästning.",
+        "modesExplanation": "Aktivera endast avancerat läge om du är en erfaren Tangle-användare. Det kan verka förvirrande annars."
     },
     "settings": {
         "transferSending": "Överföring pågår",
@@ -469,20 +437,17 @@
         "okay": "Okej. Låt oss konfigurera din plånbok!",
         "doYouAlreadyHaveASeed": "Har du redan en seed som du vill använda?",
         "doYouNeedASeed": "Behöver du skapa en ny seed?",
-        "seedExplanation":
-            "IOTA seeden är som ett användarnamn och lösenord till ditt konto, de två kombineras till en teckensträng på 81 tecken.",
+        "seedExplanation": "IOTA seeden är som ett användarnamn och lösenord till ditt konto, de två kombineras till en teckensträng på 81 tecken.",
         "noIHaveOne": "Nej, jag har en",
         "yesINeedASeed": "Ja, jag behöver en seed",
-        "explanation":
-            "<0><0>Du kan använda det för att komma åt dina tillgångar från</0><1> valfri plånbok</1><2>, samt</2><3> valfri apparat</3><4>. Förlorar du din seed, kommer du samtidigt förlora dina IOTA.</4></0>",
+        "explanation": "<0><0>Du kan använda det för att komma åt dina tillgångar från</0><1> valfri plånbok</1><2>, samt</2><3> valfri apparat</3><4>. Förlorar du din seed, kommer du samtidigt förlora dina IOTA.</4></0>",
         "keepSafe": "Vänligen förvara din seed säkert.",
         "hint": "<0><0>Tips:</0> Klicka på NEJ om detta är första gången du använder IOTA.</0>"
     },
     "welcome": {
         "thankYou": "Tack för att du laddade ner Trinity.",
         "weWillSpend": "Vi kommer att tillbringa de närmsta minuterna åt att konfigurera din plånbok.",
-        "reminder":
-            "Det kanske är lockande att hoppa över några steg, men vi uppmanar dig till att följa hela processen."
+        "reminder": "Det kanske är lockande att hoppa över några steg, men vi uppmanar dig till att följa hela processen."
     },
     "writeSeedDown": {
         "yourSeedIs": "Din seed är {{maxSeedLength}} tecken lästa från vänster till höger.",
@@ -527,8 +492,7 @@
         "snapshotTransition": "Snapshot-övergång",
         "pow": "PoW",
         "autoPromotion": "Auto-promotion",
-        "autoPromotionExplanation":
-            "Auto-promotion helps to confirm your transactions on the Tangle. Enable this setting if you are having difficulty getting your transactions to confirm.",
+        "autoPromotionExplanation": "Auto-promotion helps to confirm your transactions on the Tangle. Enable this setting if you are having difficulty getting your transactions to confirm.",
         "autoPromotionPoW": "Auto-promotion is only possible on nodes that support remote Proof of Work."
     },
     "advancedThemeCustomisation": {
@@ -557,8 +521,7 @@
     },
     "usedAddressModal": {
         "cantSpendFullBalanceQuestion": "Varför kan jag inte spendera hela mitt saldo?",
-        "spentAddressExplanation":
-            "Du har pengar på en eller flera förbrukade adresser. Adressåteranvändning är farligt i IOTA, så denna plånbok tillåter ej att du skickar från samma adress mer än en gång.",
+        "spentAddressExplanation": "Du har pengar på en eller flera förbrukade adresser. Adressåteranvändning är farligt i IOTA, så denna plånbok tillåter ej att du skickar från samma adress mer än en gång.",
         "discordInformation": "Vänligen bege dig till kanalen #help på Discord för att ta reda på vad du kan göra."
     },
     "deleteAccount": {
@@ -594,8 +557,7 @@
     },
     "walletResetConfirmation": {
         "cannotUndo": "DENNA ÅTGÄRD KAN INTE ÅNGRAS.",
-        "warning":
-            "<0><0>All data i din plånbok inklusive dina </0><1>seeds, lösenord,</1><2> och </2><3>annan kontoinformation</3><4> kommer att förloras.</4></0>"
+        "warning": "<0><0>All data i din plånbok inklusive dina </0><1>seeds, lösenord,</1><2> och </2><3>annan kontoinformation</3><4> kommer att förloras.</4></0>"
     },
     "fingerprintSetup": {
         "instructionsEnable": "Tryck på fingeravtrycksläsaren för att aktivera autentisering med fingeravtryck",
@@ -608,8 +570,7 @@
         "fingerprintAuthFailedExplanation": "Fingeravtrycksautentisering misslyckades. Var god försök igen.",
         "status": "Status",
         "fingerprintUnavailable": "Biometrisk autentisering otillgänglig",
-        "fingerprintUnavailableExplanation":
-            "Din enhet stödjer ej biometrisk autentisering eller så har det ej konfigurerats i enhetens inställningar.",
+        "fingerprintUnavailableExplanation": "Din enhet stödjer ej biometrisk autentisering eller så har det ej konfigurerats i enhetens inställningar.",
         "buttonInstructionsDisable": "Tryck på knappen nedan för att avaktivera fingeravtrycksautentisering.",
         "buttonInstructionsEnable": "Tryck på knappen nedan för att aktivera fingeravtrycksautentisering.",
         "buttonInstructionsDisableIPhoneX": "Tryck på knappen nedan för att avaktivera Face ID.",
@@ -650,8 +611,7 @@
         "continueDepsiteRisk": "Vill du fortsätta trots denna risk?"
     },
     "pow": {
-        "feeless":
-            "Det är nödvändigt att genomföra ett bevis på arbete för att skicka avgiftsfria transaktioner i IOTA.",
+        "feeless": "Det är nödvändigt att genomföra ett bevis på arbete för att skicka avgiftsfria transaktioner i IOTA.",
         "localOrRemote": "Bevis på arbete kan antingen slutföras lokalt på din enhet eller avlastas till en nod.",
         "local": "Lokal",
         "remote": "Avlägsen",
@@ -694,13 +654,11 @@
     },
     "updates": {
         "errorRetrievingUpdateData": "Fel vid hämtning av uppdateringsdata",
-        "errorRetrievingUpdateDataExplanation":
-            "Ett fel uppstod vid hämtning av uppdateringsdata. Vänligen försök igen.",
+        "errorRetrievingUpdateDataExplanation": "Ett fel uppstod vid hämtning av uppdateringsdata. Vänligen försök igen.",
         "noUpdatesAvailable": "Inga uppdateringar tillgängliga",
         "noUpdatesAvailableExplanation": "Du har den senaste versionen av Trinity!",
         "newVersionAvailable": "Ny version tillgänglig",
-        "newVersionAvailableExplanation":
-            "En ny <strong>Trinity</strong> <strong>{{version}}</strong> version är tillgänglig. Läs versionsinformationen noggrant och verifiera nedladdningskällan innan uppdatering:",
+        "newVersionAvailableExplanation": "En ny <strong>Trinity</strong> <strong>{{version}}</strong> version är tillgänglig. Läs versionsinformationen noggrant och verifiera nedladdningskällan innan uppdatering:",
         "downloadRelease": "Ladda ner version",
         "skipUpdate": "Hoppa över uppdatering"
     },
