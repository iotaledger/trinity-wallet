{
    "global": {
        "invalidResponse": "Ogiltigt svar",
        "invalidResponseExplanation": "Noden returnerade ett ogiltigt svar.",
        "invalidResponsePollingExplanation": "Noden returnerade ett ogiltigt svar.",
        "seed": "Seed",
        "back": "TILLBAKA",
        "done": "KLAR",
        "next": "NÄSTA",
<<<<<<< HEAD
        "apply": "",
        "save": "",
        "close": "",
=======
        "apply": "APPLY",
        "save": "SAVE",
        "close": "CLOSE",
>>>>>>> 2c55d9a7
        "manualCopy": "Skriv ner din seed",
        "paperWallet": "Skriva ut papperskopia",
        "copyToClipboard": "Lägg till i lösenordshanteraren",
        "qr": "QR",
        "notAvailable": "Denna funktion är inte tillgänglig",
        "notAvailableExplanation": "Funktionen kommer i en senare version.",
        "enterSeed": "Ange din seed.",
        "mainWallet": "Huvudkonto",
        "secondWallet": "KONTO TVÅ",
        "thirdWallet": "KONTO TRE",
        "fourthWallet": "KONTO FYRA",
        "fifthWallet": "KONTO FEM",
        "sixthWallet": "KONTO SEX",
        "otherWallet": "ANNAT KONTO",
        "yes": "JA",
        "no": "NEJ",
        "password": "Lösenord",
        "unrecognisedPassword": "Fel lösenord",
        "unrecognisedPasswordExplanation": "Lösenordet stämde ej. Försök igen.",
        "syncInProgress": "Synkronisering pågår",
        "syncInProgressExplanation": "Vänta tills synkroniseringen är klar.",
        "somethingWentWrong": "Något gick fel",
        "somethingWentWrongExplanation": "Starta om appen.",
<<<<<<< HEAD
        "node": ""
    },
    "addAdditionalSeed": {
        "seedInvalidChars": "Din seed innehåller felaktiga tecken",
        "seedInvalidCharsExplanation":
            "Din seed kan endast innehålla bokstäverna A-Z och numret 9. Din seed innehåller felaktiga tecken, försök igen.",
        "seedTooShort": "Din seed är för kort",
        "seedTooShortExplanation":
            "Din seed måste vara minst {{maxLength}} tecken. Den är för närvarande {{currentLength}} tecken lång. Vänligen försök igen.",
=======
        "node": "Node"
    },
    "addAdditionalSeed": {
        "seedInvalidChars": "Din seed innehåller felaktiga tecken",
        "seedInvalidCharsExplanation": "Din seed kan endast innehålla bokstäverna A-Z och numret 9. Din seed innehåller felaktiga tecken, försök igen.",
        "seedTooShort": "Din seed är för kort",
        "seedTooShortExplanation": "Din seed måste vara minst {{maxLength}} tecken. Den är för närvarande {{currentLength}} tecken lång. Vänligen försök igen.",
>>>>>>> 2c55d9a7
        "nameInUse": "Kontonamnet används redan",
        "nameInUseExplanation": "Vänligen använd ett unikt namn för din seed.",
        "enterAccountName": "Ange ditt kontonamn.",
        "accountName": "Kontonamn",
        "noNickname": "Inget kontonamn angivet",
        "noNicknameExplanation": "Vänligen ange ett namn för din Sseed.",
        "seedInUse": "Seed already in use",
        "seedInUseExplanation": "This seed is already linked to your wallet. Please use a different one."
    },
    "changePassword": {
        "oops": "Ops! Något gick snett",
        "oopsExplanation": "Det verkar som att något gick fel vid ändring av ditt lösenord, vänligen försök igen.",
        "passwordUpdated": "Lösenord uppdaterad",
        "passwordUpdatedExplanation": "Ditt lösenord har uppdaterats.",
        "incorrectPassword": "Felaktigt lösenord",
        "incorrectPasswordExplanation": "Ditt nuvarande lösenord är fel, försök igen.",
        "passwordsDoNotMatch": "Lösenorden stämmer inte överens",
        "passwordsDoNotMatchExplanation": "Lösenorden stämmer inte överens, försök igen.",
        "passwordTooShort": "Lösenordet är för kort",
        "passwordTooShortExplanation": "Ditt lösenord måste åtminstone vara 12 tecken långt, försök igen.",
        "oldPassword": "Ett gammalt lösenord får ej användas",
<<<<<<< HEAD
        "oldPasswordExplanation":
            "Ett gammalt lösenord får ej användas som ditt nya, försök igen med ett nytt lösenord.",
=======
        "oldPasswordExplanation": "Ett gammalt lösenord får ej användas som ditt nya, försök igen med ett nytt lösenord.",
>>>>>>> 2c55d9a7
        "ensureStrongPassword": "Se till att du använder ett starkt lösenord med minst 12 tecken.",
        "currentPassword": "Nuvarande lösenord",
        "newPassword": "Nytt lösenord",
        "confirmPassword": "Bekräfta nytt lösenord"
    },
    "copyToClipboard": {
        "seedCleared": "Seed rensad",
        "seedClearedExplanation": "Seeden har rensats från urklippet för din säkerhet.",
        "seedCopied": "Kopierat till urklipp",
        "seedCopiedExplanation": "Din seed kommer att rensas när du trycker på ”klar” eller 60 sekunder har gått.",
        "clickToCopy": "Klicka på knappen nedan för att kopiera din adress till ett lösenordshanterare.",
        "doNotStore": "Förvara inte din seed i oformaterad text.",
        "copyToClipboard": "Kopiera till urklipp"
    },
    "enterSeed": {
        "invalidCharacters": "Seeden innehåller ogiltiga tecken",
<<<<<<< HEAD
        "invalidCharactersExplanation":
            "Seeden kan endast innehålla bokstäverna A-Z och numret 9. Din seed innehåller felaktiga tecken, försök igen.",
        "seedTooShort": "Seeden är för kort",
        "seedTooShortExplanation":
            "Din seed måste vara minst {{maxLength}} tecken. Den är för närvarande {{currentLength}} tecken lång. Vänligen försök igen.",
        "seedExplanation":
            "Seed ska vara {{maxLength}} tecken lång och får endast innehålla bokstäverna A-Z och nummer 9. Din seed får inte vara längre än {{maxLength}} tecken.",
=======
        "invalidCharactersExplanation": "Seeden kan endast innehålla bokstäverna A-Z och numret 9. Din seed innehåller felaktiga tecken, försök igen.",
        "seedTooShort": "Seeden är för kort",
        "seedTooShortExplanation": "Din seed måste vara minst {{maxLength}} tecken. Den är för närvarande {{currentLength}} tecken lång. Vänligen försök igen.",
        "seedExplanation": "Seed ska vara {{maxLength}} tecken lång och får endast innehålla bokstäverna A-Z och nummer 9. Din seed får inte vara längre än {{maxLength}} tecken.",
>>>>>>> 2c55d9a7
        "neverShare": "DELA ALDRIG DIN SEED MED NÅGON"
    },
    "home": {
        "balance": "Konton",
        "send": "SKICKA",
        "receive": "TA EMOT",
        "history": "HISTORIK",
        "settings": "INSTÄLLNINGAR"
    },
    "languageSetup": {
        "language": "Språk"
    },
    "login": {
        "emptyPassword": "Tomt lösenord",
        "emptyPasswordExplanation": "Du måste ange ett lösenord för att logga in. Vänligen försök igen.",
        "enterPassword": "Vänligen ange ditt lösenord.",
        "useSeed": "ANVÄND DIN SEED",
        "login": "LOGGA IN",
        "selectDifferentNode": "Do you want to select a different node?"
    },
    "loading": {
        "loadingFirstTime": "Laddar din adress för första gången.",
        "thisMayTake": "Detta kan ta ett tag.",
        "youMayNotice": "Din enhet kan tillfälligt bli långsammare."
    },
    "newSeedSetup": {
        "seedNotGenerated": "En seed har inte blivit genererad",
        "seedNotGeneratedExplanation": "Vänligen klicka på knappen Generera ny seed.",
        "pressForNewSeed": "TRYCK FÖR NYA SEED",
        "individualLetters": "Tryck på enskilda bokstäver för att slumpmässigt ändra de."
    },
    "onboardingComplete": {
<<<<<<< HEAD
        "walletReady":
            "Plånboken är nu inställd och redo för att användas. Om du behöver göra några ändringar i framtiden, titta i menyn Inställningar."
=======
        "walletReady": "Plånboken är nu inställd och redo för att användas. Om du behöver göra några ändringar i framtiden, titta i menyn Inställningar."
>>>>>>> 2c55d9a7
    },
    "paperWallet": {
        "clickToPrint": "Klicka på knappen nedan för att skriva ut en papperskopia av din seed.",
        "storeSafely": "Förvara den säkert.",
        "neverShare": "Dela aldrig din seed med någon.",
        "iotaLogo": "IOTA logotyp",
        "printWallet": "SKRIV UT PAPPERSKOPIA"
    },
    "receive": {
        "addressCopied": "Adress kopierad",
        "addressCopiedExplanation": "Din adress har kopierats till urklippet.",
        "generateNewAddress": "GENERERA NY ADRESS",
        "message": "Valfritt meddelande",
        "removeMessage": "TA BORT MEDDELANDE"
    },
    "saveYourSeed": {
        "seedCleared": "Seed rensad",
        "seedClearedExplanation": "Seeden har rensats från urklippet för din säkerhet.",
        "mustSaveYourSeed": "Du måste spara din seed med ",
        "atLeastOne": "minst en ",
        "ofTheOptions": "av alternativen som anges nedan."
    },
    "seedReentry": {
        "incorrectSeed": "Felaktiga seed",
        "incorrectSeedExplanation": "Den seed som du angav är felaktig. Vänligen försök igen.",
        "thisIsACheck": "Detta är en kontroll för att kontrollera om du sparat din seed.",
        "ifYouHaveNotSaved": "Om du inte har sparat din seed, gå tillbaka till föregående skärm och göra så."
    },
    "send": {
        "invalidAddress": "Ogiltig adress",
        "invalidAddressExplanation1": "Din seed bör vara {{maxLength}} tecken långt och ska ha en kontrollsumma.",
        "invalidAddressExplanation2": "Adressen innehåller ogiltiga tecken.",
        "invalidAddressExplanation3": "Adress innehåller en felaktig kontrollsumma.",
        "notEnoughFunds": "Inte tillräckligt med pengar",
        "notEnoughFundsExplanation": "Du har inte tillräckligt IOTA att slutföra denna överföring.",
        "keyReuse": "Nyckelåteranvändning",
        "keyReuseExplanation": "Den adress som du försöker skicka till har redan använts. Försök med en annan adress.",
        "recipientAddress": "Mottagarens adress",
        "amount": "Antal",
        "max": "MAX",
        "message": "Meddelande",
        "send": "SKICKA",
        "invalidAmount": "Felaktigt belopp angivet",
        "invalidAmountExplanation": "Ange ett numeriskt värde för transaktionsbeloppet.",
        "maximumSelected": "HÖGSTA belopp valt",
        "iotaUnits": "IOTA enheter"
    },
    "setPassword": {
        "passwordTooShort": "Lösenordet är för kort",
<<<<<<< HEAD
        "passwordTooShortExplanation":
            "Ditt lösenord måste vara minst ${MIN_PASSWORD_LENGTH} tecken. Det är för närvarande ${this.state.password.length} tecken lång. Vänligen försök igen.",
        "passwordMismatch": "Lösenorden matchar inte",
        "passwordMismatchExplanation": "De lösenord du har angett stämmer inte överens. Vänligen försök igen.",
        "nowWeNeedTo": "Nu behöver vi ställa in ett lösenord.",
        "anEncryptedCopy":
            "En krypterad version av din seed sparas på din enhet. Detta lösenord kommer användas för att få tillgång till din plånbok i framtiden.",
=======
        "passwordTooShortExplanation": "Ditt lösenord måste vara minst ${MIN_PASSWORD_LENGTH} tecken. Det är för närvarande ${this.state.password.length} tecken lång. Vänligen försök igen.",
        "passwordMismatch": "Lösenorden matchar inte",
        "passwordMismatchExplanation": "De lösenord du har angett stämmer inte överens. Vänligen försök igen.",
        "nowWeNeedTo": "Nu behöver vi ställa in ett lösenord.",
        "anEncryptedCopy": "En krypterad version av din seed sparas på din enhet. Detta lösenord kommer användas för att få tillgång till din plånbok i framtiden.",
>>>>>>> 2c55d9a7
        "ensure": "Se till att du använder ett starkt lösenord med minst 12 tecken.",
        "retypePassword": "Skriv lösenordet igen"
    },
    "setSeedName": {
        "canUseMultipleSeeds": "Du kan använda flera seeds med denna plånbok. Varje seed kräver ett kontonamn.",
        "youCanAdd": "Du kan lägga till fler seeds i inställningar."
    },
    "settings": {
        "transferSending": "Skickar",
        "transferSendingExplanation": "Vänta tills din överföring har skickats.",
        "generatingAddress": "Generera adress för att ta emot IOTA",
        "generatingAddressExplanation": "Vänta tills din adress har genererats.",
        "mode": "Läge",
        "theme": "Tema",
        "currency": "Valuta",
        "language": "Språk",
        "addNewSeed": "Lägg till ny seed",
        "twoFA": "Tvåfaktorsautentisering",
        "changePassword": "Ändra lösenord",
        "advanced": "Avancerade inställningar",
        "logout": "Logga ut",
        "reset": "Återställ plånbok",
        "syncingComplete": "Synkronisering genomförd",
        "syncingCompleteExplanation": "Ditt konto har synkroniserat färdigt.",
        "nicknameChanged": "Kontonamn bytt",
        "nicknameChangedExplanation": "Namnet på ditt konto har ändrats.",
        "accountDeleted": "Kontot har tagits bort",
        "accountDeletedExplanation": "Ditt konto har tagits bort från plånboken.",
        "cannotPerformAction": "Kan inte utföra åtgärden",
        "cannotPerformActionExplanation": "Gå till avancerade inställningar för att återställa plånboken.",
        "poorConnection": "Poor connection",
        "poorConnectionExplanation": "Failed to change currency due to a poor connection."
    },
    "resetWalletConfirmation": {
        "thisAction": "Denna åtgärd kan inte ångras.",
        "warning1": "Alla din plånbok data inklusive din",
        "warning2": " seed, lösenord, ",
        "warning3": "och",
        "warning4": " annan kontoinformation",
        "warning5": " kommer försvinna.",
        "areYouSure": "Är du säker på att du vill fortsätta?"
    },
    "resetWalletRequirePassword": {
        "enterPassword": "Enter your password to reset the wallet.",
        "cancel": "AVBRYT",
        "reset": "ÅTERSTÄLL"
    },
    "walletSetup": {
        "okay": "Okej. Låt oss ställa in din plånbok!",
        "doYouAlreadyHaveASeed": "Har du redan en seed som du vill använda?",
<<<<<<< HEAD
        "seedExplanation":
            "IOTA seeden är som ett användarnamn och lösenord till ditt konto, de två kombineras till en teckensträng på 81 tecken.",
=======
        "seedExplanation": "IOTA seeden är som ett användarnamn och lösenord till ditt konto, de två kombineras till en teckensträng på 81 tecken.",
>>>>>>> 2c55d9a7
        "explanation1": "Du kan använda det för att komma åt dina pengar från",
        "explanation2": " vilken plånbok som helst ",
        "explanation3": ", på",
        "explanation4": " valfri enhet",
        "explanation5": ". Men om du förlorar din seed, då förlorar du också dina IOTA.",
        "keepSafe": "Vänligen förvara din seed säkert."
    },
    "welcome": {
        "thankYou": "Tack för att du använder IOTA plånboken.",
        "weWillSpend": "Vi kommer att tillbringa de närmaste minuterna till att konfiguera din plånbok.",
        "reminder": "Det kanske är lockande att hoppa över några steg, men vi uppmanar dig att följa hela processen."
    },
    "writeSeedDown": {
<<<<<<< HEAD
        "yourSeedIs":
            "Din seed läses från vänster till höger och är 81 tecken. Skriv ner din seed samt kontrollsumma och",
=======
        "yourSeedIs": "Din seed läses från vänster till höger och är 81 tecken. Skriv ner din seed samt kontrollsumma och",
>>>>>>> 2c55d9a7
        "tripleCheck": "kolla mer än 2 gånger",
        "thatTheyAreCorrect": "att den stämmer."
    },
    "history": {
        "bundleHashCopied": "Hash kopierades",
        "bundleHashCopiedExplanation": "Bunt hashen har kopierats till Urklipp.",
        "addressCopied": "Adress kopierad",
        "addressCopiedExplanation": "Din adress har kopierats till urklippet."
    },
    "accountManagement": {
<<<<<<< HEAD
        "viewSeed": "",
        "viewAddresses": "",
        "editAccountName": "",
        "deleteAccount": "",
        "addNewAccount": ""
    },
    "addCustomNode": {
        "customNode": "",
        "add": ""
    },
    "addNewAccount": {
        "useExistingSeed": "",
        "createNewSeed": ""
    },
    "advancedSettings": {
        "selectNode": "",
        "addCustomNode": "",
        "manualSync": ""
    },
    "advancedThemeCustomisation": {
        "background": "",
        "frame": ""
    },
    "currencySelection": {
        "currency": ""
    },
    "logoutConfirmationModal": {
        "logoutConfirmation": ""
    },
    "qrScanner": {
        "scan": ""
    },
    "unitInfoModal": {
        "unitSystem": "",
        "trillion": "",
        "billion": "",
        "million": "",
        "thousand": "",
        "one": ""
=======
        "viewSeed": "View seed",
        "viewAddresses": "View addresses",
        "editAccountName": "Edit account name",
        "deleteAccount": "Delete account",
        "addNewAccount": "Add new account"
    },
    "addCustomNode": {
        "customNode": "Custom node",
        "add": "Add"
    },
    "addNewAccount": {
        "useExistingSeed": "Use existing seed",
        "createNewSeed": "Create new seed"
    },
    "advancedSettings": {
        "selectNode": "Select node",
        "addCustomNode": "Add custom node",
        "manualSync": "Manual sync"
    },
    "advancedThemeCustomisation": {
        "background": "Background",
        "frame": "Frame"
    },
    "currencySelection": {
        "currency": "Currency"
    },
    "logoutConfirmationModal": {
        "logoutConfirmation": "Are you sure you want to log out?"
    },
    "qrScanner": {
        "scan": "Scan your QR code"
    },
    "unitInfoModal": {
        "unitSystem": "UNIT SYSTEM",
        "trillion": "Trillion",
        "billion": "Billion",
        "million": "Million",
        "thousand": "Thousand",
        "one": "One"
>>>>>>> 2c55d9a7
    }
}<|MERGE_RESOLUTION|>--- conflicted
+++ resolved
@@ -7,15 +7,9 @@
         "back": "TILLBAKA",
         "done": "KLAR",
         "next": "NÄSTA",
-<<<<<<< HEAD
-        "apply": "",
-        "save": "",
-        "close": "",
-=======
         "apply": "APPLY",
         "save": "SAVE",
         "close": "CLOSE",
->>>>>>> 2c55d9a7
         "manualCopy": "Skriv ner din seed",
         "paperWallet": "Skriva ut papperskopia",
         "copyToClipboard": "Lägg till i lösenordshanteraren",
@@ -39,8 +33,7 @@
         "syncInProgressExplanation": "Vänta tills synkroniseringen är klar.",
         "somethingWentWrong": "Något gick fel",
         "somethingWentWrongExplanation": "Starta om appen.",
-<<<<<<< HEAD
-        "node": ""
+        "node": "Node"
     },
     "addAdditionalSeed": {
         "seedInvalidChars": "Din seed innehåller felaktiga tecken",
@@ -49,15 +42,6 @@
         "seedTooShort": "Din seed är för kort",
         "seedTooShortExplanation":
             "Din seed måste vara minst {{maxLength}} tecken. Den är för närvarande {{currentLength}} tecken lång. Vänligen försök igen.",
-=======
-        "node": "Node"
-    },
-    "addAdditionalSeed": {
-        "seedInvalidChars": "Din seed innehåller felaktiga tecken",
-        "seedInvalidCharsExplanation": "Din seed kan endast innehålla bokstäverna A-Z och numret 9. Din seed innehåller felaktiga tecken, försök igen.",
-        "seedTooShort": "Din seed är för kort",
-        "seedTooShortExplanation": "Din seed måste vara minst {{maxLength}} tecken. Den är för närvarande {{currentLength}} tecken lång. Vänligen försök igen.",
->>>>>>> 2c55d9a7
         "nameInUse": "Kontonamnet används redan",
         "nameInUseExplanation": "Vänligen använd ett unikt namn för din seed.",
         "enterAccountName": "Ange ditt kontonamn.",
@@ -79,12 +63,8 @@
         "passwordTooShort": "Lösenordet är för kort",
         "passwordTooShortExplanation": "Ditt lösenord måste åtminstone vara 12 tecken långt, försök igen.",
         "oldPassword": "Ett gammalt lösenord får ej användas",
-<<<<<<< HEAD
         "oldPasswordExplanation":
             "Ett gammalt lösenord får ej användas som ditt nya, försök igen med ett nytt lösenord.",
-=======
-        "oldPasswordExplanation": "Ett gammalt lösenord får ej användas som ditt nya, försök igen med ett nytt lösenord.",
->>>>>>> 2c55d9a7
         "ensureStrongPassword": "Se till att du använder ett starkt lösenord med minst 12 tecken.",
         "currentPassword": "Nuvarande lösenord",
         "newPassword": "Nytt lösenord",
@@ -101,7 +81,6 @@
     },
     "enterSeed": {
         "invalidCharacters": "Seeden innehåller ogiltiga tecken",
-<<<<<<< HEAD
         "invalidCharactersExplanation":
             "Seeden kan endast innehålla bokstäverna A-Z och numret 9. Din seed innehåller felaktiga tecken, försök igen.",
         "seedTooShort": "Seeden är för kort",
@@ -109,12 +88,6 @@
             "Din seed måste vara minst {{maxLength}} tecken. Den är för närvarande {{currentLength}} tecken lång. Vänligen försök igen.",
         "seedExplanation":
             "Seed ska vara {{maxLength}} tecken lång och får endast innehålla bokstäverna A-Z och nummer 9. Din seed får inte vara längre än {{maxLength}} tecken.",
-=======
-        "invalidCharactersExplanation": "Seeden kan endast innehålla bokstäverna A-Z och numret 9. Din seed innehåller felaktiga tecken, försök igen.",
-        "seedTooShort": "Seeden är för kort",
-        "seedTooShortExplanation": "Din seed måste vara minst {{maxLength}} tecken. Den är för närvarande {{currentLength}} tecken lång. Vänligen försök igen.",
-        "seedExplanation": "Seed ska vara {{maxLength}} tecken lång och får endast innehålla bokstäverna A-Z och nummer 9. Din seed får inte vara längre än {{maxLength}} tecken.",
->>>>>>> 2c55d9a7
         "neverShare": "DELA ALDRIG DIN SEED MED NÅGON"
     },
     "home": {
@@ -147,12 +120,8 @@
         "individualLetters": "Tryck på enskilda bokstäver för att slumpmässigt ändra de."
     },
     "onboardingComplete": {
-<<<<<<< HEAD
         "walletReady":
             "Plånboken är nu inställd och redo för att användas. Om du behöver göra några ändringar i framtiden, titta i menyn Inställningar."
-=======
-        "walletReady": "Plånboken är nu inställd och redo för att användas. Om du behöver göra några ändringar i framtiden, titta i menyn Inställningar."
->>>>>>> 2c55d9a7
     },
     "paperWallet": {
         "clickToPrint": "Klicka på knappen nedan för att skriva ut en papperskopia av din seed.",
@@ -202,7 +171,6 @@
     },
     "setPassword": {
         "passwordTooShort": "Lösenordet är för kort",
-<<<<<<< HEAD
         "passwordTooShortExplanation":
             "Ditt lösenord måste vara minst ${MIN_PASSWORD_LENGTH} tecken. Det är för närvarande ${this.state.password.length} tecken lång. Vänligen försök igen.",
         "passwordMismatch": "Lösenorden matchar inte",
@@ -210,13 +178,6 @@
         "nowWeNeedTo": "Nu behöver vi ställa in ett lösenord.",
         "anEncryptedCopy":
             "En krypterad version av din seed sparas på din enhet. Detta lösenord kommer användas för att få tillgång till din plånbok i framtiden.",
-=======
-        "passwordTooShortExplanation": "Ditt lösenord måste vara minst ${MIN_PASSWORD_LENGTH} tecken. Det är för närvarande ${this.state.password.length} tecken lång. Vänligen försök igen.",
-        "passwordMismatch": "Lösenorden matchar inte",
-        "passwordMismatchExplanation": "De lösenord du har angett stämmer inte överens. Vänligen försök igen.",
-        "nowWeNeedTo": "Nu behöver vi ställa in ett lösenord.",
-        "anEncryptedCopy": "En krypterad version av din seed sparas på din enhet. Detta lösenord kommer användas för att få tillgång till din plånbok i framtiden.",
->>>>>>> 2c55d9a7
         "ensure": "Se till att du använder ett starkt lösenord med minst 12 tecken.",
         "retypePassword": "Skriv lösenordet igen"
     },
@@ -267,12 +228,8 @@
     "walletSetup": {
         "okay": "Okej. Låt oss ställa in din plånbok!",
         "doYouAlreadyHaveASeed": "Har du redan en seed som du vill använda?",
-<<<<<<< HEAD
         "seedExplanation":
             "IOTA seeden är som ett användarnamn och lösenord till ditt konto, de två kombineras till en teckensträng på 81 tecken.",
-=======
-        "seedExplanation": "IOTA seeden är som ett användarnamn och lösenord till ditt konto, de två kombineras till en teckensträng på 81 tecken.",
->>>>>>> 2c55d9a7
         "explanation1": "Du kan använda det för att komma åt dina pengar från",
         "explanation2": " vilken plånbok som helst ",
         "explanation3": ", på",
@@ -286,12 +243,8 @@
         "reminder": "Det kanske är lockande att hoppa över några steg, men vi uppmanar dig att följa hela processen."
     },
     "writeSeedDown": {
-<<<<<<< HEAD
         "yourSeedIs":
             "Din seed läses från vänster till höger och är 81 tecken. Skriv ner din seed samt kontrollsumma och",
-=======
-        "yourSeedIs": "Din seed läses från vänster till höger och är 81 tecken. Skriv ner din seed samt kontrollsumma och",
->>>>>>> 2c55d9a7
         "tripleCheck": "kolla mer än 2 gånger",
         "thatTheyAreCorrect": "att den stämmer."
     },
@@ -302,47 +255,6 @@
         "addressCopiedExplanation": "Din adress har kopierats till urklippet."
     },
     "accountManagement": {
-<<<<<<< HEAD
-        "viewSeed": "",
-        "viewAddresses": "",
-        "editAccountName": "",
-        "deleteAccount": "",
-        "addNewAccount": ""
-    },
-    "addCustomNode": {
-        "customNode": "",
-        "add": ""
-    },
-    "addNewAccount": {
-        "useExistingSeed": "",
-        "createNewSeed": ""
-    },
-    "advancedSettings": {
-        "selectNode": "",
-        "addCustomNode": "",
-        "manualSync": ""
-    },
-    "advancedThemeCustomisation": {
-        "background": "",
-        "frame": ""
-    },
-    "currencySelection": {
-        "currency": ""
-    },
-    "logoutConfirmationModal": {
-        "logoutConfirmation": ""
-    },
-    "qrScanner": {
-        "scan": ""
-    },
-    "unitInfoModal": {
-        "unitSystem": "",
-        "trillion": "",
-        "billion": "",
-        "million": "",
-        "thousand": "",
-        "one": ""
-=======
         "viewSeed": "View seed",
         "viewAddresses": "View addresses",
         "editAccountName": "Edit account name",
@@ -382,6 +294,5 @@
         "million": "Million",
         "thousand": "Thousand",
         "one": "One"
->>>>>>> 2c55d9a7
     }
 }