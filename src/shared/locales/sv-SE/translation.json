--- conflicted
+++ resolved
@@ -59,17 +59,9 @@
     },
     "addAdditionalSeed": {
         "seedInvalidChars": "Din seed innehåller felaktiga tecken",
-<<<<<<< HEAD
         "seedInvalidCharsExplanation": "Din seed kan endast innehålla bokstäverna A-Z och numret 9. Din seed innehåller felaktiga tecken. Försök igen.",
         "seedTooShort": "Din seed är för kort",
         "seedTooShortExplanation": "Din seed måste vara minst {{maxLength}} tecken. Seeden är för närvarande {{currentLength}} tecken lång. Vänligen försök igen.",
-=======
-        "seedInvalidCharsExplanation":
-            "Din seed kan endast innehålla bokstäverna A-Z och numret 9. Din seed innehåller felaktiga tecken, försök igen.",
-        "seedTooShort": "Din seed är för kort",
-        "seedTooShortExplanation":
-            "Din seed måste vara minst {{maxLength}} tecken. Den är för närvarande {{currentLength}} tecken lång. Vänligen försök igen.",
->>>>>>> b9ca33a2
         "nameInUse": "Kontonamnet används redan",
         "nameInUseExplanation": "Vänligen använd ett unikt namn för din seed.",
         "enterAccountName": "Ange ditt kontonamn.",
@@ -91,12 +83,7 @@
         "passwordTooShort": "Lösenordet är för kort",
         "passwordTooShortExplanation": "Ditt lösenord måste åtminstone vara 12 tecken långt, försök igen.",
         "oldPassword": "Ett gammalt lösenord får ej användas",
-<<<<<<< HEAD
         "oldPasswordExplanation": "Ett gammalt lösenord kan ej användas som ditt nya, försök igen med ett nytt lösenord.",
-=======
-        "oldPasswordExplanation":
-            "Ett gammalt lösenord får ej användas som ditt nya, försök igen med ett nytt lösenord.",
->>>>>>> b9ca33a2
         "ensureStrongPassword": "Se till att du använder ett starkt lösenord med minst 12 tecken.",
         "currentPassword": "Nuvarande lösenord",
         "newPassword": "Nytt lösenord",
