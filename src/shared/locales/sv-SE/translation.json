--- conflicted
+++ resolved
@@ -34,12 +34,8 @@
         "seedInvalidCharsExplanation":
             "Adressen kan endast innehålla bokstäverna A-Z och numret 9. Din adress innehåller felaktiga tecken, försök igen.",
         "seedTooShort": "Adressen är för kort",
-<<<<<<< HEAD
         "seedTooShortExplanation":
-            "Adressen måste vara åtminstone 60 tecken lång(81 är optimalt). Din adress är endast {seed.length}. Försök igen.",
-=======
-        "seedTooShortExplanation": "Seeds must be {{maxLength}} characters long. Your seed is currently {{currentLength}} characters long. Please try again.",
->>>>>>> 20ca4cf8
+            "Seeds must be {{maxLength}} characters long. Your seed is currently {{currentLength}} characters long. Please try again.",
         "nameInUse": "Kontonamnet används redan",
         "nameInUseExplanation": "Vänligen använd ett unikt namn för din adress.",
         "enterAccountName": "Ange ditt kontonamn.",
@@ -79,15 +75,10 @@
         "invalidCharactersExplanation":
             "Adressen kan endast innehålla bokstäverna A-Z och numret 9. Din adress innehåller felaktiga tecken, försök igen.",
         "seedTooShort": "Adressen är för kort",
-<<<<<<< HEAD
         "seedTooShortExplanation":
-            "Adressen måste vara åtminstone 60 tecken lång(81 är optimalt). Din adress är endast {seed.length}. Försök igen.",
+            "Seeds must be {{maxLength}} characters long. Your seed is currently {{currentLength}} characters long. Please try again.",
         "seedExplanation":
-            "Adressen ska vara 81 tecken lång och endast innehålla bokstäverna A-Z och nummer 9. Adressen får inte vara längre än 81 tecken.",
-=======
-        "seedTooShortExplanation": "Seeds must be {{maxLength}} characters long. Your seed is currently {{currentLength}} characters long. Please try again.",
-        "seedExplanation": "Seeds should be {{maxLength}} characters long, and should contain capital letters A-Z, or the number 9. You cannot use seeds longer than {{maxLength}} characters.",
->>>>>>> 20ca4cf8
+            "Seeds should be {{maxLength}} characters long, and should contain capital letters A-Z, or the number 9. You cannot use seeds longer than {{maxLength}} characters.",
         "neverShare": "DELA ALDRIG DIN ADRESS MED NÅGON"
     },
     "home": {
