--- conflicted
+++ resolved
@@ -32,21 +32,12 @@
         "somethingWentWrongExplanation": "Starta om appen."
     },
     "addAdditionalSeed": {
-<<<<<<< HEAD
-        "seedInvalidChars": "Adressen innehåller felaktiga tecken",
-        "seedInvalidCharsExplanation":
-            "Adressen kan endast innehålla bokstäverna A-Z och numret 9. Din adress innehåller felaktiga tecken, försök igen.",
-        "seedTooShort": "Adressen är för kort",
-        "seedTooShortExplanation":
-            "Seeds must be {{maxLength}} characters long. Your seed is currently {{currentLength}} characters long. Please try again.",
-=======
         "seedInvalidChars": "Din seed innehåller felaktiga tecken",
         "seedInvalidCharsExplanation":
             "Din seed kan endast innehålla bokstäverna A-Z och numret 9. Din seed innehåller felaktiga tecken, försök igen.",
         "seedTooShort": "Din seed är för kort",
         "seedTooShortExplanation":
             "Din seed måste vara minst {{maxLength}} tecken. Den är för närvarande {{currentLength}} tecken lång. Vänligen försök igen.",
->>>>>>> 5e47ba79
         "nameInUse": "Kontonamnet används redan",
         "nameInUseExplanation": "Vänligen använd ett unikt namn för din seed.",
         "enterAccountName": "Ange ditt kontonamn.",
@@ -76,18 +67,11 @@
     "copyToClipboard": {
         "seedCleared": "Adress rensad",
         "seedClearedExplanation": "Adressen har rensats från urklippet för din säkerhet.",
-<<<<<<< HEAD
-        "seedCopied": "Adress kopierad",
-        "seedCopiedExplanation":
-            "Adressen har kopierats till urklippet och kommer att rensas när du trycker på ”klar” eller när 60 sekunder har gått.",
-        "clickToCopy": "Klicka på knappen nedan för att kopiera din adress till ett lösenordshanterare."
-=======
         "seedCopied": "Copied seed to clipboard",
         "seedCopiedExplanation": "The seed will be cleared once you press \"DONE\" or 60 seconds have passed.",
         "clickToCopy": "Klicka på knappen nedan för att kopiera din adress till ett lösenordshanterare.",
         "doNotStore": "Förvara inte din seed i oformaterad text.",
         "copyToClipboard": "Copy to clipboard"
->>>>>>> 5e47ba79
     },
     "enterSeed": {
         "invalidCharacters": "Adressen innehåller ogiltiga tecken",
@@ -95,15 +79,9 @@
             "Adressen kan endast innehålla bokstäverna A-Z och numret 9. Din adress innehåller felaktiga tecken, försök igen.",
         "seedTooShort": "Adressen är för kort",
         "seedTooShortExplanation":
-<<<<<<< HEAD
-            "Seeds must be {{maxLength}} characters long. Your seed is currently {{currentLength}} characters long. Please try again.",
-        "seedExplanation":
-            "Seeds should be {{maxLength}} characters long, and should contain capital letters A-Z, or the number 9. You cannot use seeds longer than {{maxLength}} characters.",
-=======
             "Din seed måste vara minst {{maxLength}} tecken. Den är för närvarande {{currentLength}} tecken lång. Vänligen försök igen.",
         "seedExplanation":
             "Seed ska vara {{maxLength}} tecken lång och får endast innehålla bokstäverna A-Z och nummer 9. Din seed får inte vara längre än {{maxLength}} tecken.",
->>>>>>> 5e47ba79
         "neverShare": "DELA ALDRIG DIN ADRESS MED NÅGON"
     },
     "home": {
