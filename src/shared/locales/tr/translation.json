{
    "global": {
        "invalidResponse": "Geçersiz yanıt",
        "invalidResponseExplanation": "Düğümü geçersiz yanıt döndürdü.",
        "invalidResponsePollingExplanation": "Düğüm yoklama sırasında geçersiz bir yanıt döndürdü.",
        "seed": "Tohum",
        "back": "Geri",
        "done": "Tamamlandı",
        "next": "SONRAKİ",
        "manualCopy": "Write seed down",
        "paperWallet": "Print paper copy",
        "copyToClipboard": "Add to password manager",
        "qr": "QR",
        "notAvailable": "Bu işlev kullanılabilir değil",
        "notAvailableExplanation": "Daha sonraki bir aşamada eklenecektir.",
        "enterSeed": "Lütfen tohumunuzu giriniz.",
        "mainWallet": "Ana Hesap",
        "secondWallet": "İKİNCİ HESAP",
        "thirdWallet": "ÜÇÜNCÜ HESAP",
        "fourthWallet": "DÖRDÜNCÜ HESAP",
        "fifthWallet": "BEŞİNCİ HESAP",
        "sixthWallet": "ALTINCI HESAP",
        "otherWallet": "DİĞER HESAP",
        "yes": "EVET",
        "no": "HAYIR",
        "password": "Şifre",
        "unrecognisedPassword": "Tanınmayan şifre",
        "unrecognisedPasswordExplanation": "Şifre tanımlı değil. Lütfen yeniden deneyin.",
        "syncInProgress": "Eşitleme sürüyor",
        "syncInProgressExplanation": "Senkronizasyonu tamamlanana kadar bekleyin.",
        "somethingWentWrong": "Bir şeyler yanlış gitti",
        "somethingWentWrongExplanation": "Lütfen uygulamayı yeniden başlatın."
    },
    "addAdditionalSeed": {
<<<<<<< HEAD
        "seedInvalidChars": "Seed contains invalid characters",
        "seedInvalidCharsExplanation":
            "Seeds can only consist of the capital letters A-Z and the number 9. Your seed has invalid characters. Please try again.",
        "seedTooShort": "Seed is too short",
        "seedTooShortExplanation":
            "Seeds must be {{maxLength}} characters long. Your seed is currently {{currentLength}} characters long. Please try again.",
        "nameInUse": "Account name already in use",
        "nameInUseExplanation": "Please use a unique account name for your seed.",
        "enterAccountName": "Enter an account name.",
        "accountName": "Account name",
        "noNickname": "No account name entered",
        "noNicknameExplanation": "Please enter an account name for your seed."
=======
        "seedInvalidChars": "Geçersiz karakterler içeriyor",
        "seedInvalidCharsExplanation":
            "Tohum yalnızca büyük harf A-Z ve 9 numara oluşabilir. Tohumunuz geçersiz karakterler içeriyor. Lütfen yeniden deneyin.",
        "seedTooShort": "Tohum çok kısa",
        "seedTooShortExplanation":
            "Tohumlar {{maxLength}} karakter uzunluğunda olmalıdır. Tohumunuz şu anda {{currentLength}} karakter uzunluktadır. Lütfen yeniden deneyin.",
        "nameInUse": "Hesap adı zaten kullanılıyor",
        "nameInUseExplanation": "Lütfen tohumunuz için benzersiz bir hesap adı kullanın.",
        "enterAccountName": "Bir hesap adı girin.",
        "accountName": "Hesap adı",
        "noNickname": "Hiçbir hesap adı girilmedi",
        "noNicknameExplanation": "Lütfen tohumunuz için benzersiz bir hesap adı kullanın."
>>>>>>> 4731fbeb
    },
    "changePassword": {
        "oops": "Eyvah. Bir sorun oluştu",
        "oopsExplanation":
            "Parolanızı güncelleştirilirken bir şeyler ters gitmiş gibi görünüyor. Lütfen yeniden deneyin.",
        "passwordUpdated": "Parola güncellendi",
        "passwordUpdatedExplanation": "Şifren başarıyla güncellendi.",
        "incorrectPassword": "Yanlış parola",
        "incorrectPasswordExplanation": "Geçerli parolanız doğru değil. Lütfen yeniden deneyin.",
        "passwordsDoNotMatch": "Parolalar eşleşmiyor",
        "passwordsDoNotMatchExplanation": "Parolalar uyuşmuyor. Lütfen yeniden deneyin.",
        "passwordTooShort": "Parola çok kısa",
        "passwordTooShortExplanation": "Your password must be at least 8 characters. Please try again.",
<<<<<<< HEAD
        "oldPassword": "Cannot set old password",
        "oldPasswordExplanation":
            "You cannot use the old password as your new password. Please try again with a new password.",
        "ensureStrongPassword": "Ensure you use a strong password of at least 12 characters.",
        "currentPassword": "Current Password",
        "newPassword": "New Password",
        "confirmPassword": "Confirm New Password"
    },
    "copyToClipboard": {
        "seedCleared": "Seed cleared",
        "seedClearedExplanation": "The seed has been cleared from the clipboard for your security.",
        "seedCopied": "Seed copied",
        "seedCopiedExplanation":
            "The seed has been copied to the clipboard and will be cleared once you press \"DONE\" or 60 seconds have passed, whichever comes first.",
        "clickToCopy": "Click the button below and copy your seed to a password manager."
=======
        "oldPassword": "Eski parola ayarlayamazsınız",
        "oldPasswordExplanation":
            "Yeni şifreniz olarak eski parolayı kullanamazsınız. Lütfen yeni bir parola ile yeniden deneyin.",
        "ensureStrongPassword": "En az 12 karakter uzunluğunda güçlü bir parola kullandığınızdan emin olun.",
        "currentPassword": "Geçerli Şifre",
        "newPassword": "Yeni Şifre",
        "confirmPassword": "Yeni Şifreyi Onayla"
    },
    "copyToClipboard": {
        "seedCleared": "Tohum temizlendi",
        "seedClearedExplanation": "Tohum güvenliğiniz için pano'dan temizlendi.",
        "seedCopied": "Copied seed to clipboard",
        "seedCopiedExplanation": "The seed will be cleared once you press \"DONE\" or 60 seconds have passed.",
        "clickToCopy": "Click the button below and copy your seed to a password manager.",
        "doNotStore": "Do not store your seed in plain text.",
        "copyToClipboard": "Copy to clipboard"
>>>>>>> 4731fbeb
    },
    "enterSeed": {
        "invalidCharacters": "Seed contains invalid characters",
        "invalidCharactersExplanation":
            "Seeds can only consist of the capital letters A-Z and the number 9. Your seed has invalid characters. Please try again.",
        "seedTooShort": "Seed is too short",
        "seedTooShortExplanation":
            "Seeds must be {{maxLength}} characters long. Your seed is currently {{currentLength}} characters long. Please try again.",
        "seedExplanation":
            "Seeds should be {{maxLength}} characters long, and should contain capital letters A-Z, or the number 9. You cannot use seeds longer than {{maxLength}} characters.",
        "neverShare": "NEVER SHARE YOUR SEED WITH ANYONE"
    },
    "home": {
        "balance": "BALANCE",
        "send": "SEND",
        "receive": "RECEIVE",
        "history": "HISTORY",
        "settings": "SETTINGS"
    },
    "languageSetup": {
        "language": "Language"
    },
    "login": {
        "emptyPassword": "Empty password",
        "emptyPasswordExplanation": "You must enter a password to log in. Please try again.",
        "enterPassword": "Please enter your password.",
        "useSeed": "USE SEED",
        "login": "LOG IN"
    },
    "loading": {
        "loadingFirstTime": "Loading seed for the first time.",
        "thisMayTake": "This may take a while.",
        "youMayNotice": "You may notice your device slowing down."
    },
    "newSeedSetup": {
        "seedNotGenerated": "Seed has not been generated",
        "seedNotGeneratedExplanation": "Please click the Generate New Seed button.",
        "pressForNewSeed": "PRESS FOR NEW SEED",
        "individualLetters": "Press individual letters to randomise them."
    },
    "onboardingComplete": {
        "walletReady":
            "The wallet is now set up and ready to use. If you need to make any changes in the future, look in the Settings menu."
    },
    "paperWallet": {
        "clickToPrint": "Click the button below to print a paper copy of your seed.",
        "storeSafely": "Store it safely.",
        "neverShare": "Never share your seed with anyone.",
        "iotaLogo": "IOTA logo",
        "printWallet": "PRINT PAPER WALLET"
    },
    "receive": {
        "addressCopied": "Address copied",
        "addressCopiedExplanation": "Your address has been copied to the clipboard.",
        "generateNewAddress": "GENERATE NEW ADDRESS",
        "message": "Optional message",
        "removeMessage": "REMOVE MESSAGE"
    },
    "saveYourSeed": {
        "seedCleared": "Seed cleared",
        "seedClearedExplanation": "The seed has been cleared from the clipboard for your security.",
        "mustSaveYourSeed": "You must save your seed with ",
        "atLeastOne": "at least one ",
        "ofTheOptions": "of the options listed below."
    },
    "seedReentry": {
        "incorrectSeed": "Incorrect seed",
        "incorrectSeedExplanation": "The seed you entered is incorrect. Please try again.",
        "thisIsACheck": "This is a check to make sure you saved your seed.",
        "ifYouHaveNotSaved": "If you have not saved your seed, please go back and do so."
    },
    "send": {
<<<<<<< HEAD
        "invalidAddress": "Invalid address",
        "invalidAddressExplanation1": "Address should be {{maxLength}} characters long and should have a checksum.",
        "invalidAddressExplanation2": "Address contains invalid characters.",
        "invalidAddressExplanation3": "Address contains an invalid checksum.",
        "notEnoughFunds": "Not enough funds",
        "notEnoughFundsExplanation": "You do not have enough IOTA to complete this transfer.",
        "keyReuse": "Key reuse",
        "keyReuseExplanation":
            "The address you are trying to send to has already been used. Please try another address.",
        "recipientAddress": "Recipient address",
        "amount": "Amount",
        "max": "MAX",
        "message": "Message",
        "send": "SEND",
        "invalidAmount": "Incorrect amount entered",
        "invalidAmountExplanation": "Please enter a numerical value for the transaction amount.",
        "maximumSelected": "MAXIMUM amount selected",
        "iotaUnits": "IOTA units"
    },
    "setPassword": {
        "passwordTooShort": "Password is too short",
        "passwordTooShortExplanation":
            "Your password must be at least {{minLength}} characters. It is currently {{currentLength}} characters long. Please try again.",
        "passwordMismatch": "Passwords do not match",
        "passwordMismatchExplanation": "The passwords you have entered do not match. Please try again.",
        "nowWeNeedTo": "Now we need to set up a password.",
        "anEncryptedCopy":
            "An encrypted copy of your seed will be stored on your device. You will use this password to access your wallet in future.",
        "ensure": "Ensure you use a strong password of at least 12 characters.",
        "retypePassword": "Retype Password"
=======
        "invalidAddress": "Geçersiz adres",
        "invalidAddressExplanation1":
            "Adres {{maxLength}} karakter uzunluğunda olmalı ve bir sağlama toplamı olmalıdır.",
        "invalidAddressExplanation2": "Adres geçersiz karakterler içeriyor.",
        "invalidAddressExplanation3": "Adres geçersiz bir sağlama toplamı içeryor.",
        "notEnoughFunds": "Yetersiz fon",
        "notEnoughFundsExplanation": "Bu aktarımı tamamlamak için yeterli Iota'nız yok.",
        "keyReuse": "Anahtar tekrar kullanımı",
        "keyReuseExplanation": "Göndermeye çalıştığınız adres zaten kullanılıyor. Lütfen başka bir adres deneyin.",
        "recipientAddress": "Alıcı adresi",
        "amount": "Tutar",
        "max": "MAKS",
        "message": "Mesaj",
        "send": "Gönder",
        "invalidAmount": "Yanlış tutar girildi",
        "invalidAmountExplanation": "Lütfen sayısal bir transfer tutarı girin.",
        "maximumSelected": "En fazla tutar seçildi",
        "iotaUnits": "Iota birimleri"
    },
    "setPassword": {
        "passwordTooShort": "Parola çok kısa",
        "passwordTooShortExplanation":
            "Tohumlar {{minLength}} karakter uzunluğunda olmalıdır. Tohumunuz şu anda {{currentLength}} karakter uzunluktadır. Lütfen yeniden deneyin.",
        "passwordMismatch": "Parolalar eşleşmiyor",
        "passwordMismatchExplanation": "Girdiğiniz parolalar eşleşmiyor. Lütfen tekrar girin.",
        "nowWeNeedTo": "Şimdi bir parola ayarlamanız gerekir.",
        "anEncryptedCopy":
            "Senin tohum şifrelenmiş bir kopyasını cihazınızda saklanacaktır. Cüzdanını gelecekte erişmek için bu parolayı kullanır.",
        "ensure": "En az 12 karakter uzunluğunda bir güçlü parola kullandığınızdan emin olun.",
        "retypePassword": "Şifrenizi tekrar girin"
>>>>>>> 4731fbeb
    },
    "setSeedName": {
        "canUseMultipleSeeds": "Bu cüzdanı ile birden çok tohum kullanabilirsiniz. Her tohum bir hesap adı gerektirir.",
        "youCanAdd": "Ayarlar menüsünden daha fazla tohum ekleyebilirsiniz."
    },
    "settings": {
        "transferSending": "Transfer gönderiliyor",
        "transferSendingExplanation": "Lütfen transfer gönderilinceye kadar bekleyin.",
        "generatingAddress": "Alıcı adresi üretiliyor",
        "generatingAddressExplanation": "Lütfen transfer gönderilinceye kadar bekleyin.",
        "mode": "Mod",
        "theme": "Tema",
        "currency": "Kur",
        "language": "Dil",
        "addNewSeed": "Yeni tohum ekleyin",
        "twoFA": "İki aşamalı doğrulama",
        "changePassword": "Parola Değiştir",
        "advanced": "Gelişmiş ayarlar",
        "logout": "Çıkış yap",
        "reset": "Cüzdanı Sıfırla",
        "back": "Geri",
        "syncingComplete": "Senkronizasyon Tamamlandı",
        "syncingCompleteExplanation": "Hesabınız başarıyla güncellendi.",
        "nicknameChanged": "Hesap ismi değiştirildi",
        "nicknameChangedExplanation": "Hesap adınız değişti.",
        "accountDeleted": "Hesap silindi",
        "accountDeletedExplanation": "Hesabınız cüzdandan kaldırıldı.",
        "cannotPerformAction": "İşlem gerçekleştirilemiyor",
        "cannotPerformActionExplanation": "Go to advanced settings to reset the wallet."
    },
    "resetWalletConfirmation": {
        "thisAction": "This action cannot be undone.",
        "warning1": "All your wallet data including your",
        "warning2": " seeds, password, ",
        "warning3": "and",
        "warning4": " other account information",
        "warning5": " will be lost.",
        "areYouSure": "Are you sure you want to continue?"
    },
    "resetWalletRequirePassword": {
        "enterPassword": "Enter password to reset your wallet.",
        "cancel": "CANCEL",
        "reset": "RESET"
    },
    "walletSetup": {
        "okay": "Okay. Let's set up your wallet!",
        "doYouAlreadyHaveASeed": "Do you already have a seed that you would like to use?",
        "seedExplanation":
            "The IOTA seed is like a username and password to your account, combined into one string of 81 characters.",
        "explanation1": "You can use it to access your funds from",
        "explanation2": " any wallet ",
        "explanation3": ", on",
        "explanation4": " any device",
        "explanation5": ". But if you lose your seed, you also lose your IOTA.",
        "keepSafe": "Please keep your seed safe."
    },
    "welcome": {
        "thankYou": "Thank you for downloading the IOTA wallet.",
        "weWillSpend": "We will spend the next few minutes setting up your wallet.",
        "reminder": "You may be tempted to skip some steps, but we urge you to follow the complete process."
    },
    "writeSeedDown": {
        "yourSeedIs": "Your seed is 81 characters read from left to right. Write down your seed and checksum and",
        "tripleCheck": "triple check",
        "thatTheyAreCorrect": "that they are correct."
    },
    "history": {
        "bundleHashCopied": "Bundle hash copied",
        "bundleHashCopiedExplanation": "The bundle hash has been copied to the clipboard.",
        "addressCopied": "Address copied",
        "addressCopiedExplanation": "The address has been copied to the clipboard."
    }
}<|MERGE_RESOLUTION|>--- conflicted
+++ resolved
@@ -32,20 +32,6 @@
         "somethingWentWrongExplanation": "Lütfen uygulamayı yeniden başlatın."
     },
     "addAdditionalSeed": {
-<<<<<<< HEAD
-        "seedInvalidChars": "Seed contains invalid characters",
-        "seedInvalidCharsExplanation":
-            "Seeds can only consist of the capital letters A-Z and the number 9. Your seed has invalid characters. Please try again.",
-        "seedTooShort": "Seed is too short",
-        "seedTooShortExplanation":
-            "Seeds must be {{maxLength}} characters long. Your seed is currently {{currentLength}} characters long. Please try again.",
-        "nameInUse": "Account name already in use",
-        "nameInUseExplanation": "Please use a unique account name for your seed.",
-        "enterAccountName": "Enter an account name.",
-        "accountName": "Account name",
-        "noNickname": "No account name entered",
-        "noNicknameExplanation": "Please enter an account name for your seed."
-=======
         "seedInvalidChars": "Geçersiz karakterler içeriyor",
         "seedInvalidCharsExplanation":
             "Tohum yalnızca büyük harf A-Z ve 9 numara oluşabilir. Tohumunuz geçersiz karakterler içeriyor. Lütfen yeniden deneyin.",
@@ -58,7 +44,6 @@
         "accountName": "Hesap adı",
         "noNickname": "Hiçbir hesap adı girilmedi",
         "noNicknameExplanation": "Lütfen tohumunuz için benzersiz bir hesap adı kullanın."
->>>>>>> 4731fbeb
     },
     "changePassword": {
         "oops": "Eyvah. Bir sorun oluştu",
@@ -72,23 +57,6 @@
         "passwordsDoNotMatchExplanation": "Parolalar uyuşmuyor. Lütfen yeniden deneyin.",
         "passwordTooShort": "Parola çok kısa",
         "passwordTooShortExplanation": "Your password must be at least 8 characters. Please try again.",
-<<<<<<< HEAD
-        "oldPassword": "Cannot set old password",
-        "oldPasswordExplanation":
-            "You cannot use the old password as your new password. Please try again with a new password.",
-        "ensureStrongPassword": "Ensure you use a strong password of at least 12 characters.",
-        "currentPassword": "Current Password",
-        "newPassword": "New Password",
-        "confirmPassword": "Confirm New Password"
-    },
-    "copyToClipboard": {
-        "seedCleared": "Seed cleared",
-        "seedClearedExplanation": "The seed has been cleared from the clipboard for your security.",
-        "seedCopied": "Seed copied",
-        "seedCopiedExplanation":
-            "The seed has been copied to the clipboard and will be cleared once you press \"DONE\" or 60 seconds have passed, whichever comes first.",
-        "clickToCopy": "Click the button below and copy your seed to a password manager."
-=======
         "oldPassword": "Eski parola ayarlayamazsınız",
         "oldPasswordExplanation":
             "Yeni şifreniz olarak eski parolayı kullanamazsınız. Lütfen yeni bir parola ile yeniden deneyin.",
@@ -105,7 +73,6 @@
         "clickToCopy": "Click the button below and copy your seed to a password manager.",
         "doNotStore": "Do not store your seed in plain text.",
         "copyToClipboard": "Copy to clipboard"
->>>>>>> 4731fbeb
     },
     "enterSeed": {
         "invalidCharacters": "Seed contains invalid characters",
@@ -178,38 +145,6 @@
         "ifYouHaveNotSaved": "If you have not saved your seed, please go back and do so."
     },
     "send": {
-<<<<<<< HEAD
-        "invalidAddress": "Invalid address",
-        "invalidAddressExplanation1": "Address should be {{maxLength}} characters long and should have a checksum.",
-        "invalidAddressExplanation2": "Address contains invalid characters.",
-        "invalidAddressExplanation3": "Address contains an invalid checksum.",
-        "notEnoughFunds": "Not enough funds",
-        "notEnoughFundsExplanation": "You do not have enough IOTA to complete this transfer.",
-        "keyReuse": "Key reuse",
-        "keyReuseExplanation":
-            "The address you are trying to send to has already been used. Please try another address.",
-        "recipientAddress": "Recipient address",
-        "amount": "Amount",
-        "max": "MAX",
-        "message": "Message",
-        "send": "SEND",
-        "invalidAmount": "Incorrect amount entered",
-        "invalidAmountExplanation": "Please enter a numerical value for the transaction amount.",
-        "maximumSelected": "MAXIMUM amount selected",
-        "iotaUnits": "IOTA units"
-    },
-    "setPassword": {
-        "passwordTooShort": "Password is too short",
-        "passwordTooShortExplanation":
-            "Your password must be at least {{minLength}} characters. It is currently {{currentLength}} characters long. Please try again.",
-        "passwordMismatch": "Passwords do not match",
-        "passwordMismatchExplanation": "The passwords you have entered do not match. Please try again.",
-        "nowWeNeedTo": "Now we need to set up a password.",
-        "anEncryptedCopy":
-            "An encrypted copy of your seed will be stored on your device. You will use this password to access your wallet in future.",
-        "ensure": "Ensure you use a strong password of at least 12 characters.",
-        "retypePassword": "Retype Password"
-=======
         "invalidAddress": "Geçersiz adres",
         "invalidAddressExplanation1":
             "Adres {{maxLength}} karakter uzunluğunda olmalı ve bir sağlama toplamı olmalıdır.",
@@ -240,7 +175,6 @@
             "Senin tohum şifrelenmiş bir kopyasını cihazınızda saklanacaktır. Cüzdanını gelecekte erişmek için bu parolayı kullanır.",
         "ensure": "En az 12 karakter uzunluğunda bir güçlü parola kullandığınızdan emin olun.",
         "retypePassword": "Şifrenizi tekrar girin"
->>>>>>> 4731fbeb
     },
     "setSeedName": {
         "canUseMultipleSeeds": "Bu cüzdanı ile birden çok tohum kullanabilirsiniz. Her tohum bir hesap adı gerektirir.",
