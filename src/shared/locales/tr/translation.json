{
<<<<<<< HEAD
    "id": "en",
    "notifications": {
        "invalidServer_title": "Invalid server",
        "invalidServer_text": "The server address you entered is not valid",
        "unknownError_title": "Unknown error occured",
        "unknownError_text": "We could not perform the desired action this time. Please try again."
    },
    "setLanguage": {
        "dropdown_title": "Language",
        "button1": "NEXT"
    },
    "welcome1": {
        "text1": "Thank you for downloading the IOTA wallet.",
        "text2": "We will spend the next few minutes setting up your wallet.",
        "reminder": "You may be tempted to skip some steps, but we urge you to follow the complete process.",
        "button1": "NEXT",
        "button2": "BACK"
    },
    "welcome2": {
        "text1": "Okay. Let's set up your wallet!",
        "text2": "Do you already have a seed that you would like to use?",
        "seed_explanation1":
            "The IOTA seed is like a username and password to your account, combined into one string of 81 characters.",
        "seed_explanation2":
            "You can use it to access your funds from any wallet, on any device. But if you lose your seed, you also lose your IOTA",
        "reminder": "Please keep your seed safe",
        "button1": "YES",
        "button2": "NO"
    },
    "lightserver": {
        "text1":
            "A light server is a gateway to the IOTA network, kindly provided by members of the community or our corporate partners. ",
        "text2": "You can find out more information about the servers at: http://iotasupport.com/lightwallet.shtml",
        "text3": "Please choose a server from the list below.",
        "server_label": "Server",
        "custom_server_label": "Other server address",
        "other": "Other",
        "button1": "NEXT",
        "button2": "BACK"
    },
    "login": {
        "text": "Please enter your password",
        "placeholder": "PASSWORD",
        "error_title": "Unrecognised Password",
        "error_text": "The password was not recognised. Please try again.",
        "button1": "DONE",
        "button2": "USE SEED"
    },
    "enterSeed": {
        "error_title": "Seed is too short",
        "error_text": "Seeds must be at least 60 characters long. Please try again.",
        "invalid_seed_title": "Invalid seed",
        "invalid_seed_text":
            "Your seed is invalid. A seed may contain uppercase letters (A-Z) and the number 9 and must be 60-81 characters long.",
        "placeholder": "SEED",
        "seed_explanation":
            "Seeds should be 81 characters long and should contain capital letters A-Z, or the number 9. You cannot use seeds longer than 81 characters.",
        "reminder": "NEVER SHARE YOUR SEED WITH ANYONE",
        "scan_code": "Scan QR code",
        "close": "CLOSE",
        "button1": "DONE",
        "button2": "BACK"
    },
    "newSeedSetup": {
        "title": "GENERATE A NEW SEED",
        "button1": "GENERATE NEW SEED",
        "text1": "Press individual letters to randomise them.",
        "text2": "Then click NEXT",
        "button2": "NEXT",
        "button3": "BACK"
    },
    "saveYourSeed": {
        "text1": "You must save your seed with at least one of the options listed below.",
        "text2": "at least one",
        "optionA": "MANUAL COPY",
        "optionB": "PRINT PAPER WALLET",
        "optionC": "COPY TO CLIPBOARD",
        "button1": "NEXT",
        "button2": "BACK"
    },
    "saveYourSeed2": {
        "optionA": "Manual Copy",
        "optionB": " Paper Wallet",
        "optionC": "Copy To Clipboard",
        "explanation":
            "Your seed is 81 characters read from left to right. Write down your seed and checksum and triple check they are correct.",
        "text": "triple check",
        "button": "DONE"
    },
    "saveYourSeed3": {
        "optionA": "Manual Copy",
        "optionB": " Paper Wallet",
        "optionC": "Copy To Clipboard",
        "explanation":
            "Click the button below and copy your seed to a password manager. It will stay in your clipboard for 60 seconds.",
        "text": "Do not store the seed in plain text.",
        "button1": "COPY TO CLIPBOARD",
        "button2": "DONE"
    },
    "saveYourSeed4": {
        "optionA": "Manual Copy",
        "optionB": " Paper Wallet",
        "optionC": "Copy To Clipboard",
        "explanation": "Click the button below to print a paper copy of your seed.",
        "text1": "Store it safely",
        "text2": "Never share your seed with anyone.",
        "check_button": "IOTA logo",
        "button1": "PRINT PAPER WALLET",
        "button2": "DONE"
    },
    "setPassword": {
        "title": "PASSWORD SETUP",
        "text": "Now we need to set up a password.",
        "explanation":
            "You will use this password to access your wallet in future. An encrypted copy of your seed will be stored on your device.",
        "reminder": "Ensure you use a strong password of at least 12 characters.",
        "placeholder1": "'PASSWORD'",
        "placeholder2": "RETYPE PASSWORD",
        "error1_title": "Password is too short",
        "error1_text": "Your password must be at least 8 characters. Please try again.",
        "error2_title": "Passwords do not match",
        "error2_text": "The passwords you have entered do not match. Please try again.",
        "button1": "DONE",
        "button2": "BACK"
    },
    "onboardingComplete": {
        "text":
            "The wallet is now set up and ready to use. If you need to make any changes in the future, look in the Tools menu.",
        "button": "NEXT"
    },
    "home": {
        "tab1": "BALANCE",
        "tab2": "SEND",
        "tab3": "RECEIVE",
        "tab4": "HISTORY",
        "tab5": "TOOLS",
        "mcap": "MCAP",
        "change": "Change",
        "volume": "Volume",
        "address": "Address",
        "amount": "Amount",
        "button1": "SEND",
        "button2": "GENERATE NEW ADDRESS",
        "button3": "LOG OUT"
    }
=======
  "id": "en",
  "notifications": {
    "invalidServer_title": "Invalid server",
    "invalidServer_text": "The server address you entered is not valid",
    "unknownError_title": "Unknown error occured",
    "unknownError_text": "We could not perform the desired action this time. Please try again."
  },
  "setLanguage": {
    "dropdown_title": "Language",
    "button1": "NEXT"
  },
  "welcome1": {
    "text1": "Thank you for downloading the IOTA wallet.",
    "text2": "We will spend the next few minutes setting up your wallet.",
    "reminder": "You may be tempted to skip some steps, but we urge you to follow the complete process.",
    "button1": "NEXT",
    "button2": "BACK"
  },
  "welcome2": {
    "text1": "Okay. Let's set up your wallet!",
    "text2": "Do you already have a seed that you would like to use?",
    "seed_explanation1": "The IOTA seed is like a username and password to your account, combined into one string of 81 characters.",
    "seed_explanation2": "You can use it to access your funds from any wallet, on any device. But if you lose your seed, you also lose your IOTA",
    "reminder": "Please keep your seed safe",
    "button1": "YES",
    "button2": "NO"
  },
  "lightserver": {
    "text1": "A light server is a gateway to the IOTA network, kindly provided by members of the community or our corporate partners. ",
    "text2": "You can find out more information about the servers at: http://iotasupport.com/lightwallet.shtml",
    "text3": "Please choose a server from the list below.",
    "server_label": "Server",
    "custom_server_label": "Other server address",
    "other": "Other",
    "button1": "NEXT",
    "button2": "BACK"
  },
  "login": {
    "text": "Please enter your password",
    "placeholder": "PASSWORD",
    "error_title": "Unrecognised Password",
    "error_text": "The password was not recognised. Please try again.",
    "button1": "DONE",
    "button2": "USE SEED"
  },
  "enterSeed": {
    "error_title": "Seed is too short",
    "error_text": "Seeds must be at least 60 characters long. Please try again.",
    "invalid_seed_title": "Invalid seed",
    "invalid_seed_text": "Your seed is invalid. A seed may contain uppercase letters (A-Z) and the number 9 and must be 60-81 characters long.",
    "placeholder": "SEED",
    "seed_explanation": "Seeds should be 81 characters long and should contain capital letters A-Z, or the number 9. You cannot use seeds longer than 81 characters.",
    "reminder": "NEVER SHARE YOUR SEED WITH ANYONE",
    "scan_code": "Scan QR code",
    "close": "CLOSE",
    "button1": "DONE",
    "button2": "BACK"
  },
  "newSeedSetup": {
    "title": "GENERATE A NEW SEED",
    "button1": "GENERATE NEW SEED",
    "text1": "Press individual letters to randomise them.",
    "text2": "Then click NEXT",
    "button2": "NEXT",
    "button3": "BACK"
  },
  "saveYourSeed": {
    "text1": "You must save your seed with at least one of the options listed below.",
    "text2": "at least one",
    "optionA": "MANUAL COPY",
    "optionB": "PRINT PAPER WALLET",
    "optionC": "COPY TO CLIPBOARD",
    "button1": "NEXT",
    "button2": "BACK"
  },
  "saveYourSeed2": {
    "optionA": "Manual Copy",
    "optionB": " Paper Wallet",
    "optionC": "Copy To Clipboard",
    "explanation": "Your seed is 81 characters read from left to right. Write down your seed and checksum and triple check they are correct.",
    "text": "triple check",
    "button": "DONE"
  },
  "saveYourSeed3": {
    "optionA": "Manual Copy",
    "optionB": " Paper Wallet",
    "optionC": "Copy To Clipboard",
    "explanation": "Click the button below and copy your seed to a password manager. It will stay in your clipboard for 60 seconds.",
    "text": "Do not store the seed in plain text.",
    "button1": "COPY TO CLIPBOARD",
    "button2": "DONE"
  },
  "saveYourSeed4": {
    "optionA": "Manual Copy",
    "optionB": " Paper Wallet",
    "optionC": "Copy To Clipboard",
    "explanation": "Click the button below to print a paper copy of your seed.",
    "text1": "Store it safely",
    "text2": "Never share your seed with anyone.",
    "check_button": "IOTA logo",
    "button1": "PRINT PAPER WALLET",
    "button2": "DONE"
  },
  "setPassword": {
    "title": "PASSWORD SETUP",
    "text": "Now we need to set up a password.",
    "explanation": "You will use this password to access your wallet in future. An encrypted copy of your seed will be stored on your device.",
    "reminder": "Ensure you use a strong password of at least 12 characters.",
    "placeholder1": "'PASSWORD'",
    "placeholder2": "RETYPE PASSWORD",
    "error1_title": "Password is too short",
    "error1_text": "Your password must be at least 8 characters. Please try again.",
    "error2_title": "Passwords do not match",
    "error2_text": "The passwords you have entered do not match. Please try again.",
    "button1": "DONE",
    "button2": "BACK"
  },
  "onboardingComplete": {
    "text": "The wallet is now set up and ready to use. If you need to make any changes in the future, look in the Tools menu.",
    "button": "NEXT"
  },
  "home": {
    "tab1": "BALANCE",
    "tab2": "SEND",
    "tab3": "RECEIVE",
    "tab4": "HISTORY",
    "tab5": "TOOLS",
    "mcap": "MCAP",
    "change": "Change",
    "volume": "Volume",
    "address": "Address",
    "amount": "Amount",
    "button1": "SEND",
    "button2": "GENERATE NEW ADDRESS",
    "button3": "LOG OUT",
    "changeMode": "Change mode",
    "minimal": "Minimal",
    "standard": "Standard",
    "expert": "Expert",
    "changeTheme": "Change theme",
    "changeLanguage": "Change language",
    "addNewSeed": "Add new seed",
    "setup2fa": "2FA Setup",
    "changePassword": "Change password",
    "advancedSettings": "Advanced settings",
    "logout": "Logout"
  }
>>>>>>> feaab215
}<|MERGE_RESOLUTION|>--- conflicted
+++ resolved
@@ -1,5 +1,4 @@
 {
-<<<<<<< HEAD
     "id": "en",
     "notifications": {
         "invalidServer_title": "Invalid server",
@@ -143,155 +142,17 @@
         "amount": "Amount",
         "button1": "SEND",
         "button2": "GENERATE NEW ADDRESS",
-        "button3": "LOG OUT"
+        "button3": "LOG OUT",
+        "changeMode": "Change mode",
+        "minimal": "Minimal",
+        "standard": "Standard",
+        "expert": "Expert",
+        "changeTheme": "Change theme",
+        "changeLanguage": "Change language",
+        "addNewSeed": "Add new seed",
+        "setup2fa": "2FA Setup",
+        "changePassword": "Change password",
+        "advancedSettings": "Advanced settings",
+        "logout": "Logout"
     }
-=======
-  "id": "en",
-  "notifications": {
-    "invalidServer_title": "Invalid server",
-    "invalidServer_text": "The server address you entered is not valid",
-    "unknownError_title": "Unknown error occured",
-    "unknownError_text": "We could not perform the desired action this time. Please try again."
-  },
-  "setLanguage": {
-    "dropdown_title": "Language",
-    "button1": "NEXT"
-  },
-  "welcome1": {
-    "text1": "Thank you for downloading the IOTA wallet.",
-    "text2": "We will spend the next few minutes setting up your wallet.",
-    "reminder": "You may be tempted to skip some steps, but we urge you to follow the complete process.",
-    "button1": "NEXT",
-    "button2": "BACK"
-  },
-  "welcome2": {
-    "text1": "Okay. Let's set up your wallet!",
-    "text2": "Do you already have a seed that you would like to use?",
-    "seed_explanation1": "The IOTA seed is like a username and password to your account, combined into one string of 81 characters.",
-    "seed_explanation2": "You can use it to access your funds from any wallet, on any device. But if you lose your seed, you also lose your IOTA",
-    "reminder": "Please keep your seed safe",
-    "button1": "YES",
-    "button2": "NO"
-  },
-  "lightserver": {
-    "text1": "A light server is a gateway to the IOTA network, kindly provided by members of the community or our corporate partners. ",
-    "text2": "You can find out more information about the servers at: http://iotasupport.com/lightwallet.shtml",
-    "text3": "Please choose a server from the list below.",
-    "server_label": "Server",
-    "custom_server_label": "Other server address",
-    "other": "Other",
-    "button1": "NEXT",
-    "button2": "BACK"
-  },
-  "login": {
-    "text": "Please enter your password",
-    "placeholder": "PASSWORD",
-    "error_title": "Unrecognised Password",
-    "error_text": "The password was not recognised. Please try again.",
-    "button1": "DONE",
-    "button2": "USE SEED"
-  },
-  "enterSeed": {
-    "error_title": "Seed is too short",
-    "error_text": "Seeds must be at least 60 characters long. Please try again.",
-    "invalid_seed_title": "Invalid seed",
-    "invalid_seed_text": "Your seed is invalid. A seed may contain uppercase letters (A-Z) and the number 9 and must be 60-81 characters long.",
-    "placeholder": "SEED",
-    "seed_explanation": "Seeds should be 81 characters long and should contain capital letters A-Z, or the number 9. You cannot use seeds longer than 81 characters.",
-    "reminder": "NEVER SHARE YOUR SEED WITH ANYONE",
-    "scan_code": "Scan QR code",
-    "close": "CLOSE",
-    "button1": "DONE",
-    "button2": "BACK"
-  },
-  "newSeedSetup": {
-    "title": "GENERATE A NEW SEED",
-    "button1": "GENERATE NEW SEED",
-    "text1": "Press individual letters to randomise them.",
-    "text2": "Then click NEXT",
-    "button2": "NEXT",
-    "button3": "BACK"
-  },
-  "saveYourSeed": {
-    "text1": "You must save your seed with at least one of the options listed below.",
-    "text2": "at least one",
-    "optionA": "MANUAL COPY",
-    "optionB": "PRINT PAPER WALLET",
-    "optionC": "COPY TO CLIPBOARD",
-    "button1": "NEXT",
-    "button2": "BACK"
-  },
-  "saveYourSeed2": {
-    "optionA": "Manual Copy",
-    "optionB": " Paper Wallet",
-    "optionC": "Copy To Clipboard",
-    "explanation": "Your seed is 81 characters read from left to right. Write down your seed and checksum and triple check they are correct.",
-    "text": "triple check",
-    "button": "DONE"
-  },
-  "saveYourSeed3": {
-    "optionA": "Manual Copy",
-    "optionB": " Paper Wallet",
-    "optionC": "Copy To Clipboard",
-    "explanation": "Click the button below and copy your seed to a password manager. It will stay in your clipboard for 60 seconds.",
-    "text": "Do not store the seed in plain text.",
-    "button1": "COPY TO CLIPBOARD",
-    "button2": "DONE"
-  },
-  "saveYourSeed4": {
-    "optionA": "Manual Copy",
-    "optionB": " Paper Wallet",
-    "optionC": "Copy To Clipboard",
-    "explanation": "Click the button below to print a paper copy of your seed.",
-    "text1": "Store it safely",
-    "text2": "Never share your seed with anyone.",
-    "check_button": "IOTA logo",
-    "button1": "PRINT PAPER WALLET",
-    "button2": "DONE"
-  },
-  "setPassword": {
-    "title": "PASSWORD SETUP",
-    "text": "Now we need to set up a password.",
-    "explanation": "You will use this password to access your wallet in future. An encrypted copy of your seed will be stored on your device.",
-    "reminder": "Ensure you use a strong password of at least 12 characters.",
-    "placeholder1": "'PASSWORD'",
-    "placeholder2": "RETYPE PASSWORD",
-    "error1_title": "Password is too short",
-    "error1_text": "Your password must be at least 8 characters. Please try again.",
-    "error2_title": "Passwords do not match",
-    "error2_text": "The passwords you have entered do not match. Please try again.",
-    "button1": "DONE",
-    "button2": "BACK"
-  },
-  "onboardingComplete": {
-    "text": "The wallet is now set up and ready to use. If you need to make any changes in the future, look in the Tools menu.",
-    "button": "NEXT"
-  },
-  "home": {
-    "tab1": "BALANCE",
-    "tab2": "SEND",
-    "tab3": "RECEIVE",
-    "tab4": "HISTORY",
-    "tab5": "TOOLS",
-    "mcap": "MCAP",
-    "change": "Change",
-    "volume": "Volume",
-    "address": "Address",
-    "amount": "Amount",
-    "button1": "SEND",
-    "button2": "GENERATE NEW ADDRESS",
-    "button3": "LOG OUT",
-    "changeMode": "Change mode",
-    "minimal": "Minimal",
-    "standard": "Standard",
-    "expert": "Expert",
-    "changeTheme": "Change theme",
-    "changeLanguage": "Change language",
-    "addNewSeed": "Add new seed",
-    "setup2fa": "2FA Setup",
-    "changePassword": "Change password",
-    "advancedSettings": "Advanced settings",
-    "logout": "Logout"
-  }
->>>>>>> feaab215
 }