--- conflicted
+++ resolved
@@ -68,14 +68,8 @@
     "copyToClipboard": {
         "seedCleared": "Tohum temizlendi",
         "seedClearedExplanation": "Tohum güvenliğiniz için pano'dan temizlendi.",
-<<<<<<< HEAD
         "seedCopied": "Copied seed to clipboard",
         "seedCopiedExplanation": "The seed will be cleared once you press \"DONE\" or 60 seconds have passed.",
-=======
-        "seedCopied": "Tohum kopyalandı",
-        "seedCopiedExplanation":
-            "The seed has been copied to the clipboard and will be cleared once you press \"DONE\" or 60 seconds have passed, whichever comes first.",
->>>>>>> a9997c0b
         "clickToCopy": "Click the button below and copy your seed to a password manager.",
         "doNotStore": "Do not store your seed in plain text.",
         "copyToClipboard": "Copy to clipboard"
