--- conflicted
+++ resolved
@@ -264,12 +264,7 @@
         "reminder": "Kami berharap anda tidak mencoba untuk melewatkan beberapa tahap penting ini."
     },
     "writeSeedDown": {
-<<<<<<< HEAD
         "yourSeedIs": "Your seed is {{maxSeedLength}} characters read from left to right. Write down your seed and checksum and",
-=======
-        "yourSeedIs":
-            "Seed anda terdiri dari 81 karakter dari kiri ke kanan. Tulis Seed tersebut, cek jumlah karakternya dan pastikan mereka sudah benar",
->>>>>>> 3dbdde74
         "tripleCheck": "cek kembali",
         "thatTheyAreCorrect": "bahwa mereka benar."
     },
