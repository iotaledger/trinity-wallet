--- conflicted
+++ resolved
@@ -1,15 +1,4 @@
 {
-<<<<<<< HEAD
-    "id": "en",
-    "notifications": {
-        "invalidServer_title": "Server tidak sah",
-        "invalidServer_text": "Alamat server yang dituju tidak sah",
-        "unknownError_title": "Unknown error occured",
-        "unknownError_text": "We could not perform the desired action this time. Please try again."
-    },
-    "setLanguage": {
-        "title": "HALO",
-=======
     "notifications": {
         "invalidServer_title": "Server tidak sah",
         "invalidServer_text": "Alamat server yang dituju tidak sah",
@@ -17,15 +6,10 @@
         "unknownError_text": "Kami tidak dapat melakukan tindakan yang dikehendaki saat ini. Silakan coba lagi."
     },
     "setLanguage": {
->>>>>>> d516d527
         "dropdown_title": "Bahasa",
         "button1": "LANJUT"
     },
     "welcome1": {
-<<<<<<< HEAD
-        "title": "SELAMAT DATANG",
-=======
->>>>>>> d516d527
         "text1": "Terima kasih telah mengunduh dompet IOTA",
         "text2": "Kita akan menghabiskan beberapa menit untuk menyiapkan dompet Anda.",
         "reminder": "Kami berharap anda tidak mencoba untuk melewatkan beberapa tahap penting ini",
@@ -33,20 +17,6 @@
         "button2": "KEMBALI"
     },
     "welcome2": {
-<<<<<<< HEAD
-        "title": "MEMPERSIAPKAN DOMPET",
-        "text1": "Oke. Mari menyiapkan dompet anda!",
-        "text2": "Apa anda sudah memiliki benih yang ingin digunakan?",
-        "seed_explanation1": "Benih adalah kata sandi untuk akun anda.",
-        "seed_explanation2":
-            "Anda dapat mengakses dana anda dari dompet manapun dan di perangkat apapun. Tetapi jika anda lupa benih, anda akan kehilangan IOTA",
-        "reminder": "Harap disimpan benih anda dengan baik",
-        "button1": "IYA - saya punya benih",
-        "button2": "TIDAK - Saya perlu benih baru"
-    },
-    "lightserver": {
-        "title": "Menyiapkan Server ringan",
-=======
         "text1": "Oke. Mari menyiapkan dompet anda!",
         "text2": "Apa anda sudah memiliki benih yang ingin digunakan?",
         "seed_explanation1":
@@ -58,7 +28,6 @@
         "button2": "TIDAK"
     },
     "lightserver": {
->>>>>>> d516d527
         "text1":
             "Server ringan adalah pintu gerbang ke jaringan IOTA yang sudah dipersiapkan oleh komunitas dan mitra perusahaan kami.",
         "text2":
@@ -71,32 +40,11 @@
         "button2": "KEMBALI"
     },
     "login": {
-<<<<<<< HEAD
-        "title": "Masuk",
-=======
->>>>>>> d516d527
         "text": "Silahkan masukan kata sandi Anda",
         "placeholder": "KATA SANDI",
         "error_title": "Kata sandi tidak dikenali",
         "error_text": "Kata sandi tidak dikenali. Silahkan coba kembali.",
         "button1": "SELESAI",
-<<<<<<< HEAD
-        "button2": "UBAH DOMPET"
-    },
-    "enterSeed": {
-        "title": "MASUKKAN BENIH ANDA",
-        "error_title": "Benih terlalu singkat",
-        "error_text": "Benih harus setidaknya 60 karakter. Silakan coba kembali.",
-        "invalid_seed_title": "Invalid seed",
-        "invalid_seed_text":
-            "Your seed is invalid. A seed may contain uppercase letters (A-Z) and the number 9 and must be 60-81 characters long.",
-        "placeholder": "BENIH",
-        "seed_explanation":
-            "Benih harus 81 karakter dan harus berisi huruf A-Z, atau nomor 9. Anda tidak dapat menggunakan benih lebih dari 81 karakter.",
-        "reminder": "JANGAN PERNAH MEMBAGI BENIH DENGAN SIAPAPUN",
-        "scan_code": "Scan QR code",
-        "close": "CLOSE",
-=======
         "button2": "GUNAKAN BENIH"
     },
     "enterSeed": {
@@ -111,100 +59,11 @@
         "reminder": "JANGAN PERNAH MEMBAGI SEED ANDA DENGAN SIAPAPUN",
         "scan_code": "Pindai kode QR",
         "close": "TUTUP",
->>>>>>> d516d527
         "button1": "SELESAI",
         "button2": "KEMBALI"
     },
     "newSeedSetup": {
         "title": "MEMBUAT BENIH BARU",
-<<<<<<< HEAD
-        "button1": "MEMBUAT BENIH BARU",
-        "text1": "Tekan masing-masing huruf untuk mengacaknya.",
-        "text2": "Lalu tekan LANJUT",
-        "button2": "LANJUT",
-        "button3": "KEMBALI"
-    },
-    "saveYourSeed": {
-        "title": "SIMPAN BENIH ANDA",
-        "text1": "You must save your seed with at least one of the options listed below.",
-        "text2": "at least one",
-        "optionA": "MANUAL COPY",
-        "optionB": "PRINT PAPER WALLET",
-        "optionC": "COPY TO CLIPBOARD",
-        "button1": "NEXT",
-        "button2": "GO BACK"
-    },
-    "saveYourSeed2": {
-        "title": "SAVE YOUR SEED",
-        "optionA": "Manual Copy",
-        "optionB": " Paper Wallet",
-        "optionC": "Copy To Clipboard",
-        "explanation":
-            "Your seed is 81 characters read from left to right. Write down your seed and checksum and triple check they are correct.",
-        "text": "triple check",
-        "button": "DONE"
-    },
-    "saveYourSeed3": {
-        "title": "SAVE YOUR SEED",
-        "optionA": "Manual Copy",
-        "optionB": " Paper Wallet",
-        "optionC": "Copy To Clipboard",
-        "explanation":
-            "Click the button below to copy your seed to a password manager. It will stay in your clipboard for 60 seconds.",
-        "text": "Do not store the seed in plain text.",
-        "button1": "COPY TO CLIPBOARD",
-        "button2": "DONE"
-    },
-    "saveYourSeed4": {
-        "title": "SAVE YOUR SEED",
-        "optionA": "Manual Copy",
-        "optionB": " Paper Wallet",
-        "optionC": "Copy To Clipboard",
-        "explanation": "Click the button below to print a paper copy of your seed.",
-        "text": "Store it safely",
-        "check_button": "IOTA logo",
-        "button1": "PRINT PAPER WALLET",
-        "button2": "SELESAI"
-    },
-    "securityIntro": {
-        "title": "SET UP LOCAL PASSPHRASE",
-        "text1":
-            "To make it easier to log into this wallet, you can now set up a shorter passphrase. This local passphrase can only be used on this device.",
-        "explanation1": "The local passphrase can only be used to unlock the account on this device.",
-        "explanation2": "The IOTA seed can still be used to access your funds on any wallet on any device.",
-        "button1": "YES - set up a passphrase",
-        "button2": "NO - login with my seed"
-    },
-    "setPassword": {
-        "title": "PASSWORD SETUP",
-        "text": "Okay, now we need to set up a password.",
-        "explanation":
-            "An encrypted copy of your seed will be stored in your keychain. You will then only need to type in your password to access your wallet.",
-        "reminder": "Ensure you use a strong password.",
-        "placeholder1": "'PASSWORD'",
-        "placeholder2": "RETYPE PASSWORD",
-        "error1_title": "Password is too short",
-        "error1_text": "Your password must be at least 8 characters. Please try again.",
-        "error2_title": "Passwords do not match",
-        "error2_text": "The passwords you have entered do not match. Please try again.",
-        "button1": "DONE",
-        "button2": "GO BACK"
-    },
-    "home": {
-        "tab1": "BALANCE",
-        "tab2": "SEND",
-        "tab3": "RECEIVE",
-        "tab4": "HISTORY",
-        "tab5": "TOOLS",
-        "mcap": "MCAP",
-        "change": "Change",
-        "volume": "Volume",
-        "address": "ADDRESS",
-        "amount": "AMOUNT",
-        "botton1": "send IOTA",
-        "botton2": "GENERATE NEW ADDRESS",
-        "botton3": "LOG OUT"
-=======
         "button1": "MEMBUAT SEED BARU",
         "text1": "Tekan masing-masing huruf untuk mengacaknya.",
         "text2": "Kemudian klik BERIKUTNYA",
@@ -295,6 +154,5 @@
         "changePassword": "Ubah Kata Sandi",
         "advancedSettings": "Pengaturan Lanjutan",
         "logout": "Keluar"
->>>>>>> d516d527
     }
 }