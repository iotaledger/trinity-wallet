--- conflicted
+++ resolved
@@ -7,11 +7,8 @@
   "license": "MIT",
   "dependencies": {
     "iota.lib.js": "git+https://git@github.com/l3wi/iota.lib.js.git",
-<<<<<<< HEAD
-=======
     "random-bytes": "^1.0.0",
     "react-native-sensitive-info": "^5.1.0",
->>>>>>> 0b44ccc8
     "redux": "^3.7.2",
     "redux-persist": "^4.10.1",
     "redux-thunk": "^2.2.0"
