{
    "name": "iota-wallet-shared-modules",
    "version": "0.0.0",
    "description": "",
    "keywords": [],
    "author": "IOTA Foundation",
    "contributors": [
        "Manuel Bieh <info@manuelbieh.de>",
        "Umair Safraz"
    ],
    "scripts": {
        "test": "./node_modules/.bin/mocha --require babel-core/register \"__tests__/**/*.spec.js\"",
        "test:watch": "yarn test --watch",
        "audit": "./../../node_modules/.bin/auditjs -l error"
    },
    "license": "MIT",
    "dependencies": {
        "async": "^2.6.0",
<<<<<<< HEAD
        "bluebird": "^3.5.1",
        "object-hash": "^1.3.0",
=======
>>>>>>> 335caab8
        "i18next": "^10.2.2",
        "iota.lib.js": "git+https://git@github.com/laumair/iota.lib.js#911e5e2",
        "lodash": "^4.17.10",
        "moment": "^2.19.1",
        "proxy-polyfill": "git+https://git@github.com/GoogleChrome/proxy-polyfill#9c009d7",
        "react": "^16.2.0",
        "react-i18next": "^7.3.4",
        "react-redux": "^5.0.6",
        "redux": "^3.7.2",
        "redux-persist": "^4.10.1",
        "redux-thunk": "^2.2.0",
        "reselect": "^3.0.1",
        "tinycolor2": "^1.4.1",
        "url-parse": "^1.2.0"
    },
    "devDependencies": {
        "babel-core": "^6.26.0",
        "babel-plugin-transform-object-rest-spread": "^6.26.0",
        "babel-plugin-transform-react-jsx": "^6.24.1",
        "babel-preset-es2015": "^6.24.1",
        "babel-preset-stage-2": "^6.24.1",
        "chai": "^4.1.2",
        "mocha": "^4.0.1",
        "redux-logger": "^3.0.6",
        "redux-mock-store": "^1.5.1",
        "sinon": "^4.5.0",
        "svg2ttf": "^4.1.0",
        "svgicons2svgfont": "^9.0.2",
        "timekeeper": "^2.0.0"
    }
}<|MERGE_RESOLUTION|>--- conflicted
+++ resolved
@@ -16,11 +16,8 @@
     "license": "MIT",
     "dependencies": {
         "async": "^2.6.0",
-<<<<<<< HEAD
         "bluebird": "^3.5.1",
         "object-hash": "^1.3.0",
-=======
->>>>>>> 335caab8
         "i18next": "^10.2.2",
         "iota.lib.js": "git+https://git@github.com/laumair/iota.lib.js#911e5e2",
         "lodash": "^4.17.10",
