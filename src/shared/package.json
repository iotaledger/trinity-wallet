{
    "name": "shared-modules",
    "version": "0.0.0",
    "description": "",
    "keywords": [],
    "author": "IOTA Foundation",
    "contributors": [
        "Manuel Bieh <info@manuelbieh.de>",
        "Umair Safraz",
        "Charlie Varley"
    ],
    "scripts": {
        "test": "NODE_ENV=test ./node_modules/.bin/mocha --timeout 5000 --require babel-core/register \"__tests__/**/*.spec.js\"",
        "test:watch": "yarn test --watch",
        "audit": "./../../node_modules/.bin/auditjs -nl error -w whitelist.json",
        "themes:sync": "node themes/sync.js"
    },
    "license": "Apache-2.0 OR EPL-2.0",
    "dependencies": {
        "bignumber.js": "^7.2.1",
        "i18next": "^12.0.0",
        "iota.lib.js": "^0.5.1",
        "lodash": "^4.17.10",
        "moment": "^2.22.2",
        "moment-timezone": "^0.5.21",
        "proxy-polyfill": "git+https://git@github.com/GoogleChrome/proxy-polyfill#9c009d7",
        "react": "16.6.0",
        "react-i18next": "^8.0.7",
        "react-redux": "^5.0.6",
        "redux": "^4.0.1",
        "redux-persist": "^5.10.0",
        "redux-thunk": "^2.2.0",
<<<<<<< HEAD
        "reselect": "^3.0.1",
        "url-parse": "^1.2.0",
=======
        "reselect": "^4.0.0",
        "tinycolor2": "^1.4.1",
        "url-parse": "^1.4.3",
>>>>>>> c3d83b66
        "valid-url": "^1.0.9",
        "zxcvbn": "^4.4.2"
    },
    "devDependencies": {
        "babel-core": "^6.26.0",
        "babel-plugin-transform-object-rest-spread": "^6.26.0",
        "babel-plugin-transform-react-jsx": "^6.24.1",
        "babel-preset-es2015": "^6.24.1",
        "babel-preset-stage-2": "^6.24.1",
        "chai": "^4.1.2",
        "figma-parser": "^0.0.2",
        "mocha": "^5.0.3",
        "nock": "^10.0.1",
        "redux-mock-store": "^1.5.1",
        "sinon": "^7.1.1",
        "svg2ttf": "^4.1.0",
        "svgicons2svgfont": "^9.0.2",
        "timekeeper": "^2.0.0"
    }
}<|MERGE_RESOLUTION|>--- conflicted
+++ resolved
@@ -30,14 +30,8 @@
         "redux": "^4.0.1",
         "redux-persist": "^5.10.0",
         "redux-thunk": "^2.2.0",
-<<<<<<< HEAD
-        "reselect": "^3.0.1",
-        "url-parse": "^1.2.0",
-=======
         "reselect": "^4.0.0",
-        "tinycolor2": "^1.4.1",
         "url-parse": "^1.4.3",
->>>>>>> c3d83b66
         "valid-url": "^1.0.9",
         "zxcvbn": "^4.4.2"
     },
