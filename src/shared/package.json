{
    "name": "iota-wallet-shared-modules",
    "version": "0.0.0",
    "description": "",
    "keywords": [],
    "author": "Manuel Bieh <node@manuelbieh.de> (https://github.com/manuelbieh)",
    "license": "MIT",
    "dependencies": {
        "babel-preset-es2015": "^6.24.1",
        "babel-preset-stage-0": "^6.24.1",
<<<<<<< HEAD
        "iota.lib.js": "git+https://github.com/l3wi/iota.lib.js",
=======
        "iota.lib.js": "git+https://github.com/l3wi/iota.lib.js.git",
>>>>>>> e8f63271
        "moment": "^2.19.1",
        "redux": "^3.7.2",
        "redux-persist": "^4.10.1",
        "redux-thunk": "^2.2.0",
        "reselect": "^3.0.1"
    },
    "devDependencies": {
        "reselect": "^3.0.1"
    }
}<|MERGE_RESOLUTION|>--- conflicted
+++ resolved
@@ -8,11 +8,7 @@
     "dependencies": {
         "babel-preset-es2015": "^6.24.1",
         "babel-preset-stage-0": "^6.24.1",
-<<<<<<< HEAD
-        "iota.lib.js": "git+https://github.com/l3wi/iota.lib.js",
-=======
         "iota.lib.js": "git+https://github.com/l3wi/iota.lib.js.git",
->>>>>>> e8f63271
         "moment": "^2.19.1",
         "redux": "^3.7.2",
         "redux-persist": "^4.10.1",
