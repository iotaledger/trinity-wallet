import React from 'react';
import PropTypes from 'prop-types';
import { connect } from 'react-redux';

import { dismissAlert } from '../../actions/alerts';

/**
 * Alerts component container
 * @ignore
 */
export default function withAlertsData(AlertsComponent) {
    class AlertsData extends React.PureComponent {
        static propTypes = {
            dismissAlert: PropTypes.func.isRequired,
<<<<<<< HEAD
            alerts: PropTypes.object.isRequired
=======
            alerts: PropTypes.object.isRequired,
>>>>>>> 288b424c
        };

        render() {
            return <AlertsComponent {...this.props} />;
        }
    }

    AlertsData.displayName = `withAlertsData(${AlertsComponent.name})`;

    const mapStateToProps = (state) => ({
        alerts: state.alerts
    });

    const mapDispatchToProps = {
<<<<<<< HEAD
        dismissAlert
=======
        dismissAlert,
>>>>>>> 288b424c
    };

    return connect(mapStateToProps, mapDispatchToProps)(AlertsData);
}<|MERGE_RESOLUTION|>--- conflicted
+++ resolved
@@ -12,11 +12,7 @@
     class AlertsData extends React.PureComponent {
         static propTypes = {
             dismissAlert: PropTypes.func.isRequired,
-<<<<<<< HEAD
-            alerts: PropTypes.object.isRequired
-=======
             alerts: PropTypes.object.isRequired,
->>>>>>> 288b424c
         };
 
         render() {
@@ -31,11 +27,7 @@
     });
 
     const mapDispatchToProps = {
-<<<<<<< HEAD
-        dismissAlert
-=======
         dismissAlert,
->>>>>>> 288b424c
     };
 
     return connect(mapStateToProps, mapDispatchToProps)(AlertsData);
