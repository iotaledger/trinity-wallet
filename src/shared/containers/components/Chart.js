import React from 'react';
import PropTypes from 'prop-types';
import { connect } from 'react-redux';
import { translate } from 'react-i18next';

import { setCurrency, setTimeframe } from '../../actions/marketData';
import { getCurrencySymbol } from '../../libs/currency';

/**
 * Chart component container
 * @ignore
 */
export default function withChartData(ChartComponent) {
    class ChartData extends React.Component {
        static propTypes = {
            marketData: PropTypes.object.isRequired,
            setTimeframe: PropTypes.func.isRequired,
            setCurrency: PropTypes.func.isRequired,
            t: PropTypes.func.isRequired,
            theme: PropTypes.object.isRequired,
        };

<<<<<<< HEAD
        currencies = ['USD', 'EUR', 'BTC', 'ETH'];
=======
        currencies = ['USD', 'BTC', 'ETH', 'USD']; // eslint-disable-line react/sort-comp
>>>>>>> ab22e542
        timeframes = ['1h', '24h', '7d', '1m', '1h'];

        changeCurrency = () => {
            const { marketData, setCurrency } = this.props;
            const nextCurrency = this.currencies[
                this.currencies.indexOf(marketData.currency) < this.currencies.length - 1
                    ? this.currencies.indexOf(marketData.currency) + 1
                    : 0
            ];
            setCurrency(nextCurrency);
        };

        changeTimeframe = () => {
            const { marketData, setTimeframe } = this.props;
            const nextTimeframe = this.timeframes[
                this.timeframes.indexOf(marketData.timeframe) < this.timeframes.length - 1
                    ? this.timeframes.indexOf(marketData.timeframe) + 1
                    : 0
            ];
            setTimeframe(nextTimeframe);
        };

        getPriceFormat = (x) => {
            const { marketData } = this.props;
            return marketData.currency === 'USD' ? parseFloat(x).toFixed(2) : parseFloat(x).toFixed(6);
        };

        getPriceForCurrency = (x) => {
            const { marketData } = this.props;
            switch (x) {
                case 'USD':
                    return marketData.usdPrice;
                case 'EUR':
                    return marketData.eurPrice;
                case 'BTC':
                    return marketData.btcPrice;
                case 'ETH':
                    return marketData.ethPrice;
            }
        };

        getTicks(dataSet) {
            if (dataSet === undefined || dataSet.length === 0) {
                return;
            }

            const limit = dataSet.reduce(
                (range, data) => ({
                    min: Math.min(range.min, data.y),
                    max: Math.max(range.max, data.y),
                }),
                { min: dataSet[0].y, max: dataSet[0].y },
            );

            const range = limit.max - limit.min;

            return [limit.min, limit.min + range * 0.25, limit.min + range * 0.5, limit.min + range * 0.75, limit.max];
        }

        render() {
            const { marketData, theme, t } = this.props;

            const dataSet = marketData.chartData[marketData.currency][marketData.timeframe];

            const chartProps = {
                setCurrency: this.changeCurrency,
                setTimeframe: this.changeTimeframe,
                getPriceFormat: this.getPriceFormat,
                getPriceForCurrency: this.getPriceForCurrency,
                priceData: {
                    currency: marketData.currency,
                    symbol: getCurrencySymbol(marketData.currency),
                    price: this.props.marketData.usdPrice,
                    volume: marketData.volume,
                    change24h: marketData.change24h,
                    mcap: marketData.mcap,
                },
                chartData: {
                    timeframe: marketData.timeframe,
                    data: dataSet,
                    yAxis: {
                        ticks: this.getTicks(dataSet),
                    },
                },
                theme,
                t,
            };

            return <ChartComponent {...chartProps} />;
        }
    }

    ChartData.displayName = `withChartData(${ChartComponent.displayName || ChartComponent.name})`;

    const mapStateToProps = (state) => ({
        marketData: state.marketData,
        theme: state.settings.theme,
    });

    const mapDispatchToProps = {
        setCurrency,
        setTimeframe,
    };

    return translate()(connect(mapStateToProps, mapDispatchToProps)(ChartData));
}<|MERGE_RESOLUTION|>--- conflicted
+++ resolved
@@ -20,11 +20,7 @@
             theme: PropTypes.object.isRequired,
         };
 
-<<<<<<< HEAD
         currencies = ['USD', 'EUR', 'BTC', 'ETH'];
-=======
-        currencies = ['USD', 'BTC', 'ETH', 'USD']; // eslint-disable-line react/sort-comp
->>>>>>> ab22e542
         timeframes = ['1h', '24h', '7d', '1m', '1h'];
 
         changeCurrency = () => {
