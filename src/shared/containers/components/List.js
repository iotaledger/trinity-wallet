import React from 'react';
import PropTypes from 'prop-types';
import map from 'lodash/map';
import { connect } from 'react-redux';
import { withI18n } from 'react-i18next';
import {
    getSelectedAccountName,
    getFailedBundleHashesForSelectedAccount,
<<<<<<< HEAD
    getSelectedAccountMeta,
=======
    getAccountNamesFromState,
>>>>>>> a3b43404
} from '../../selectors/accounts';

import { generateAlert } from '../../actions/alerts';
import { toggleEmptyTransactions } from '../../actions/settings';
import { promoteTransaction, retryFailedTransaction } from '../../actions/transfers';

/**
 * List component container
 * @ignore
 */
export default function withListData(ListComponent) {
    class ListData extends React.PureComponent {
        static propTypes = {
            /** Current account index, where -1 is total balance */
            index: PropTypes.number,
            seedIndex: PropTypes.number.isRequired,
            ui: PropTypes.object.isRequired,
            accounts: PropTypes.object.isRequired,
            accountName: PropTypes.string,
            accountMeta: PropTypes.object.isRequired,
            mode: PropTypes.string.isRequired,
            limit: PropTypes.number,
            filter: PropTypes.string,
            compact: PropTypes.bool,
            setItem: PropTypes.func.isRequired,
            currentItem: PropTypes.any,
            t: PropTypes.func.isRequired,
            theme: PropTypes.object.isRequired,
            updateAccount: PropTypes.func,
            toggleEmptyTransactions: PropTypes.func.isRequired,
            hideEmptyTransactions: PropTypes.bool.isRequired,
            promoteTransaction: PropTypes.func.isRequired,
            retryFailedTransaction: PropTypes.func.isRequired,
            generateAlert: PropTypes.func.isRequired,
            failedHashes: PropTypes.object.isRequired,
<<<<<<< HEAD
            password: PropTypes.object.isRequired,
=======
            /** Wallet account names */
            accountNames: PropTypes.array.isRequired,
>>>>>>> a3b43404
        };

        promoteTransaction = (hash, seedStore) => {
            this.props.promoteTransaction(hash, this.props.accountName, seedStore);
        };

        retryFailedTransaction = (bundle, seedStore) => {
            this.props.retryFailedTransaction(this.props.accountName, bundle, seedStore);
        };

        render() {
            const {
                accountNames,
                index,
                seedIndex,
                accounts,
                updateAccount,
                limit,
                compact,
                filter,
                mode,
                setItem,
                currentItem,
                toggleEmptyTransactions,
                hideEmptyTransactions,
                theme,
                generateAlert,
                failedHashes,
                ui,
                t,
            } = this.props;

            const isBusy = ui.isSyncing || ui.isSendingTransfer || ui.isAttachingToTangle || ui.isTransitioning;

            const accountName = accountNames[typeof index === 'number' ? index : seedIndex];

            if (!accountName && index !== -1) {
                return null;
            }

            const transfers =
                index !== -1
                    ? map(accounts.accountInfo[accountName].transfers, (tx) => tx)
                    : Object.entries(accounts.accountInfo).reduce(
                          (list, account) => list.concat(map(account[1].transfers, (tx) => tx)),
                          [],
                      );

            const ListProps = {
                transfers,
                updateAccount,
                setItem,
                currentItem,
                failedHashes,
                compact,
                theme,
                limit,
                filter,
                isBusy,
                mode,
                isLoading: ui.isFetchingAccountInfo,
                currentlyPromotingBundleHash: ui.currentlyPromotingBundleHash,
                isRetryingFailedTransaction: ui.isRetryingFailedTransaction,
                hideEmptyTransactions,
                toggleEmptyTransactions: toggleEmptyTransactions,
                promoteTransaction: this.promoteTransaction,
                retryFailedTransaction: this.retryFailedTransaction,
                generateAlert,
                t,
            };

            return <ListComponent {...ListProps} />;
        }
    }

    ListData.displayName = `withListData(${ListComponent.displayName || ListComponent.name})`;

    const mapStateToProps = (state) => ({
        seedIndex: state.wallet.seedIndex,
        accounts: state.accounts,
        accountName: getSelectedAccountName(state),
        accountMeta: getSelectedAccountMeta(state),
        failedHashes: getFailedBundleHashesForSelectedAccount(state),
        accountNames: getAccountNamesFromState(state),
        theme: state.settings.theme,
        mode: state.settings.mode,
        ui: state.ui,
        hideEmptyTransactions: state.settings.hideEmptyTransactions,
        password: state.wallet.password,
    });

    const mapDispatchToProps = {
        toggleEmptyTransactions,
        promoteTransaction,
        retryFailedTransaction,
        generateAlert,
    };

    return connect(mapStateToProps, mapDispatchToProps)(withI18n()(ListData));
}<|MERGE_RESOLUTION|>--- conflicted
+++ resolved
@@ -6,11 +6,8 @@
 import {
     getSelectedAccountName,
     getFailedBundleHashesForSelectedAccount,
-<<<<<<< HEAD
     getSelectedAccountMeta,
-=======
     getAccountNamesFromState,
->>>>>>> a3b43404
 } from '../../selectors/accounts';
 
 import { generateAlert } from '../../actions/alerts';
@@ -46,12 +43,9 @@
             retryFailedTransaction: PropTypes.func.isRequired,
             generateAlert: PropTypes.func.isRequired,
             failedHashes: PropTypes.object.isRequired,
-<<<<<<< HEAD
             password: PropTypes.object.isRequired,
-=======
             /** Wallet account names */
             accountNames: PropTypes.array.isRequired,
->>>>>>> a3b43404
         };
 
         promoteTransaction = (hash, seedStore) => {
