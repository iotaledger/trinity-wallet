import React from 'react';
import PropTypes from 'prop-types';
import map from 'lodash/map';
import { connect } from 'react-redux';
import { withI18n } from 'react-i18next';
<<<<<<< HEAD
import {
    getSelectedAccountName,
    getSelectedAccountMeta,
    getAccountNamesFromState,
} from '../../selectors/accounts';
=======
import { getSelectedAccountName, getSelectedAccountMeta, getAccountNamesFromState } from '../../selectors/accounts';
>>>>>>> ecb52bc1

import { generateAlert } from '../../actions/alerts';
import { toggleEmptyTransactions } from '../../actions/settings';
import { promoteTransaction, retryFailedTransaction } from '../../actions/transfers';

import { getThemeFromState } from '../../selectors/global';

import { mapNormalisedTransactions, formatRelevantTransactions } from '../../libs/iota/transfers';

/**
 * List component container
 * @ignore
 */
export default function withListData(ListComponent) {
    class ListData extends React.PureComponent {
        static propTypes = {
            /** Current account index, where -1 is total balance */
            index: PropTypes.number,
            seedIndex: PropTypes.number.isRequired,
            ui: PropTypes.object.isRequired,
            accounts: PropTypes.object.isRequired,
            accountName: PropTypes.string,
            accountMeta: PropTypes.object.isRequired,
            mode: PropTypes.string.isRequired,
            limit: PropTypes.number,
            filter: PropTypes.string,
            compact: PropTypes.bool,
            setItem: PropTypes.func.isRequired,
            currentItem: PropTypes.any,
            t: PropTypes.func.isRequired,
            theme: PropTypes.object.isRequired,
            updateAccount: PropTypes.func,
            toggleEmptyTransactions: PropTypes.func.isRequired,
            hideEmptyTransactions: PropTypes.bool.isRequired,
            promoteTransaction: PropTypes.func.isRequired,
            retryFailedTransaction: PropTypes.func.isRequired,
            generateAlert: PropTypes.func.isRequired,
            password: PropTypes.object.isRequired,
            /** Wallet account names */
            accountNames: PropTypes.array.isRequired,
        };

        getAccountTransactions = (accountData) => {
            const addresses = map(accountData.addressData, (addressData) => addressData.address);
            const transactions = mapNormalisedTransactions(accountData.transactions, accountData.addressData);
            return formatRelevantTransactions(transactions, addresses);
        };

        promoteTransaction = (hash, seedStore) => {
            this.props.promoteTransaction(hash, this.props.accountName, seedStore);
        };

        retryFailedTransaction = (bundle, seedStore) => {
            this.props.retryFailedTransaction(this.props.accountName, bundle, seedStore);
        };

        render() {
            const {
                accountNames,
                accountMeta,
                password,
                index,
                seedIndex,
                accounts,
                updateAccount,
                limit,
                compact,
                filter,
                mode,
                setItem,
                currentItem,
                toggleEmptyTransactions,
                hideEmptyTransactions,
                theme,
                generateAlert,
                ui,
                t,
            } = this.props;

            const isBusy = ui.isSyncing || ui.isSendingTransfer || ui.isAttachingToTangle || ui.isTransitioning;

            const accountName = accountNames[typeof index === 'number' ? index : seedIndex];

            if (!accountName && index !== -1) {
                return null;
            }

            const transactions =
                index !== -1
                    ? this.getAccountTransactions(accounts.accountInfo[accountName])
                    : Object.entries(accounts.accountInfo).reduce(
                          (transactions, [_accountName, accountData]) =>
                              transactions.concat(this.getAccountTransactions(accountData)),
                          [],
                      );

            const ListProps = {
                transactions,
                accountMeta,
                password,
                updateAccount,
                setItem,
                currentItem,
                compact,
                theme,
                limit,
                filter,
                isBusy,
                mode,
                isLoading: ui.isFetchingAccountInfo,
                currentlyPromotingBundleHash: ui.currentlyPromotingBundleHash,
                isRetryingFailedTransaction: ui.isRetryingFailedTransaction,
                hideEmptyTransactions,
                toggleEmptyTransactions: toggleEmptyTransactions,
                promoteTransaction: this.promoteTransaction,
                retryFailedTransaction: this.retryFailedTransaction,
                generateAlert,
                t,
            };

            return <ListComponent {...ListProps} />;
        }
    }

    ListData.displayName = `withListData(${ListComponent.displayName || ListComponent.name})`;

    const mapStateToProps = (state) => ({
        seedIndex: state.wallet.seedIndex,
        accounts: state.accounts,
        accountName: getSelectedAccountName(state),
        theme: getThemeFromState(state),
        accountMeta: getSelectedAccountMeta(state),
        accountNames: getAccountNamesFromState(state),
        mode: state.settings.mode,
        ui: state.ui,
        hideEmptyTransactions: state.settings.hideEmptyTransactions,
        password: state.wallet.password,
    });

    const mapDispatchToProps = {
        toggleEmptyTransactions,
        promoteTransaction,
        retryFailedTransaction,
        generateAlert,
    };

    return connect(mapStateToProps, mapDispatchToProps)(withI18n()(ListData));
}<|MERGE_RESOLUTION|>--- conflicted
+++ resolved
@@ -3,15 +3,7 @@
 import map from 'lodash/map';
 import { connect } from 'react-redux';
 import { withI18n } from 'react-i18next';
-<<<<<<< HEAD
-import {
-    getSelectedAccountName,
-    getSelectedAccountMeta,
-    getAccountNamesFromState,
-} from '../../selectors/accounts';
-=======
 import { getSelectedAccountName, getSelectedAccountMeta, getAccountNamesFromState } from '../../selectors/accounts';
->>>>>>> ecb52bc1
 
 import { generateAlert } from '../../actions/alerts';
 import { toggleEmptyTransactions } from '../../actions/settings';
