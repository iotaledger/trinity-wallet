import React from 'react';
import PropTypes from 'prop-types';
import { connect } from 'react-redux';
import { translate } from 'react-i18next';
import { generateAlert } from '../../actions/alerts';

import { prepareTransfer } from '../../actions/tempAccount';
import { getSelectedAccountNameViaSeedIndex, getBalanceForSelectedAccountViaSeedIndex } from '../../selectors/account';
import { VALID_SEED_REGEX, ADDRESS_LENGTH } from '../../libs/util';
import { iota } from '../../libs/iota';
import deepLinks from "../../reducers/deepLinks";
import { sendAmount } from 'actions/deepLinks';

/**
 * Send transaction component container
 * @ignore
 */
export default function withSendData(SendComponent) {
    class SendData extends React.Component {
        static propTypes = {
            balance: PropTypes.number.isRequired,
            account: PropTypes.object.isRequired,
            accountName: PropTypes.string.isRequired,
            tempAccount: PropTypes.object.isRequired,
            seed: PropTypes.string.isRequired,
            settings: PropTypes.object.isRequired,
            generateAlert: PropTypes.func.isRequired,
            prepareTransfer: PropTypes.func.isRequired,
            theme: PropTypes.object.isRequired,
            t: PropTypes.func.isRequired,
            deepLinks: PropTypes.object.isRequired,
            sendAmount: PropTypes.func.isRequired,
        };

        componentWillUnmount() {
            this.props.sendAmount(0, '', '');
        }

        componentWillReceiveProps(props) {
            this.props = props;
        }

        validateInputs = (address, amount) => {
            const { generateAlert, balance, t } = this.props;

            if (address.length !== ADDRESS_LENGTH) {
                generateAlert('error', t('send:invalidAddress'), t('send:invalidAddressExplanation1'));
                return false;
            }

            if (!address.match(VALID_SEED_REGEX)) {
                generateAlert('error', t('send:invalidAddress'), t('send:invalidAddressExplanation2'));
                return false;
            }

            if (!iota.utils.isValidChecksum(address)) {
                generateAlert('error', t('send:invalidAddress'), t('send:invalidAddressExplanation3'));
                return false;
            }

            if (parseFloat(amount) > balance) {
                generateAlert('error', t('send:notEnoughFunds'), t('send:notEnoughFundsExplanation'));
                return false;
            }

            return true;
        };

<<<<<<< HEAD
        sendTransfer = (seed, address, value, message, taskRunner) => {
=======
        sendTransfer = (seed, address, value, message, taskRunner, powFn) => {
>>>>>>> acf08346
            const { prepareTransfer, tempAccount, accountName, generateAlert, t } = this.props;

            if (tempAccount.isSyncing) {
                generateAlert('error', t('global:syncInProgress'), t('global:syncInProgressExplanation'));
                return;
            }

            if (tempAccount.isTransitioning) {
                generateAlert(
                    'error',
                    t('Snapshot transition in progress'),
                    t('Please wait until the transition is complete.'),
                );
                return;
            }

            if (typeof taskRunner === 'function') {
                taskRunner('prepareTransfer', [seed, address, value, message, accountName, powFn]);
            } else {
                prepareTransfer(seed, address, value, message, accountName, powFn);
            }
        };

        render() {
<<<<<<< HEAD
            const { balance, seed, settings, tempAccount, theme, t, deepLinks } = this.props;
=======
            const { balance, seed, settings, tempAccount, theme, t } = this.props;
>>>>>>> acf08346

            const sendProps = {
                isSending: tempAccount.isSendingTransfer,
                validateInputs: this.validateInputs,
                sendTransfer: this.sendTransfer,
                settings,
                balance,
                seed,
                theme,
                t,
                deepLinkAmount: deepLinks,
            };

            return <SendComponent {...sendProps} />;
        }
    }

    SendData.displayName = `withSendData(${SendComponent.name})`;

    const mapStateToProps = (state) => ({
        tempAccount: state.tempAccount,
        balance: getBalanceForSelectedAccountViaSeedIndex(state.tempAccount.seedIndex, state.account.accountInfo),
        accountName: getSelectedAccountNameViaSeedIndex(state.tempAccount.seedIndex, state.account.seedNames),
        settings: state.settings,
        account: state.account,
        seed: state.seeds.seeds[state.tempAccount.seedIndex],
        theme: state.settings.theme,
        deepLinks: state.deepLinks,
    });

    const mapDispatchToProps = {
        generateAlert,
        prepareTransfer,
        sendAmount,
    };

    return translate()(connect(mapStateToProps, mapDispatchToProps)(SendData));
}<|MERGE_RESOLUTION|>--- conflicted
+++ resolved
@@ -66,11 +66,7 @@
             return true;
         };
 
-<<<<<<< HEAD
-        sendTransfer = (seed, address, value, message, taskRunner) => {
-=======
         sendTransfer = (seed, address, value, message, taskRunner, powFn) => {
->>>>>>> acf08346
             const { prepareTransfer, tempAccount, accountName, generateAlert, t } = this.props;
 
             if (tempAccount.isSyncing) {
@@ -95,11 +91,7 @@
         };
 
         render() {
-<<<<<<< HEAD
             const { balance, seed, settings, tempAccount, theme, t, deepLinks } = this.props;
-=======
-            const { balance, seed, settings, tempAccount, theme, t } = this.props;
->>>>>>> acf08346
 
             const sendProps = {
                 isSending: tempAccount.isSendingTransfer,
