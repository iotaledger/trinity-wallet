import React from 'react';
import PropTypes from 'prop-types';
import { connect } from 'react-redux';
import { translate } from 'react-i18next';
import { generateAlert } from '../../actions/alerts';

import { makeTransaction } from '../../actions/transfers';
import { getSelectedAccountName, getBalanceForSelectedAccount } from '../../selectors/accounts';
import { VALID_SEED_REGEX, ADDRESS_LENGTH } from '../../libs/iota/utils';
import { iota } from '../../libs/iota';
import deepLinks from "../../reducers/deepLinks";
import { sendAmount } from 'actions/deepLinks';

/**
 * Send transaction component container
 * @ignore
 */
export default function withSendData(SendComponent) {
    class SendData extends React.Component {
        static propTypes = {
            balance: PropTypes.number.isRequired,
            accounts: PropTypes.object.isRequired,
            accountName: PropTypes.string.isRequired,
            wallet: PropTypes.object.isRequired,
            ui: PropTypes.object.isRequired,
            seed: PropTypes.string.isRequired,
            settings: PropTypes.object.isRequired,
            generateAlert: PropTypes.func.isRequired,
            makeTransaction: PropTypes.func.isRequired,
            theme: PropTypes.object.isRequired,
            t: PropTypes.func.isRequired,
            deepLinks: PropTypes.object.isRequired,
            sendAmount: PropTypes.func.isRequired,
        };

        componentWillUnmount() {
            this.props.sendAmount(0, '', '');
        }

        componentWillReceiveProps(props) {
            this.validadeDeepLink();
            this.props = props;
        }

        componentWillMount() {
            this.validadeDeepLink();
        }

        validadeDeepLink () {
            if (this.props.deepLinks.address !== '') {
                const { generateAlert} = this.props;
                generateAlert('success', 'Autofill', 'Transaction data autofilled from link.');
            }
        }

        validateInputs = (address, amount) => {
            const { generateAlert, balance, t } = this.props;

            if (address.length !== ADDRESS_LENGTH) {
                generateAlert('error', t('send:invalidAddress'), t('send:invalidAddressExplanation1'));
                return false;
            }

            if (!address.match(VALID_SEED_REGEX)) {
                generateAlert('error', t('send:invalidAddress'), t('send:invalidAddressExplanation2'));
                return false;
            }

            if (!iota.utils.isValidChecksum(address)) {
                generateAlert('error', t('send:invalidAddress'), t('send:invalidAddressExplanation3'));
                return false;
            }

            if (parseFloat(amount) > balance) {
                generateAlert('error', t('send:notEnoughFunds'), t('send:notEnoughFundsExplanation'));
                return false;
            }

            return true;
        };

        sendTransfer = (seed, address, value, message, taskRunner, powFn) => {
            const { ui, accountName, generateAlert, t } = this.props;

            if (ui.isSyncing) {
                generateAlert('error', t('global:syncInProgress'), t('global:syncInProgressExplanation'));
                return;
            }

            if (ui.isTransitioning) {
                generateAlert(
                    'error',
                    t('Snapshot transition in progress'),
                    t('Please wait until the transition is complete.'),
                );
                return;
            }

            if (typeof taskRunner === 'function') {
                taskRunner('makeTransaction', [seed, address, value, message, accountName, powFn]);
            } else {
                this.props.makeTransaction(seed, address, value, message, accountName, powFn);
            }
        };

        render() {
<<<<<<< HEAD
            const { balance, seed, settings, wallet, theme, t } = this.props;
=======
            const { balance, seed, settings, tempAccount, theme, t, deepLinks } = this.props;
>>>>>>> 927d84c9

            const sendProps = {
                isSending: wallet.isSendingTransfer,
                validateInputs: this.validateInputs,
                sendTransfer: this.sendTransfer,
                settings,
                balance,
                seed,
                theme,
                t,
                deepLinkAmount: deepLinks,
            };

            return <SendComponent {...sendProps} />;
        }
    }

    SendData.displayName = `withSendData(${SendComponent.name})`;

    const mapStateToProps = (state) => ({
        wallet: state.wallet,
        balance: getBalanceForSelectedAccount(state),
        accountName: getSelectedAccountName(state),
        settings: state.settings,
        accounts: state.accounts,
        seed: state.seeds.seeds[state.wallet.seedIndex],
        theme: state.settings.theme,
<<<<<<< HEAD
        ui: state.ui,
=======
        deepLinks: state.deepLinks,
>>>>>>> 927d84c9
    });

    const mapDispatchToProps = {
        generateAlert,
        makeTransaction,
        sendAmount,
    };

    return translate()(connect(mapStateToProps, mapDispatchToProps)(SendData));
}<|MERGE_RESOLUTION|>--- conflicted
+++ resolved
@@ -8,7 +8,7 @@
 import { getSelectedAccountName, getBalanceForSelectedAccount } from '../../selectors/accounts';
 import { VALID_SEED_REGEX, ADDRESS_LENGTH } from '../../libs/iota/utils';
 import { iota } from '../../libs/iota';
-import deepLinks from "../../reducers/deepLinks";
+import deepLinks from '../../reducers/deepLinks';
 import { sendAmount } from 'actions/deepLinks';
 
 /**
@@ -46,9 +46,9 @@
             this.validadeDeepLink();
         }
 
-        validadeDeepLink () {
+        validadeDeepLink() {
             if (this.props.deepLinks.address !== '') {
-                const { generateAlert} = this.props;
+                const { generateAlert } = this.props;
                 generateAlert('success', 'Autofill', 'Transaction data autofilled from link.');
             }
         }
@@ -104,11 +104,7 @@
         };
 
         render() {
-<<<<<<< HEAD
-            const { balance, seed, settings, wallet, theme, t } = this.props;
-=======
-            const { balance, seed, settings, tempAccount, theme, t, deepLinks } = this.props;
->>>>>>> 927d84c9
+            const { balance, seed, settings, wallet, theme, t, deepLinks } = this.props;
 
             const sendProps = {
                 isSending: wallet.isSendingTransfer,
@@ -136,11 +132,8 @@
         accounts: state.accounts,
         seed: state.seeds.seeds[state.wallet.seedIndex],
         theme: state.settings.theme,
-<<<<<<< HEAD
         ui: state.ui,
-=======
         deepLinks: state.deepLinks,
->>>>>>> 927d84c9
     });
 
     const mapDispatchToProps = {
