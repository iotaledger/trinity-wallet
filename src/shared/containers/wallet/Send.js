--- conflicted
+++ resolved
@@ -124,12 +124,8 @@
 
     const mapDispatchToProps = {
         generateAlert,
-<<<<<<< HEAD
-        prepareTransfer,
+        makeTransaction,
         sendAmount,
-=======
-        makeTransaction,
->>>>>>> f84f359c
     };
 
     return translate()(connect(mapStateToProps, mapDispatchToProps)(SendData));
