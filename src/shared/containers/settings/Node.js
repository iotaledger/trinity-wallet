import React from 'react';
import PropTypes from 'prop-types';
import { connect } from 'react-redux';
import { translate } from 'react-i18next';

import { changeIotaNode, checkNode } from '../../libs/iota';
import { setFullNode, addCustomPoWNode } from '../../actions/settings';
import { generateAlert } from '../../actions/alerts';

/**
 * Node settings container
 * @ignore
 */
export default function withNodeData(NodeComponent) {
    class NodeData extends React.Component {
        static propTypes = {
            node: PropTypes.string.isRequired,
            nodes: PropTypes.array.isRequired,
            setFullNode: PropTypes.func.isRequired,
            addCustomPoWNode: PropTypes.func.isRequired,
            generateAlert: PropTypes.func.isRequired,
            backPress: PropTypes.func,
            t: PropTypes.func.isRequired,
            theme: PropTypes.object.isRequired,
        };

        constructor(props) {
            super(props);

            this.state = {
                loading: false,
            };
        }

        changeNode = (nodeSelected) => {
            const { nodes, node, setFullNode, addCustomPoWNode, generateAlert, backPress, t } = this.props;

            if (!nodeSelected || nodeSelected.length < 4) {
                return;
            }
            //Remove trailing slash
            nodeSelected = nodeSelected.replace(/\/$/, '');

            if (nodeSelected === node) {
                return;
            }

            this.setState({
                loading: true,
            });

            // TODO: Should create a new instance of IRI API and not use existing for node check
            changeIotaNode(nodeSelected);

            try {
                checkNode((error) => {
                    this.setState({
                        loading: false,
                    });

                    if (error) {
                        generateAlert('error', t('global:invalidResponse'), t('global:invalidResponseExplanation'));
                        changeIotaNode(node);
                        return;
                    }

                    setFullNode(nodeSelected);

                    if (nodes.indexOf(nodeSelected) < 0) {
                        addCustomPoWNode(nodeSelected);
                    }

<<<<<<< HEAD
                    generateAlert('success', t('nodeChanged'), t('nodeChangedExpalantion'));
=======
                generateAlert('success', t('nodeChanged'), t('nodeChangedExplanation'));
>>>>>>> 48921f3b

                    if (typeof backPress === 'function') {
                        backPress();
                    }
                });
            } catch (err) {
                generateAlert('error', t('global:invalidResponse'), t('global:invalidResponseExplanation'));
                changeIotaNode(node);
            }
        };

        render() {
            const { node, nodes, backPress, theme, t } = this.props;

            const currencyProps = {
                node: node,
                nodes: nodes,
                loading: this.state.loading,
                setNode: this.changeNode,
                backPress: backPress,
                theme,
                t,
            };

            return <NodeComponent {...currencyProps} />;
        }
    }

    NodeData.displayName = `withNodeData(${NodeComponent.name})`;

    const mapStateToProps = (state) => ({
        node: state.settings.node,
        nodes: state.settings.nodes,
        theme: state.settings.theme,
    });

    const mapDispatchToProps = {
        setFullNode,
        addCustomPoWNode,
        generateAlert,
    };

    return translate()(connect(mapStateToProps, mapDispatchToProps)(NodeData));
}<|MERGE_RESOLUTION|>--- conflicted
+++ resolved
@@ -70,11 +70,7 @@
                         addCustomPoWNode(nodeSelected);
                     }
 
-<<<<<<< HEAD
-                    generateAlert('success', t('nodeChanged'), t('nodeChangedExpalantion'));
-=======
-                generateAlert('success', t('nodeChanged'), t('nodeChangedExplanation'));
->>>>>>> 48921f3b
+                    generateAlert('success', t('nodeChanged'), t('nodeChangedExplanation'));
 
                     if (typeof backPress === 'function') {
                         backPress();
