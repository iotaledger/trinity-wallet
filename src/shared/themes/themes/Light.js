--- conflicted
+++ resolved
@@ -5,14 +5,8 @@
     secondary: { color: '#000000', hover: '#333333', body: '#FFFFFF' },
     positive: { color: '#196E56', hover: '#185B48', body: '#FFFFFF' },
     negative: { color: '#B4000F', hover: '#9B000D', body: '#FFFFFF' },
-<<<<<<< HEAD
-    extra: { color: '#000000', hover: '#333333', body: '#1E1E1E' },
-    dark: { color: '#dbdee5', hover: '#cacdd3', body: '#000000' },
-    label: { color: '#000000', hover: '#66CF72', active: '#752677' },
-=======
     extra: { color: '#000000', hover: '#669FBF', body: '#1E1E1E' },
     label: { color: '#000000', hover: '#000000', active: '#752677' },
->>>>>>> 100b6f73
     input: { color: '#000000', bg: '#F0F0F0', alt: '#000000' },
     chart: { color: '#000000' },
     wave: { primary: 'rgba(0, 0, 0, 0.5)', secondary: 'rgba(0, 0, 0, 0.05)' },
