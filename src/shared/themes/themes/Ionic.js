--- conflicted
+++ resolved
@@ -1,11 +1,7 @@
 export default {
-    body: { color: '#023E49', bg: '#E8EBF1', alt: '#000000', hover: '#DCDFE4' },
+    body: { color: '#000000', bg: '#E8EBF1', alt: '#000000', hover: '#DCDFE4' },
     bar: { color: '#FFFFFF', bg: '#1F0E3E', alt: '#38225F' },
-<<<<<<< HEAD
-    primary: { color: '#19D5FC', hover: '#03C0E7', body: '#023E49' },
-=======
     primary: { color: '#19D5FC', hover: '#03C0E7', body: '#1F0E3E' },
->>>>>>> 6a88f84c
     secondary: { color: '#8C31A4', hover: '#742C86', body: '#FFFFFF' },
     positive: { color: '#196E56', hover: '#185B48', body: '#FFFFFF' },
     negative: { color: '#B4000F', hover: '#9B000D', body: '#FFFFFF' },
