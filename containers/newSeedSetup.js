--- conflicted
+++ resolved
@@ -12,19 +12,18 @@
   Image,
 } from 'react-native';
 import { connect } from 'react-redux';
+import { randomiseSeed, setSeed } from '../actions/iotaActions';
 import { randomBytes } from 'react-native-randombytes';
-<<<<<<< HEAD
 import DropdownAlert from 'react-native-dropdownalert';
-=======
-import { setSeed, randomiseSeed } from '../actions/iotaActions';
->>>>>>> 9e0110bf
 
 const { height, width } = Dimensions.get('window');
 
 const ds = new ListView.DataSource({ rowHasChanged: (r1, r2) => r1 !== r2 });
 
-<<<<<<< HEAD
-class NewSeedSetup extends React.Component {
+/* eslint-disable react/jsx-filename-extension */
+/* eslint-disable global-require */
+
+class NewSeedSetup extends Component {
 
   constructor(props) {
     super(props);
@@ -53,12 +52,6 @@
     this.timeout = setTimeout(this.flashText2.bind(this), 4050);
     this.timeout = setTimeout(this.flashText1.bind(this), 4200);
     this.timeout = setTimeout(this.flashText2.bind(this), 4450);
-
-
-
-
-
-
   }
 
   flashText1() {
@@ -71,7 +64,6 @@
       infoTextContainerHeight: 100
     })
   }
-
   onNextPress() {
     if(this.state.randomised){
       this.props.navigator.push({
@@ -83,7 +75,6 @@
       this.dropdown.alertWithType('error', 'Seed has not been generated', 'Please click the Generate New Seed button.');
     }
   }
-
   onBackPress() {
     this.props.navigator.pop({
       animated: false,
@@ -179,9 +170,6 @@
   }
 }
 
-
-=======
->>>>>>> 9e0110bf
 const styles = StyleSheet.create({
   container: {
     flex: 1,
@@ -308,7 +296,6 @@
     height: width / 5,
     width: width / 5,
   },
-<<<<<<< HEAD
   infoText: {
     color: 'white',
     fontFamily: 'Lato-Light',
@@ -317,127 +304,7 @@
     backgroundColor: 'transparent'
   }
 
-=======
->>>>>>> 9e0110bf
 });
-
-/* eslint-disable react/jsx-filename-extension */
-/* eslint-disable global-require */
-
-class NewSeedSetup extends Component {
-  onNextClick() {
-    this.props.navigator.push({
-      screen: 'saveYourSeed',
-      navigatorStyle: { navBarHidden: true, screenBackgroundImageName: 'bg-green.png' },
-      animated: false,
-    });
-  }
-
-  onBackClick() {
-    this.props.navigator.pop({
-      animated: false,
-    });
-  }
-
-  onItemClick(sectionID) {
-    const charset = 'ABCDEFGHIJKLMNOPQRSTUVWXYZ9';
-
-    randomBytes(5, (error, bytes) => {
-      if (!error) {
-        let i = 0;
-        let seed = this.props.iota.seed;
-        /* eslint-disable no-plusplus */
-        /* eslint-disable no-param-reassign */
-        Object.keys(bytes).forEach((key) => {
-          if (bytes[key] < 243 && i < 1) {
-            const randomNumber = bytes[key] % 27;
-            const randomLetter = charset.charAt(randomNumber);
-            const substr1 = seed.substr(0, sectionID);
-            sectionID++;
-            const substr2 = seed.substr(sectionID, 80);
-            seed = substr1 + randomLetter + substr2;
-            i++;
-          }
-        });
-
-        /* eslint-enable no-plusplus */
-        /* eslint-enable no-param-reassign */
-        this.props.setSeed(seed);
-      } else {
-        console.log(error); // eslint-disable-line no-console
-      }
-    });
-  }
-
-  render() {
-    return (
-      <ImageBackground source={require('../images/bg-green.png')} style={styles.container}>
-        <View style={styles.topContainer}>
-          <Image source={require('../images/iota-glow.png')} style={styles.iotaLogo} />
-          <View style={styles.textContainer}>
-            <Text style={styles.title}>
-              GENERATE A NEW SEED
-            </Text>
-          </View>
-          <TouchableOpacity
-            onPress={() => this.props.randomiseSeed()}
-            style={{ paddingBottom: height / 80 }}
-          >
-            <View style={styles.generateButton} >
-              <Image style={styles.generateImage} source={require('../images/plus.png')} />
-              <Text style={styles.generateText}>GENERATE NEW SEED</Text>
-            </View>
-          </TouchableOpacity>
-          <Text style={styles.infoText}>
-            Press individual letters to randomise them.
-          </Text>
-        </View>
-        <View style={styles.midContainer}>
-          <ListView
-            contentContainerStyle={styles.list}
-            dataSource={ds.cloneWithRows({ seed: this.props.iota.seed })}
-            renderRow={(rowData, rowID, sectionID) =>
-              (<TouchableHighlight
-                key={sectionID}
-                onPress={() => this.onItemClick(sectionID)}
-                underlayColor="#F7D002"
-              >
-                <View style={styles.tile}>
-                  <Text style={styles.item}>{rowData}</Text>
-                </View>
-              </TouchableHighlight>)
-            }
-            style={styles.squareContainer}
-            initialListSize={81}
-            scrollEnabled={false}
-          />
-        </View>
-        <View style={styles.bottomContainer}>
-          <Text style={styles.infoText}>
-            Seeds are 81 characters long, and contain capital letters A-Z, or the number 9.
-          </Text>
-          <Text style={styles.warningText}>
-            NEVER SHARE YOUR SEED WITH ANYONE
-          </Text>
-          <View style={styles.buttonsContainer}>
-            <View style={styles.backButtonContainer}>
-              <TouchableWithoutFeedback onPress={() => this.onBackClick()}>
-                <View style={styles.backButton} >
-                  <Text style={styles.backText}>GO BACK</Text>
-                </View>
-              </TouchableWithoutFeedback>
-            </View>
-            <TouchableWithoutFeedback onPress={() => this.onNextClick()}>
-              <View style={styles.nextButton} >
-                <Text style={styles.nextText}>NEXT</Text>
-              </View>
-            </TouchableWithoutFeedback>
-          </View>
-        </View>
-      </ImageBackground>
-    );
-  }
-}
 
 NewSeedSetup.propTypes = {
   navigator: PropTypes.object.isRequired,
