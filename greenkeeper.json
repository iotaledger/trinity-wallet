--- conflicted
+++ resolved
@@ -2,18 +2,16 @@
     "groups": {
         "shared": {
             "packages": ["package.json", "src/shared/package.json"],
-<<<<<<< HEAD
             "ignore": [
                 "babel-eslint",
                 "eslint",
                 "eslint-config-airbnb",
                 "eslint-config-prettier",
                 "eslint-plugin-babel",
-                "lint-staged"
+                "lint-staged",
+                "redux-persist",
+                "react"
             ]
-=======
-            "ignore": ["redux-persist", "react"]
->>>>>>> 196839d8
         },
         "desktop": {
             "packages": ["src/desktop/package.json"],
