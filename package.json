{
    "name": "iota-wallet",
    "version": "0.0.0",
    "private": true,
    "description": "",
    "main": "index.js",
    "scripts": {
        "format": "prettier --write \"**/*.{js,json,css}\"",
        "precommit": "lint-staged",
        "test": "echo \"Error: no test specified\" && exit 1",
        "full-setup": "yarn && cd src/desktop && yarn && cd ../shared && yarn && cd ../mobile && yarn",
        "start:desktop": "cd src/desktop && yarn start",
        "start:mobile": "cd src/mobile && yarn start"
    },
    "lint-staged": {
        "*.{js,json,css}": [
            "prettier --write",
            "git add"
        ]
    },
    "repository": {
        "type": "git",
        "url": "git+ssh://git@gitlab.com/iota-community/wallet.git"
    },
    "keywords": [],
    "bugs": {
        "url": "https://gitlab.com/iota-community/wallet/issues"
    },
    "homepage": "https://gitlab.com/iota-community/wallet#README",
    "devDependencies": {
        "husky": "^0.14.3",
        "lint-staged": "^4.2.3",
        "prettier": "^1.7.4"
    },
    "dependencies": {
        "eslint": "^4.7.2",
        "eslint-config-prettier": "^2.6.0",
        "eslint-plugin-babel": "^4.1.2",
        "eslint-plugin-import": "^2.7.0",
        "eslint-plugin-react": "^7.3.0",
<<<<<<< HEAD
        "i18n-webpack-plugin-generate-json": "^1.1.0"
=======
        "react-native-extra-dimensions-android": "^0.21.0"
>>>>>>> b0368321
    }
}<|MERGE_RESOLUTION|>--- conflicted
+++ resolved
@@ -38,10 +38,6 @@
         "eslint-plugin-babel": "^4.1.2",
         "eslint-plugin-import": "^2.7.0",
         "eslint-plugin-react": "^7.3.0",
-<<<<<<< HEAD
-        "i18n-webpack-plugin-generate-json": "^1.1.0"
-=======
         "react-native-extra-dimensions-android": "^0.21.0"
->>>>>>> b0368321
     }
 }